--- conflicted
+++ resolved
@@ -5,11 +5,7 @@
 
 # `currentUser()`
 
-<<<<<<< HEAD
-The `currentUser` helper returns the `User` object of the currently active user. This is the same `User` object that is returned by the [`useUser`](/docs/references/react/use-user) hook. However, it can be used in Server Components, Route Handlers, and Server Actions.
-=======
 The `currentUser` helper returns the [`User`][user-object] object of the currently active user. This is the same [`User`][user-object] object that is returned by the [`useUser`](/docs/references/react/use-user) hook. However, it can be used in Server Components, Route Handlers, and Server Actions. Under the hood, this helper calls `fetch()` so it is automatically deduped per request.
->>>>>>> 9c58a24d
 
 ```tsx filename="app/page.[jsx/tsx]"
 import { currentUser } from '@clerk/nextjs';
