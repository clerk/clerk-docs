{
  "$schema": "./manifest.schema.json",
  "navigation": [
    [
      { "title": "Home", "href": "/docs", "icon": "home" },
      {
        "title": "Learning",
        "items": [
          [
            {
              "title": "Quickstarts",
              "collapse": true,
              "icon": "checkmark-circle",
              "items": [
                [
                  { "title": "Overview", "href": "/docs/quickstarts/overview" },
                  { "title": "Set up Clerk", "href": "/docs/quickstarts/setup-clerk" },
                  {
                    "title": "Full Stack",
                    "items": [
                      [
                        {
                          "title": "Next.js",
                          "href": "/docs/quickstarts/nextjs",
                          "icon": "nextjs"
                        },
                        { "title": "Remix", "href": "/docs/quickstarts/remix", "icon": "remix" },
                        { "title": "Gatsby", "href": "/docs/quickstarts/gatsby", "icon": "gatsby" }
                      ]
                    ]
                  },
                  {
                    "title": "Frontend",
                    "items": [
                      [
                        {
                          "title": "JavaScript",
                          "href": "/docs/quickstarts/javascript",
                          "icon": "javascript"
                        },
                        { "title": "React", "href": "/docs/quickstarts/react", "icon": "react" },
                        { "title": "Expo", "href": "/docs/quickstarts/expo" }
                      ]
                    ]
                  },
                  {
                    "title": "Backend",
                    "items": [[{ "title": "Fastify", "href": "/docs/quickstarts/fastify" }]]
                  }
                ]
              ]
            },
            {
              "title": "Guides",
              "collapse": true,
              "icon": "book",
              "items": [
                [
                  { "title": "Overview", "href": "/docs/guides/overview" },
                  {
                    "title": "Add custom onboarding to your authentication flow",
                    "href": "/docs/guides/add-onboarding-flow"
                  },
                  {
                    "title": "Architecture scenarios",
                    "href": "/docs/guides/architecture-scenarios"
                  },
                  { "title": "Routing in Clerk", "href": "/docs/guides/routing" },
                  { "title": "Custom redirects", "href": "/docs/guides/custom-redirects" },
                  {
                    "title": "Transferring ownership of your App",
                    "href": "/docs/guides/transferring-your-app"
                  },
                  {
                    "title": "Use image optimization to improve app performance",
                    "href": "/docs/guides/image-optimization/imageurl-image-optimization"
                  },
                  {
                    "title": "Implement basic Role Based Access Control with metadata",
                    "href": "/docs/guides/basic-rbac"
                  },
                  {
                    "title": "Hide Personal Accounts and force organizations",
                    "href": "/docs/guides/force-organizations"
                  },
                  {
                    "title": "Migrating to Clerk from Auth.js",
                    "href": "/docs/guides/authjs-migration"
                  }
                ]
              ]
            }
          ],
          [
            {
              "title": "Sign Up & Sign In",
              "collapse": true,
              "icon": "door",
              "items": [
                [
                  { "title": "Overview", "href": "/docs/authentication/overview" },
                  {
                    "title": "Configuration",
                    "items": [
                      [
                        {
                          "title": "Sign-up and sign-in options",
                          "href": "/docs/authentication/configuration/sign-up-sign-in-options"
                        },
                        {
                          "title": "Session options",
                          "href": "/docs/authentication/configuration/session-options"
                        },
                        {
                          "title": "Email & SMS templates",
                          "href": "/docs/authentication/configuration/email-sms-templates"
                        },
                        {
                          "title": "Restrictions",
                          "href": "/docs/authentication/configuration/restrictions"
                        }
                      ]
                    ]
                  },
                  {
                    "title": "Social Connections",
                    "items": [
                      [
                        {
                          "title": "Overview",
                          "href": "/docs/authentication/social-connections/overview"
                        },
                        {
                          "title": "Social connections (OAuth)",
                          "href": "/docs/authentication/social-connections/oauth"
                        },
                        {
                          "title": "Account linking",
                          "href": "/docs/authentication/social-connections/account-linking"
                        },
                        {
                          "title": "Google",
                          "href": "/docs/authentication/social-connections/google"
                        },
                        {
                          "title": "Facebook",
                          "href": "/docs/authentication/social-connections/facebook"
                        },
                        {
                          "title": "Microsoft",
                          "href": "/docs/authentication/social-connections/microsoft"
                        },
                        {
                          "title": "See all",
                          "collapse": true,
                          "items": [
                            [
                              {
                                "title": "Apple",
                                "href": "/docs/authentication/social-connections/apple"
                              },
                              {
                                "title": "Atlassian",
                                "href": "/docs/authentication/social-connections/atlassian"
                              },
                              {
                                "title": "Bitbucket",
                                "href": "/docs/authentication/social-connections/bitbucket"
                              },
                              {
                                "title": "Box",
                                "href": "/docs/authentication/social-connections/box"
                              },
                              {
                                "title": "Coinbase",
                                "href": "/docs/authentication/social-connections/coinbase"
                              },
                              {
                                "title": "Discord",
                                "href": "/docs/authentication/social-connections/discord"
                              },
                              {
                                "title": "Dropbox",
                                "href": "/docs/authentication/social-connections/dropbox"
                              },
                              {
                                "title": "GitHub",
                                "href": "/docs/authentication/social-connections/github"
                              },
                              {
                                "title": "GitLab",
                                "href": "/docs/authentication/social-connections/gitlab"
                              },
                              {
                                "title": "HubSpot",
                                "href": "/docs/authentication/social-connections/hubspot"
                              },
                              {
                                "title": "Line",
                                "href": "/docs/authentication/social-connections/line"
                              },
                              {
                                "title": "Linear",
                                "href": "/docs/authentication/social-connections/linear"
                              },
                              {
                                "title": "LinkedIn (Deprecated)",
                                "href": "/docs/authentication/social-connections/linkedin"
                              },
                              {
                                "title": "LinkedIn",
                                "href": "/docs/authentication/social-connections/linkedin-oidc"
                              },
                              {
                                "title": "Notion",
                                "href": "/docs/authentication/social-connections/notion"
                              },
                              {
                                "title": "Slack",
                                "href": "/docs/authentication/social-connections/slack"
                              },
                              {
                                "title": "Spotify",
                                "href": "/docs/authentication/social-connections/spotify"
                              },
                              {
                                "title": "TikTok",
                                "href": "/docs/authentication/social-connections/tiktok"
                              },
                              {
                                "title": "Twitter v1",
                                "href": "/docs/authentication/social-connections/twitter"
                              },
                              {
                                "title": "X/Twitter v2",
                                "href": "/docs/authentication/social-connections/x-twitter"
                              },
                              {
                                "title": "Xero",
                                "href": "/docs/authentication/social-connections/xero"
                              }
                            ]
                          ]
                        }
                      ]
                    ]
                  },
                  {
                    "title": "SAML",
                    "items": [
                      [
                        { "title": "Overview", "href": "/docs/authentication/saml/overview" },
                        {
                          "title": "Authentication flows",
                          "href": "/docs/authentication/saml/authentication-flows"
                        },
                        {
                          "title": "Account linking",
                          "href": "/docs/authentication/saml/account-linking"
                        },
                        { "title": "Azure", "href": "/docs/authentication/saml/azure" },
                        { "title": "Google", "href": "/docs/authentication/saml/google" },
                        { "title": "Okta", "href": "/docs/authentication/saml/okta" },
                        {
                          "title": "Custom provider",
                          "href": "/docs/authentication/saml/custom-provider"
                        },
                        {
                          "title": "Just-in-Time account provisioning",
                          "href": "/docs/authentication/saml/jit-provisioning"
                        }
                      ]
                    ]
                  }
                ]
              ]
            },
            {
              "title": "Users",
              "collapse": true,
              "icon": "user-circle",
              "items": [
                [
                  { "title": "Overview", "href": "/docs/users/overview" },
                  { "title": "Metadata", "href": "/docs/users/metadata" },
                  { "title": "Delete users", "href": "/docs/users/deleting-users" },
                  {
                    "title": "Guides",
                    "items": [[{ "title": "Web3 authentication", "href": "/docs/users/web3" }]]
                  }
                ]
              ]
            },
            {
              "title": "Organizations, Roles, and Permissions",
              "collapse": true,
              "icon": "globe",
              "items": [
                [
                  { "title": "Overview", "href": "/docs/organizations/overview" },
                  {
                    "title": "Roles and permissions",
                    "href": "/docs/organizations/roles-permissions"
                  },
                  { "title": "Verified domains", "href": "/docs/organizations/verified-domains" },
                  {
                    "title": "Guides",
                    "items": [
                      [
                        {
                          "title": "Create roles and assign permissions",
                          "href": "/docs/organizations/create-roles-permissions"
                        },
                        {
                          "title": "Verify the active user’s permissions",
                          "href": "/docs/organizations/verify-user-permissions"
                        },
                        {
                          "title": "Reassign the creator role",
                          "href": "/docs/organizations/creator-role"
                        }
                      ]
                    ]
                  },
                  {
                    "title": "Building custom flows",
                    "items": [
                      [
                        { "title": "Using metadata", "href": "/docs/organizations/metadata" },
                        {
                          "title": "Create an organization",
                          "href": "/docs/organizations/creating-organizations"
                        },
                        {
                          "title": "Update an organization",
                          "href": "/docs/organizations/updating-organizations"
                        },
                        { "title": "Invite users", "href": "/docs/organizations/inviting-users" },
                        { "title": "Manage member roles", "href": "/docs/organizations/managing-roles" },
                        {
                          "title": "View a user's organization memberships",
                          "href": "/docs/organizations/viewing-memberships"
                        },
                        {
                          "title": "Manage membership requests",
                          "href": "/docs/organizations/manage-membership-requests"
                        },
                        {
                          "title": "Switch between organizations",
                          "href": "/docs/organizations/custom-organization-switcher"
                        }
                      ]
                    ]
                  }
                ]
              ]
            },
            {
              "title": "Backend Requests",
              "collapse": true,
              "icon": "stacked-rectangle",
              "items": [
                [
                  { "title": "Overview", "href": "/docs/backend-requests/overview" },
                  {
                    "title": "Making requests",
                    "items": [
                      [
                        {
                          "title": "Same-Origin Requests",
                          "href": "/docs/backend-requests/making/same-origin"
                        },
                        {
                          "title": "Cross-Origin Requests",
                          "href": "/docs/backend-requests/making/cross-origin"
                        },
                        {
                          "title": "Customize your session token",
                          "href": "/docs/backend-requests/making/custom-session-token"
                        },
                        {
                          "title": "JWT Templates",
                          "href": "/docs/backend-requests/making/jwt-templates"
                        }
                      ]
                    ]
                  },
                  {
                    "title": "Handling requests",
                    "items": [
                      [
                        {
                          "title": "Node.js & Express",
                          "href": "/docs/backend-requests/handling/nodejs"
                        },
                        {
                          "title": "Go",
                          "href": "/docs/backend-requests/handling/go",
                          "icon": "go"
                        },
                        {
                          "title": "Gatsby",
                          "href": "/docs/backend-requests/handling/gatsby",
                          "icon": "gatsby"
                        },
                        {
                          "title": "Ruby / Rails",
                          "href": "/docs/backend-requests/handling/ruby-rails",
                          "icon": "ruby"
                        },
                        {
                          "title": "Manual JWT Verification",
                          "href": "/docs/backend-requests/handling/manual-jwt"
                        }
                      ]
                    ]
                  },
                  {
                    "title": "Versioning",
                    "items": [
                      [
                        {
                          "title": "Overview",
                          "href": "/docs/backend-requests/versioning/overview"
                        },
                        {
                          "title": "Available versions",
                          "href": "/docs/backend-requests/versioning/available-versions"
                        }
                      ]
                    ]
                  },
                  {
                    "title": "Resources",
                    "items": [
                      [
                        {
                          "title": "Session tokens",
                          "href": "/docs/backend-requests/resources/session-tokens"
                        },
                        {
                          "title": "Rate limits",
                          "href": "/docs/backend-requests/resources/rate-limits"
                        }
                      ]
                    ]
                  }
                ]
              ]
            }
          ],
          [
            {
              "title": "Account Portal",
              "collapse": true,
              "icon": "user-dotted-circle",
              "items": [
                [
                  { "title": "Overview", "href": "/docs/account-portal/overview" },
                  { "title": "Getting started", "href": "/docs/account-portal/getting-started" },
                  {
                    "title": "Advanced Usage",
                    "items": [
                      [
                        { "title": "Direct links", "href": "/docs/account-portal/direct-links" },
                        {
                          "title": "User & Organization Pages",
                          "href": "/docs/account-portal/user-profile-org-profile"
                        },
                        {
                          "title": "Disable Account Portal",
                          "href": "/docs/account-portal/disable-account-portal"
                        }
                      ]
                    ]
                  }
                ]
              ]
            },
            {
              "title": "Component Reference",
              "collapse": true,
              "icon": "box",
              "items": [
                [
                  { "title": "Overview", "href": "/docs/components/overview" },
                  {
                    "title": "`<ClerkProvider>`",
                    "wrap": false,
                    "href": "/docs/components/clerk-provider"
                  },
                  {
                    "title": "Authentication Components",
                    "items": [
                      [
                        {
                          "title": "`<SignIn />`",
                          "wrap": false,
                          "href": "/docs/components/authentication/sign-in"
                        },
                        {
                          "title": "`<SignUp />`",
                          "wrap": false,
                          "href": "/docs/components/authentication/sign-up"
                        },
                        {
                          "title": "`<GoogleOneTap />`",
                          "wrap": false,
                          "href": "/docs/components/authentication/google-one-tap"
                        }
                      ]
                    ]
                  },
                  {
                    "title": "User Components",
                    "items": [
                      [
                        {
                          "title": "`<UserButton />`",
                          "wrap": false,
                          "href": "/docs/components/user/user-button"
                        },
                        {
                          "title": "`<UserProfile />`",
                          "wrap": false,
                          "href": "/docs/components/user/user-profile"
                        }
                      ]
                    ]
                  },
                  {
                    "title": "Organization Components",
                    "items": [
                      [
                        {
                          "title": "`<CreateOrganization />`",
                          "wrap": false,
                          "href": "/docs/components/organization/create-organization"
                        },
                        {
                          "title": "`<OrganizationProfile />`",
                          "wrap": false,
                          "href": "/docs/components/organization/organization-profile"
                        },
                        {
                          "title": "`<OrganizationSwitcher />`",
                          "wrap": false,
                          "href": "/docs/components/organization/organization-switcher"
                        },
                        {
                          "title": "`<OrganizationList />`",
                          "wrap": false,
                          "href": "/docs/components/organization/organization-list"
                        }
                      ]
                    ]
                  },
                  {
                    "title": "Customization",
                    "items": [
                      [
                        {
                          "title": "Appearance prop",
                          "collapse": true,
                          "items": [
                            [
                              {
                                "title": "Overview",
                                "href": "/docs/components/customization/overview"
                              },
                              {
                                "title": "Layout",
                                "href": "/docs/components/customization/layout"
                              },
                              {
                                "title": "Themes",
                                "href": "/docs/components/customization/themes"
                              },
                              {
                                "title": "Variables",
                                "href": "/docs/components/customization/variables"
                              }
                            ]
                          ]
                        },
                        {
                          "title": "Localization prop (i18n)",
                          "href": "/docs/components/customization/localization"
                        },
                        {
                          "title": "Custom Pages",
                          "collapse": true,
                          "items": [
                            [
                              {
                                "title": "`<UserProfile />`",
                                "wrap": false,
                                "href": "/docs/components/customization/user-profile"
                              },
                              {
                                "title": "`<OrganizationProfile />`",
                                "wrap": false,
                                "href": "/docs/components/customization/organization-profile"
                              }
                            ]
                          ]
                        }
                      ]
                    ]
                  },
                  {
                    "title": "Control Components",
                    "items": [
                      [
                        {
                          "title": "`<AuthenticateWithRedirectCallback />`",
                          "wrap": false,
                          "href": "/docs/components/control/authenticate-with-callback"
                        },
                        {
                          "title": "`<ClerkLoaded>`",
                          "wrap": false,
                          "href": "/docs/components/control/clerk-loaded"
                        },
                        {
                          "title": "`<ClerkLoading>`",
                          "wrap": false,
                          "href": "/docs/components/control/clerk-loading"
                        },
                        {
                          "title": "`<Protect>`",
                          "wrap": false,
                          "href": "/docs/components/protect"
                        },
                        {
                          "title": "`<MultisessionAppSupport>`",
                          "wrap": false,
                          "href": "/docs/components/control/multi-session"
                        },
                        {
                          "title": "`<RedirectToSignIn />`",
                          "wrap": false,
                          "href": "/docs/components/control/redirect-to-signin"
                        },
                        {
                          "title": "`<RedirectToSignUp />`",
                          "wrap": false,
                          "href": "/docs/components/control/redirect-to-signup"
                        },
                        {
                          "title": "`<RedirectToUserProfile />`",
                          "wrap": false,
                          "href": "/docs/components/control/redirect-to-userprofile"
                        },
                        {
                          "title": "`<RedirectToOrganizationProfile />`",
                          "wrap": false,
                          "href": "/docs/components/control/redirect-to-organizationprofile"
                        },
                        {
                          "title": "`<RedirectToCreateOrganization />`",
                          "wrap": false,
                          "href": "/docs/components/control/redirect-to-createorganization"
                        },
                        {
                          "title": "`<SignedIn>`",
                          "wrap": false,
                          "href": "/docs/components/control/signed-in"
                        },
                        {
                          "title": "`<SignedOut>`",
                          "wrap": false,
                          "href": "/docs/components/control/signed-out"
                        }
                      ]
                    ]
                  },
                  {
                    "title": "Unstyled Components",
                    "items": [
                      [
                        {
                          "title": "`<SignInButton>`",
                          "wrap": false,
                          "href": "/docs/components/unstyled/sign-in-button"
                        },
                        {
                          "title": "`<SignInWithMetamaskButton>`",
                          "wrap": false,
                          "href": "/docs/components/unstyled/sign-in-with-metamask"
                        },
                        {
                          "title": "`<SignUpButton>`",
                          "wrap": false,
                          "href": "/docs/components/unstyled/sign-up-button"
                        },
                        {
                          "title": "`<SignOutButton>`",
                          "wrap": false,
                          "href": "/docs/components/unstyled/sign-out-button"
                        }
                      ]
                    ]
                  }
                ]
              ]
            },
            {
              "title": "Custom Flows",
              "collapse": true,
              "icon": "route",
              "items": [
                [
                  { "title": "Overview", "href": "/docs/custom-flows/overview" },
                  { "title": "Error handling", "href": "/docs/custom-flows/error-handling" },
                  {
                    "title": "Authentication",
                    "items": [
                      [
                        { "title": "Email & password", "href": "/docs/custom-flows/email-password" },
                        { "title": "Email / SMS OTP", "href": "/docs/custom-flows/email-sms-otp" },
                        { "title": "Email links", "href": "/docs/custom-flows/email-links" },
                        { "title": "Email & password + MFA", "href": "/docs/custom-flows/email-password-mfa" },
                        { "title": "Passkeys", "href": "/docs/custom-flows/passkeys" },
                        { "title": "Google One Tap", "href": "/docs/custom-flows/google-one-tap" },
                        { "title": "OAuth connections", "href": "/docs/custom-flows/oauth-connections" },
                        { "title": "SAML connections", "href": "/docs/custom-flows/saml-connections" },
                        { "title": "Sign out", "href": "/docs/custom-flows/sign-out" },
                        { "title": "Invitations", "href": "/docs/custom-flows/invitations" },
                        {
                          "title": "Embedded email links",
                          "href": "/docs/custom-flows/embedded-email-links"
                        },
                        {
                          "title": "Multi-session applications",
                          "href": "/docs/custom-flows/multi-session-applications"
                        },
                        {
                          "title": "Bot sign-up protection",
                          "href": "/docs/custom-flows/bot-sign-up-protection"
                        }
                      ]
                    ]
                  },
                  {
                    "title": "Account updates",
                    "items": [
                      [
                        { "title": "Forgot password", "href": "/docs/custom-flows/forgot-password" },
                        {
                          "title": "User impersonation",
                          "href": "/docs/custom-flows/user-impersonation"
                        }
                      ]
                    ]
                  }
                ]
              ]
            },
            {
              "title": "Elements",
              "tag": "(Beta)",
              "collapse": true,
              "icon": "application-2",
              "items": [
                [
                  { "title": "Overview", "href": "/docs/elements/overview" },
                  {
                    "title": "Guides",
                    "items": [
                      [
                        {
                          "title": "Build a sign-in flow",
                          "href": "/docs/elements/guides/sign-in"
                        },
                        {
                          "title": "Build a sign-up flow",
                          "href": "/docs/elements/guides/sign-up"
                        },
                        { "title": "Styling", "href": "/docs/elements/guides/styling" }
                      ]
                    ]
                  },
                  {
                    "title": "Examples",
                    "items": [
                      [
                        { "title": "Sign-in", "href": "/docs/elements/examples/sign-in" },
                        { "title": "Sign-up", "href": "/docs/elements/examples/sign-up" },
                        { "title": "Primitives", "href": "/docs/elements/examples/primitives" },
                        { "title": "shadcn/ui", "href": "/docs/elements/examples/shadcn-ui" }
                      ]
                    ]
                  },
                  {
                    "title": "Component Reference",
                    "items": [
                      [
                        { "title": "Common", "href": "/docs/elements/reference/common" },
                        { "title": "Sign-in", "href": "/docs/elements/reference/sign-in" },
                        { "title": "Sign-up", "href": "/docs/elements/reference/sign-up" }
                      ]
                    ]
                  }
                ]
              ]
            }
          ],
          [
            {
              "title": "Integrations",
              "collapse": true,
              "icon": "plug",
              "items": [
                [
                  { "title": "Overview", "href": "/docs/integrations/overview" },
                  {
                    "title": "Webhooks",
                    "items": [
                      [
                        { "title": "Overview", "href": "/docs/integrations/webhooks/overview" },
                        {
                          "title": "Sync Clerk data to your application with webhooks",
                          "href": "/docs/integrations/webhooks/sync-data"
                        },
                        {
                          "title": "Handling webhooks with Inngest",
                          "href": "/docs/integrations/webhooks/inngest"
                        },
                        {
                          "title": "Debug your webhooks",
                          "href": "/docs/integrations/webhooks/debug-your-webhooks"
                        }
                      ]
                    ]
                  },
                  {
                    "title": "Databases",
                    "items": [
                      [
                        { "title": "Convex", "href": "/docs/integrations/databases/convex" },
                        { "title": "Fauna", "href": "/docs/integrations/databases/fauna" },
                        { "title": "Firebase", "href": "/docs/integrations/databases/firebase" },
                        { "title": "Grafbase", "href": "/docs/integrations/databases/grafbase" },
                        { "title": "Hasura", "href": "/docs/integrations/databases/hasura" },
                        { "title": "Nhost", "href": "/docs/integrations/databases/nhost" },
                        { "title": "Supabase", "href": "/docs/integrations/databases/supabase" },
                        { "title": "Neon", "href": "/docs/integrations/databases/neon" }
                      ]
                    ]
                  },
                  {
                    "title": "Analytics",
                    "items": [
                      [
                        {
                          "title": "Google Analytics",
                          "href": "/docs/integrations/analytics/google-analytics"
                        }
                      ]
                    ]
                  }
                ]
              ]
            },
            {
              "title": "Deployments & Migrations",
              "collapse": true,
              "icon": "rocket",
              "items": [
                [
                  { "title": "Instances / Environments", "href": "/docs/deployments/environments" },
                  {
                    "title": "Clerk environment variables",
                    "href": "/docs/deployments/clerk-environment-variables"
                  },
                  {
                    "title": "Deployment",
                    "items": [
                      [
                        { "title": "Deploy to production", "href": "/docs/deployments/overview" },
                        {
                          "title": "Deploy to Vercel",
                          "href": "/docs/deployments/deploy-to-vercel"
                        },
                        {
                          "title": "Set up a staging environment",
                          "href": "/docs/deployments/set-up-staging"
                        },
                        {
                          "title": "Deploy an Expo app to production",
                          "href": "/docs/deployments/deploy-expo"
                        },
                        {
                          "title": "Set up a preview environment",
                          "href": "/docs/deployments/set-up-preview-environment"
                        },
                        {
                          "title": "Changing domains",
                          "href": "/docs/deployments/changing-domains"
                        }
                      ]
                    ]
                  },
                  {
                    "title": "Migrations",
                    "items": [
                      [
                        {
                          "title": "Migrate to Clerk",
                          "href": "/docs/deployments/migrate-overview"
                        },
                        {
                          "title": "Migrate from Firebase",
                          "href": "/docs/deployments/migrate-from-firebase"
                        },
                        {
                          "title": "Exporting user data",
                          "href": "/docs/deployments/exporting-users"
                        }
                      ]
                    ]
                  },
                  {
                    "title": "Cookie Information",
                    "items": [
                      [
                        {
                          "title": "Clerk Cookie Information",
                          "href": "/docs/deployments/clerk-cookies"
                        }
                      ]
                    ]
                  }
                ]
              ]
            },
            {
              "title": "Testing",
              "collapse": true,
              "icon": "speedometer",
              "items": [
                [
                  { "title": "Overview", "href": "/docs/testing/overview" },
                  {
                    "title": "Test Emails and Phones",
                    "href": "/docs/testing/test-emails-and-phones"
                  },
                  {
                    "title": "Testing Frameworks",
                    "items": [
                      [
                        { "title": "Playwright", "href": "/docs/testing/playwright" },
                        {
                          "title": "Postman or Insomnia",
                          "href": "/docs/testing/postman-or-insomnia"
                        }
                      ]
                    ]
                  }
                ]
              ]
            },
            {
              "title": "Advanced Usage",
              "collapse": true,
              "icon": "chart",
              "items": [
                [
                  {
                    "title": "Clerk as an OAuth2 Provider",
                    "href": "/docs/advanced-usage/clerk-idp"
                  },
                  {
                    "title": "Authentication across different domains",
                    "href": "/docs/advanced-usage/satellite-domains"
                  },
                  {
                    "title": "Proxying the Clerk Frontend API",
                    "href": "/docs/advanced-usage/using-proxies"
                  }
                ]
              ]
            },
            {
              "title": "Errors",
              "collapse": true,
              "icon": "block",
              "items": [
                [
                  { "title": "Overview", "href": "/docs/errors/overview" },
                  { "title": "Actor tokens", "href": "/docs/errors/actor-tokens" },
                  {
                    "title": "Allowlist identifiers",
                    "href": "/docs/errors/allowlist-identifiers"
                  },
                  { "title": "Application", "href": "/docs/errors/application" },
                  { "title": "Authentication", "href": "/docs/errors/authentication" },
                  { "title": "Backup codes", "href": "/docs/errors/backup-codes" },
                  { "title": "Billing", "href": "/docs/errors/billing" },
                  { "title": "Billing accounts", "href": "/docs/errors/billing-accounts" },
                  {
                    "title": "Blocklist identifiers",
                    "href": "/docs/errors/blocklist-identifiers"
                  },
                  { "title": "Clients", "href": "/docs/errors/clients" },
                  { "title": "Cookie", "href": "/docs/errors/cookie" },
                  { "title": "Deprecation", "href": "/docs/errors/deprecation" },
                  { "title": "Domains", "href": "/docs/errors/domains" },
                  { "title": "Entitlements", "href": "/docs/errors/entitlements" },
                  { "title": "Features", "href": "/docs/errors/features" },
                  { "title": "Identifications", "href": "/docs/errors/identifications" },
                  { "title": "Passkeys", "href": "/docs/errors/passkeys" },
                  { "title": "Sign-in", "href": "/docs/errors/sign-in" },
                  { "title": "Sign-up", "href": "/docs/errors/sign-up" },
                  { "title": "Sign-in-tokens", "href": "/docs/errors/sign-in-tokens" }
                ]
              ]
            },
            {
              "title": "Troubleshooting",
              "collapse": true,
              "icon": "bolt",
              "items": [
                [
                  { "title": "Overview", "href": "/docs/troubleshooting/overview" },
                  {
                    "title": "Email Deliverability",
                    "href": "/docs/troubleshooting/email-deliverability"
                  },
                  { "title": "Script Loading", "href": "/docs/troubleshooting/script-loading" },
                  {
                    "title": "Help & Support",
                    "items": [
                      [
                        {
                          "title": "Create a minimal reproduction",
                          "href": "/docs/troubleshooting/create-a-minimal-reproduction"
                        },
                        { "title": "Community Discord", "href": "/discord", "target": "_blank" },
                        { "title": "Contact Support", "href": "/support", "target": "_blank" }
                      ]
                    ]
                  }
                ]
              ]
            },
            {
              "title": "Upgrade Guides",
              "collapse": true,
              "icon": "arrow-up-circle",
              "items": [
                [
                  { "title": "Overview", "href": "/docs/upgrade-guides/overview" },
                  {
                    "title": "Long term support policy",
                    "href": "/docs/upgrade-guides/long-term-support"
                  },
                  {
                    "title": "Clerk SDK versioning",
                    "href": "/docs/upgrade-guides/sdk-versioning"
                  },
                  {
                    "title": "Upgrading to Core 2",
                    "items": [
                      [
                        { "title": "Overview", "href": "/docs/upgrade-guides/core-2/overview" },
                        {
                          "title": "Component redesign",
                          "href": "/docs/upgrade-guides/core-2/component-redesign"
                        },
                        {
                          "title": "SDK Guides",
                          "collapse": true,
                          "items": [
                            [
                              {
                                "title": "Next.js",
                                "href": "/docs/upgrade-guides/core-2/nextjs",
                                "icon": "nextjs"
                              },
                              {
                                "title": "Remix",
                                "href": "/docs/upgrade-guides/core-2/remix",
                                "icon": "remix"
                              },
                              { "title": "Expo", "href": "/docs/upgrade-guides/core-2/expo" },
                              { "title": "Fastify", "href": "/docs/upgrade-guides/core-2/fastify" },
                              {
                                "title": "React",
                                "href": "/docs/upgrade-guides/core-2/react",
                                "icon": "react"
                              },
                              { "title": "Node", "href": "/docs/upgrade-guides/core-2/node" },
                              { "title": "Backend", "href": "/docs/upgrade-guides/core-2/backend" },
                              {
                                "title": "Chrome Extension",
                                "href": "/docs/upgrade-guides/core-2/chrome-extension"
                              },
                              {
                                "title": "JavaScript",
                                "href": "/docs/upgrade-guides/core-2/javascript",
                                "icon": "javascript"
                              }
                            ]
                          ]
                        }
                      ]
                    ]
                  },
                  {
                    "title": "Upgrading to Core 1",
                    "items": [
                      [
                        {
                          "title": "Overview",
                          "href": "/docs/upgrade-guides/upgrading-from-v2-to-v3"
                        }
                      ]
                    ]
                  },
                  {
                    "title": "Dashboard",
                    "items": [
                      [
                        { "title": "API Key Changes", "href": "/docs/upgrade-guides/api-keys" },
                        {
                          "title": "URL-based session syncing",
                          "href": "/docs/upgrade-guides/url-based-session-syncing"
                        },
                        {
                          "title": "Progressive Sign up",
                          "href": "/docs/upgrade-guides/progressive-sign-up"
                        }
                      ]
                    ]
                  }
                ]
              ]
            },
            {
              "title": "Security & Privacy",
              "collapse": true,
              "icon": "lock",
              "items": [
                [
                  { "title": "Overview", "href": "/docs/security/overview" },
                  {
                    "title": "Vulnerability disclosure policy",
                    "href": "/docs/security/vulnerability-disclosure-policy"
                  },
                  { "title": "XSS leak protection", "href": "/docs/security/xss-leak-protection" },
                  { "title": "CSRF protection", "href": "/docs/security/csrf-protection" },
                  { "title": "CSP Headers", "href": "/docs/security/clerk-csp" },
                  { "title": "Fixation protection", "href": "/docs/security/fixation-protection" },
                  {
                    "title": "Password protection and rules",
                    "href": "/docs/security/password-protection"
                  },
                  { "title": "Clerk Telemetry", "href": "/docs/telemetry" },
                  {
                    "title": "Protect accounts from attacks",
                    "items": [
                      [
                        {
                          "title": "Brute force attacks and locking user accounts",
                          "href": "/docs/security/user-lock-guide"
                        },
                        {
                          "title": "Protect sign ups from bots",
                          "href": "/docs/security/bot-protection"
                        },
                        {
                          "title": "Customize max sign-in attempts and duration of of user lockout",
                          "href": "/docs/security/customize-user-lockout"
                        },
                        {
                          "title": "Unlock accounts from the Clerk Dashboard",
                          "href": "/docs/security/unlock-user-accounts"
                        },
                        {
                          "title": "Programmatically lock and unlock accounts",
                          "href": "/docs/security/programmatically-lock-user-accounts"
                        },
                        {
                          "title": "Protect email link sign-ins and sign-ups",
                          "href": "/docs/security/email-link-protection"
                        }
                      ]
                    ]
                  }
                ]
              ]
            },
            { "title": "Core 1 Documentation", "href": "/docs/core-1", "icon": "link" }
          ]
        ]
      },
      {
        "title": "SDK References",
        "items": [
          [
            {
              "title": "Next.js",
              "collapse": true,
              "icon": "nextjs",
              "items": [
                [
                  { "title": "Overview", "href": "/docs/references/nextjs/overview" },
                  {
                    "title": "Guides",
                    "items": [
                      [
                        {
                          "title": "Read session and user data",
                          "href": "/docs/references/nextjs/read-session-data"
                        },
                        {
                          "title": "Add custom sign up and sign in pages",
                          "href": "/docs/references/nextjs/custom-signup-signin-pages"
                        },
                        {
                          "title": "Integrate Clerk into your app with tRPC",
                          "href": "/docs/references/nextjs/trpc"
                        }
                      ]
                    ]
                  },
                  {
                    "title": "General References",
                    "items": [
                      [
                        {
                          "title": "`clerkMiddleware()`",
                          "wrap": false,
                          "href": "/docs/references/nextjs/clerk-middleware"
                        },
                        { "title": "Auth Object", "href": "/docs/references/nextjs/auth-object" }
                      ]
                    ]
                  },
                  {
                    "title": "App Router References",
                    "items": [
                      [
                        {
                          "title": "`auth()`",
                          "wrap": false,
                          "href": "/docs/references/nextjs/auth"
                        },
                        {
                          "title": "`currentUser()`",
                          "wrap": false,
                          "href": "/docs/references/nextjs/current-user"
                        },
                        {
                          "title": "Route Handlers",
                          "href": "/docs/references/nextjs/route-handlers"
                        },
                        {
                          "title": "Server Actions",
                          "href": "/docs/references/nextjs/server-actions"
                        }
                      ]
                    ]
                  },
                  {
                    "title": "Pages Router References",
                    "items": [
                      [
                        {
                          "title": "`getAuth()`",
                          "wrap": false,
                          "href": "/docs/references/nextjs/get-auth"
                        },
                        {
                          "title": "`buildClerkProps()`",
                          "wrap": false,
                          "href": "/docs/references/nextjs/build-clerk-props"
                        }
                      ]
                    ]
                  },
                  {
                    "title": "Deprecated",
                    "items": [
                      [
                        {
                          "title": "`authMiddleware()`",
                          "wrap": false,
                          "href": "/docs/references/nextjs/auth-middleware"
                        },
                        {
                          "title": "Use Clerk with Next.js 12 and older",
                          "href": "/docs/references/nextjs/usage-with-older-versions"
                        }
                      ]
                    ]
                  },
                  {
                    "title": "Demo Repositories",
                    "items": [
                      [
                        {
                          "title": "App Router Demo Repo",
                          "href": "https://github.com/clerk/clerk-nextjs-demo-app-router"
                        },
                        {
                          "title": "Pages Router Demo Repo",
                          "href": "https://github.com/clerk/clerk-nextjs-demo-pages-router"
                        }
                      ]
                    ]
                  }
                ]
              ]
            },
            {
              "title": "React",
              "collapse": true,
              "icon": "react",
              "items": [
                [
                  { "title": "Overview", "href": "/docs/references/react/overview" },
                  {
                    "title": "Guides",
                    "items": [
                      [
                        {
                          "title": "Add React Router",
                          "href": "/docs/references/react/add-react-router"
                        }
                      ]
                    ]
                  },
                  {
                    "title": "Client-side Helpers",
                    "items": [
                      [
                        {
                          "title": "`useUser()`",
                          "wrap": false,
                          "href": "/docs/references/react/use-user"
                        },
                        {
                          "title": "`useClerk()`",
                          "wrap": false,
                          "href": "/docs/references/react/use-clerk"
                        },
                        {
                          "title": "`useAuth()`",
                          "wrap": false,
                          "href": "/docs/references/react/use-auth"
                        },
                        {
                          "title": "`useSignIn()`",
                          "wrap": false,
                          "href": "/docs/references/react/use-sign-in"
                        },
                        {
                          "title": "`useSignUp()`",
                          "wrap": false,
                          "href": "/docs/references/react/use-sign-up"
                        },
                        {
                          "title": "`useSession()`",
                          "wrap": false,
                          "href": "/docs/references/react/use-session"
                        },
                        {
                          "title": "`useSessionList()`",
                          "wrap": false,
                          "href": "/docs/references/react/use-session-list"
                        },
                        {
                          "title": "`useOrganization()`",
                          "wrap": false,
                          "href": "/docs/references/react/use-organization"
                        },
                        {
                          "title": "`useOrganizationList()`",
                          "wrap": false,
                          "href": "/docs/references/react/use-organization-list"
                        }
                      ]
                    ]
                  }
                ]
              ]
            },
            {
              "title": "JavaScript",
              "collapse": true,
              "icon": "javascript",
              "items": [
                [
                  { "title": "Overview", "href": "/docs/references/javascript/overview" },
                  {
                    "title": "Clerk",
                    "collapse": true,
                    "items": [
                      [
                        {
                          "title": "Clerk class",
                          "href": "/docs/references/javascript/clerk/clerk"
                        },
                        {
                          "title": "Organization methods",
                          "href": "/docs/references/javascript/clerk/organization-methods"
                        },
                        {
                          "title": "Redirect methods",
                          "href": "/docs/references/javascript/clerk/redirect-methods"
                        },
                        {
                          "title": "BuildURLs",
                          "href": "/docs/references/javascript/clerk/build-urls"
                        },
                        {
                          "title": "Handle navigation",
                          "href": "/docs/references/javascript/clerk/handle-navigation"
                        },
                        {
                          "title": "Session methods",
                          "href": "/docs/references/javascript/clerk/session-methods"
                        }
                      ]
                    ]
                  },
                  {
                    "title": "User",
                    "collapse": true,
                    "items": [
                      [
                        { "title": "User object", "href": "/docs/references/javascript/user/user" },
                        {
                          "title": "TOTP methods",
                          "href": "/docs/references/javascript/user/totp"
                        },
                        {
                          "title": "Password management methods",
                          "href": "/docs/references/javascript/user/password-management"
                        },
                        {
                          "title": "Create metadata methods",
                          "href": "/docs/references/javascript/user/create-metadata"
                        }
                      ]
                    ]
                  },
                  {
                    "title": "Organization",
                    "collapse": true,
                    "items": [
                      [
                        {
                          "title": "Organization object",
                          "href": "/docs/references/javascript/organization/organization"
                        },
                        {
                          "title": "Membership methods",
                          "href": "/docs/references/javascript/organization/members"
                        },
                        {
                          "title": "Invitation methods",
                          "href": "/docs/references/javascript/organization/invitations"
                        },
                        {
                          "title": "Domain methods",
                          "href": "/docs/references/javascript/organization/domains"
                        },
                        {
                          "title": "Membership request methods",
                          "href": "/docs/references/javascript/organization/membership-request"
                        }
                      ]
                    ]
                  },
                  {
                    "title": "Organization Invitation",
                    "href": "/docs/references/javascript/organization-invitation"
                  },
                  {
                    "title": "Organization Membership",
                    "href": "/docs/references/javascript/organization-membership"
                  },
                  {
                    "title": "Organization Domain",
                    "href": "/docs/references/javascript/organization-domain"
                  },
                  {
                    "title": "Organization Membership Request",
                    "href": "/docs/references/javascript/organization-membership-request"
                  },
                  { "title": "Session", "href": "/docs/references/javascript/session" },
                  {
                    "title": "SessionWithActivities",
                    "href": "/docs/references/javascript/session-with-activities"
                  },
                  { "title": "Client", "href": "/docs/references/javascript/client" },
                  {
                    "title": "ExternalAccount",
                    "href": "/docs/references/javascript/external-account"
                  },
                  {
<<<<<<< HEAD
                    "title": "Phone Number",
                    "href": "/docs/references/javascript/phone-number"
=======
                    "title": "Email Address",
                    "href": "/docs/references/javascript/email-address"
>>>>>>> b61c505b
                  },
                  {
                    "title": "Sign In",
                    "collapse": true,
                    "items": [
                      [
                        {
                          "title": "Sign In",
                          "href": "/docs/references/javascript/sign-in/sign-in"
                        },
                        {
                          "title": "First Factor",
                          "href": "/docs/references/javascript/sign-in/first-factor"
                        },
                        {
                          "title": "Second Factor",
                          "href": "/docs/references/javascript/sign-in/second-factor"
                        },
                        {
                          "title": "AuthenticateWith",
                          "href": "/docs/references/javascript/sign-in/authenticate-with"
                        }
                      ]
                    ]
                  },
                  {
                    "title": "Sign Up",
                    "collapse": true,
                    "items": [
                      [
                        {
                          "title": "Sign Up",
                          "href": "/docs/references/javascript/sign-up/sign-up"
                        },
                        {
                          "title": "AuthenticateWith",
                          "href": "/docs/references/javascript/sign-up/authenticate-with"
                        },
                        {
                          "title": "Verification",
                          "href": "/docs/references/javascript/sign-up/verification"
                        },
                        {
                          "title": "Email Verification",
                          "href": "/docs/references/javascript/sign-up/email-verification"
                        },
                        {
                          "title": "Phone Verification",
                          "href": "/docs/references/javascript/sign-up/phone-verification"
                        },
                        {
                          "title": "Web3 Verification",
                          "href": "/docs/references/javascript/sign-up/web3-verification"
                        }
                      ]
                    ]
                  },
                  {
<<<<<<< HEAD
                    "title": "Email Address",
=======
                    "title": "Phone Number",
>>>>>>> b61c505b
                    "collapse": true,
                    "items": [
                      [
                        {
<<<<<<< HEAD
                          "title": "Email Address",
                          "href": "/docs/references/javascript/email-address/email-address"
                        },
                        {
                          "title": "Verification",
                          "href": "/docs/references/javascript/email-address/verification"
=======
                          "title": "Phone Number",
                          "href": "/docs/references/javascript/phone-number/phone-number"
                        },
                        {
                          "title": "Verification",
                          "href": "/docs/references/javascript/phone-number/verification"
                        },
                        {
                          "title": "Second factor",
                          "href": "/docs/references/javascript/phone-number/second-factor"
>>>>>>> b61c505b
                        }
                      ]
                    ]
                  },
                  {
                    "title": "Web3 Wallet",
                    "collapse": true,
                    "items": [
                      [
                        {
                          "title": "Web3 Wallet",
                          "href": "/docs/references/javascript/web3-wallet/web3-wallet"
                        },
                        {
                          "title": "Verification",
                          "href": "/docs/references/javascript/web3-wallet/verification"
                        }
                      ]
                    ]
                  },
                  {
                    "title": "Types",
                    "collapse": true,
                    "items": [
                      [
                        {
                          "title": "Overview",
                          "href": "/docs/references/javascript/types/overview"
                        },
                        {
                          "title": "ClerkAPIError",
                          "href": "/docs/references/javascript/types/clerk-api-error"
                        },
                        {
                          "title": "ClerkPaginatedResponse",
                          "href": "/docs/references/javascript/types/clerk-paginated-response"
                        },
                        {
                          "title": "CustomPage",
                          "href": "/docs/references/javascript/types/custom-page"
                        },
                        {
                          "title": "EmailLinkError",
                          "href": "/docs/references/javascript/types/email-link-error"
                        },
                        {
                          "title": "DeletedObject",
                          "href": "/docs/references/javascript/types/deleted-object"
                        },
                        {
                          "title": "OAuth types",
                          "href": "/docs/references/javascript/types/oauth"
                        },
                        {
                          "title": "PasskeyResource",
                          "href": "/docs/references/javascript/types/passkey-resource"
                        },
                        {
                          "title": "PublicUserData",
                          "href": "/docs/references/javascript/types/public-user-data"
                        },
                        {
                          "title": "SessionStatus",
                          "href": "/docs/references/javascript/types/session-status"
                        },
                        {
                          "title": "SignInFirstFactor",
                          "href": "/docs/references/javascript/types/sign-in-first-factor"
                        },
                        {
                          "title": "SignInSecondFactor",
                          "href": "/docs/references/javascript/types/sign-in-second-factor"
                        },
                        {
                          "title": "SignInRedirectOptions",
                          "href": "/docs/references/javascript/types/sign-in-redirect-options"
                        },
                        {
                          "title": "SignUpRedirectOptions",
                          "href": "/docs/references/javascript/types/sign-up-redirect-options"
                        },
                        {
                          "title": "SignInInitialValues",
                          "href": "/docs/references/javascript/types/sign-in-initial-values"
                        },
                        {
                          "title": "SignUpInitialValues",
                          "href": "/docs/references/javascript/types/sign-up-initial-values"
                        },
                        {
                          "title": "RedirectOptions",
                          "href": "/docs/references/javascript/types/redirect-options"
                        },
                        {
                          "title": "Verification",
                          "href": "/docs/references/javascript/types/verification"
                        }
                      ]
                    ]
                  }
                ]
              ]
            },
            {
              "title": "Expo",
              "collapse": true,
              "icon": "expo",
              "items": [
                [
                  {
                    "title": "Overview",
                    "href": "/docs/references/expo/overview"
                  },
                  {
                    "title": "Custom Auth Flow Examples",
                    "collapse": true,
                    "icon": "route",
                    "items": [
                      [
                        {
                          "title": "Multi-factor authentication",
                          "href": "/docs/references/expo/expo-mfa"
                        },
                        {
                          "title": "OAuth",
                          "href": "/docs/references/expo/expo-oauth"
                        },
                        {
                          "title": "Impersonation",
                          "href": "/docs/references/expo/expo-impersonation"
                        }
                                        ]
                    ]
                  },
                  {
                    "title": "Read session and user data",
                    "href": "/docs/references/expo/expo-read-session-user-data"
                  }
                ]
              ]
            },
            {
              "title": "Node.js",
              "collapse": true,
              "icon": "nodejs",
              "items": [
                [
                  { "title": "Overview", "href": "/docs/references/nodejs/overview" },
                  {
                    "title": "Available methods",
                    "href": "/docs/references/nodejs/available-methods"
                  },
                  {
                    "title": "Connect/Express Middleware",
                    "href": "/docs/backend-requests/handling/nodejs"
                  },
                  {
                    "title": "Networkless token verification",
                    "href": "/docs/references/nodejs/token-verification"
                  }
                ]
              ]
            },
            {
              "title": "Remix",
              "collapse": true,
              "icon": "remix",
              "items": [
                [
                  {
                    "title": "`<ClerkApp />`",
                    "wrap": false,
                    "href": "/docs/references/remix/clerk-app"
                  }
                ]
              ]
            },
            {
              "title": "Go",
              "collapse": true,
              "icon": "go",
              "items": [
                [
                  { "title": "Overview", "href": "/docs/references/go/overview" },
                  {
                    "title": "Verifying sessions",
                    "href": "/docs/references/go/verifying-sessions"
                  },
                  {
                    "title": "Use Clerk Go for Backend API Operations",
                    "href": "/docs/references/go/other-examples"
                  },
                  { "title": "Go SDK repository", "href": "https://github.com/clerk/clerk-sdk-go" }
                ]
              ]
            },
            {
              "title": "Gatsby",
              "collapse": true,
              "icon": "gatsby",
              "items": [
                [
                  {
                    "title": "`withServerAuth()`",
                    "wrap": false,
                    "href": "/docs/references/gatsby/with-server-auth"
                  }
                ]
              ]
            },
            {
              "title": "Ruby / Rails",
              "collapse": true,
              "icon": "ruby",
              "items": [
                [
                  { "title": "Overview", "href": "/docs/references/ruby/overview" },
                  {
                    "title": "Available Methods",
                    "href": "/docs/references/ruby/available-methods"
                  },
                  { "title": "Rack/Rails integration", "href": "/docs/references/ruby/rack-rails" },
                  {
                    "title": "Ruby SDK repository",
                    "href": "https://github.com/clerk/clerk-sdk-ruby"
                  }
                ]
              ]
            },
            {
              "title": "JavaScript Backend SDK",
              "collapse": true,
              "icon": "clerk",
              "items": [
                [
                  { "title": "Overview", "href": "/docs/references/backend/overview" },
                  {
                    "title": "User",
                    "collapse": true,
                    "items": [
                      [
                        {
                          "title": "`getUserList()`",
                          "wrap": false,
                          "href": "/docs/references/backend/user/get-user-list"
                        },
                        {
                          "title": "`getUser()`",
                          "wrap": false,
                          "href": "/docs/references/backend/user/get-user"
                        },
                        {
                          "title": "`getCount()`",
                          "wrap": false,
                          "href": "/docs/references/backend/user/get-count"
                        },
                        {
                          "title": "`getOrganizationMembershipList()`",
                          "wrap": false,
                          "href": "/docs/references/backend/user/get-organization-membership-list"
                        },
                        {
                          "title": "`getUserOAuthAccessToken()`",
                          "wrap": false,
                          "href": "/docs/references/backend/user/get-user-oauth-access-token"
                        },
                        {
                          "title": "`createUser()`",
                          "wrap": false,
                          "href": "/docs/references/backend/user/create-user"
                        },
                        {
                          "title": "`verifyPassword()`",
                          "wrap": false,
                          "href": "/docs/references/backend/user/verify-password"
                        },
                        {
                          "title": "`banUser()`",
                          "wrap": false,
                          "href": "/docs/references/backend/user/ban-user"
                        },
                        {
                          "title": "`unbanUser()`",
                          "wrap": false,
                          "href": "/docs/references/backend/user/unban-user"
                        },
                        {
                          "title": "`lockUser()`",
                          "wrap": false,
                          "href": "/docs/references/backend/user/lock-user"
                        },
                        {
                          "title": "`unlockUser()`",
                          "wrap": false,
                          "href": "/docs/references/backend/user/unlock-user"
                        },
                        {
                          "title": "`updateUser()`",
                          "wrap": false,
                          "href": "/docs/references/backend/user/update-user"
                        },
                        {
                          "title": "`updateUserMetadata()`",
                          "wrap": false,
                          "href": "/docs/references/backend/user/update-user-metadata"
                        },
                        {
                          "title": "`deleteUser()`",
                          "wrap": false,
                          "href": "/docs/references/backend/user/delete-user"
                        },
                        {
                          "title": "`disableUserMFA()`",
                          "wrap": false,
                          "href": "/docs/references/backend/user/disable-user-mfa"
                        }
                      ]
                    ]
                  },
                  {
                    "title": "Organization",
                    "collapse": true,
                    "items": [
                      [
                        {
                          "title": "`getOrganization()`",
                          "wrap": false,
                          "href": "/docs/references/backend/organization/get-organization"
                        },
                        {
                          "title": "`getOrganizationList()`",
                          "wrap": false,
                          "href": "/docs/references/backend/organization/get-organization-list"
                        },
                        {
                          "title": "`getOrganizationMembershipList()`",
                          "wrap": false,
                          "href": "/docs/references/backend/organization/get-organization-membership-list"
                        },
                        {
                          "title": "`getOrganizationInvitationList()`",
                          "wrap": false,
                          "href": "/docs/references/backend/organization/get-organization-invitation-list"
                        },
                        {
                          "title": "`createOrganization()`",
                          "wrap": false,
                          "href": "/docs/references/backend/organization/create-organization"
                        },
                        {
                          "title": "`createOrganizationMembership()`",
                          "wrap": false,
                          "href": "/docs/references/backend/organization/create-organization-membership"
                        },
                        {
                          "title": "`createOrganizationInvitation()`",
                          "wrap": false,
                          "href": "/docs/references/backend/organization/create-organization-invitation"
                        },
                        {
                          "title": "`updateOrganization()`",
                          "wrap": false,
                          "href": "/docs/references/backend/organization/update-organization"
                        },
                        {
                          "title": "`updateOrganizationLogo()`",
                          "wrap": false,
                          "href": "/docs/references/backend/organization/update-organization-logo"
                        },
                        {
                          "title": "`updateOrganizationMembership()`",
                          "wrap": false,
                          "href": "/docs/references/backend/organization/update-organization-membership"
                        },
                        {
                          "title": "`updateOrganizationMetadata()`",
                          "wrap": false,
                          "href": "/docs/references/backend/organization/update-organization-metadata"
                        },
                        {
                          "title": "`updateOrganizationMembershipMetadata()`",
                          "wrap": false,
                          "href": "/docs/references/backend/organization/update-organization-membership-metadata"
                        },
                        {
                          "title": "`deleteOrganization()`",
                          "wrap": false,
                          "href": "/docs/references/backend/organization/delete-organization"
                        },
                        {
                          "title": "`deleteOrganizationMembership()`",
                          "wrap": false,
                          "href": "/docs/references/backend/organization/delete-organization-membership"
                        },
                        {
                          "title": "`revokeOrganizationInvitation()`",
                          "wrap": false,
                          "href": "/docs/references/backend/organization/revoke-organization-invitation"
                        }
                      ]
                    ]
                  },
                  {
                    "title": "Allowlist Identifiers",
                    "collapse": true,
                    "items": [
                      [
                        {
                          "title": "`getAllowlistIdentifierList()`",
                          "wrap": false,
                          "href": "/docs/references/backend/allowlist/get-allowlist-identifier-list"
                        },
                        {
                          "title": "`createAllowlistIdentifier()`",
                          "wrap": false,
                          "href": "/docs/references/backend/allowlist/create-allowlist-identifier"
                        },
                        {
                          "title": "`deleteAllowlistIdentifier()`",
                          "wrap": false,
                          "href": "/docs/references/backend/allowlist/delete-allowlist-identifier"
                        }
                      ]
                    ]
                  },
                  {
                    "title": "Sessions",
                    "collapse": true,
                    "items": [
                      [
                        {
                          "title": "`getSession()`",
                          "wrap": false,
                          "href": "/docs/references/backend/sessions/get-session"
                        },
                        {
                          "title": "`getSessionList()`",
                          "wrap": false,
                          "href": "/docs/references/backend/sessions/get-session-list"
                        },
                        {
                          "title": "`getToken()`",
                          "wrap": false,
                          "href": "/docs/references/backend/sessions/get-token"
                        },
                        {
                          "title": "`authenticateRequest()`",
                          "wrap": false,
                          "href": "/docs/references/backend/sessions/authenticate-request"
                        },
                        {
                          "title": "`verifySession()`",
                          "wrap": false,
                          "href": "/docs/references/backend/sessions/verify-session"
                        },
                        {
                          "title": "`revokeSession()`",
                          "wrap": false,
                          "href": "/docs/references/backend/sessions/revoke-session"
                        }
                      ]
                    ]
                  },
                  {
                    "title": "Client",
                    "collapse": true,
                    "items": [
                      [
                        {
                          "title": "`getClient()`",
                          "wrap": false,
                          "href": "/docs/references/backend/client/get-client"
                        },
                        {
                          "title": "`getClientList()`",
                          "wrap": false,
                          "href": "/docs/references/backend/client/get-client-list"
                        },
                        {
                          "title": "`verifyClient()`",
                          "wrap": false,
                          "href": "/docs/references/backend/client/verify-client"
                        }
                      ]
                    ]
                  },
                  {
                    "title": "Invitations",
                    "collapse": true,
                    "items": [
                      [
                        {
                          "title": "`getInvitationList()`",
                          "wrap": false,
                          "href": "/docs/references/backend/invitations/get-invitation-list"
                        },
                        {
                          "title": "`createInvitation()`",
                          "wrap": false,
                          "href": "/docs/references/backend/invitations/create-invitation"
                        },
                        {
                          "title": "`revokeInvitation()`",
                          "wrap": false,
                          "href": "/docs/references/backend/invitations/revoke-invitation"
                        }
                      ]
                    ]
                  },
                  {
                    "title": "Redirect Urls",
                    "collapse": true,
                    "items": [
                      [
                        {
                          "title": "`getRedirectUrl()`",
                          "wrap": false,
                          "href": "/docs/references/backend/redirect-urls/get-redirect-url"
                        },
                        {
                          "title": "`getRedirectUrlList()`",
                          "wrap": false,
                          "href": "/docs/references/backend/redirect-urls/get-redirect-url-list"
                        },
                        {
                          "title": "`createRedirectUrl()`",
                          "wrap": false,
                          "href": "/docs/references/backend/redirect-urls/create-redirect-url"
                        },
                        {
                          "title": "`deleteRedirectUrl()`",
                          "wrap": false,
                          "href": "/docs/references/backend/redirect-urls/delete-redirect-url"
                        }
                      ]
                    ]
                  },
                  {
                    "title": "Email addresses",
                    "collapse": true,
                    "items": [
                      [
                        {
                          "title": "`getEmailAddress()`",
                          "wrap": false,
                          "href": "/docs/references/backend/email-addresses/get-email-address"
                        },
                        {
                          "title": "`createEmailAddress()`",
                          "wrap": false,
                          "href": "/docs/references/backend/email-addresses/create-email-address"
                        },
                        {
                          "title": "`updateEmailAddress()`",
                          "wrap": false,
                          "href": "/docs/references/backend/email-addresses/update-email-address"
                        },
                        {
                          "title": "`deleteEmailAddress()`",
                          "wrap": false,
                          "href": "/docs/references/backend/email-addresses/delete-email-address"
                        }
                      ]
                    ]
                  },
                  {
                    "title": "Phone numbers",
                    "collapse": true,
                    "items": [
                      [
                        {
                          "title": "`getPhoneNumber()`",
                          "wrap": false,
                          "href": "/docs/references/backend/phone-numbers/get-phone-number"
                        },
                        {
                          "title": "`createPhoneNumber()`",
                          "wrap": false,
                          "href": "/docs/references/backend/phone-numbers/create-phone-number"
                        },
                        {
                          "title": "`updatePhoneNumber()`",
                          "wrap": false,
                          "href": "/docs/references/backend/phone-numbers/update-phone-number"
                        },
                        {
                          "title": "`deletePhoneNumber()`",
                          "wrap": false,
                          "href": "/docs/references/backend/phone-numbers/delete-phone-number"
                        }
                      ]
                    ]
                  },
                  {
                    "title": "Testing Tokens",
                    "collapse": true,
                    "items": [
                      [
                        {
                          "title": "`createTestingToken()`",
                          "wrap": false,
                          "href": "/docs/references/backend/testing-tokens/create-testing-token"
                        }
                      ]
                    ]
                  },
                  {
                    "title": "`verifyToken()`",
                    "wrap": false,
                    "href": "/docs/references/backend/verify-token"
                  },
                  {
                    "title": "Types",
                    "collapse": true,
                    "items": [
                      [
                        {
                          "title": "PaginatedResourceResponse",
                          "href": "/docs/references/backend/types/paginated-resource-response"
                        },
                        {
                          "title": "Backend User object",
                          "href": "/docs/references/backend/types/backend-user"
                        }
                      ]
                    ]
                  }
                ]
              ]
            },
            {
              "title": "Redwood",
              "tag": "Community",
              "collapse": true,
              "icon": "redwood",
              "items": [
                [
                  { "title": "Overview", "href": "/docs/references/redwood/overview" },
                  {
                    "title": "Redwood",
                    "href": "https://redwoodjs.com/docs/auth/clerk",
                    "icon": "redwood"
                  }
                ]
              ]
            },
            {
              "title": "Svelte",
              "tag": "Community",
              "href": "https://github.com/markjaquith/clerk-sveltekit",
              "icon": "svelte"
            },
            {
              "title": "Vue",
              "tag": "Community",
              "href": "https://vue-clerk.vercel.app",
              "icon": "vue"
            },
            {
              "title": "Elysia",
              "tag": "Community",
              "href": "https://github.com/wobsoriano/elysia-clerk",
              "icon": "elysia"
            },
            {
              "title": "Rust",
              "tag": "Community",
              "href": "https://github.com/cincinnati-ventures/clerk-rs",
              "icon": "rust"
            },
            {
              "title": "Hono",
              "tag": "Community",
              "href": "https://github.com/honojs/middleware/tree/main/packages/clerk-auth",
              "icon": "hono"
            },
            {
              "title": "C#",
              "tag": "Community",
              "href": "https://github.com/Hawxy/Clerk.Net",
              "icon": "c-sharp"
            },
            {
              "title": "Astro",
              "tag": "Community",
              "href": "https://github.com/panteliselef/astro-with-clerk-auth/blob/main/packages/astro-clerk-auth/README.md",
              "icon": "astro"
            },
            {
              "title": "Koa",
              "tag": "Community",
              "href": "https://github.com/dimkl/clerk-koa/blob/main/README.md",
              "icon": "koa"
            },
            {
              "title": "Angular",
              "tag": "Community",
              "href": "https://github.com/anagstef/ngx-clerk?tab=readme-ov-file#ngx-clerk",
              "icon": "angular"
            }
          ]
        ]
      },
      {
        "title": "API References",
        "items": [
          [
            { "title": "Backend API", "href": "/docs/reference/backend-api", "target": "_blank" },
            { "title": "Frontend API", "href": "/docs/reference/frontend-api", "target": "_blank" }
          ]
        ]
      }
    ]
  ]
}<|MERGE_RESOLUTION|>--- conflicted
+++ resolved
@@ -1503,13 +1503,12 @@
                     "href": "/docs/references/javascript/external-account"
                   },
                   {
-<<<<<<< HEAD
+                    "title": "Email Address",
+                    "href": "/docs/references/javascript/email-address"
+                  },
+                  {
                     "title": "Phone Number",
                     "href": "/docs/references/javascript/phone-number"
-=======
-                    "title": "Email Address",
-                    "href": "/docs/references/javascript/email-address"
->>>>>>> b61c505b
                   },
                   {
                     "title": "Sign In",
@@ -1563,39 +1562,6 @@
                         {
                           "title": "Web3 Verification",
                           "href": "/docs/references/javascript/sign-up/web3-verification"
-                        }
-                      ]
-                    ]
-                  },
-                  {
-<<<<<<< HEAD
-                    "title": "Email Address",
-=======
-                    "title": "Phone Number",
->>>>>>> b61c505b
-                    "collapse": true,
-                    "items": [
-                      [
-                        {
-<<<<<<< HEAD
-                          "title": "Email Address",
-                          "href": "/docs/references/javascript/email-address/email-address"
-                        },
-                        {
-                          "title": "Verification",
-                          "href": "/docs/references/javascript/email-address/verification"
-=======
-                          "title": "Phone Number",
-                          "href": "/docs/references/javascript/phone-number/phone-number"
-                        },
-                        {
-                          "title": "Verification",
-                          "href": "/docs/references/javascript/phone-number/verification"
-                        },
-                        {
-                          "title": "Second factor",
-                          "href": "/docs/references/javascript/phone-number/second-factor"
->>>>>>> b61c505b
                         }
                       ]
                     ]
