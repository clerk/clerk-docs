--- conflicted
+++ resolved
@@ -45,13 +45,7 @@
 
   <div style={{filter: "drop-shadow(rgba(0, 0, 0, 0.16) 0px 12px 24px)"}}>![An interactive builder to make your "SignIn" component truly yours, which lets you select your auth providers.](/docs/images/get-started/create-sign-in-comp.png)</div>
 
-<<<<<<< HEAD
-  > [Clerk provides over 20 authentication providers that you can utilize in your Clerk apps.](/users/authentication-providers/overview)
-=======
-  <br />
-
-  > [We provide over 20 authentication providers that you can utilize in your Clerk apps.](/docs/authentication/social-connections/overview)
->>>>>>> dc568f18
+  > [Clerk provides over 20 authentication providers that you can utilize in your Clerk apps.](/docs/authentication/social-connections/overview)
 
   Once done, you should see a list of API keys that make setting up a new codebase easier.
 
@@ -72,11 +66,7 @@
 
       <FrameworkCards title="Remix" description="Easily add secure, edge- and SSR-friendly authentication to Remix with Clerk." link="/docs/quickstarts/remix" cta="Get Started" icon="/docs/images/logos/remix.svg" />
 
-<<<<<<< HEAD
-      <FrameworkCards title="RedwoodJS" description="Grow your RedwoodJS application with Clerk user management and authentication." link="/quickstarts/full-stack/redwoodjs" cta="Get Started" icon="/images/logos/redwood.svg" />
-=======
-      <FrameworkCards title="RedwoodJS" description="Grow your RedwoodJS application with Clerk user management and authentication." link="/docs/quickstarts/remix" cta="Get Started" icon="/docs/images/logos/redwood.svg" />
->>>>>>> dc568f18
+      <FrameworkCards title="RedwoodJS" description="Grow your RedwoodJS application with Clerk user management and authentication." link="/docs/quickstarts/redwoodjs" cta="Get Started" icon="/docs/images/logos/redwood.svg" />
 
       <FrameworkCards title="Expo / React Native" description="Use Clerk with Expo to authenticate users in your React Native application." link="/docs/quickstarts/expo" cta="Get Started" icon="/docs/images/logos/expo.svg" />
 
