---
title: Build a custom email or SMS OTP authentication flow
description: Learn how build a custom email or SMS one time code (OTP) authentication flow using Clerk's API.
---

> [!WARNING]
> This guide is for users who want to build a _custom_ user interface using the Clerk API. To use a _prebuilt_ UI, use Clerk's [Account Portal pages](/docs/customization/account-portal/overview) or [prebuilt components](/docs/components/overview).

Clerk supports passwordless authentication, which lets users sign in and sign up without having to remember a password. Instead, users receive a one-time password (OTP), also known as a one-time code, via email or SMS, which they can use to authenticate themselves.

This guide will walk you through how to build a custom SMS OTP sign-up and sign-in flow. The process for using email OTP is similar, and the differences will be highlighted throughout.

{/* TODO: Update these Steps when the Steps component can accept other headings. As of right now, Steps can only accept H3s. */}

<Steps>
  ### Enable SMS OTP

  To use SMS OTP as an authentication strategy, you first need to enable it in the Clerk Dashboard.

  1. Navigate to the [Clerk Dashboard](https://dashboard.clerk.com/last-active?path=user-authentication/email-phone-username).
  1. In the navigation sidebar, go to **User & Authentication > Email, Phone, Username**.
<<<<<<< HEAD
  1. Ensure that _only_ **Phone number** is required. If **Email address** or **Username** are enabled, ensure they are not required. Use the settings cog icon to check if a setting is required or optional. If you would like to require **Username**, you must collect the username and pass it to the `create()` method in your custom flow. For this guide, if you would like to use email OTP instead, require the **Email address** option instead of the **Phone number** option.
=======
  1. Ensure that _only_ **Phone number** is required. If **Email address** or **Username** are enabled, ensure they are not required. Use the settings icon to check if a setting is required or optional. If you would like to require **Username**, you must collect the username and pass it to the `create()` method in your custom flow. For this guide, if you would like to use email OTP instead, require the **Email address** option instead of the **Phone number** option.
>>>>>>> 1c52d756
  1. In the **Authentication strategies** section of this page, ensure **SMS verification code** is enabled. Ensure **Password** is toggled off, as you are prioritizing passwordless, SMS OTP-only authentication in this guide. If you would like to use email OTP instead, enable the **Email verification code** strategy instead of the **SMS verification code** strategy.

  ### Sign-up flow

  To sign up a user using an OTP, you must:

  1. Initiate the sign-up process by collecting the user's identifier, which for this example is a phone number.
  1. Prepare the verification, which sends a one-time code to the given identifier.
  1. Attempt to complete the verification with the code the user provides.
  1. If the verification is successful, set the newly created session as the active session.

  <Tabs type="framework" items={["Next.js", "JavaScript", "iOS (Beta)"]}>
    <Tab>
      This example is written for Next.js App Router but can be adapted to any React meta framework, such as Remix.

      ```tsx {{ filename: 'app/sign-up/[[...sign-up]]/page.tsx', collapsible: true }}
      'use client'

      import * as React from 'react'
      import { useSignUp } from '@clerk/nextjs'
      import { useRouter } from 'next/navigation'

      export default function Page() {
        const { isLoaded, signUp, setActive } = useSignUp()
        const [verifying, setVerifying] = React.useState(false)
        const [phone, setPhone] = React.useState('')
        const [code, setCode] = React.useState('')
        const router = useRouter()

        async function handleSubmit(e: React.FormEvent) {
          e.preventDefault()

          if (!isLoaded && !signUp) return null

          try {
            // Start the sign-up process using the phone number method
            await signUp.create({
              phoneNumber: phone,
            })

            // Start the verification - a SMS message will be sent to the
            // number with a one-time code
            await signUp.preparePhoneNumberVerification()

            // Set verifying to true to display second form and capture the OTP code
            setVerifying(true)
          } catch (err) {
            // See https://clerk.com/docs/custom-flows/error-handling
            // for more info on error handling
            console.error('Error:', JSON.stringify(err, null, 2))
          }
        }

        async function handleVerification(e: React.FormEvent) {
          e.preventDefault()

          if (!isLoaded && !signUp) return null

          try {
            // Use the code provided by the user and attempt verification
            const signInAttempt = await signUp.attemptPhoneNumberVerification({
              code,
            })

            // If verification was completed, set the session to active
            // and redirect the user
            if (signInAttempt.status === 'complete') {
              await setActive({ session: signInAttempt.createdSessionId })

              router.push('/')
            } else {
              // If the status is not complete, check why. User may need to
              // complete further steps.
              console.error(signInAttempt)
            }
          } catch (err) {
            // See https://clerk.com/docs/custom-flows/error-handling
            // for more info on error handling
            console.error('Error:', JSON.stringify(err, null, 2))
          }
        }

        if (verifying) {
          return (
            <>
              <h1>Verify your phone number</h1>
              <form onSubmit={handleVerification}>
                <label htmlFor="code">Enter your verification code</label>
                <input value={code} id="code" name="code" onChange={(e) => setCode(e.target.value)} />
                <button type="submit">Verify</button>
              </form>
            </>
          )
        }

        return (
          <>
            <h1>Sign up</h1>
            <form onSubmit={handleSubmit}>
              <label htmlFor="phone">Enter phone number</label>
              <input
                value={phone}
                id="phone"
                name="phone"
                type="tel"
                onChange={(e) => setPhone(e.target.value)}
              />
              <button type="submit">Continue</button>
            </form>
          </>
        )
      }
      ```
    </Tab>

    <Tab>
      <Tabs items={["NPM module", "<script>"]}>
        <Tab>
          Use the following tabs to view the code necessary for each file.

          <CodeBlockTabs options={["index.html", "main.js"]}>
            ```html {{ filename: 'index.html', collapsible: true }}
            <!doctype html>
            <html lang="en">
              <head>
                <meta charset="UTF-8" />
                <meta name="viewport" content="width=device-width, initial-scale=1.0" />
                <title>Clerk + JavaScript App</title>
              </head>
              <body>
                <div id="signed-in"></div>

                <div id="sign-up">
                  <h2>Sign up</h2>
                  <form id="sign-up-form">
                    <label for="phone">Enter phone number</label>
                    <input type="tel" name="phone" id="sign-up-phone" />
                    <button type="submit">Continue</button>
                  </form>
                </div>

                <form id="verifying" hidden>
                  <h2>Verify your phone number</h2>
                  <label for="code">Enter your verification code</label>
                  <input id="code" name="code" />
                  <button type="submit" id="verify-button">Verify</button>
                </form>

                <script type="module" src="/src/main.js" async crossorigin="anonymous"></script>
              </body>
            </html>
            ```

            ```js {{ filename: 'main.js', collapsible: true }}
            import { Clerk } from '@clerk/clerk-js'

            // Initialize Clerk with your Clerk publishable key
            const clerk = new Clerk('{{pub_key}}')
            await clerk.load()

            if (clerk.user) {
              // Mount user button component
              document.getElementById('signed-in').innerHTML = `
                <div id="user-button"></div>
              `

              const userbuttonDiv = document.getElementById('user-button')

              clerk.mountUserButton(userbuttonDiv)
            } else {
              // Handle the sign-up form
              document.getElementById('sign-up-form').addEventListener('submit', async (e) => {
                e.preventDefault()

                const formData = new FormData(e.target)
                const phoneNumber = formData.get('phone')

                try {
                  // Start the sign-up process using the phone number method
                  await clerk.client.signUp.create({ phoneNumber })
                  await clerk.client.signUp.preparePhoneNumberVerification()
                  // Hide sign-up form
                  document.getElementById('sign-up').setAttribute('hidden', '')
                  // Show verification form
                  document.getElementById('verifying').removeAttribute('hidden')
                } catch (error) {
                  // See https://clerk.com/docs/custom-flows/error-handling
                  // for more info on error handling
                  console.error(error)
                }
              })

              // Handle the verification form
              document.getElementById('verifying').addEventListener('submit', async (e) => {
                const formData = new FormData(e.target)
                const code = formData.get('code')

                try {
                  // Verify the phone number
                  const verify = await clerk.client.signUp.attemptPhoneNumberVerification({
                    code,
                  })

                  // Now that the user is created, set the session to active.
                  await clerk.setActive({ session: verify.createdSessionId })
                } catch (error) {
                  // See https://clerk.com/docs/custom-flows/error-handling
                  // for more info on error handling
                  console.error(error)
                }
              })
            }
            ```
          </CodeBlockTabs>
        </Tab>

        <Tab>
          ```html {{ filename: 'index.html', collapsible: true }}
          <!doctype html>
          <html lang="en">
            <head>
              <meta charset="UTF-8" />
              <meta name="viewport" content="width=device-width, initial-scale=1.0" />
              <title>Clerk + JavaScript App</title>
            </head>
            <body>
              <div id="signed-in"></div>

              <div id="sign-up">
                <h2>Sign up</h2>
                <form id="sign-up-form">
                  <label for="phone">Enter phone number</label>
                  <input type="tel" name="phone" id="sign-up-phone" />
                  <button type="submit">Continue</button>
                </form>
              </div>

              <form id="verifying" hidden>
                <h2>Verify your phone number</h2>
                <label for="code">Enter your verification code</label>
                <input id="code" name="code" />
                <button type="submit" id="verify-button">Verify</button>
              </form>

              <script
                async
                crossorigin="anonymous"
                data-clerk-publishable-key="{{pub_key}}"
                src="https://{{fapi_url}}/npm/@clerk/clerk-js@latest/dist/clerk.browser.js"
                type="text/javascript"
              ></script>

              <script>
                window.addEventListener('load', async function () {
                  await Clerk.load()

                  if (Clerk.user) {
                    // Mount user button component
                    document.getElementById('signed-in').innerHTML = `
                    <div id="user-button"></div>
                  `

                    const userbuttonDiv = document.getElementById('user-button')

                    Clerk.mountUserButton(userbuttonDiv)
                  } else {
                    // Handle the sign-up form
                    document.getElementById('sign-up-form').addEventListener('submit', async (e) => {
                      e.preventDefault()

                      const formData = new FormData(e.target)
                      const phoneNumber = formData.get('phone')

                      try {
                        // Start the sign-up process using the phone number method
                        await Clerk.client.signUp.create({ phoneNumber })
                        await Clerk.client.signUp.preparePhoneNumberVerification()
                        // Hide sign-up form
                        document.getElementById('sign-up').setAttribute('hidden', '')
                        // Show verification form
                        document.getElementById('verifying').removeAttribute('hidden')
                      } catch (error) {
                        // See https://clerk.com/docs/custom-flows/error-handling
                        // for more info on error handling
                        console.error(error)
                      }
                    })

                    // Handle the verification form
                    document.getElementById('verifying').addEventListener('submit', async (e) => {
                      const formData = new FormData(e.target)
                      const code = formData.get('code')

                      try {
                        // Verify the phone number
                        const verify = await Clerk.client.signUp.attemptPhoneNumberVerification({
                          code,
                        })

                        // Now that the user is created, set the session to active.
                        await Clerk.setActive({ session: verify.createdSessionId })
                      } catch (error) {
                        // See https://clerk.com/docs/custom-flows/error-handling
                        // for more info on error handling
                        console.error(error)
                      }
                    })
                  }
                })
              </script>
            </body>
          </html>
          ```
        </Tab>
      </Tabs>
    </Tab>

    <Tab>
      ```swift {{ filename: 'SMSOTPSignUpView.swift', collapsible: true }}
      import SwiftUI
      import ClerkSDK

      struct SMSOTPSignUpView: View {
        @State private var phoneNumber = ""
        @State private var code = ""
        @State private var isVerifying = false

        var body: some View {
          if isVerifying {
            TextField("Enter your verification code", text: $code)
            Button("Verify") {
              Task { await verify(code: code) }
            }
          } else {
            TextField("Enter phone number", text: $phoneNumber)
            Button("Continue") {
              Task { await submit(phoneNumber: phoneNumber) }
            }
          }
        }
      }

      extension SMSOTPSignUpView {

        func submit(phoneNumber: String) async {
          do {
            // Start the sign-up process using the phone number method.
            let signUp = try await SignUp.create(strategy: .standard(phoneNumber: phoneNumber))

            // Start the verification - a SMS message will be sent to the
            // number with a one-time code.
            try await signUp.prepareVerification(strategy: .phoneCode)

            // Set isVerifying to true to display second form and capture the OTP code.
            isVerifying = true
          } catch {
            // See https://clerk.com/docs/custom-flows/error-handling
            // for more info on error handling
            dump(error)
          }
        }

        func verify(code: String) async {
          do {
            // Access the in progress sign up stored on the client object.
            guard let inProgressSignUp = Clerk.shared.client?.signUp else { return }

            // Use the code provided by the user and attempt verification.
            let signUp = try await inProgressSignUp.attemptVerification(.phoneCode(code: code))

            switch signUp.status {
            case .complete:
              // If verification was completed, navigate the user as needed.
              dump(Clerk.shared.session)
            default:
              // If the status is not complete, check why. User may need to
              // complete further steps.
              dump(signUp.status)
            }
          } catch {
            // See https://clerk.com/docs/custom-flows/error-handling
            // for more info on error handling
            dump(error)
          }
        }
      }
      ```
    </Tab>
  </Tabs>

  To create a sign-up flow for email OTP, use the [`prepareEmailAddressVerification`](/docs/references/javascript/sign-up/email-verification#prepare-email-address-verification) and [`attemptEmailAddressVerification`](/docs/references/javascript/sign-up/email-verification#attempt-email-address-verification). These helpers work the same way as their phone number counterparts do in the previous example. You can find all available methods in the [`SignUp`](/docs/references/javascript/sign-in/sign-in) object documentation.

  ### Sign-in flow

  To authenticate a user with an OTP, you must:

  1. Initiate the sign-in process by creating a `SignIn` using the identifier provided, which for this example is a phone number.
  1. Prepare the first factor verification.
  1. Attempt verification with the code the user provides.
  1. If the attempt is successful, set the newly created session as the active session.

  <Tabs type="framework" items={["Next.js","JavaScript", "iOS (Beta)"]}>
    <Tab>
      This example is written for Next.js App Router but can be adapted to any React meta framework, such as Remix.

      ```tsx {{ filename: 'app/sign-in/[[...sign-in]]/page.tsx', collapsible: true }}
      'use client'

      import * as React from 'react'
      import { useSignIn } from '@clerk/nextjs'
      import { PhoneCodeFactor, SignInFirstFactor } from '@clerk/types'
      import { useRouter } from 'next/navigation'

      export default function Page() {
        const { isLoaded, signIn, setActive } = useSignIn()
        const [verifying, setVerifying] = React.useState(false)
        const [phone, setPhone] = React.useState('')
        const [code, setCode] = React.useState('')
        const router = useRouter()

        async function handleSubmit(e: React.FormEvent) {
          e.preventDefault()

          if (!isLoaded && !signIn) return null

          try {
            // Start the sign-in process using the phone number method
            const { supportedFirstFactors } = await signIn.create({
              identifier: phone,
            })

            // Filter the returned array to find the 'phone_code' entry
            const isPhoneCodeFactor = (factor: SignInFirstFactor): factor is PhoneCodeFactor => {
              return factor.strategy === 'phone_code'
            }
            const phoneCodeFactor = supportedFirstFactors?.find(isPhoneCodeFactor)

            if (phoneCodeFactor) {
              // Grab the phoneNumberId
              const { phoneNumberId } = phoneCodeFactor

              // Send the OTP code to the user
              await signIn.prepareFirstFactor({
                strategy: 'phone_code',
                phoneNumberId,
              })

              // Set verifying to true to display second form
              // and capture the OTP code
              setVerifying(true)
            }
          } catch (err) {
            // See https://clerk.com/docs/custom-flows/error-handling
            // for more info on error handling
            console.error('Error:', JSON.stringify(err, null, 2))
          }
        }

        async function handleVerification(e: React.FormEvent) {
          e.preventDefault()

          if (!isLoaded && !signIn) return null

          try {
            // Use the code provided by the user and attempt verification
            const signInAttempt = await signIn.attemptFirstFactor({
              strategy: 'phone_code',
              code,
            })

            // If verification was completed, set the session to active
            // and redirect the user
            if (signInAttempt.status === 'complete') {
              await setActive({ session: signInAttempt.createdSessionId })

              router.push('/')
            } else {
              // If the status is not complete, check why. User may need to
              // complete further steps.
              console.error(signInAttempt)
            }
          } catch (err) {
            // See https://clerk.com/docs/custom-flows/error-handling
            // for more info on error handling
            console.error('Error:', JSON.stringify(err, null, 2))
          }
        }

        if (verifying) {
          return (
            <>
              <h1>Verify your phone number</h1>
              <form onSubmit={handleVerification}>
                <label htmlFor="code">Enter your verification code</label>
                <input value={code} id="code" name="code" onChange={(e) => setCode(e.target.value)} />
                <button type="submit">Verify</button>
              </form>
            </>
          )
        }

        return (
          <>
            <h1>Sign in</h1>
            <form onSubmit={handleSubmit}>
              <label htmlFor="phone">Enter phone number</label>
              <input
                value={phone}
                id="phone"
                name="phone"
                type="tel"
                onChange={(e) => setPhone(e.target.value)}
              />
              <button type="submit">Continue</button>
            </form>
          </>
        )
      }
      ```
    </Tab>

    <Tab>
      <Tabs items={["NPM module", "<script>"]}>
        <Tab>
          Use the following tabs to view the code necessary for each file.

          <CodeBlockTabs options={["index.html", "main.js"]}>
            ```html {{ filename: 'index.html', collapsible: true }}
            <!doctype html>
            <html lang="en">
              <head>
                <meta charset="UTF-8" />
                <meta name="viewport" content="width=device-width, initial-scale=1.0" />
                <title>Clerk + JavaScript App</title>
              </head>
              <body>
                <div id="signed-in"></div>

                <div id="sign-in">
                  <h2>Sign in</h2>
                  <form id="sign-in-form">
                    <label for="phone">Enter phone number</label>
                    <input type="tel" name="phone" id="sign-in-phone" />
                    <button type="submit">Continue</button>
                  </form>
                </div>

                <form id="verifying" hidden>
                  <h2>Verify your phone number</h2>
                  <label for="code">Enter your verification code</label>
                  <input id="code" name="code" />
                  <button type="submit" id="verify-button">Verify</button>
                </form>

                <script type="module" src="/src/main.js" async crossorigin="anonymous"></script>
              </body>
            </html>
            ```

            ```js {{ filename: 'main.js', collapsible: true }}
            import { Clerk } from '@clerk/clerk-js'

            // Initialize Clerk with your Clerk publishable key
            const clerk = new Clerk('{{pub_key}}')
            await clerk.load()

            if (clerk.user) {
              // Mount user button component
              document.getElementById('signed-in').innerHTML = `
                <div id="user-button"></div>
              `

              const userbuttonDiv = document.getElementById('user-button')

              clerk.mountUserButton(userbuttonDiv)
            } else {
              // Handle the sign-in form
              document.getElementById('sign-in-form').addEventListener('submit', async (e) => {
                e.preventDefault()

                const formData = new FormData(e.target)
                const phone = formData.get('phone')

                try {
                  // Start the sign-in process using the user's identifier.
                  // In this case, it's their phone number.
                  const { supportedFirstFactors } = await clerk.client.signIn.create({
                    identifier: phone,
                  })

                  // Find the phoneNumberId from all the available first factors for the current sign-in
                  const firstPhoneFactor = supportedFirstFactors.find((factor) => {
                    return factor.strategy === 'phone_code'
                  })

                  const { phoneNumberId } = firstPhoneFactor

                  // Prepare first factor verification, specifying
                  // the phone code strategy.
                  await clerk.client.signIn.prepareFirstFactor({
                    strategy: 'phone_code',
                    phoneNumberId,
                  })

                  // Hide sign-in form
                  document.getElementById('sign-in').setAttribute('hidden', '')
                  // Show verification form
                  document.getElementById('verifying').removeAttribute('hidden')
                } catch (error) {
                  // See https://clerk.com/docs/custom-flows/error-handling
                  // for more info on error handling
                  console.error(error)
                }
              })

              // Handle the verification form
              document.getElementById('verifying').addEventListener('submit', async (e) => {
                const formData = new FormData(e.target)
                const code = formData.get('code')

                try {
                  // Verify the phone number
                  const verify = await clerk.client.signIn.attemptFirstFactor({
                    strategy: 'phone_code',
                    code,
                  })

                  // Now that the user is created, set the session to active.
                  await clerk.setActive({ session: verify.createdSessionId })
                } catch (error) {
                  // See https://clerk.com/docs/custom-flows/error-handling
                  // for more info on error handling
                  console.error(error)
                }
              })
            }
            ```
          </CodeBlockTabs>
        </Tab>

        <Tab>
          ```html {{ filename: 'index.html', collapsible: true }}
          <!doctype html>
          <html lang="en">
            <head>
              <meta charset="UTF-8" />
              <meta name="viewport" content="width=device-width, initial-scale=1.0" />
              <title>Clerk + JavaScript App</title>
            </head>
            <body>
              <div id="signed-in"></div>

              <div id="sign-in">
                <h2>Sign in</h2>
                <form id="sign-in-form">
                  <label for="phone">Enter phone number</label>
                  <input type="tel" name="phone" id="sign-in-phone" />
                  <button type="submit">Continue</button>
                </form>
              </div>

              <form id="verifying" hidden>
                <h2>Verify your phone number</h2>
                <label for="code">Enter your verification code</label>
                <input id="code" name="code" />
                <button type="submit" id="verify-button">Verify</button>
              </form>

              <script
                async
                crossorigin="anonymous"
                data-clerk-publishable-key="{{pub_key}}"
                src="https://{{fapi_url}}/npm/@clerk/clerk-js@latest/dist/clerk.browser.js"
                type="text/javascript"
              ></script>

              <script>
                window.addEventListener('load', async function () {
                  await Clerk.load()

                  if (Clerk.user) {
                    // Mount user button component
                    document.getElementById('signed-in').innerHTML = `
                      <div id="user-button"></div>
                    `

                    const userbuttonDiv = document.getElementById('user-button')

                    Clerk.mountUserButton(userbuttonDiv)
                  } else {
                    // Handle the sign-in form
                    document.getElementById('sign-in-form').addEventListener('submit', async (e) => {
                      e.preventDefault()

                      const formData = new FormData(e.target)
                      const phone = formData.get('phone')

                      try {
                        // Start the sign-in process using the user's identifier.
                        // In this case, it's their phone number.
                        const { supportedFirstFactors } = await Clerk.client.signIn.create({
                          identifier: phone,
                        })

                        // Find the phoneNumberId from all the available first factors for the current sign-in
                        const firstPhoneFactor = supportedFirstFactors.find((factor) => {
                          return factor.strategy === 'phone_code'
                        })

                        const { phoneNumberId } = firstPhoneFactor

                        // Prepare first factor verification, specifying
                        // the phone code strategy.
                        await Clerk.client.signIn.prepareFirstFactor({
                          strategy: 'phone_code',
                          phoneNumberId,
                        })

                        // Hide sign-in form
                        document.getElementById('sign-in').setAttribute('hidden', '')
                        // Show verification form
                        document.getElementById('verifying').removeAttribute('hidden')
                      } catch (error) {
                        // See https://clerk.com/docs/custom-flows/error-handling
                        // for more info on error handling
                        console.error(error)
                      }
                    })

                    // Handle the verification form
                    document.getElementById('verifying').addEventListener('submit', async (e) => {
                      const formData = new FormData(e.target)
                      const code = formData.get('code')

                      try {
                        // Verify the phone number
                        const verify = await Clerk.client.signIn.attemptFirstFactor({
                          strategy: 'phone_code',
                          code,
                        })

                        // Now that the user is created, set the session to active.
                        await Clerk.setActive({ session: verify.createdSessionId })
                      } catch (error) {
                        // See https://clerk.com/docs/custom-flows/error-handling
                        // for more info on error handling
                        console.error(error)
                      }
                    })
                  }
                })
              </script>
            </body>
          </html>
          ```
        </Tab>
      </Tabs>
    </Tab>

    <Tab>
      ```swift {{ filename: 'SMSOTPSignInView.swift', collapsible: true }}
      import SwiftUI
      import ClerkSDK

      struct SMSOTPSignInView: View {
        @State private var phoneNumber = ""
        @State private var code = ""
        @State private var isVerifying = false

        var body: some View {
          if isVerifying {
            TextField("Enter your verification code", text: $code)
            Button("Verify") {
              Task { await verify(code: code) }
            }
          } else {
            TextField("Enter phone number", text: $phoneNumber)
            Button("Continue") {
              Task { await submit(phoneNumber: phoneNumber) }
            }
          }
        }
      }

      extension SMSOTPSignInView {

        func submit(phoneNumber: String) async {
          do {
            // Start the sign-in process using the phone number method.
            let signIn = try await SignIn.create(strategy: .identifier(phoneNumber))

            // Send the OTP code to the user.
            try await signIn.prepareFirstFactor(for: .phoneCode)

            // Set isVerifying to true to display second form
            // and capture the OTP code.
            isVerifying = true
          } catch {
            // See https://clerk.com/docs/custom-flows/error-handling
            // for more info on error handling
            dump(error)
          }
        }

        func verify(code: String) async {
          do {
            // Access the in progress sign in stored on the client object.
            guard let inProgressSignIn = Clerk.shared.client?.signIn else { return }

            // Use the code provided by the user and attempt verification.
            let signIn = try await inProgressSignIn.attemptFirstFactor(for: .phoneCode(code: code))

            switch signIn.status {
            case .complete:
              // If verification was completed, navigate the user as needed.
              dump(Clerk.shared.session)
            default:
              // If the status is not complete, check why. User may need to
              // complete further steps.
              dump(signIn.status)
            }
          } catch {
            // See https://clerk.com/docs/custom-flows/error-handling
            // for more info on error handling
            dump(error)
          }
        }
      }
      ```
    </Tab>
  </Tabs>

  To create a sign-in flow for email OTP, pass the value `email_code` as the first factor strategy. You can find all available methods in the [`SignIn`](/docs/references/javascript/sign-in/sign-in) object documentation.
</Steps><|MERGE_RESOLUTION|>--- conflicted
+++ resolved
@@ -19,11 +19,7 @@
 
   1. Navigate to the [Clerk Dashboard](https://dashboard.clerk.com/last-active?path=user-authentication/email-phone-username).
   1. In the navigation sidebar, go to **User & Authentication > Email, Phone, Username**.
-<<<<<<< HEAD
-  1. Ensure that _only_ **Phone number** is required. If **Email address** or **Username** are enabled, ensure they are not required. Use the settings cog icon to check if a setting is required or optional. If you would like to require **Username**, you must collect the username and pass it to the `create()` method in your custom flow. For this guide, if you would like to use email OTP instead, require the **Email address** option instead of the **Phone number** option.
-=======
   1. Ensure that _only_ **Phone number** is required. If **Email address** or **Username** are enabled, ensure they are not required. Use the settings icon to check if a setting is required or optional. If you would like to require **Username**, you must collect the username and pass it to the `create()` method in your custom flow. For this guide, if you would like to use email OTP instead, require the **Email address** option instead of the **Phone number** option.
->>>>>>> 1c52d756
   1. In the **Authentication strategies** section of this page, ensure **SMS verification code** is enabled. Ensure **Password** is toggled off, as you are prioritizing passwordless, SMS OTP-only authentication in this guide. If you would like to use email OTP instead, enable the **Email verification code** strategy instead of the **SMS verification code** strategy.
 
   ### Sign-up flow
