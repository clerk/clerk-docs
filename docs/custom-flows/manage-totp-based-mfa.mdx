---
title: Build a custom flow for managing TOTP-based multi-factor authentication
description: Learn how to use the Clerk API to build a custom flow for managing TOTP-based multi-factor authentication.
---

<Include src="_partials/custom-flows-callout" />

[Multi-factor verification (MFA)](/docs/authentication/configuration/sign-up-sign-in-options) is an added layer of security that requires users to provide a second verification factor to access an account.

One of the options that Clerk supports for MFA is **Authenticator applications (also known as TOTP - Time-based One-time Password)**. This guide will walk you through how to build a custom flow that allows users to manage their TOTP settings.

> [!TIP]
> To learn how to build a custom flow for managing SMS MFA, see the [dedicated guide](/docs/custom-flows/manage-sms-based-mfa).

<Steps>
  ### Enable multi-factor authentication

  For your users to be able to enable MFA for their account, you need to enable MFA as an MFA authentication strategy in your Clerk application.

  1. In the Clerk Dashboard, navigate to the [**Multi-factor**](https://dashboard.clerk.com/last-active?path=user-authentication/multi-factor) page.
<<<<<<< HEAD
  1. For the purpose of this guide, toggle on both the **Authenticator application** and **Backup codes** strategies. Select **Save**.
=======
  1. Enable **Authenticator application** and **Backup codes** and select **Save**.
>>>>>>> 1ec16e15

  ### Create the multi-factor management flow

  <Tabs items={["Next.js", "Expo"]}>
    <Tab>
      This example is written for Next.js App Router but it can be adapted for any React meta framework, such as Remix.

      This example consists of two pages:

      - The main page where users can manage their MFA settings
      - The page where users can add TOTP MFA.

      Use the following tabs to view the code necessary for each page.

      <Tabs items={["Manage MFA page", "Add TOTP page"]}>
        <Tab>
          ```tsx {{ filename: '/app/account/manage-mfa/page.tsx', collapsible: true }}
          'use client'

          import * as React from 'react'
          import { useUser } from '@clerk/nextjs'
          import Link from 'next/link'
          import { BackupCodeResource } from '@clerk/types'

          // If TOTP is enabled, provide the option to disable it
          const TotpEnabled = () => {
            const { user } = useUser()

            const disableTOTP = async () => {
              await user?.disableTOTP()
            }

            return (
              <div>
                <p>
                  TOTP via authentication app enabled - <button onClick={() => disableTOTP()}>Remove</button>
                </p>
              </div>
            )
          }

          // If TOTP is disabled, provide the option to enable it
          const TotpDisabled = () => {
            return (
              <div>
                <p>
                  Add TOTP via authentication app -{' '}
                  <Link href="/account/manage-mfa/add">
                    <button>Add</button>
                  </Link>
                </p>
              </div>
            )
          }

          // Generate and display backup codes
          export function GenerateBackupCodes() {
            const { user } = useUser()
            const [backupCodes, setBackupCodes] = React.useState<BackupCodeResource | undefined>(undefined)

            const [loading, setLoading] = React.useState(false)

            React.useEffect(() => {
              if (backupCodes) {
                return
              }

              setLoading(true)
              void user
                ?.createBackupCode()
                .then((backupCode: BackupCodeResource) => {
                  setBackupCodes(backupCode)
                  setLoading(false)
                })
                .catch((err) => {
                  // See https://clerk.com/docs/custom-flows/error-handling
                  // for more info on error handling
                  console.error(JSON.stringify(err, null, 2))
                  setLoading(false)
                })
            }, [])

            if (loading) {
              return <p>Loading...</p>
            }

            if (!backupCodes) {
              return <p>There was a problem generating backup codes</p>
            }

            return (
              <ol>
                {backupCodes.codes.map((code, index) => (
                  <li key={index}>{code}</li>
                ))}
              </ol>
            )
          }

          export default function ManageMFA() {
            const { isLoaded, user } = useUser()
            const [showNewCodes, setShowNewCodes] = React.useState(false)

            if (!isLoaded) return null

            if (!user) {
              return <p>You must be logged in to access this page</p>
            }

            return (
              <>
                <h1>User MFA Settings</h1>

                {/* Manage TOTP MFA */}
                {user.totpEnabled ? <TotpEnabled /> : <TotpDisabled />}

                {/* Manage backup codes */}
                {user.backupCodeEnabled && user.twoFactorEnabled && (
                  <div>
                    <p>
                      Generate new backup codes? -{' '}
                      <button onClick={() => setShowNewCodes(true)}>Generate</button>
                    </p>
                  </div>
                )}
                {showNewCodes && (
                  <>
                    <GenerateBackupCodes />
                    <button onClick={() => setShowNewCodes(false)}>Done</button>
                  </>
                )}
              </>
            )
          }
          ```
        </Tab>

        <Tab>
          ```tsx {{ filename: '/app/account/manage-mfa/add/page.tsx', collapsible: true }}
          'use client'

          import { useUser } from '@clerk/nextjs'
          import { TOTPResource } from '@clerk/types'
          import Link from 'next/link'
          import * as React from 'react'
          import { QRCodeSVG } from 'qrcode.react'
          import { GenerateBackupCodes } from '../page'

          type AddTotpSteps = 'add' | 'verify' | 'backupcodes' | 'success'

          type DisplayFormat = 'qr' | 'uri'

          function AddTotpScreen({
            setStep,
          }: {
            setStep: React.Dispatch<React.SetStateAction<AddTotpSteps>>
          }) {
            const { user } = useUser()
            const [totp, setTOTP] = React.useState<TOTPResource | undefined>(undefined)
            const [displayFormat, setDisplayFormat] = React.useState<DisplayFormat>('qr')

            React.useEffect(() => {
              void user
                ?.createTOTP()
                .then((totp: TOTPResource) => {
                  setTOTP(totp)
                })
                .catch((err) =>
                  // See https://clerk.com/docs/custom-flows/error-handling
                  // for more info on error handling
                  console.error(JSON.stringify(err, null, 2)),
                )
            }, [])

            return (
              <>
                <h1>Add TOTP MFA</h1>

                {totp && displayFormat === 'qr' && (
                  <>
                    <div>
                      <QRCodeSVG value={totp?.uri || ''} size={200} />
                    </div>
                    <button onClick={() => setDisplayFormat('uri')}>Use URI instead</button>
                  </>
                )}
                {totp && displayFormat === 'uri' && (
                  <>
                    <div>
                      <p>{totp.uri}</p>
                    </div>
                    <button onClick={() => setDisplayFormat('qr')}>Use QR Code instead</button>
                  </>
                )}
                <button onClick={() => setStep('add')}>Reset</button>

                <p>Once you have set up your authentication app, verify your code</p>
                <button onClick={() => setStep('verify')}>Verify</button>
              </>
            )
          }

          function VerifyTotpScreen({
            setStep,
          }: {
            setStep: React.Dispatch<React.SetStateAction<AddTotpSteps>>
          }) {
            const { user } = useUser()
            const [code, setCode] = React.useState('')

            const verifyTotp = async (e: React.FormEvent) => {
              e.preventDefault()
              try {
                await user?.verifyTOTP({ code })
                setStep('backupcodes')
              } catch (err) {
                console.error(JSON.stringify(err, null, 2))
              }
            }

            return (
              <>
                <h1>Verify TOTP</h1>
                <form onSubmit={(e) => verifyTotp(e)}>
                  <label htmlFor="totp-code">Enter the code from your authentication app</label>
                  <input type="text" id="totp-code" onChange={(e) => setCode(e.currentTarget.value)} />
                  <button type="submit">Verify code</button>
                  <button onClick={() => setStep('add')}>Reset</button>
                </form>
              </>
            )
          }

          function BackupCodeScreen({
            setStep,
          }: {
            setStep: React.Dispatch<React.SetStateAction<AddTotpSteps>>
          }) {
            return (
              <>
                <h1>Verification was a success!</h1>
                <div>
                  <p>
                    Save this list of backup codes somewhere safe in case you need to access your account in
                    an emergency
                  </p>
                  <GenerateBackupCodes />
                  <button onClick={() => setStep('success')}>Finish</button>
                </div>
              </>
            )
          }

          function SuccessScreen() {
            return (
              <>
                <h1>Success!</h1>
                <p>You have successfully added TOTP MFA via an authentication application.</p>
              </>
            )
          }

          export default function AddMFaScreen() {
            const [step, setStep] = React.useState<AddTotpSteps>('add')
            const { isLoaded, user } = useUser()

            if (!isLoaded) return null

            if (!user) {
              return <p>You must be logged in to access this page</p>
            }

            return (
              <>
                {step === 'add' && <AddTotpScreen setStep={setStep} />}
                {step === 'verify' && <VerifyTotpScreen setStep={setStep} />}
                {step === 'backupcodes' && <BackupCodeScreen setStep={setStep} />}
                {step === 'success' && <SuccessScreen />}
                <Link href="/account/manage-mfa">Manage MFA</Link>
              </>
            )
          }
          ```
        </Tab>
      </Tabs>
    </Tab>

    <Tab>
      ### Before you start

      Install `expo-checkbox` for the UI and `react-native-qr-svg` for the QR code.

      <CodeBlockTabs options={["npm", "yarn", "pnpm"]}>
        ```bash {{ filename: 'terminal' }}
        npm install expo-checkbox react-native-qr-svg
        ```

        ```bash {{ filename: 'terminal' }}
        yarn add expo-checkbox react-native-qr-svg
        ```

        ```bash {{ filename: 'terminal' }}
        pnpm add expo-checkbox react-native-qr-svg
        ```
      </CodeBlockTabs>

      ### Build the flow

      To allow users to configure their MFA settings, you will create a basic dashboard.

      The following example consists of three pages:

      - The layout page that checks if the user is signed in
      - The page where users can manage their account, including their MFA settings
      - The page where users can add TOTP MFA

      Use the following tabs to view the code necessary for each page.

      <Tabs items={["Layout", "Account page", "Add TOTP page"]}>
        <Tab>
          1. Create the `(dashboard)` route group. This will group your account page and the "Add TOTP MFA" page.
          1. Create a `_layout.tsx` file with the following code. The [`useAuth()`](/docs/references/react/use-auth) hook is used to check if the user is signed in. If the user is not signed in, they will be redirected to the sign-in page.

          ```tsx {{ filename: 'app/(dashboard)/_layout.tsx' }}
          import { Redirect, Stack } from 'expo-router'
          import { useAuth } from '@clerk/clerk-expo'

          export default function AuthenticatedLayout() {
            const { isSignedIn } = useAuth()

            if (!isSignedIn) {
              return <Redirect href={'/sign-in'} />
            }

            return <Stack />
          }
          ```
        </Tab>

        <Tab>
          In the `(dashboard)` group, create an `account.tsx` file with the following code. This page shows users whether or not MFA is enabled, and allows them to add MFA with an authenticator app.

          ```tsx {{ filename: 'app/(dashboard)/account.tsx', collapsible: true }}
          import React from 'react'
          import { useUser } from '@clerk/clerk-expo'
          import { useRouter } from 'expo-router'
          import { View, Text, Button, FlatList } from 'react-native'
          import { BackupCodeResource } from '@clerk/types'

          export default function ManageTOTPMfa() {
            const router = useRouter()
            const [backupCodes, setBackupCodes] = React.useState<BackupCodeResource | undefined>(undefined)
            const [loading, setLoading] = React.useState(false)

            const { isLoaded, user } = useUser()

            if (!isLoaded || !user) return null

            const generateBackupCodes = () => {
              setLoading(true)
              void user
                ?.createBackupCode()
                .then((backupCodes: BackupCodeResource) => {
                  setBackupCodes(backupCodes)
                  setLoading(false)
                })
                .catch((error) => {
                  console.log('Error:', error)
                  setLoading(false)
                })
            }

            const disableTOTP = async () => {
              await user.disableTOTP()
            }

            const MFAEnabled = () => {
              return (
                <View style={{ flexDirection: 'row', alignItems: 'center' }}>
                  <Text>TOTP via authentication app enabled - </Text>
                  <Button onPress={() => disableTOTP()} title="Remove" />
                </View>
              )
            }

            const MFADisabled = () => {
              return (
                <View style={{ flexDirection: 'row', alignItems: 'center' }}>
                  <Text>Add TOTP via authentication app - </Text>
                  <Button onPress={() => router.push('/add-mfa')} title="Add" />
                </View>
              )
            }

            return (
              <>
                <Text>Current MFA Settings</Text>

                <Text>Authenticator App</Text>

                {user.totpEnabled ? <MFAEnabled /> : <MFADisabled />}

                {user.backupCodeEnabled && (
                  <View>
                    <Text>Backup Codes</Text>
                    {loading && <Text>Loading...</Text>}
                    {backupCodes && !loading && (
                      <FlatList
                        data={backupCodes.codes}
                        renderItem={(code) => <Text>{code.item}</Text>}
                        keyExtractor={(item) => item}
                      />
                    )}
                    <Button onPress={() => generateBackupCodes()} title="Regenerate Codes" />
                  </View>
                )}
              </>
            )
          }
          ```
        </Tab>

        <Tab>
          In the `(dashboard)` group, create an `add-mfa.tsx` file with the following code. This page adds the functionality for generating the QR code and backup codes.

          ```tsx {{ filename: 'app/(dashboard)/add-mfa.tsx', collapsible: true }}
          import React from 'react'
          import { useUser } from '@clerk/clerk-expo'
          import { Link } from 'expo-router'
          import { QrCodeSvg } from 'react-native-qr-svg'
          import { FlatList, Button, Text, TextInput, View } from 'react-native'

          import { BackupCodeResource, TOTPResource } from '@clerk/types'

          type AddTotpSteps = 'add' | 'verify' | 'backupcodes' | 'success'
          type DisplayFormat = 'qr' | 'uri'

          function AddTOTPMfa({ setStep }: { setStep: React.Dispatch<React.SetStateAction<AddTotpSteps>> }) {
            const [totp, setTotp] = React.useState<TOTPResource | undefined>(undefined)
            const [displayFormat, setDisplayFormat] = React.useState<DisplayFormat>('qr')
            const { user } = useUser()

            React.useEffect(() => {
              void user
                ?.createTOTP()
                .then((totp: TOTPResource) => setTotp(totp))
                .catch((err) => console.error(JSON.stringify(err, null, 2)))
            }, [])

            return (
              <View>
                <Text>Add TOTP MFA</Text>

                {totp && displayFormat === 'qr' && (
                  <>
                    <View>
                      <QrCodeSvg value={totp?.uri || ''} frameSize={200} />
                    </View>
                    <Button title="Use URI" onPress={() => setDisplayFormat('uri')} />
                  </>
                )}

                {totp && displayFormat === 'uri' && (
                  <>
                    <View>
                      <Text>{totp.uri}</Text>
                    </View>
                    <Button title="Use QR Code" onPress={() => setDisplayFormat('qr')} />
                  </>
                )}

                <Button title="Verify" onPress={() => setStep('verify')} />
                <Button title="Reset" onPress={() => setStep('add')} />
              </View>
            )
          }

          function VerifyMFA({ setStep }: { setStep: React.Dispatch<React.SetStateAction<AddTotpSteps>> }) {
            const [code, setCode] = React.useState('')

            const { user } = useUser()

            const verifyTotp = async (e: any) => {
              await user
                ?.verifyTOTP({ code })
                .then(() => setStep('backupcodes'))
                .catch((err) => console.error(JSON.stringify(err, null, 2)))
            }

            return (
              <>
                <Text>Verify MFA</Text>
                <TextInput
                  value={code}
                  placeholder="Enter code"
                  placeholderTextColor="#666666"
                  onChangeText={(c) => setCode(c)}
                />
                <Button onPress={verifyTotp} title="Verify Code" />
                <Button onPress={() => setStep('add')} title="Reset" />
              </>
            )
          }

          function BackupCodes({ setStep }: { setStep: React.Dispatch<React.SetStateAction<AddTotpSteps>> }) {
            const { user } = useUser()
            const [backupCode, setBackupCode] = React.useState<BackupCodeResource | undefined>(undefined)

            React.useEffect(() => {
              if (backupCode) {
                return
              }

              void user
                ?.createBackupCode()
                .then((backupCode: BackupCodeResource) => setBackupCode(backupCode))
                .catch((err) => console.error(JSON.stringify(err, null, 2)))
            }, [])

            return (
              <>
                <Text>Verification was a success!</Text>
                {backupCode && (
                  <View>
                    <Text>
                      Save this list of backup codes somewhere safe in case you need to access your account in
                      an emergency
                    </Text>

                    <FlatList
                      data={backupCode.codes.map((code) => ({
                        key: code,
                      }))}
                      renderItem={({ item }) => <Text>{item.key}</Text>}
                    />

                    <Button title="Finish" onPress={() => setStep('success')} />
                  </View>
                )}
              </>
            )
          }

          function Success() {
            return (
              <>
                <Text>Success</Text>
                <Text>You successfully added TOTP MFA via an authentication application</Text>
              </>
            )
          }

          export default function AddMfaScreen() {
            const [step, setStep] = React.useState<AddTotpSteps>('add')

            return (
              <>
                {step === 'add' && <AddTOTPMfa setStep={setStep} />}
                {step === 'verify' && <VerifyMFA setStep={setStep} />}
                {step === 'backupcodes' && <BackupCodes setStep={setStep} />}
                {step === 'success' && <Success />}

                <Link href="/account">
                  <Text>Manage MFA</Text>
                </Link>
              </>
            )
          }
          ```
        </Tab>
      </Tabs>
    </Tab>
  </Tabs>
</Steps><|MERGE_RESOLUTION|>--- conflicted
+++ resolved
@@ -18,11 +18,8 @@
   For your users to be able to enable MFA for their account, you need to enable MFA as an MFA authentication strategy in your Clerk application.
 
   1. In the Clerk Dashboard, navigate to the [**Multi-factor**](https://dashboard.clerk.com/last-active?path=user-authentication/multi-factor) page.
-<<<<<<< HEAD
-  1. For the purpose of this guide, toggle on both the **Authenticator application** and **Backup codes** strategies. Select **Save**.
-=======
-  1. Enable **Authenticator application** and **Backup codes** and select **Save**.
->>>>>>> 1ec16e15
+  1. Enable **Authenticator application** and **Backup codes**.
+  1. Select **Save**.
 
   ### Create the multi-factor management flow
 
