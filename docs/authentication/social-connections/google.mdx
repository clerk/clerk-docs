---
title: Add Google as a social connection
<<<<<<< HEAD
description: Learn how to set up social connection with Google.
=======
description: Learn how to allow users to sign up and sign in to your Clerk app with their Google account using OAuth.
>>>>>>> 1c52d756
---

<TutorialHero
  beforeYouStart={[
    {
      title: "A Clerk application is required.",
      link: "/docs/quickstarts/setup-clerk",
      icon: "clerk",
    },
    {
      title: "A Google Developer account is required.",
      link: "https://console.developers.google.com/",
      icon: "user-circle",
    }
  ]}
>
  - Use Google to authenticate users with OAuth.
</TutorialHero>

Enabling OAuth with Google allows your users to sign up and sign in to your Clerk application with their Google account.

> [!WARNING]
> Google sign-in [**does not** allow users to sign in via in-app browsers](https://developers.googleblog.com/en/modernizing-oauth-interactions-in-native-apps-for-better-usability-and-security/).

<<<<<<< HEAD
To make the development flow as smooth as possible, Clerk uses preconfigured shared OAuth credentials and redirect URIs for development instances - no other configuration is needed.
=======
## Configure for your development instance
>>>>>>> 1c52d756

For _development instances_, Clerk uses preconfigured shared OAuth credentials and redirect URIs—no other configuration is needed.

1. In the Clerk Dashboard, navigate to the [**SSO Connections**](https://dashboard.clerk.com/last-active?path=user-authentication/sso-connections) page.
1. Select **Add connection** and select **For all users**.
1. In the **Choose provider** dropdown, select **Google**.
1. Select **Add connection**.

## Configure for your production instance

For _production instances_, you must provide custom credentials, which involves generating your own **Client ID** and **Client Secret** using your Google Developer account.

To make the setup process easier, it's recommended to keep two browser tabs open: one for your [Clerk Dashboard](https://dashboard.clerk.com/last-active?path=user-authentication/sso-connections) and one for your [Google Cloud Console](https://console.cloud.google.com/).

<<<<<<< HEAD
Navigate to the [Clerk Dashboard](https://dashboard.clerk.com/last-active?path=user-authentication/sso-connections). In the top navigation, select **Configure**. Then in the sidebar, select **SSO Connections**. Select the **Add connection** button, and select **For all users**. In the **Choose provider** dropdown, select **Google**. Toggle on **Use custom credentials** and copy the value of the **Authorized redirect URI** field (you will have to paste this in the Google Console in a bit). Leave that window open as you will need to fill in the Client ID and Client Secret values that you will retrieve from the Google Cloud Platform console.
=======
<Steps>
  ### Enable Google as a social connection
>>>>>>> 1c52d756

  1. In the Clerk Dashboard, navigate to the [**SSO Connections**](https://dashboard.clerk.com/last-active?path=user-authentication/sso-connections) page.
  1. Select **Add connection** and select **For all users**.
  1. In the **Choose provider** dropdown, select **Google**.
  1. Ensure that both **Enable for sign-up and sign-in** and **Use custom credentials** are toggled on.
  1. Save the **Authorized redirect URI** somewhere secure. Keep this modal and page open.

  ### Create a Google Developer project

  1. Navigate to the [Google Cloud Console](https://console.cloud.google.com/).
  1. Select a project or [create a new one](https://console.cloud.google.com/projectcreate).
  1. If the **APIs & Services** page isn't already open, open the menu on the left and select **APIs & Services**.
  1. In the menu on the left, select **Credentials**.
  1. Select **Create Credentials**. Then, select **OAuth client ID.** You may need to [configure your OAuth consent screen](https://support.google.com/cloud/answer/6158849?hl=en#userconsent\&zippy=%2Cuser-consent).
  1. Select the appropriate application type for your project. Most likely, you will choose **Web application**.
  1. In the **Authorized redirect URIs** setting, paste the **Authorized redirect URI** value you saved from the Clerk Dashboard.
  1. Select **Create**. Keep this page open.

  ### Set the Client ID and Client Secret in your Clerk Dashboard

  Once the OAuth client is created in the Google Cloud Console, a modal will open with your **Client ID** and **Client Secret**. Save these values somewhere secure.

  Go back to the Clerk Dashboard, where the modal should still be open, and paste these values into the respective fields. Then, select **Add connection**.

  > [!NOTE]
  > If the modal or page is not still open, navigate to the [**SSO Connections**](https://dashboard.clerk.com/last-active?path=user-authentication/sso-connections) page in the Clerk Dashboard. Select the **Google** connection. Under **Use custom credentials**, you can paste the **Client ID** and **Client Secret** into their respective fields.

<<<<<<< HEAD
- Created an OAuth client ID in Google Cloud Platform console
- Added the authorized redirect URI in that OAuth client ID, as provided by Clerk Dashboard
- Set the proper Client ID and Client secret values in Clerk Dashboard, as provided by the Google Cloud Platform console

In the Clerk Dashboard, you should end up with something like this:

![Client ID and Client secret filled in. Authorized redirect URI copied and entered into Google Cloud Platform console.](/docs/images/authentication-providers/google/configuration.png)

Finally, select **Add connection** so that the settings are applied. Congratulations! Social connection with Google is now configured for your instance.
=======
  ### Test your OAuth

  The simplest way to test your OAuth is to visit your Clerk app's [Account Portal](/docs/customization/account-portal/overview), which is available for all Clerk apps out-of-the-box.

  1. In the Clerk Dashboard, navigate to the [**Account Portal**](https://dashboard.clerk.com/last-active?path=account-portal) page.
  1. Next to the **Sign-in** URL, select **Visit**. The URL should resemble:
     - **For development** – `https://your-domain.accounts.dev/sign-in`
     - **For production** – `https://accounts.your-domain.com/sign-in`
  1. Sign in with your Google account.

  > [!WARNING]
  > Google sign-in [**does not** allow users to sign in via in-app browsers](https://developers.googleblog.com/en/modernizing-oauth-interactions-in-native-apps-for-better-usability-and-security/).
</Steps>
>>>>>>> 1c52d756

### Important note about switching to production

Google OAuth apps have a publishing status that determines who can access the app. The publishing status setting can be found within the Google Cloud Platform console on the **APIs & Services > OAuth consent screen** page. You can only view the publishing status if the **User type** is set to **External**.

By default, Google OAuth apps are set to the "Testing" [publishing status](https://support.google.com/cloud/answer/10311615#publishing-status), which is intended for internal testing before opening connections to your [intended audience](https://support.google.com/cloud/answer/10311615#user-type). It is limited to 100 test users and depending on the requested OAuth scopes, they may need to be explicitly added to your trusted user list to be able to connect.

To switch a Google OAuth app to production, **you must set the publishing status to "In production".** This involves a verification process with regard to your app name, logo and scopes requested before Google accepts the switch to production.

Make sure that your Clerk production app always uses a corresponding Google OAuth app that is set to the "In Production" publishing status, so that your end users do not encounter any issues using Google as a social connection.

### Block email subaddresses

<<<<<<< HEAD
![Block email subaddresses enabled for Google social connection.](/docs/images/authentication-providers/google/google-block-email-subaddresses.png)

In the Google social connection configuration modal, you also have the option to block email subaddresses. With this setting on, any Google account with an email address that contains the characters `+`, `=` or `#` will not be able to sign in, sign up, or be added to existing accounts. By default, this setting will be enabled for new Google social connections.
=======
By default, your app will block any Google account with an email address that contains the characters `+`, `=` or `#` from being able to sign up, sign in, or be added to existing accounts.

For a Google organization with the domain `example.com`, blocking email subaddresses prevents someone with access to `user@example.com` from signing up with `user+alias@example.com`. This is a known [Google OAuth vulnerability](https://trufflesecurity.com/blog/google-oauth-is-broken-sort-of/) that could allow unauthorized, as Google organization administrators cannot suspend or delete the email alias account. It's recommended to keep this setting enabled for enhanced security.

To configure this setting:
>>>>>>> 1c52d756

1. In the Clerk Dashboard, navigate to the [**SSO Connections**](https://dashboard.clerk.com/last-active?path=user-authentication/sso-connections) page.
1. Select the **Google** connection.
1. Enable or disable **Block email subaddresses**.

> [!NOTE]
> Existing Google accounts with email subaddresses will be blocked by this restriction and will not be able to sign in.

## Google One Tap

[Google One Tap](https://developers.google.com/identity/gsi/web/guides/features) enables users to sign up or sign in to your Clerk app with the press of a button. After adding Google to your Clerk app as a social connection, you can use Clerk's prebuilt `<GoogleOneTap />` component to render the One Tap UI in your app. See [the `<GoogleOneTap />` component reference](/docs/components/authentication/google-one-tap) to learn more.<|MERGE_RESOLUTION|>--- conflicted
+++ resolved
@@ -1,10 +1,6 @@
 ---
 title: Add Google as a social connection
-<<<<<<< HEAD
-description: Learn how to set up social connection with Google.
-=======
 description: Learn how to allow users to sign up and sign in to your Clerk app with their Google account using OAuth.
->>>>>>> 1c52d756
 ---
 
 <TutorialHero
@@ -29,11 +25,7 @@
 > [!WARNING]
 > Google sign-in [**does not** allow users to sign in via in-app browsers](https://developers.googleblog.com/en/modernizing-oauth-interactions-in-native-apps-for-better-usability-and-security/).
 
-<<<<<<< HEAD
-To make the development flow as smooth as possible, Clerk uses preconfigured shared OAuth credentials and redirect URIs for development instances - no other configuration is needed.
-=======
 ## Configure for your development instance
->>>>>>> 1c52d756
 
 For _development instances_, Clerk uses preconfigured shared OAuth credentials and redirect URIs—no other configuration is needed.
 
@@ -48,12 +40,8 @@
 
 To make the setup process easier, it's recommended to keep two browser tabs open: one for your [Clerk Dashboard](https://dashboard.clerk.com/last-active?path=user-authentication/sso-connections) and one for your [Google Cloud Console](https://console.cloud.google.com/).
 
-<<<<<<< HEAD
-Navigate to the [Clerk Dashboard](https://dashboard.clerk.com/last-active?path=user-authentication/sso-connections). In the top navigation, select **Configure**. Then in the sidebar, select **SSO Connections**. Select the **Add connection** button, and select **For all users**. In the **Choose provider** dropdown, select **Google**. Toggle on **Use custom credentials** and copy the value of the **Authorized redirect URI** field (you will have to paste this in the Google Console in a bit). Leave that window open as you will need to fill in the Client ID and Client Secret values that you will retrieve from the Google Cloud Platform console.
-=======
 <Steps>
   ### Enable Google as a social connection
->>>>>>> 1c52d756
 
   1. In the Clerk Dashboard, navigate to the [**SSO Connections**](https://dashboard.clerk.com/last-active?path=user-authentication/sso-connections) page.
   1. Select **Add connection** and select **For all users**.
@@ -81,17 +69,6 @@
   > [!NOTE]
   > If the modal or page is not still open, navigate to the [**SSO Connections**](https://dashboard.clerk.com/last-active?path=user-authentication/sso-connections) page in the Clerk Dashboard. Select the **Google** connection. Under **Use custom credentials**, you can paste the **Client ID** and **Client Secret** into their respective fields.
 
-<<<<<<< HEAD
-- Created an OAuth client ID in Google Cloud Platform console
-- Added the authorized redirect URI in that OAuth client ID, as provided by Clerk Dashboard
-- Set the proper Client ID and Client secret values in Clerk Dashboard, as provided by the Google Cloud Platform console
-
-In the Clerk Dashboard, you should end up with something like this:
-
-![Client ID and Client secret filled in. Authorized redirect URI copied and entered into Google Cloud Platform console.](/docs/images/authentication-providers/google/configuration.png)
-
-Finally, select **Add connection** so that the settings are applied. Congratulations! Social connection with Google is now configured for your instance.
-=======
   ### Test your OAuth
 
   The simplest way to test your OAuth is to visit your Clerk app's [Account Portal](/docs/customization/account-portal/overview), which is available for all Clerk apps out-of-the-box.
@@ -105,7 +82,6 @@
   > [!WARNING]
   > Google sign-in [**does not** allow users to sign in via in-app browsers](https://developers.googleblog.com/en/modernizing-oauth-interactions-in-native-apps-for-better-usability-and-security/).
 </Steps>
->>>>>>> 1c52d756
 
 ### Important note about switching to production
 
@@ -119,17 +95,11 @@
 
 ### Block email subaddresses
 
-<<<<<<< HEAD
-![Block email subaddresses enabled for Google social connection.](/docs/images/authentication-providers/google/google-block-email-subaddresses.png)
-
-In the Google social connection configuration modal, you also have the option to block email subaddresses. With this setting on, any Google account with an email address that contains the characters `+`, `=` or `#` will not be able to sign in, sign up, or be added to existing accounts. By default, this setting will be enabled for new Google social connections.
-=======
 By default, your app will block any Google account with an email address that contains the characters `+`, `=` or `#` from being able to sign up, sign in, or be added to existing accounts.
 
 For a Google organization with the domain `example.com`, blocking email subaddresses prevents someone with access to `user@example.com` from signing up with `user+alias@example.com`. This is a known [Google OAuth vulnerability](https://trufflesecurity.com/blog/google-oauth-is-broken-sort-of/) that could allow unauthorized, as Google organization administrators cannot suspend or delete the email alias account. It's recommended to keep this setting enabled for enhanced security.
 
 To configure this setting:
->>>>>>> 1c52d756
 
 1. In the Clerk Dashboard, navigate to the [**SSO Connections**](https://dashboard.clerk.com/last-active?path=user-authentication/sso-connections) page.
 1. Select the **Google** connection.
