--- conflicted
+++ resolved
@@ -136,11 +136,7 @@
 
 #### Control access to your app with Clerk Middleware
 
-<<<<<<< HEAD
 You will need to remove the Auth.js Middleware from your application, and replace it with the Clerk's Middleware helper, `clerkMiddleware()`.
-=======
-You will need to remove the Auth.js Middleware from your application, and replace it with the Clerk's Middleware helper, `authMiddleware()`.
->>>>>>> ed746f01
 
 Auth.js's middleware always rejects unauthorized requests. You may have additionally configured the Next.js middleware config to protect specific private routes. You will need to make note of this configuration so you can recreate it.
 
