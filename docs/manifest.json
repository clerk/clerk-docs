{
  "$schema": "./manifest.schema.json",
  "navigation": [
    [
      {
        "title": "Home",
        "href": "/docs",
        "icon": "home"
      },
      {
        "title": "Getting Started",
        "href": "/docs/quickstarts/setup-clerk",
        "icon": "checkmark-circle"
      },
      {
        "title": "UI Components",
        "collapse": true,
        "icon": "box",
        "items": [
          [
            {
              "title": "Overview",
              "href": "/docs/components/overview"
            },
            {
              "title": "`<ClerkProvider>`",
              "wrap": false,
              "href": "/docs/components/clerk-provider"
            },
            {
              "title": "Authentication Components",
              "items": [
                [
                  {
                    "title": "`<SignIn />`",
                    "wrap": false,
                    "href": "/docs/components/authentication/sign-in"
                  },
                  {
                    "title": "`<SignUp />`",
                    "wrap": false,
                    "href": "/docs/components/authentication/sign-up"
                  },
                  {
                    "title": "`<GoogleOneTap />`",
                    "wrap": false,
                    "href": "/docs/components/authentication/google-one-tap"
                  }
                ]
              ]
            },
            {
              "title": "User Components",
              "items": [
                [
                  {
                    "title": "`<UserButton />`",
                    "wrap": false,
                    "href": "/docs/components/user/user-button"
                  },
                  {
                    "title": "`<UserProfile />`",
                    "wrap": false,
                    "href": "/docs/components/user/user-profile"
                  }
                ]
              ]
            },
            {
              "title": "Organization Components",
              "items": [
                [
                  {
                    "title": "`<CreateOrganization />`",
                    "wrap": false,
                    "href": "/docs/components/organization/create-organization"
                  },
                  {
                    "title": "`<OrganizationProfile />`",
                    "wrap": false,
                    "href": "/docs/components/organization/organization-profile"
                  },
                  {
                    "title": "`<OrganizationSwitcher />`",
                    "wrap": false,
                    "href": "/docs/components/organization/organization-switcher"
                  },
                  {
                    "title": "`<OrganizationList />`",
                    "wrap": false,
                    "href": "/docs/components/organization/organization-list"
                  }
                ]
              ]
            },
            {
              "title": "Waitlist Component",
              "items": [
                [
                  {
                    "title": "`<Waitlist />`",
                    "wrap": false,
                    "href": "/docs/components/waitlist"
                  }
                ]
              ]
            },
            {
              "title": "Control Components",
              "items": [
                [
                  {
                    "title": "`<AuthenticateWithRedirectCallback />`",
                    "wrap": false,
                    "href": "/docs/components/control/authenticate-with-callback"
                  },
                  {
                    "title": "`<ClerkLoaded>`",
                    "wrap": false,
                    "href": "/docs/components/control/clerk-loaded"
                  },
                  {
                    "title": "`<ClerkLoading>`",
                    "wrap": false,
                    "href": "/docs/components/control/clerk-loading"
                  },
                  {
                    "title": "`<Protect>`",
                    "wrap": false,
                    "href": "/docs/components/protect"
                  },
                  {
                    "title": "`<MultisessionAppSupport>`",
                    "wrap": false,
                    "href": "/docs/components/control/multi-session"
                  },
                  {
                    "title": "`<RedirectToSignIn />`",
                    "wrap": false,
                    "href": "/docs/components/control/redirect-to-signin"
                  },
                  {
                    "title": "`<RedirectToSignUp />`",
                    "wrap": false,
                    "href": "/docs/components/control/redirect-to-signup"
                  },
                  {
                    "title": "`<RedirectToUserProfile />`",
                    "wrap": false,
                    "href": "/docs/components/control/redirect-to-userprofile"
                  },
                  {
                    "title": "`<RedirectToOrganizationProfile />`",
                    "wrap": false,
                    "href": "/docs/components/control/redirect-to-organizationprofile"
                  },
                  {
                    "title": "`<RedirectToCreateOrganization />`",
                    "wrap": false,
                    "href": "/docs/components/control/redirect-to-createorganization"
                  },
                  {
                    "title": "`<SignedIn>`",
                    "wrap": false,
                    "href": "/docs/components/control/signed-in"
                  },
                  {
                    "title": "`<SignedOut>`",
                    "wrap": false,
                    "href": "/docs/components/control/signed-out"
                  }
                ]
              ]
            },
            {
              "title": "Unstyled Components",
              "items": [
                [
                  {
                    "title": "`<SignInButton>`",
                    "wrap": false,
                    "href": "/docs/components/unstyled/sign-in-button"
                  },
                  {
                    "title": "`<SignInWithMetamaskButton>`",
                    "wrap": false,
                    "href": "/docs/components/unstyled/sign-in-with-metamask"
                  },
                  {
                    "title": "`<SignUpButton>`",
                    "wrap": false,
                    "href": "/docs/components/unstyled/sign-up-button"
                  },
                  {
                    "title": "`<SignOutButton>`",
                    "wrap": false,
                    "href": "/docs/components/unstyled/sign-out-button"
                  }
                ]
              ]
            }
          ]
        ]
      }
    ],
    [
      {
        "title": "Clerk SDK",
        "selectable": true,
        "items": [
          [
            {
              "title": "Next.js",
              "icon": "nextjs",
              "items": [
                [
                  {
                    "title": "Quickstart",
                    "href": "/docs/quickstarts/nextjs"
                  },
                  {
                    "title": "Available Methods",
                    "href": "/docs/references/nextjs/overview"
                  },
                  {
                    "title": "Guides",
                    "items": [
                      [
                        {
                          "title": "Read session and user data",
                          "href": "/docs/references/nextjs/read-session-data"
                        },
                        {
                          "title": "Add custom sign up and sign in pages",
                          "href": "/docs/references/nextjs/custom-signup-signin-pages"
                        },
                        {
                          "title": "Integrate Clerk into your app with tRPC",
                          "href": "/docs/references/nextjs/trpc"
                        },
                        {
<<<<<<< HEAD
                          "title": "Next.js rendering modes and Clerk",
                          "href": "/docs/references/nextjs/rendering-modes"
=======
                          "title": "Legal compliance",
                          "href": "/docs/authentication/configuration/legal-compliance"
                        },
                        {
                          "title": "Force multi-factor authentication (MFA) for all users",
                          "href": "/docs/authentication/configuration/force-mfa"
>>>>>>> 5582603e
                        }
                      ]
                    ]
                  },
                  {
                    "title": "General references",
                    "items": [
                      [
                        {
                          "title": "`clerkMiddleware()`",
                          "href": "/docs/references/nextjs/clerk-middleware"
                        }
                      ]
                    ]
                  },
                  {
                    "title": "App Router References",
                    "items": [
                      [
                        {
<<<<<<< HEAD
                          "title": "`auth()`",
                          "href": "/docs/references/nextjs/auth"
=======
                          "title": "Apple",
                          "href": "/docs/authentication/social-connections/apple"
                        },
                        {
                          "title": "Atlassian",
                          "href": "/docs/authentication/social-connections/atlassian"
                        },
                        {
                          "title": "Bitbucket",
                          "href": "/docs/authentication/social-connections/bitbucket"
                        },
                        {
                          "title": "Box",
                          "href": "/docs/authentication/social-connections/box"
                        },
                        {
                          "title": "Coinbase",
                          "href": "/docs/authentication/social-connections/coinbase"
                        },
                        {
                          "title": "Discord",
                          "href": "/docs/authentication/social-connections/discord"
                        },
                        {
                          "title": "Dropbox",
                          "href": "/docs/authentication/social-connections/dropbox"
>>>>>>> 5582603e
                        },
                        {
                          "title": "`currentUser()`",
                          "href": "/docs/references/nextjs/current-user"
                        },
                        {
<<<<<<< HEAD
                          "title": "Route Handlers",
                          "href": "/docs/references/nextjs/route-handlers"
                        },
                        {
                          "title": "Server Actions",
                          "href": "/docs/references/nextjs/server-actions"
=======
                          "title": "GitHub",
                          "href": "/docs/authentication/social-connections/github"
                        },
                        {
                          "title": "GitLab",
                          "href": "/docs/authentication/social-connections/gitlab"
                        },
                        {
                          "title": "Google",
                          "href": "/docs/authentication/social-connections/google"
                        },
                        {
                          "title": "HubSpot",
                          "href": "/docs/authentication/social-connections/hubspot"
                        },
                        {
                          "title": "Hugging Face",
                          "href": "/docs/authentication/social-connections/huggingface"
                        },
                        {
                          "title": "Line",
                          "href": "/docs/authentication/social-connections/line"
                        },
                        {
                          "title": "Linear",
                          "href": "/docs/authentication/social-connections/linear"
                        },
                        {
                          "title": "LinkedIn",
                          "href": "/docs/authentication/social-connections/linkedin-oidc"
                        },
                        {
                          "title": "LinkedIn (Deprecated)",
                          "href": "/docs/authentication/social-connections/linkedin"
                        },
                        {
                          "title": "Microsoft",
                          "href": "/docs/authentication/social-connections/microsoft"
                        },
                        {
                          "title": "Notion",
                          "href": "/docs/authentication/social-connections/notion"
                        },
                        {
                          "title": "Slack",
                          "href": "/docs/authentication/social-connections/slack"
                        },
                        {
                          "title": "Spotify",
                          "href": "/docs/authentication/social-connections/spotify"
                        },
                        {
                          "title": "TikTok",
                          "href": "/docs/authentication/social-connections/tiktok"
                        },
                        {
                          "title": "Twitch",
                          "href": "/docs/authentication/social-connections/twitch"
                        },
                        {
                          "title": "Twitter v1 (Deprecated)",
                          "href": "/docs/authentication/social-connections/twitter"
                        },
                        {
                          "title": "X/Twitter v2",
                          "href": "/docs/authentication/social-connections/x-twitter"
                        },
                        {
                          "title": "Xero",
                          "href": "/docs/authentication/social-connections/xero"
>>>>>>> 5582603e
                        }
                      ]
                    ]
                  },
                  {
                    "title": "Pages Router References",
                    "items": [
                      [
                        {
                          "title": "`getAuth()`",
                          "href": "/docs/references/nextjs/get-auth"
                        },
                        {
                          "title": "`buildClerkProps()`",
                          "href": "/docs/references/nextjs/build-clerk-props"
                        }
                      ]
                    ]
                  },
                  {
                    "title": "Demo Repositories",
                    "items": [
                      [
                        {
                          "title": "App Router Demo Repo",
                          "href": "https://github.com/clerk/clerk-nextjs-demo-app-router"
                        },
                        {
                          "title": "Pages Router Demo Repo",
                          "href": "https://github.com/clerk/clerk-nextjs-demo-pages-router"
                        }
                      ]
                    ]
                  }
                ]
              ]
            },
            {
              "title": "React",
              "icon": "react",
              "items": [
                [
                  {
                    "title": "Quickstart",
                    "href": "/docs/quickstarts/react"
                  },
                  {
                    "title": "Available Methods",
                    "href": "/docs/references/react/overview"
                  },
                  {
                    "title": "Client-side helpers",
                    "items": [
                      [
                        {
                          "title": "`useUser()`",
                          "href": "/docs/references/react/use-user"
                        },
                        {
                          "title": "`useClerk()`",
                          "href": "/docs/references/react/use-clerk"
                        },
                        {
                          "title": "`useAuth()`",
                          "href": "/docs/references/react/use-auth"
                        },
                        {
                          "title": "`useSignIn()`",
                          "href": "/docs/references/react/use-sign-in"
                        },
                        {
                          "title": "`useSignUp()`",
                          "href": "/docs/references/react/use-sign-up"
                        },
                        {
                          "title": "`useSession()`",
                          "href": "/docs/references/react/use-session"
                        },
                        {
                          "title": "`useSessionList()`",
                          "href": "/docs/references/react/use-session-list"
                        },
                        {
                          "title": "`useOrganization()`",
                          "href": "/docs/references/react/use-organization"
                        },
                        {
                          "title": "`useOrganizationList()`",
                          "href": "/docs/references/react/use-organization-list"
                        },
                        {
                          "title": "`useReverification()`",
                          "tag": "(Beta)",
                          "href": "/docs/references/react/use-reverification"
                        }
                      ]
                    ]
                  }
                ]
              ]
            },
            {
              "title": "JavaScript",
              "icon": "javascript",
              "items": [
                [
                  {
                    "title": "Quickstart",
                    "href": "/docs/quickstarts/javascript"
                  },
                  {
                    "title": "Overview",
                    "href": "/docs/references/javascript/overview"
                  },
                  {
                    "title": "Clerk",
                    "collapse": true,
                    "items": [
                      [
                        {
                          "title": "Clerk class",
                          "href": "/docs/references/javascript/clerk/clerk"
                        },
                        {
                          "title": "Organization methods",
                          "href": "/docs/references/javascript/clerk/organization-methods"
                        },
                        {
                          "title": "Waitlist methods",
                          "href": "/docs/references/javascript/clerk/waitlist-methods"
                        },
                        {
                          "title": "Redirect methods",
                          "href": "/docs/references/javascript/clerk/redirect-methods"
                        },
                        {
                          "title": "BuildURLs",
                          "href": "/docs/references/javascript/clerk/build-urls"
                        },
                        {
<<<<<<< HEAD
                          "title": "Handle navigation",
                          "href": "/docs/references/javascript/clerk/handle-navigation"
                        },
                        {
                          "title": "Session methods",
                          "href": "/docs/references/javascript/clerk/session-methods"
=======
                          "title": "Create organizations on behalf of users",
                          "href": "/docs/organizations/create-orgs-for-users"
                        },
                        {
                          "title": "Hide personal accounts and force organizations",
                          "href": "/docs/organizations/force-organizations"
>>>>>>> 5582603e
                        }
                      ]
                    ]
                  },
                  {
                    "title": "User",
                    "collapse": true,
                    "items": [
                      [
                        {
                          "title": "User object",
                          "href": "/docs/references/javascript/user/user"
                        },
                        {
                          "title": "TOTP methods",
                          "href": "/docs/references/javascript/user/totp"
                        },
                        {
                          "title": "Password management methods",
                          "href": "/docs/references/javascript/user/password-management"
                        },
                        {
                          "title": "Create metadata methods",
                          "href": "/docs/references/javascript/user/create-metadata"
                        }
                      ]
                    ]
                  },
                  {
                    "title": "Organization",
                    "collapse": true,
                    "items": [
                      [
                        {
                          "title": "Organization object",
                          "href": "/docs/references/javascript/organization/organization"
                        },
                        {
                          "title": "Membership methods",
                          "href": "/docs/references/javascript/organization/members"
                        },
                        {
                          "title": "Invitation methods",
                          "href": "/docs/references/javascript/organization/invitations"
                        },
                        {
                          "title": "Domain methods",
                          "href": "/docs/references/javascript/organization/domains"
                        },
                        {
                          "title": "Membership request methods",
                          "href": "/docs/references/javascript/organization/membership-request"
                        }
                      ]
                    ]
                  },
                  {
                    "title": "Organization Invitation",
                    "href": "/docs/references/javascript/organization-invitation"
                  },
                  {
                    "title": "Organization Membership",
                    "href": "/docs/references/javascript/organization-membership"
                  },
                  {
                    "title": "Organization Domain",
                    "href": "/docs/references/javascript/organization-domain"
                  },
                  {
                    "title": "Organization Membership Request",
                    "href": "/docs/references/javascript/organization-membership-request"
                  },
                  {
                    "title": "Session",
                    "href": "/docs/references/javascript/session"
                  },
                  {
                    "title": "SessionWithActivities",
                    "href": "/docs/references/javascript/session-with-activities"
                  },
                  {
                    "title": "Client",
                    "href": "/docs/references/javascript/client"
                  },
                  {
                    "title": "ExternalAccount",
                    "href": "/docs/references/javascript/external-account"
                  },
                  {
                    "title": "Email Address",
                    "href": "/docs/references/javascript/email-address"
                  },
                  {
                    "title": "Phone Number",
                    "href": "/docs/references/javascript/phone-number"
                  },
                  {
                    "title": "Sign In",
                    "collapse": true,
                    "items": [
                      [
                        {
                          "title": "Sign In",
                          "href": "/docs/references/javascript/sign-in/sign-in"
                        },
                        {
                          "title": "First Factor",
                          "href": "/docs/references/javascript/sign-in/first-factor"
                        },
                        {
                          "title": "Second Factor",
                          "href": "/docs/references/javascript/sign-in/second-factor"
                        },
                        {
                          "title": "AuthenticateWith",
                          "href": "/docs/references/javascript/sign-in/authenticate-with"
                        }
                      ]
                    ]
                  },
                  {
                    "title": "Sign Up",
                    "collapse": true,
                    "items": [
                      [
                        {
                          "title": "Sign Up",
                          "href": "/docs/references/javascript/sign-up/sign-up"
                        },
                        {
                          "title": "AuthenticateWith",
                          "href": "/docs/references/javascript/sign-up/authenticate-with"
                        },
                        {
                          "title": "Verification",
                          "href": "/docs/references/javascript/sign-up/verification"
                        },
                        {
                          "title": "Email Verification",
                          "href": "/docs/references/javascript/sign-up/email-verification"
                        },
                        {
                          "title": "Phone Verification",
                          "href": "/docs/references/javascript/sign-up/phone-verification"
                        },
                        {
                          "title": "Web3 Verification",
                          "href": "/docs/references/javascript/sign-up/web3-verification"
                        }
                      ]
                    ]
                  },
                  {
                    "title": "Web3 Wallet",
                    "collapse": true,
                    "items": [
                      [
                        {
                          "title": "Web3 Wallet",
                          "href": "/docs/references/javascript/web3-wallet/web3-wallet"
                        },
                        {
                          "title": "Verification",
                          "href": "/docs/references/javascript/web3-wallet/verification"
                        }
                      ]
                    ]
                  },
                  {
                    "title": "Types",
                    "collapse": true,
                    "items": [
                      [
                        {
                          "title": "Overview",
                          "href": "/docs/references/javascript/types/overview"
                        },
                        {
                          "title": "ClerkAPIError",
                          "href": "/docs/references/javascript/types/clerk-api-error"
                        },
                        {
                          "title": "ClerkPaginatedResponse",
                          "href": "/docs/references/javascript/types/clerk-paginated-response"
                        },
                        {
                          "title": "CustomPage",
                          "href": "/docs/references/javascript/types/custom-page"
                        },
                        {
                          "title": "EmailLinkError",
                          "href": "/docs/references/javascript/types/email-link-error"
                        },
                        {
                          "title": "DeletedObject",
                          "href": "/docs/references/javascript/types/deleted-object"
                        },
                        {
                          "title": "Metadata types",
                          "href": "/docs/references/javascript/types/metadata"
                        },
                        {
                          "title": "OAuth types",
                          "href": "/docs/references/javascript/types/oauth"
                        },
                        {
                          "title": "PasskeyResource",
                          "href": "/docs/references/javascript/types/passkey-resource"
                        },
                        {
                          "title": "PublicUserData",
                          "href": "/docs/references/javascript/types/public-user-data"
                        },
                        {
                          "title": "SessionStatus",
                          "href": "/docs/references/javascript/types/session-status"
                        },
                        {
                          "title": "SessionVerification",
                          "href": "/docs/references/javascript/types/session-verification"
                        },
                        {
                          "title": "SignInFirstFactor",
                          "href": "/docs/references/javascript/types/sign-in-first-factor"
                        },
                        {
                          "title": "SignInSecondFactor",
                          "href": "/docs/references/javascript/types/sign-in-second-factor"
                        },
                        {
                          "title": "SignInRedirectOptions",
                          "href": "/docs/references/javascript/types/sign-in-redirect-options"
                        },
                        {
                          "title": "SignUpRedirectOptions",
                          "href": "/docs/references/javascript/types/sign-up-redirect-options"
                        },
                        {
                          "title": "SignInInitialValues",
                          "href": "/docs/references/javascript/types/sign-in-initial-values"
                        },
                        {
                          "title": "SignUpInitialValues",
                          "href": "/docs/references/javascript/types/sign-up-initial-values"
                        },
                        {
                          "title": "RedirectOptions",
                          "href": "/docs/references/javascript/types/redirect-options"
                        },
                        {
                          "title": "Verification",
                          "href": "/docs/references/javascript/types/verification"
                        }
                      ]
                    ]
                  }
                ]
              ]
            },
            {
              "title": "Chrome Extension",
              "icon": "chrome",
              "items": [
                [
                  {
                    "title": "Quickstart",
                    "href": "/docs/quickstarts/chrome-extension"
                  },
                  {
                    "title": "Available Methods",
                    "href": "/docs/references/chrome-extension/overview"
                  },
                  {
                    "title": "Guides",
                    "collapse": false,
                    "items": [
                      [
                        {
                          "title": "Add React Router",
                          "href": "/docs/references/chrome-extension/add-react-router"
                        },
                        {
                          "title": "Sync auth status between your Chrome Extension and web app",
                          "href": "/docs/references/chrome-extension/sync-host"
                        },
                        {
                          "title": "`createClerkClient()`",
                          "href": "/docs/references/chrome-extension/create-clerk-client"
                        },
                        {
                          "title": "Configure a consistent CRX ID",
                          "href": "/docs/references/chrome-extension/configure-consistent-crx-id"
                        }
                      ]
                    ]
                  }
                ]
              ]
            },
<<<<<<< HEAD
=======
            {
              "title": "Transfer ownership",
              "href": "/docs/guides/transferring-your-app"
            }
          ]
        ]
      }
    ],
    [
      {
        "title": "Customization",
        "items": [
          [
>>>>>>> 5582603e
            {
              "title": "Expo",
              "icon": "expo",
              "items": [
                [
                  {
                    "title": "Quickstart",
                    "href": "/docs/quickstarts/expo"
                  },
                  {
                    "title": "Available Methods",
                    "href": "/docs/references/expo/overview"
                  },
                  {
                    "title": "Hooks",
                    "items": [
                      [
                        {
                          "title": "useLocalCredentials()",
                          "href": "/docs/references/expo/use-local-credentials"
                        },
                        {
                          "title": "useOAuth()",
                          "href": "/docs/references/expo/use-oauth"
                        }
                      ]
                    ]
                  },
                  {
                    "title": "Guides",
                    "items": [
                      [
                        {
                          "title": "Read session and user data",
                          "href": "/docs/references/expo/read-session-user-data"
                        },
                        {
                          "title": "Use biometrics with local credentials",
                          "href": "/docs/references/expo/local-credentials"
                        },
                        {
                          "title": "Offline support",
                          "href": "/docs/references/expo/offline-support"
                        }
                      ]
                    ]
                  },
                  {
                    "title": "Web support",
                    "collapse": true,
                    "items": [
                      [
                        {
                          "title": "Overview",
                          "href": "/docs/references/expo/web-support/overview"
                        },
                        {
                          "title": "Add custom sign-up and sign-in pages",
                          "href": "/docs/references/expo/web-support/custom-signup-signin-pages"
                        }
                      ]
                    ]
                  }
                ]
              ]
            },
            {
              "title": "iOS",
              "tag": "(Beta)",
              "icon": "apple",
              "items": [
                [
                  {
                    "title": "Quickstart",
                    "href": "/docs/quickstarts/ios"
                  },
                  {
                    "title": "Available Methods",
                    "href": "/docs/references/ios/overview"
                  },
                  {
                    "title": "`getToken()`",
                    "href": "/docs/references/ios/get-token"
                  },
                  {
                    "title": "Guides",
                    "items": [
                      [
                        {
                          "title": "Sign in with Apple",
                          "href": "/docs/references/ios/sign-in-with-apple"
                        }
                      ]
                    ]
                  }
                ]
              ]
            },
            {
              "title": "Node.js",
              "tag": "(Deprecated)",
              "icon": "nodejs",
              "items": [
                [
                  {
                    "title": "Quickstart & Available Methods",
                    "href": "/docs/references/nodejs/overview"
                  },
                  {
                    "title": "Available methods",
                    "href": "/docs/references/nodejs/available-methods"
                  },
                  {
                    "title": "Connect/Express Middleware",
                    "href": "/docs/backend-requests/handling/nodejs"
                  }
                ]
              ]
            },
            {
              "title": "Express",
              "icon": "expressjs",
              "items": [
                [
                  {
                    "title": "Quickstart",
                    "href": "/docs/quickstarts/express"
                  },
                  {
                    "title": "Available Methods",
                    "href": "/docs/references/express/overview"
                  }
                ]
              ]
            },
            {
              "title": "Fastify",
              "icon": "fastify",
              "items": [
                [
                  {
                    "title": "Quickstart",
                    "href": "/docs/quickstarts/fastify"
                  }
                ]
              ]
            },
            {
              "title": "React Router",
              "icon": "react-router",
              "tag": "(Beta)",
              "items": [
                [
                  {
                    "title": "Quickstart",
                    "href": "/docs/quickstarts/react-router"
                  },
                  {
                    "title": "Available Methods",
                    "href": "/docs/references/react-router/overview"
                  },
                  {
                    "title": "Guides",
                    "items": [
                      [
                        {
                          "title": "Read session and user data",
                          "href": "/docs/references/react-router/read-session-data"
                        },
                        {
                          "title": "Add custom sign up and sign in pages",
                          "href": "/docs/references/react-router/custom-signup-signin-pages"
                        },
                        {
                          "title": "Library mode",
                          "href": "/docs/references/react-router/library-mode"
                        }
                      ]
                    ]
                  },
                  {
                    "title": "General references",
                    "items": [
                      [
                        {
                          "title": "`rootAuthLoader()`",
                          "href": "/docs/references/react-router/root-auth-loader"
                        },
                        {
                          "title": "`getAuth()`",
                          "href": "/docs/references/react-router/get-auth"
                        }
                      ]
                    ]
                  }
                ]
              ]
            },
            {
              "title": "Remix",
              "icon": "remix",
              "items": [
                [
                  {
                    "title": "Quickstart",
                    "href": "/docs/quickstarts/remix"
                  },
                  {
                    "title": "`<ClerkApp />`",
                    "href": "/docs/references/remix/clerk-app"
                  },
                  {
                    "title": "SPA Mode",
                    "href": "/docs/references/remix/spa-mode"
                  },
                  {
                    "title": "Add custom sign up and sign in pages",
                    "href": "/docs/references/remix/custom-signup-signin-pages"
                  },
                  {
                    "title": "Read session and user data",
                    "href": "/docs/references/remix/read-session-data"
                  }
                ]
              ]
            },
            {
              "title": "TanStack Start",
              "icon": "tanstack",
              "tag": "(Beta)",
              "items": [
                [
                  {
                    "title": "Quickstart",
                    "href": "/docs/quickstarts/tanstack-start"
                  },
                  {
                    "title": "Available Methods",
                    "href": "/docs/references/tanstack-start/overview"
                  },
                  {
                    "title": "General references",
                    "items": [
                      [
                        {
                          "title": "`getAuth()`",
                          "href": "/docs/references/tanstack-start/get-auth"
                        },
                        {
                          "title": "`createClerkHandler()`",
                          "href": "/docs/references/tanstack-start/create-clerk-handler"
                        }
                      ]
                    ]
                  },
                  {
                    "title": "Guides",
                    "items": [
                      [
                        {
                          "title": "Add custom sign up and sign in pages",
                          "href": "/docs/references/tanstack-start/custom-signup-signin-pages"
                        },
                        {
                          "title": "Read session and user data",
                          "href": "/docs/references/tanstack-start/read-session-data"
                        }
                      ]
                    ]
                  }
                ]
              ]
            },
<<<<<<< HEAD
            {
              "title": "Go",
              "icon": "go",
=======
            {
              "title": "Redirect URLs",
              "href": "/docs/guides/custom-redirects"
            }
          ]
        ]
      }
    ],
    [
      {
        "title": "Development",
        "items": [
          [
            {
              "title": "Multi-tenant architecture",
              "href": "/docs/guides/multi-tenant-architecture"
            },
            {
              "title": "Override Clerk interfaces",
              "href": "/docs/guides/custom-types"
            },
            {
              "title": "Testing",
              "collapse": true,
>>>>>>> 5582603e
              "items": [
                [
                  {
                    "title": "Quickstart & Available Methods",
                    "href": "/docs/references/go/overview"
                  },
                  {
                    "title": "Verifying sessions",
                    "href": "/docs/references/go/verifying-sessions"
                  },
                  {
                    "title": "Use Clerk Go for Backend API Operations",
                    "href": "/docs/references/go/other-examples"
                  },
                  {
                    "title": "Go SDK repository",
                    "href": "https://github.com/clerk/clerk-sdk-go"
                  }
                ]
              ]
            },
            {
              "title": "Astro",
              "icon": "astro",
              "items": [
                [
                  {
                    "title": "Quickstart",
                    "href": "/docs/quickstarts/astro"
                  },
                  {
                    "title": "Available Methods",
                    "href": "/docs/references/astro/overview"
                  },
                  {
                    "title": "UI Frameworks",
                    "items": [
                      [
                        {
                          "title": "Use Clerk with Astro and React",
                          "href": "/docs/references/astro/react"
                        }
                      ]
                    ]
                  },
                  {
                    "title": "Guides",
                    "items": [
                      [
                        {
                          "title": "Migrating from community SDK",
                          "href": "/docs/references/astro/migrating-from-astro-community-sdk"
                        },
                        {
                          "title": "Read session and user data",
                          "href": "/docs/references/astro/read-session-data"
                        },
                        {
                          "title": "Hybrid rendering",
                          "href": "/docs/references/astro/hybrid-rendering"
                        }
                      ]
                    ]
                  },
                  {
                    "title": "General references",
                    "items": [
                      [
                        {
                          "title": "`clerkMiddleware()`",
                          "href": "/docs/references/astro/clerk-middleware"
                        },
                        {
                          "title": "Locals",
                          "href": "/docs/references/astro/locals"
                        },
                        {
                          "title": "Endpoints",
                          "href": "/docs/references/astro/endpoints"
                        }
                      ]
                    ]
                  },
                  {
                    "title": "Client-side helpers",
                    "items": [
                      [
                        {
                          "title": "`$authStore`",
                          "href": "/docs/references/astro/auth-store"
                        },
                        {
                          "title": "`$clerkStore`",
                          "href": "/docs/references/astro/clerk-store"
                        },
                        {
                          "title": "`$userStore`",
                          "href": "/docs/references/astro/user-store"
                        },
                        {
                          "title": "`$signInStore`",
                          "href": "/docs/references/astro/sign-in-store"
                        },
                        {
                          "title": "`$signUpStore`",
                          "href": "/docs/references/astro/sign-up-store"
                        },
                        {
                          "title": "`$sessionStore`",
                          "href": "/docs/references/astro/session-store"
                        },
                        {
                          "title": "`$sessionListStore`",
                          "href": "/docs/references/astro/session-list-store"
                        },
                        {
                          "title": "`$organizationStore`",
                          "href": "/docs/references/astro/organization-store"
                        }
                      ]
                    ]
                  }
                ]
              ]
            },
            {
              "title": "Nuxt",
              "icon": "nuxt",
              "items": [
                [
                  {
                    "title": "Quickstart",
                    "href": "/docs/quickstarts/nuxt"
                  },
                  { "title": "Available Methods", "href": "/docs/references/nuxt/overview" },
                  {
                    "title": "Guides",
                    "items": [
                      [
                        {
                          "title": "Read session and user data",
                          "href": "/docs/references/nuxt/read-session-data"
                        },
                        {
                          "title": "Protect pages",
                          "href": "/docs/references/nuxt/protect-pages"
                        }
                      ]
                    ]
                  },
                  {
                    "title": "General references",
                    "items": [
                      [
                        {
                          "title": "`clerkMiddleware()`",
                          "href": "/docs/references/nuxt/clerk-middleware"
                        }
                      ]
                    ]
                  }
                ]
              ]
            },
            {
              "title": "Vue",
              "icon": "vue",
              "items": [
                [
                  { "title": "Quickstart", "href": "/docs/quickstarts/vue" },
                  { "title": "Available Methods", "href": "/docs/references/vue/overview" },
                  {
                    "title": "Guides",
                    "items": [
                      [
                        {
                          "title": "Migrating from community SDK",
                          "href": "/docs/references/vue/migrating-from-vue-community-sdk"
                        }
                      ]
                    ]
                  },
                  {
                    "title": "Client-side helpers",
                    "items": [
                      [
                        {
                          "title": "`useUser()`",
                          "href": "/docs/references/vue/use-user"
                        },
                        {
                          "title": "`useClerk()`",
                          "href": "/docs/references/vue/use-clerk"
                        },
                        {
                          "title": "`useAuth()`",
                          "href": "/docs/references/vue/use-auth"
                        },
                        {
                          "title": "`useSignIn()`",
                          "href": "/docs/references/vue/use-sign-in"
                        },
                        {
                          "title": "`useSignUp`",
                          "href": "/docs/references/vue/use-sign-up"
                        },
                        {
                          "title": "`useSession()`",
                          "href": "/docs/references/vue/use-session"
                        },
                        {
                          "title": "`useSessionList()`",
                          "href": "/docs/references/vue/use-session-list"
                        },
                        {
                          "title": "`useOrganization()`",
                          "href": "/docs/references/vue/use-organization"
                        }
                      ]
                    ]
                  }
                ]
              ]
            },
            {
              "title": "Ruby / Rails",
              "icon": "ruby",
              "items": [
                [
                  {
                    "title": "Quickstart",
                    "href": "/docs/references/ruby/overview"
                  },
                  {
                    "title": "Available Methods",
                    "href": "/docs/references/ruby/available-methods"
                  },
                  {
                    "title": "Rack/Rails integration",
                    "href": "/docs/references/ruby/rack-rails"
                  },
                  {
                    "title": "Ruby SDK repository",
                    "href": "https://github.com/clerk/clerk-sdk-ruby"
                  }
                ]
              ]
            },
            {
              "title": "Python",
              "icon": "python",
              "items": [
                [
                  {
                    "title": "Quickstart",
                    "href": "https://github.com/clerk/clerk-sdk-python/blob/main/README.md",
                    "target": "_blank"
                  }
                ]
              ]
            },
            {
              "title": "JS Backend SDK",
              "icon": "clerk",
              "items": [
                [
                  {
                    "title": "Quickstart",
                    "href": "/docs/references/backend/overview"
                  },
                  {
                    "title": "User",
                    "collapse": true,
                    "items": [
                      [
                        {
                          "title": "`getUserList()`",
                          "href": "/docs/references/backend/user/get-user-list"
                        },
                        {
                          "title": "`getUser()`",
                          "href": "/docs/references/backend/user/get-user"
                        },
                        {
                          "title": "`getCount()`",
                          "href": "/docs/references/backend/user/get-count"
                        },
                        {
                          "title": "`getOrganizationMembershipList()`",
                          "href": "/docs/references/backend/user/get-organization-membership-list"
                        },
                        {
                          "title": "`getUserOAuthAccessToken()`",
                          "href": "/docs/references/backend/user/get-user-oauth-access-token"
                        },
                        {
                          "title": "`createUser()`",
                          "href": "/docs/references/backend/user/create-user"
                        },
                        {
                          "title": "`verifyPassword()`",
                          "href": "/docs/references/backend/user/verify-password"
                        },
                        {
                          "title": "`banUser()`",
                          "href": "/docs/references/backend/user/ban-user"
                        },
                        {
                          "title": "`unbanUser()`",
                          "href": "/docs/references/backend/user/unban-user"
                        },
                        {
                          "title": "`lockUser()`",
                          "href": "/docs/references/backend/user/lock-user"
                        },
                        {
                          "title": "`unlockUser()`",
                          "href": "/docs/references/backend/user/unlock-user"
                        },
                        {
                          "title": "`updateUser()`",
                          "href": "/docs/references/backend/user/update-user"
                        },
                        {
                          "title": "`updateUserProfileImage()`",
                          "href": "/docs/references/backend/user/update-user-profile-image"
                        },
                        {
                          "title": "`updateUserMetadata()`",
                          "href": "/docs/references/backend/user/update-user-metadata"
                        },
                        {
                          "title": "`deleteUser()`",
                          "href": "/docs/references/backend/user/delete-user"
                        },
                        {
                          "title": "`disableUserMFA()`",
                          "href": "/docs/references/backend/user/disable-user-mfa"
                        },
                        {
                          "title": "`verifyTOTP()`",
                          "href": "/docs/references/backend/user/verify-totp"
                        },
                        {
                          "title": "`deleteUserProfileImage()`",
                          "href": "/docs/references/backend/user/delete-user-profile-image"
                        }
                      ]
                    ]
                  },
                  {
                    "title": "Organization",
                    "collapse": true,
                    "items": [
                      [
                        {
                          "title": "`getOrganization()`",
                          "href": "/docs/references/backend/organization/get-organization"
                        },
                        {
                          "title": "`getOrganizationList()`",
                          "href": "/docs/references/backend/organization/get-organization-list"
                        },
                        {
                          "title": "`getOrganizationMembershipList()`",
                          "href": "/docs/references/backend/organization/get-organization-membership-list"
                        },
                        {
                          "title": "`getOrganizationInvitationList()`",
                          "href": "/docs/references/backend/organization/get-organization-invitation-list"
                        },
                        {
                          "title": "`createOrganization()`",
                          "href": "/docs/references/backend/organization/create-organization"
                        },
                        {
                          "title": "`createOrganizationMembership()`",
                          "href": "/docs/references/backend/organization/create-organization-membership"
                        },
                        {
                          "title": "`createOrganizationInvitation()`",
                          "href": "/docs/references/backend/organization/create-organization-invitation"
                        },
                        {
                          "title": "`updateOrganization()`",
                          "href": "/docs/references/backend/organization/update-organization"
                        },
                        {
                          "title": "`updateOrganizationLogo()`",
                          "href": "/docs/references/backend/organization/update-organization-logo"
                        },
                        {
                          "title": "`updateOrganizationMembership()`",
                          "href": "/docs/references/backend/organization/update-organization-membership"
                        },
                        {
                          "title": "`updateOrganizationMetadata()`",
                          "href": "/docs/references/backend/organization/update-organization-metadata"
                        },
                        {
                          "title": "`updateOrganizationMembershipMetadata()`",
                          "href": "/docs/references/backend/organization/update-organization-membership-metadata"
                        },
                        {
                          "title": "`deleteOrganization()`",
                          "href": "/docs/references/backend/organization/delete-organization"
                        },
                        {
                          "title": "`deleteOrganizationMembership()`",
                          "href": "/docs/references/backend/organization/delete-organization-membership"
                        },
                        {
                          "title": "`revokeOrganizationInvitation()`",
                          "href": "/docs/references/backend/organization/revoke-organization-invitation"
                        }
                      ]
                    ]
                  },
                  {
                    "title": "Allowlist Identifiers",
                    "collapse": true,
                    "items": [
                      [
                        {
                          "title": "`getAllowlistIdentifierList()`",
                          "href": "/docs/references/backend/allowlist/get-allowlist-identifier-list"
                        },
                        {
                          "title": "`createAllowlistIdentifier()`",
                          "href": "/docs/references/backend/allowlist/create-allowlist-identifier"
                        },
                        {
                          "title": "`deleteAllowlistIdentifier()`",
                          "href": "/docs/references/backend/allowlist/delete-allowlist-identifier"
                        }
                      ]
                    ]
                  },
                  {
                    "title": "Sessions",
                    "collapse": true,
                    "items": [
                      [
                        {
                          "title": "`getSession()`",
                          "href": "/docs/references/backend/sessions/get-session"
                        },
                        {
                          "title": "`getSessionList()`",
                          "href": "/docs/references/backend/sessions/get-session-list"
                        },
                        {
                          "title": "`getToken()`",
                          "href": "/docs/references/backend/sessions/get-token"
                        },
                        {
                          "title": "`verifySession()`",
                          "href": "/docs/references/backend/sessions/verify-session"
                        },
                        {
                          "title": "`revokeSession()`",
                          "href": "/docs/references/backend/sessions/revoke-session"
                        }
                      ]
                    ]
<<<<<<< HEAD
                  },
                  {
                    "title": "Client",
                    "collapse": true,
                    "items": [
                      [
                        {
                          "title": "`getClient()`",
                          "href": "/docs/references/backend/client/get-client"
                        },
                        {
                          "title": "`getClientList()`",
                          "href": "/docs/references/backend/client/get-client-list"
                        },
                        {
                          "title": "`verifyClient()`",
                          "href": "/docs/references/backend/client/verify-client"
                        }
                      ]
                    ]
=======
                  }
                ]
              ]
            },
            {
              "title": "Reverification",
              "tag": "(Beta)",
              "href": "/docs/guides/reverification"
            },
            {
              "title": "Image Optimization",
              "href": "/docs/guides/image-optimization"
            }
          ]
        ]
      }
    ],
    [
      {
        "title": "Advanced",
        "items": [
          [
            {
              "title": "How Clerk works",
              "collapse": true,
              "items": [
                [
                  {
                    "title": "Overview",
                    "href": "/docs/how-clerk-works/overview"
                  },
                  {
                    "title": "Cookies",
                    "href": "/docs/how-clerk-works/cookies"
                  },
                  {
                    "title": "Tokens & signatures",
                    "href": "/docs/how-clerk-works/tokens-signatures"
                  },
                  {
                    "title": "Routing",
                    "href": "/docs/how-clerk-works/routing"
                  }
                ]
              ]
            },
            {
              "title": "Integrations",
              "collapse": true,
              "items": [
                [
                  {
                    "title": "Overview",
                    "href": "/docs/integrations/overview"
>>>>>>> 5582603e
                  },
                  {
                    "title": "Invitations",
                    "collapse": true,
                    "items": [
                      [
                        {
                          "title": "`getInvitationList()`",
                          "href": "/docs/references/backend/invitations/get-invitation-list"
                        },
                        {
                          "title": "`createInvitation()`",
                          "href": "/docs/references/backend/invitations/create-invitation"
                        },
                        {
                          "title": "`revokeInvitation()`",
                          "href": "/docs/references/backend/invitations/revoke-invitation"
                        }
                      ]
                    ]
                  },
                  {
                    "title": "Redirect Urls",
                    "collapse": true,
                    "items": [
                      [
                        {
                          "title": "`getRedirectUrl()`",
                          "href": "/docs/references/backend/redirect-urls/get-redirect-url"
                        },
                        {
                          "title": "`getRedirectUrlList()`",
                          "href": "/docs/references/backend/redirect-urls/get-redirect-url-list"
                        },
                        {
                          "title": "`createRedirectUrl()`",
                          "href": "/docs/references/backend/redirect-urls/create-redirect-url"
                        },
                        {
                          "title": "`deleteRedirectUrl()`",
                          "href": "/docs/references/backend/redirect-urls/delete-redirect-url"
                        }
                      ]
                    ]
                  },
                  {
                    "title": "Email addresses",
                    "collapse": true,
                    "items": [
                      [
                        {
                          "title": "`getEmailAddress()`",
                          "href": "/docs/references/backend/email-addresses/get-email-address"
                        },
                        {
                          "title": "`createEmailAddress()`",
                          "href": "/docs/references/backend/email-addresses/create-email-address"
                        },
                        {
                          "title": "`updateEmailAddress()`",
                          "href": "/docs/references/backend/email-addresses/update-email-address"
                        },
                        {
                          "title": "`deleteEmailAddress()`",
                          "href": "/docs/references/backend/email-addresses/delete-email-address"
                        }
                      ]
                    ]
                  },
                  {
                    "title": "Phone numbers",
                    "collapse": true,
                    "items": [
                      [
                        {
                          "title": "`getPhoneNumber()`",
                          "href": "/docs/references/backend/phone-numbers/get-phone-number"
                        },
                        {
                          "title": "`createPhoneNumber()`",
                          "href": "/docs/references/backend/phone-numbers/create-phone-number"
                        },
                        {
                          "title": "`updatePhoneNumber()`",
                          "href": "/docs/references/backend/phone-numbers/update-phone-number"
                        },
                        {
                          "title": "`deletePhoneNumber()`",
                          "href": "/docs/references/backend/phone-numbers/delete-phone-number"
                        }
                      ]
                    ]
                  },
                  {
                    "title": "SAML connections",
                    "collapse": true,
                    "items": [
                      [
                        {
                          "title": "`getSamlConnectionList()`",
                          "href": "/docs/references/backend/saml-connections/get-saml-connection-list"
                        },
                        {
                          "title": "`getSamlConnection()`",
                          "href": "/docs/references/backend/saml-connections/get-saml-connection"
                        },
                        {
                          "title": "`createSamlConnection()`",
                          "href": "/docs/references/backend/saml-connections/create-saml-connection"
                        },
                        {
                          "title": "`updateSamlConnection()`",
                          "href": "/docs/references/backend/saml-connections/update-saml-connection"
                        },
                        {
                          "title": "`deleteSamlConnection()`",
                          "href": "/docs/references/backend/saml-connections/delete-saml-connection"
                        }
                      ]
                    ]
                  },
                  {
                    "title": "Sign-in tokens",
                    "collapse": true,
                    "items": [
                      [
                        {
                          "title": "`createSignInToken()`",
                          "href": "/docs/references/backend/sign-in-tokens/create-sign-in-token"
                        },
                        {
                          "title": "`revokeSignInToken()`",
                          "href": "/docs/references/backend/sign-in-tokens/revoke-sign-in-token"
                        }
                      ]
                    ]
                  },
                  {
                    "title": "Testing Tokens",
                    "collapse": true,
                    "items": [
                      [
                        {
                          "title": "`createTestingToken()`",
                          "href": "/docs/references/backend/testing-tokens/create-testing-token"
                        }
                      ]
                    ]
                  },
                  {
                    "title": "`authenticateRequest()`",
                    "href": "/docs/references/backend/authenticate-request"
                  },
                  {
                    "title": "`verifyToken()`",
                    "href": "/docs/references/backend/verify-token"
                  },
                  {
                    "title": "Types",
                    "collapse": true,
                    "items": [
                      [
                        {
                          "title": "`Auth` object",
                          "href": "/docs/references/backend/types/auth-object"
                        },
                        {
                          "title": "Backend `AllowlistIdentifier` object",
                          "href": "/docs/references/backend/types/backend-allowlist-identifier"
                        },
                        {
                          "title": "Backend `Client` object",
                          "href": "/docs/references/backend/types/backend-client"
                        },
                        {
                          "title": "Backend `Invitation` object",
                          "href": "/docs/references/backend/types/backend-invitation"
                        },
                        {
                          "title": "Backend `Organization` object",
                          "href": "/docs/references/backend/types/backend-organization"
                        },
                        {
                          "title": "Backend `OrganizationInvitation` object",
                          "href": "/docs/references/backend/types/backend-organization-invitation"
                        },
                        {
                          "title": "Backend `OrganizationMembership` object",
                          "href": "/docs/references/backend/types/backend-organization-membership"
                        },
                        {
                          "title": "Backend `Session` object",
                          "href": "/docs/references/backend/types/backend-session"
                        },
                        {
                          "title": "Backend `RedirectURL` object",
                          "href": "/docs/references/backend/types/backend-redirect-url"
                        },
                        {
                          "title": "Backend `User` object",
                          "href": "/docs/references/backend/types/backend-user"
                        },
                        {
                          "title": "`PaginatedResourceResponse`",
                          "href": "/docs/references/backend/types/paginated-resource-response"
                        }
                      ]
                    ]
                  }
                ]
              ]
            },
            {
              "title": "SDK Development",
              "icon": "code-bracket",
              "items": [
                [
                  {
                    "title": "Overview",
                    "href": "/docs/references/sdk/overview"
                  },
                  {
<<<<<<< HEAD
                    "title": "Terminology",
                    "href": "/docs/references/sdk/terminology"
=======
                    "title": "Guides",
                    "items": [
                      [
                        {
                          "title": "Read session and user data",
                          "href": "/docs/references/nextjs/read-session-data"
                        },
                        {
                          "title": "Add custom sign-up and sign-in pages",
                          "href": "/docs/references/nextjs/custom-signup-signin-pages"
                        },
                        {
                          "title": "Add custom onboarding",
                          "href": "/docs/references/nextjs/add-onboarding-flow"
                        },
                        {
                          "title": "Set up a waitlist",
                          "href": "/docs/references/nextjs/waitlist"
                        },
                        {
                          "title": "Role Based Access Control",
                          "href": "/docs/references/nextjs/basic-rbac"
                        },
                        {
                          "title": "Rendering modes",
                          "href": "/docs/references/nextjs/rendering-modes"
                        },
                        {
                          "title": "Migrate from Auth.js",
                          "href": "/docs/references/nextjs/authjs-migration"
                        },
                        {
                          "title": "tRPC",
                          "href": "/docs/references/nextjs/trpc"
                        }
                      ]
                    ]
>>>>>>> 5582603e
                  },
                  {
                    "title": "Philosophy",
                    "href": "/docs/references/sdk/philosophy"
                  },
                  {
                    "title": "Conventions",
                    "href": "/docs/references/sdk/conventions"
                  },
                  {
                    "title": "SDK Types",
                    "href": "/docs/references/sdk/types"
                  },
                  {
                    "title": "Guides",
                    "items": [
                      [
                        {
                          "title": "Frontend-only",
                          "href": "/docs/references/sdk/frontend-only"
                        },
                        {
                          "title": "Backend-only",
                          "href": "/docs/references/sdk/backend-only"
                        },
                        {
                          "title": "Fullstack",
                          "href": "/docs/references/sdk/fullstack"
                        }
                      ]
                    ]
                  }
                ]
              ]
            },
            {
              "title": "Community SDKs",
              "items": [
                [
                  {
                    "title": "Redwood",
                    "collapse": true,
                    "icon": "redwood",
                    "items": [
                      [
                        {
                          "title": "Overview",
                          "href": "/docs/references/redwood/overview"
                        },
                        {
                          "title": "Redwood",
                          "href": "https://redwoodjs.com/docs/auth/clerk",
                          "icon": "redwood"
                        }
                      ]
                    ]
                  },
                  {
                    "title": "Svelte",
                    "href": "https://github.com/markjaquith/clerk-sveltekit",
                    "icon": "svelte"
                  },
                  {
                    "title": "Vue",
                    "href": "https://vue-clerk.vercel.app",
                    "icon": "vue"
                  },
                  {
                    "title": "Elysia",
                    "href": "https://github.com/wobsoriano/elysia-clerk",
                    "icon": "elysia"
                  },
                  {
                    "title": "Rust",
                    "href": "https://github.com/cincinnati-ventures/clerk-rs",
                    "icon": "rust"
                  },
                  {
                    "title": "Hono",
                    "href": "https://github.com/honojs/middleware/tree/main/packages/clerk-auth",
                    "icon": "hono"
                  },
                  {
                    "title": "C#",
                    "href": "https://github.com/Hawxy/Clerk.Net",
                    "icon": "c-sharp"
                  },
                  {
                    "title": "Koa",
                    "href": "https://github.com/dimkl/clerk-koa/blob/main/README.md",
                    "icon": "koa"
                  },
                  {
                    "title": "Angular",
                    "href": "https://github.com/anagstef/ngx-clerk?tab=readme-ov-file#ngx-clerk",
                    "icon": "angular"
                  },
                  {
                    "title": "SolidJS",
                    "href": "https://github.com/spirit-led-software/clerk-solidjs",
                    "icon": "solid"
                  }
                ]
              ]
            }
          ]
        ]
      }
    ],
    [
      {
        "title": "Configuration",
        "items": [
          [
            {
              "title": "Sign-up & Sign-in",
              "collapse": true,
              "items": [
                [
                  {
                    "title": "Overview",
                    "href": "/docs/authentication/overview"
                  },
                  {
                    "title": "Configuration",
                    "items": [
                      [
                        {
                          "title": "Sign-up and sign-in options",
                          "href": "/docs/authentication/configuration/sign-up-sign-in-options"
                        },
                        {
                          "title": "Session options",
                          "href": "/docs/authentication/configuration/session-options"
                        },
                        {
                          "title": "Email & SMS templates",
                          "href": "/docs/authentication/configuration/email-sms-templates"
                        },
                        {
                          "title": "Restrictions",
                          "href": "/docs/authentication/configuration/restrictions"
                        },
                        {
                          "title": "Legal compliance",
                          "href": "/docs/authentication/configuration/legal-compliance"
                        }
                      ]
                    ]
                  },
                  {
                    "title": "Social Connections",
                    "items": [
                      [
                        {
                          "title": "Overview",
                          "href": "/docs/authentication/social-connections/overview"
                        },
                        {
                          "title": "Social connections (OAuth)",
                          "href": "/docs/authentication/social-connections/oauth"
                        },
                        {
                          "title": "Account linking",
                          "href": "/docs/authentication/social-connections/account-linking"
                        },
                        {
                          "title": "Custom provider",
                          "href": "/docs/authentication/social-connections/custom-provider"
                        },
                        {
                          "title": "Google",
                          "href": "/docs/authentication/social-connections/google"
                        },
                        {
                          "title": "Facebook",
                          "href": "/docs/authentication/social-connections/facebook"
                        },
                        {
                          "title": "Microsoft",
                          "href": "/docs/authentication/social-connections/microsoft"
                        },
                        {
                          "title": "See all",
                          "collapse": true,
                          "items": [
                            [
                              {
                                "title": "Apple",
                                "href": "/docs/authentication/social-connections/apple"
                              },
                              {
                                "title": "Atlassian",
                                "href": "/docs/authentication/social-connections/atlassian"
                              },
                              {
                                "title": "Bitbucket",
                                "href": "/docs/authentication/social-connections/bitbucket"
                              },
                              {
                                "title": "Box",
                                "href": "/docs/authentication/social-connections/box"
                              },
                              {
                                "title": "Coinbase",
                                "href": "/docs/authentication/social-connections/coinbase"
                              },
                              {
                                "title": "Discord",
                                "href": "/docs/authentication/social-connections/discord"
                              },
                              {
                                "title": "Dropbox",
                                "href": "/docs/authentication/social-connections/dropbox"
                              },
                              {
                                "title": "GitHub",
                                "href": "/docs/authentication/social-connections/github"
                              },
                              {
                                "title": "GitLab",
                                "href": "/docs/authentication/social-connections/gitlab"
                              },
                              {
                                "title": "HubSpot",
                                "href": "/docs/authentication/social-connections/hubspot"
                              },
                              {
                                "title": "Hugging Face",
                                "href": "/docs/authentication/social-connections/huggingface"
                              },
                              {
                                "title": "Line",
                                "href": "/docs/authentication/social-connections/line"
                              },
                              {
                                "title": "Linear",
                                "href": "/docs/authentication/social-connections/linear"
                              },
                              {
                                "title": "LinkedIn (Deprecated)",
                                "href": "/docs/authentication/social-connections/linkedin"
                              },
                              {
                                "title": "LinkedIn",
                                "href": "/docs/authentication/social-connections/linkedin-oidc"
                              },
                              {
                                "title": "Notion",
                                "href": "/docs/authentication/social-connections/notion"
                              },
                              {
                                "title": "Slack",
                                "href": "/docs/authentication/social-connections/slack"
                              },
                              {
                                "title": "Spotify",
                                "href": "/docs/authentication/social-connections/spotify"
                              },
                              {
                                "title": "TikTok",
                                "href": "/docs/authentication/social-connections/tiktok"
                              },
                              {
                                "title": "Twitter v1",
                                "href": "/docs/authentication/social-connections/twitter"
                              },
                              {
                                "title": "X/Twitter v2",
                                "href": "/docs/authentication/social-connections/x-twitter"
                              },
                              {
                                "title": "Xero",
                                "href": "/docs/authentication/social-connections/xero"
                              }
                            ]
                          ]
                        }
                      ]
                    ]
                  },
                  {
                    "title": "Enterprise Connections",
                    "items": [
                      [
                        {
                          "title": "Overview",
                          "href": "/docs/authentication/enterprise-connections/overview"
                        },
                        {
                          "title": "Authentication flows",
                          "href": "/docs/authentication/enterprise-connections/authentication-flows"
                        },
                        {
                          "title": "Account linking",
                          "href": "/docs/authentication/enterprise-connections/account-linking"
                        },
                        {
                          "title": "Just-in-Time account provisioning",
                          "href": "/docs/authentication/enterprise-connections/jit-provisioning"
                        },
                        {
                          "title": "EASIE",
                          "items": [
                            [
                              {
                                "title": "Microsoft",
                                "href": "/docs/authentication/enterprise-connections/easie/microsoft"
                              },
                              {
                                "title": "Google",
                                "href": "/docs/authentication/enterprise-connections/easie/google"
                              }
                            ]
                          ]
                        },
                        {
                          "title": "SAML",
                          "items": [
                            [
                              {
                                "title": "Azure",
                                "href": "/docs/authentication/enterprise-connections/saml/azure"
                              },
                              {
                                "title": "Google",
                                "href": "/docs/authentication/enterprise-connections/saml/google"
                              },
                              {
                                "title": "Okta",
                                "href": "/docs/authentication/enterprise-connections/saml/okta"
                              },
                              {
                                "title": "Custom provider",
                                "href": "/docs/authentication/enterprise-connections/saml/custom-provider"
                              }
                            ]
                          ]
                        },
                        {
                          "title": "OIDC",
                          "items": [
                            [
                              {
                                "title": "Custom provider",
                                "href": "/docs/authentication/enterprise-connections/oidc/custom-provider"
                              }
                            ]
                          ]
                        }
                      ]
                    ]
                  },
                  {
                    "title": "Web3",
                    "items": [
                      [
                        {
                          "title": "Coinbase Wallet",
                          "href": "/docs/authentication/web3/coinbase-wallet"
                        },
                        {
                          "title": "MetaMask",
                          "href": "/docs/authentication/web3/metamask"
                        },
                        {
                          "title": "OKX Wallet",
                          "href": "/docs/authentication/web3/okx-wallet"
                        }
                      ]
                    ]
                  }
                ]
              ]
            },
            {
              "title": "Users",
              "collapse": true,
              "items": [
                [
                  {
                    "title": "Overview",
                    "href": "/docs/users/overview"
                  },
                  {
                    "title": "Metadata",
                    "href": "/docs/users/metadata"
                  },
                  {
                    "title": "Invitations",
                    "href": "/docs/users/invitations"
                  },
                  {
                    "title": "User impersonation",
                    "href": "/docs/users/user-impersonation"
                  },
                  {
                    "title": "Create users",
                    "href": "/docs/users/creating-users"
                  },
                  {
                    "title": "Delete users",
                    "href": "/docs/users/deleting-users"
                  },
                  {
                    "title": "Guides",
                    "items": [
                      [
                        {
                          "title": "Web3 authentication",
                          "href": "/docs/users/web3"
                        }
                      ]
                    ]
                  }
                ]
              ]
            },
            {
              "title": "Organizations, Roles, and Permissions",
              "collapse": true,
              "items": [
                [
                  {
                    "title": "Overview",
                    "href": "/docs/organizations/overview"
                  },
                  {
                    "title": "Roles and permissions",
                    "href": "/docs/organizations/roles-permissions"
                  },
                  {
                    "title": "Verified domains",
                    "href": "/docs/organizations/verified-domains"
                  },
                  {
                    "title": "Manage SSO",
                    "href": "/docs/organizations/manage-sso"
                  },
                  {
                    "title": "Guides",
                    "items": [
                      [
                        {
                          "title": "Create roles and assign permissions",
                          "href": "/docs/organizations/create-roles-permissions"
                        },
                        {
                          "title": "Verify the active user’s permissions",
                          "href": "/docs/organizations/verify-user-permissions"
                        },
                        {
                          "title": "Reassign the default role",
                          "href": "/docs/organizations/default-role"
                        },
                        {
                          "title": "Reassign the creator role",
                          "href": "/docs/organizations/creator-role"
                        },
                        {
                          "title": "Organization workspaces",
                          "href": "/docs/organizations/organization-workspaces"
                        },
                        {
                          "title": "Create organizations on behalf of users",
                          "href": "/docs/organizations/create-orgs-for-users"
                        }
                      ]
                    ]
                  },
                  {
                    "title": "Building custom flows",
                    "items": [
                      [
                        {
<<<<<<< HEAD
                          "title": "Using metadata",
                          "href": "/docs/organizations/metadata"
                        },
                        {
                          "title": "Create an organization",
                          "href": "/docs/organizations/creating-organizations"
                        },
                        {
                          "title": "Update an organization",
                          "href": "/docs/organizations/updating-organizations"
                        },
                        {
                          "title": "Invite users to an organization",
                          "href": "/docs/organizations/inviting-users"
                        },
                        {
                          "title": "Accept organization invitations",
                          "href": "/docs/organizations/accept-organization-invitations"
                        },
                        {
                          "title": "Manage member roles",
                          "href": "/docs/organizations/managing-roles"
                        },
                        {
                          "title": "View a user's organization memberships",
                          "href": "/docs/organizations/viewing-memberships"
                        },
                        {
                          "title": "Manage membership requests",
                          "href": "/docs/organizations/manage-membership-requests"
                        },
                        {
                          "title": "Switch between organizations",
                          "href": "/docs/organizations/custom-organization-switcher"
=======
                          "title": "Overview",
                          "href": "/docs/references/javascript/types/overview"
                        },
                        {
                          "title": "`ClerkAPIError`",
                          "href": "/docs/references/javascript/types/clerk-api-error"
                        },
                        {
                          "title": "`ClerkPaginatedResponse`",
                          "href": "/docs/references/javascript/types/clerk-paginated-response"
                        },
                        {
                          "title": "`CustomPage`",
                          "href": "/docs/references/javascript/types/custom-page"
                        },
                        {
                          "title": "`EmailLinkError`",
                          "href": "/docs/references/javascript/types/email-link-error"
                        },
                        {
                          "title": "`DeletedObject`",
                          "href": "/docs/references/javascript/types/deleted-object"
                        },
                        {
                          "title": "Metadata types",
                          "href": "/docs/references/javascript/types/metadata"
                        },
                        {
                          "title": "OAuth types",
                          "href": "/docs/references/javascript/types/oauth"
                        },
                        {
                          "title": "`PasskeyResource`",
                          "href": "/docs/references/javascript/types/passkey-resource"
                        },
                        {
                          "title": "`PublicUserData`",
                          "href": "/docs/references/javascript/types/public-user-data"
                        },
                        {
                          "title": "`SessionStatus`",
                          "href": "/docs/references/javascript/types/session-status"
                        },
                        {
                          "title": "`SessionVerification`",
                          "href": "/docs/references/javascript/types/session-verification"
                        },
                        {
                          "title": "`SignInFirstFactor`",
                          "href": "/docs/references/javascript/types/sign-in-first-factor"
                        },
                        {
                          "title": "`SignInSecondFactor`",
                          "href": "/docs/references/javascript/types/sign-in-second-factor"
                        },
                        {
                          "title": "`SignInRedirectOptions`",
                          "href": "/docs/references/javascript/types/sign-in-redirect-options"
                        },
                        {
                          "title": "`SignUpRedirectOptions`",
                          "href": "/docs/references/javascript/types/sign-up-redirect-options"
                        },
                        {
                          "title": "`SignInInitialValues`",
                          "href": "/docs/references/javascript/types/sign-in-initial-values"
                        },
                        {
                          "title": "`SignUpInitialValues`",
                          "href": "/docs/references/javascript/types/sign-up-initial-values"
                        },
                        {
                          "title": "`RedirectOptions`",
                          "href": "/docs/references/javascript/types/redirect-options"
                        },
                        {
                          "title": "`Verification`",
                          "href": "/docs/references/javascript/types/verification"
>>>>>>> 5582603e
                        }
                      ]
                    ]
                  }
                ]
              ]
            },
            {
              "title": "Backend Requests",
              "collapse": true,
              "items": [
                [
                  {
                    "title": "Overview",
                    "href": "/docs/backend-requests/overview"
                  },
                  {
                    "title": "Making requests",
                    "items": [
                      [
                        {
                          "title": "Same-Origin Requests",
                          "href": "/docs/backend-requests/making/same-origin"
                        },
                        {
                          "title": "Cross-Origin Requests",
                          "href": "/docs/backend-requests/making/cross-origin"
                        },
                        {
                          "title": "Customize your session token",
                          "href": "/docs/backend-requests/making/custom-session-token"
                        },
                        {
                          "title": "JWT templates",
                          "href": "/docs/backend-requests/making/jwt-templates"
                        }
                      ]
                    ]
                  },
                  {
                    "title": "Handling requests",
                    "items": [
                      [
                        {
                          "title": "JS Backend SDKs",
                          "href": "/docs/backend-requests/handling/js-backend-sdks"
                        },
                        {
                          "title": "Go",
                          "href": "/docs/backend-requests/handling/go",
                          "icon": "go"
                        },
                        {
                          "title": "Ruby / Rails",
                          "href": "/docs/backend-requests/handling/ruby-rails",
                          "icon": "ruby"
                        },
                        {
                          "title": "Manual JWT Verification",
                          "href": "/docs/backend-requests/handling/manual-jwt"
                        },
                        {
                          "title": "Node.js (Deprecated)",
                          "href": "/docs/backend-requests/handling/nodejs"
                        }
                      ]
                    ]
                  },
                  {
                    "title": "Versioning",
                    "items": [
                      [
                        {
                          "title": "Overview",
                          "href": "/docs/backend-requests/versioning/overview"
                        },
                        {
                          "title": "Available versions",
                          "href": "/docs/backend-requests/versioning/available-versions"
                        }
                      ]
                    ]
                  },
                  {
                    "title": "Resources",
                    "items": [
                      [
                        {
                          "title": "Session tokens",
                          "href": "/docs/backend-requests/resources/session-tokens"
                        },
                        {
                          "title": "Rate limits",
                          "href": "/docs/backend-requests/resources/rate-limits"
                        }
                      ]
                    ]
                  }
                ]
              ]
            },
            {
              "title": "Webhooks",
              "collapse": true,
              "items": [
                [
                  {
                    "title": "Overview",
                    "href": "/docs/webhooks/overview"
                  },
                  {
                    "title": "Sync Clerk data to your application with webhooks",
                    "href": "/docs/webhooks/sync-data"
                  },
                  {
                    "title": "Handling webhooks with Inngest",
                    "href": "/docs/webhooks/inngest"
                  },
                  {
                    "title": "Send webhooks to Loops",
                    "href": "/docs/webhooks/loops"
                  },
                  {
                    "title": "Debug your webhooks",
                    "href": "/docs/webhooks/debug-your-webhooks"
                  }
                ]
              ]
            }
          ]
        ]
      }
    ],
    [
      {
        "title": "Customization",
        "items": [
          [
            {
              "title": "Account Portal",
              "collapse": true,
              "items": [
                [
                  {
                    "title": "Overview",
                    "href": "/docs/customization/account-portal/overview"
                  },
                  {
                    "title": "Getting started",
                    "href": "/docs/customization/account-portal/getting-started"
                  },
                  {
                    "title": "Advanced Usage",
                    "items": [
                      [
                        {
                          "title": "Direct links",
                          "href": "/docs/customization/account-portal/direct-links"
                        },
                        {
                          "title": "Disable Account Portal",
                          "href": "/docs/customization/account-portal/disable-account-portal"
                        }
                      ]
                    ]
                  }
                ]
              ]
            },
            {
              "title": "Appearance Prop",
              "collapse": true,
              "items": [
                [
                  {
                    "title": "Overview",
                    "href": "/docs/customization/overview"
                  },
                  {
                    "title": "Layout",
                    "href": "/docs/customization/layout"
                  },
                  {
                    "title": "Themes",
                    "href": "/docs/customization/themes"
                  },
                  {
                    "title": "Variables",
                    "href": "/docs/customization/variables"
                  }
                ]
              ]
            },
            {
              "title": "Localization",
              "href": "/docs/customization/localization"
            },
            {
              "title": "Custom Pages",
              "collapse": true,
              "items": [
                [
                  {
                    "title": "`<UserProfile />`",
                    "href": "/docs/customization/user-profile"
                  },
                  {
                    "title": "`<OrganizationProfile />`",
                    "href": "/docs/customization/organization-profile"
                  }
                ]
              ]
            },
            {
              "title": "Custom Menu Items",
              "collapse": true,
              "items": [
                [
                  {
                    "title": "`<UserButton />`",
                    "wrap": false,
                    "href": "/docs/customization/user-button"
                  }
                ]
              ]
            },
            {
              "title": "Elements",
              "tag": "(Beta)",
              "collapse": true,
              "items": [
                [
                  {
                    "title": "Overview",
                    "href": "/docs/customization/elements/overview"
                  },
                  {
                    "title": "Guides",
                    "items": [
                      [
                        {
                          "title": "Build a sign-in flow",
                          "href": "/docs/customization/elements/guides/sign-in"
                        },
                        {
                          "title": "Build a sign-up flow",
                          "href": "/docs/customization/elements/guides/sign-up"
                        },
                        {
                          "title": "Styling",
                          "href": "/docs/customization/elements/guides/styling"
                        }
                      ]
                    ]
                  },
                  {
                    "title": "Examples",
                    "items": [
                      [
                        {
                          "title": "Sign-in",
                          "href": "/docs/customization/elements/examples/sign-in"
                        },
                        {
                          "title": "Sign-up",
                          "href": "/docs/customization/elements/examples/sign-up"
                        },
                        {
                          "title": "Primitives",
                          "href": "/docs/customization/elements/examples/primitives"
                        },
                        {
                          "title": "shadcn/ui",
                          "href": "/docs/customization/elements/examples/shadcn-ui"
                        }
                      ]
                    ]
                  },
                  {
                    "title": "Component Reference",
                    "items": [
                      [
                        {
                          "title": "Common",
                          "href": "/docs/customization/elements/reference/common"
                        },
                        {
                          "title": "Sign-in",
                          "href": "/docs/customization/elements/reference/sign-in"
                        },
                        {
                          "title": "Sign-up",
                          "href": "/docs/customization/elements/reference/sign-up"
                        }
                      ]
                    ]
                  }
                ]
              ]
            }
          ]
        ]
      }
    ],
    [
      {
        "title": "Development",
        "items": [
          [
            {
              "title": "Testing",
              "collapse": true,
              "items": [
                [
                  {
                    "title": "Overview",
                    "href": "/docs/testing/overview"
                  },
                  {
                    "title": "Test Emails and Phones",
                    "href": "/docs/testing/test-emails-and-phones"
                  },
                  {
                    "title": "Testing Frameworks",
                    "items": [
                      [
                        {
                          "title": "Playwright",
                          "collapse": true,
                          "items": [
                            [
                              {
                                "title": "Overview",
                                "href": "/docs/testing/playwright/overview"
                              },
                              {
                                "title": "Test helpers",
                                "href": "/docs/testing/playwright/test-helpers"
                              },
                              {
                                "title": "Test authenticated flows",
                                "href": "/docs/testing/playwright/test-authenticated-flows"
                              }
                            ]
                          ]
                        },
                        {
                          "title": "Cypress",
                          "collapse": true,
                          "items": [
                            [
                              {
                                "title": "Overview",
                                "href": "/docs/testing/cypress/overview"
                              },
                              {
                                "title": "Custom commands",
                                "href": "/docs/testing/cypress/custom-commands"
                              },
                              {
                                "title": "Test Account Portal",
                                "href": "/docs/testing/cypress/test-account-portal"
                              }
                            ]
                          ]
                        },
                        {
                          "title": "Postman or Insomnia",
                          "href": "/docs/testing/postman-or-insomnia"
                        }
                      ]
                    ]
                  }
                ]
              ]
            },
            {
              "title": "Errors",
              "collapse": true,
              "items": [
                [
                  {
                    "title": "Overview",
                    "href": "/docs/errors/overview"
                  },
                  {
                    "title": "Actor tokens",
                    "href": "/docs/errors/actor-tokens"
                  },
                  {
                    "title": "Allowlist identifiers",
                    "href": "/docs/errors/allowlist-identifiers"
                  },
                  {
                    "title": "Application",
                    "href": "/docs/errors/application"
                  },
                  {
                    "title": "Authentication",
                    "href": "/docs/errors/authentication"
                  },
                  {
                    "title": "Backup codes",
                    "href": "/docs/errors/backup-codes"
                  },
                  {
                    "title": "Billing",
                    "href": "/docs/errors/billing"
                  },
                  {
                    "title": "Billing accounts",
                    "href": "/docs/errors/billing-accounts"
                  },
                  {
                    "title": "Blocklist identifiers",
                    "href": "/docs/errors/blocklist-identifiers"
                  },
                  {
                    "title": "Clients",
                    "href": "/docs/errors/clients"
                  },
                  {
                    "title": "Cookie",
                    "href": "/docs/errors/cookie"
                  },
                  {
                    "title": "Deprecation",
                    "href": "/docs/errors/deprecation"
                  },
                  {
                    "title": "Domains",
                    "href": "/docs/errors/domains"
                  },
                  {
                    "title": "Entitlements",
                    "href": "/docs/errors/entitlements"
                  },
                  {
                    "title": "Features",
                    "href": "/docs/errors/features"
                  },
                  {
                    "title": "Forms",
                    "href": "/docs/errors/forms"
                  },
                  {
                    "title": "Identifications",
                    "href": "/docs/errors/identifications"
                  },
                  {
                    "title": "Passkeys",
                    "href": "/docs/errors/passkeys"
                  },
                  {
                    "title": "Rate Limits",
                    "href": "/docs/errors/rate-limits"
                  },
                  {
                    "title": "Sign-in",
                    "href": "/docs/errors/sign-in"
                  },
                  {
                    "title": "Sign-up",
                    "href": "/docs/errors/sign-up"
                  },
                  {
                    "title": "Sign-in-tokens",
                    "href": "/docs/errors/sign-in-tokens"
                  }
                ]
              ]
            },
            {
              "title": "Troubleshooting",
              "collapse": true,
              "items": [
                [
                  {
                    "title": "Overview",
                    "href": "/docs/troubleshooting/overview"
                  },
                  {
                    "title": "Email Deliverability",
                    "href": "/docs/troubleshooting/email-deliverability"
                  },
                  {
                    "title": "Script Loading",
                    "href": "/docs/troubleshooting/script-loading"
                  },
                  {
                    "title": "Help & Support",
                    "items": [
                      [
                        {
                          "title": "Create a minimal reproduction",
                          "href": "/docs/troubleshooting/create-a-minimal-reproduction"
                        },
                        {
                          "title": "Community Discord",
                          "href": "https://clerk.com/discord"
                        },
                        {
                          "title": "Contact Support",
                          "href": "/support",
                          "target": "_blank"
                        }
                      ]
                    ]
                  }
                ]
              ]
            },
            {
              "title": "Upgrade Guides",
              "collapse": true,
              "items": [
                [
                  {
                    "title": "Overview",
                    "href": "/docs/upgrade-guides/overview"
                  },
                  {
                    "title": "Long term support policy",
                    "href": "/docs/upgrade-guides/long-term-support"
                  },
                  {
                    "title": "Clerk SDK versioning",
                    "href": "/docs/upgrade-guides/sdk-versioning"
                  },
                  {
                    "title": "Upgrading to @clerk/nextjs v6",
                    "href": "/docs/upgrade-guides/nextjs/v6"
                  },
                  {
                    "title": "Upgrading to Core 2",
                    "items": [
                      [
                        {
                          "title": "Overview",
                          "href": "/docs/upgrade-guides/core-2/overview"
                        },
                        {
                          "title": "Component redesign",
                          "href": "/docs/upgrade-guides/core-2/component-redesign"
                        },
                        {
                          "title": "SDK Guides",
                          "collapse": true,
                          "items": [
                            [
                              {
                                "title": "Next.js",
                                "href": "/docs/upgrade-guides/core-2/nextjs",
                                "icon": "nextjs"
                              },
                              {
                                "title": "Remix",
                                "href": "/docs/upgrade-guides/core-2/remix",
                                "icon": "remix"
                              },
                              {
                                "title": "Expo",
                                "href": "/docs/upgrade-guides/core-2/expo"
                              },
                              {
                                "title": "Fastify",
                                "href": "/docs/upgrade-guides/core-2/fastify"
                              },
                              {
                                "title": "React",
                                "href": "/docs/upgrade-guides/core-2/react",
                                "icon": "react"
                              },
                              {
                                "title": "Node",
                                "href": "/docs/upgrade-guides/core-2/node"
                              },
                              {
                                "title": "Backend",
                                "href": "/docs/upgrade-guides/core-2/backend"
                              },
                              {
                                "title": "Chrome Extension",
                                "href": "/docs/upgrade-guides/core-2/chrome-extension"
                              },
                              {
                                "title": "JavaScript",
                                "href": "/docs/upgrade-guides/core-2/javascript",
                                "icon": "javascript"
                              }
                            ]
                          ]
                        }
                      ]
                    ]
                  },
                  {
                    "title": "Upgrading to Core 1",
                    "items": [
                      [
                        {
                          "title": "Overview",
                          "href": "/docs/upgrade-guides/upgrading-from-v2-to-v3"
                        }
                      ]
                    ]
                  },
                  {
                    "title": "Upgrading from Node to Express SDK",
                    "items": [
                      [
                        {
                          "title": "Overview",
                          "href": "/docs/upgrade-guides/node-to-express"
                        }
                      ]
                    ]
                  },
                  {
                    "title": "Dashboard",
                    "items": [
                      [
                        {
                          "title": "API Key Changes",
                          "href": "/docs/upgrade-guides/api-keys"
                        },
                        {
                          "title": "URL-based session syncing",
                          "href": "/docs/upgrade-guides/url-based-session-syncing"
                        },
                        {
                          "title": "Progressive Sign up",
                          "href": "/docs/upgrade-guides/progressive-sign-up"
                        }
                      ]
                    ]
                  }
                ]
              ]
            },
            {
              "title": "Deployments & Migrations",
              "collapse": true,
              "items": [
                [
                  {
                    "title": "Instances / Environments",
                    "href": "/docs/deployments/environments"
                  },
                  {
                    "title": "Clerk environment variables",
                    "href": "/docs/deployments/clerk-environment-variables"
                  },
                  {
                    "title": "Deployment",
                    "items": [
                      [
                        {
                          "title": "Deploy to production",
                          "href": "/docs/deployments/overview"
                        },
                        {
                          "title": "Deploy to Vercel",
                          "href": "/docs/deployments/deploy-to-vercel"
                        },
                        {
                          "title": "Deploy behind a proxy",
                          "href": "/docs/deployments/deploy-behind-a-proxy"
                        },
                        {
                          "title": "Set up a staging environment",
                          "href": "/docs/deployments/set-up-staging"
                        },
                        {
                          "title": "Deploy a Chrome Extension to production",
                          "href": "/docs/deployments/deploy-chrome-extension"
                        },
                        {
                          "title": "Deploy an Expo app to production",
                          "href": "/docs/deployments/deploy-expo"
                        },
                        {
                          "title": "Deploy an Astro app to production",
                          "href": "/docs/deployments/deploy-astro"
                        },
                        {
                          "title": "Set up a preview environment",
                          "href": "/docs/deployments/set-up-preview-environment"
                        },
                        {
                          "title": "Changing domains",
                          "href": "/docs/deployments/changing-domains"
                        }
                      ]
                    ]
                  },
                  {
                    "title": "Migrations",
                    "items": [
                      [
                        {
                          "title": "Migrate to Clerk",
                          "href": "/docs/deployments/migrate-overview"
                        },
                        {
                          "title": "Migrate from Firebase",
                          "href": "/docs/deployments/migrate-from-firebase"
                        },
                        {
                          "title": "Migrate from Cognito",
                          "href": "/docs/deployments/migrate-from-cognito"
                        },
                        {
                          "title": "Exporting user data",
                          "href": "/docs/deployments/exporting-users"
                        }
                      ]
                    ]
                  },
                  {
                    "title": "Cookie Information",
                    "items": [
                      [
                        {
                          "title": "Clerk Cookie Information",
                          "href": "/docs/deployments/clerk-cookies"
                        }
                      ]
                    ]
                  }
                ]
              ]
            }
          ]
        ]
      }
    ],
    [
      {
        "title": "Advanced",
        "items": [
          [
            {
              "title": "How Clerk works",
              "collapse": true,
              "items": [
                [
                  {
                    "title": "Overview",
                    "href": "/docs/how-clerk-works/overview"
                  },
                  {
                    "title": "Cookies",
                    "href": "/docs/how-clerk-works/cookies"
                  },
                  {
                    "title": "Tokens & signatures",
                    "href": "/docs/how-clerk-works/tokens-signatures"
                  }
                ]
              ]
            },
            {
              "title": "Integrations",
              "collapse": true,
              "items": [
                [
                  {
                    "title": "Overview",
                    "href": "/docs/integrations/overview"
                  },
                  {
                    "title": "Databases",
                    "items": [
                      [
                        {
                          "title": "Convex",
                          "href": "/docs/integrations/databases/convex"
                        },
                        {
                          "title": "Fauna",
                          "href": "/docs/integrations/databases/fauna"
                        },
                        {
                          "title": "Firebase",
                          "href": "/docs/integrations/databases/firebase"
                        },
                        {
                          "title": "Grafbase",
                          "href": "/docs/integrations/databases/grafbase"
                        },
                        {
                          "title": "Hasura",
                          "href": "/docs/integrations/databases/hasura"
                        },
                        {
                          "title": "InstantDB",
                          "href": "/docs/integrations/databases/instantdb"
                        },
                        {
                          "title": "Nhost",
                          "href": "/docs/integrations/databases/nhost"
                        },
                        {
                          "title": "Supabase",
                          "href": "/docs/integrations/databases/supabase"
                        },
                        {
                          "title": "Neon",
                          "href": "/docs/integrations/databases/neon"
                        }
                      ]
                    ]
                  },
                  {
                    "title": "Analytics",
                    "items": [
                      [
                        {
                          "title": "Google Analytics",
                          "href": "/docs/integrations/analytics/google-analytics"
                        }
                      ]
                    ]
                  }
                ]
              ]
            },
            {
              "title": "Advanced Usage",
              "collapse": true,
              "items": [
                [
                  {
                    "title": "Clerk as an OAuth2 Provider",
                    "href": "/docs/advanced-usage/clerk-idp"
                  },
                  {
                    "title": "Authentication across different domains",
                    "href": "/docs/advanced-usage/satellite-domains"
                  },
                  {
                    "title": "Proxying the Clerk Frontend API",
                    "href": "/docs/advanced-usage/using-proxies"
                  }
                ]
              ]
            },
            {
              "title": "Security & Privacy",
              "collapse": true,
              "items": [
                [
                  {
                    "title": "Overview",
                    "href": "/docs/security/overview"
                  },
                  {
                    "title": "Vulnerability disclosure policy",
                    "href": "/docs/security/vulnerability-disclosure-policy"
                  },
                  {
                    "title": "XSS leak protection",
                    "href": "/docs/security/xss-leak-protection"
                  },
                  {
                    "title": "CSRF protection",
                    "href": "/docs/security/csrf-protection"
                  },
                  {
                    "title": "CSP Headers",
                    "href": "/docs/security/clerk-csp"
                  },
                  {
                    "title": "Fixation protection",
                    "href": "/docs/security/fixation-protection"
                  },
                  {
                    "title": "Password protection and rules",
                    "href": "/docs/security/password-protection"
                  },
                  {
                    "title": "Clerk Telemetry",
                    "href": "/docs/telemetry"
                  },
                  {
                    "title": "Protect accounts from attacks",
                    "items": [
                      [
                        {
                          "title": "Brute force attacks and locking user accounts",
                          "href": "/docs/security/user-lock-guide"
                        },
                        {
                          "title": "Protect sign ups from bots",
                          "href": "/docs/security/bot-protection"
                        },
                        {
                          "title": "Customize max sign-in attempts and duration of of user lockout",
                          "href": "/docs/security/customize-user-lockout"
                        },
                        {
                          "title": "Unlock accounts from the Clerk Dashboard",
                          "href": "/docs/security/unlock-user-accounts"
                        },
                        {
                          "title": "Programmatically lock and unlock accounts",
                          "href": "/docs/security/programmatically-lock-user-accounts"
                        },
                        {
                          "title": "Protect email link sign-ins and sign-ups",
                          "href": "/docs/security/email-link-protection"
                        },
                        {
                          "title": "Unauthorized sign-in",
                          "href": "/docs/security/unauthorized-sign-in"
                        }
                      ]
                    ]
                  }
                ]
              ]
            },
            {
              "title": "Custom Flows",
              "collapse": true,
              "items": [
                [
                  {
                    "title": "Overview",
                    "href": "/docs/custom-flows/overview"
                  },
                  {
                    "title": "Error handling",
                    "href": "/docs/custom-flows/error-handling"
                  },
                  {
                    "title": "Authentication",
                    "items": [
                      [
                        {
                          "title": "Email & password",
                          "href": "/docs/custom-flows/email-password"
                        },
                        {
                          "title": "Email / SMS OTP",
                          "href": "/docs/custom-flows/email-sms-otp"
                        },
                        {
                          "title": "Email links",
                          "href": "/docs/custom-flows/email-links"
                        },
                        {
                          "title": "Email & password + MFA",
                          "href": "/docs/custom-flows/email-password-mfa"
                        },
                        {
                          "title": "Passkeys",
                          "href": "/docs/custom-flows/passkeys"
                        },
                        {
                          "title": "Google One Tap",
                          "href": "/docs/custom-flows/google-one-tap"
                        },
                        {
                          "title": "OAuth connections",
                          "href": "/docs/custom-flows/oauth-connections"
                        },
                        {
                          "title": "Enterprise connections",
                          "href": "/docs/custom-flows/enterprise-connections"
                        },
                        {
                          "title": "Sign out",
                          "href": "/docs/custom-flows/sign-out"
                        },
                        {
                          "title": "Sign-up with application invitations",
                          "href": "/docs/custom-flows/invitations"
                        },
                        {
                          "title": "Embedded email links",
                          "href": "/docs/custom-flows/embedded-email-links"
                        },
                        {
                          "title": "Multi-session applications",
                          "href": "/docs/custom-flows/multi-session-applications"
                        },
                        {
                          "title": "Bot sign-up protection",
                          "href": "/docs/custom-flows/bot-sign-up-protection"
                        }
                      ]
                    ]
                  },
                  {
                    "title": "Account updates",
                    "items": [
                      [
                        {
                          "title": "Forgot password",
                          "href": "/docs/custom-flows/forgot-password"
                        },
                        {
                          "title": "User impersonation",
                          "href": "/docs/custom-flows/user-impersonation"
                        },
                        {
                          "title": "Add email",
                          "href": "/docs/custom-flows/add-email"
                        },
                        {
                          "title": "Add phone",
                          "href": "/docs/custom-flows/add-phone"
                        },
                        {
                          "title": "Manage SMS-based MFA",
                          "href": "/docs/custom-flows/manage-sms-based-mfa"
                        },
                        {
                          "title": "Manage TOTP-based MFA",
                          "href": "/docs/custom-flows/manage-totp-based-mfa"
                        }
                      ]
                    ]
<<<<<<< HEAD
=======
                  },
                  {
                    "title": "Svelte",
                    "href": "https://github.com/markjaquith/clerk-sveltekit",
                    "icon": "svelte"
                  },
                  {
                    "title": "Elysia",
                    "href": "https://github.com/wobsoriano/elysia-clerk",
                    "icon": "elysia"
                  },
                  {
                    "title": "Rust",
                    "href": "https://github.com/cincinnati-ventures/clerk-rs",
                    "icon": "rust"
                  },
                  {
                    "title": "Hono",
                    "href": "https://github.com/honojs/middleware/tree/main/packages/clerk-auth",
                    "icon": "hono"
                  },
                  {
                    "title": "C#",
                    "href": "https://github.com/Hawxy/Clerk.Net",
                    "icon": "c-sharp"
                  },
                  {
                    "title": "Koa",
                    "href": "https://github.com/dimkl/clerk-koa/blob/main/README.md",
                    "icon": "koa"
                  },
                  {
                    "title": "Angular",
                    "href": "https://github.com/anagstef/ngx-clerk?tab=readme-ov-file#ngx-clerk",
                    "icon": "angular"
                  },
                  {
                    "title": "SolidJS",
                    "href": "https://github.com/spirit-led-software/clerk-solidjs",
                    "icon": "solid"
>>>>>>> 5582603e
                  }
                ]
              ]
            }
          ]
        ]
      }
    ],
    [
      {
        "title": "API Reference",
        "items": [
          [
            {
              "title": "Backend API",
              "href": "/docs/reference/backend-api",
              "target": "_blank"
            },
            {
              "title": "Frontend API",
              "href": "/docs/reference/frontend-api",
              "target": "_blank"
            }
          ]
        ]
      }
    ],
    [
      {
        "title": "Archived Versions",
        "items": [
          [
            {
              "title": "Core 1 Documentation",
              "href": "/docs/core-1",
              "icon": "link"
            }
          ]
        ]
      }
    ]
  ]
}<|MERGE_RESOLUTION|>--- conflicted
+++ resolved
@@ -231,25 +231,32 @@
                           "href": "/docs/references/nextjs/read-session-data"
                         },
                         {
-                          "title": "Add custom sign up and sign in pages",
+                          "title": "Add custom sign-up and sign-in pages",
                           "href": "/docs/references/nextjs/custom-signup-signin-pages"
                         },
                         {
-                          "title": "Integrate Clerk into your app with tRPC",
+                          "title": "Add custom onboarding",
+                          "href": "/docs/references/nextjs/add-onboarding-flow"
+                        },
+                        {
+                          "title": "Set up a waitlist",
+                          "href": "/docs/references/nextjs/waitlist"
+                        },
+                        {
+                          "title": "Role Based Access Control",
+                          "href": "/docs/references/nextjs/basic-rbac"
+                        },
+                        {
+                          "title": "Rendering modes",
+                          "href": "/docs/references/nextjs/rendering-modes"
+                        },
+                        {
+                          "title": "Migrate from Auth.js",
+                          "href": "/docs/references/nextjs/authjs-migration"
+                        },
+                        {
+                          "title": "tRPC",
                           "href": "/docs/references/nextjs/trpc"
-                        },
-                        {
-<<<<<<< HEAD
-                          "title": "Next.js rendering modes and Clerk",
-                          "href": "/docs/references/nextjs/rendering-modes"
-=======
-                          "title": "Legal compliance",
-                          "href": "/docs/authentication/configuration/legal-compliance"
-                        },
-                        {
-                          "title": "Force multi-factor authentication (MFA) for all users",
-                          "href": "/docs/authentication/configuration/force-mfa"
->>>>>>> 5582603e
                         }
                       ]
                     ]
@@ -270,122 +277,20 @@
                     "items": [
                       [
                         {
-<<<<<<< HEAD
                           "title": "`auth()`",
                           "href": "/docs/references/nextjs/auth"
-=======
-                          "title": "Apple",
-                          "href": "/docs/authentication/social-connections/apple"
-                        },
-                        {
-                          "title": "Atlassian",
-                          "href": "/docs/authentication/social-connections/atlassian"
-                        },
-                        {
-                          "title": "Bitbucket",
-                          "href": "/docs/authentication/social-connections/bitbucket"
-                        },
-                        {
-                          "title": "Box",
-                          "href": "/docs/authentication/social-connections/box"
-                        },
-                        {
-                          "title": "Coinbase",
-                          "href": "/docs/authentication/social-connections/coinbase"
-                        },
-                        {
-                          "title": "Discord",
-                          "href": "/docs/authentication/social-connections/discord"
-                        },
-                        {
-                          "title": "Dropbox",
-                          "href": "/docs/authentication/social-connections/dropbox"
->>>>>>> 5582603e
                         },
                         {
                           "title": "`currentUser()`",
                           "href": "/docs/references/nextjs/current-user"
                         },
                         {
-<<<<<<< HEAD
                           "title": "Route Handlers",
                           "href": "/docs/references/nextjs/route-handlers"
                         },
                         {
                           "title": "Server Actions",
                           "href": "/docs/references/nextjs/server-actions"
-=======
-                          "title": "GitHub",
-                          "href": "/docs/authentication/social-connections/github"
-                        },
-                        {
-                          "title": "GitLab",
-                          "href": "/docs/authentication/social-connections/gitlab"
-                        },
-                        {
-                          "title": "Google",
-                          "href": "/docs/authentication/social-connections/google"
-                        },
-                        {
-                          "title": "HubSpot",
-                          "href": "/docs/authentication/social-connections/hubspot"
-                        },
-                        {
-                          "title": "Hugging Face",
-                          "href": "/docs/authentication/social-connections/huggingface"
-                        },
-                        {
-                          "title": "Line",
-                          "href": "/docs/authentication/social-connections/line"
-                        },
-                        {
-                          "title": "Linear",
-                          "href": "/docs/authentication/social-connections/linear"
-                        },
-                        {
-                          "title": "LinkedIn",
-                          "href": "/docs/authentication/social-connections/linkedin-oidc"
-                        },
-                        {
-                          "title": "LinkedIn (Deprecated)",
-                          "href": "/docs/authentication/social-connections/linkedin"
-                        },
-                        {
-                          "title": "Microsoft",
-                          "href": "/docs/authentication/social-connections/microsoft"
-                        },
-                        {
-                          "title": "Notion",
-                          "href": "/docs/authentication/social-connections/notion"
-                        },
-                        {
-                          "title": "Slack",
-                          "href": "/docs/authentication/social-connections/slack"
-                        },
-                        {
-                          "title": "Spotify",
-                          "href": "/docs/authentication/social-connections/spotify"
-                        },
-                        {
-                          "title": "TikTok",
-                          "href": "/docs/authentication/social-connections/tiktok"
-                        },
-                        {
-                          "title": "Twitch",
-                          "href": "/docs/authentication/social-connections/twitch"
-                        },
-                        {
-                          "title": "Twitter v1 (Deprecated)",
-                          "href": "/docs/authentication/social-connections/twitter"
-                        },
-                        {
-                          "title": "X/Twitter v2",
-                          "href": "/docs/authentication/social-connections/x-twitter"
-                        },
-                        {
-                          "title": "Xero",
-                          "href": "/docs/authentication/social-connections/xero"
->>>>>>> 5582603e
                         }
                       ]
                     ]
@@ -526,21 +431,12 @@
                           "href": "/docs/references/javascript/clerk/build-urls"
                         },
                         {
-<<<<<<< HEAD
                           "title": "Handle navigation",
                           "href": "/docs/references/javascript/clerk/handle-navigation"
                         },
                         {
                           "title": "Session methods",
                           "href": "/docs/references/javascript/clerk/session-methods"
-=======
-                          "title": "Create organizations on behalf of users",
-                          "href": "/docs/organizations/create-orgs-for-users"
-                        },
-                        {
-                          "title": "Hide personal accounts and force organizations",
-                          "href": "/docs/organizations/force-organizations"
->>>>>>> 5582603e
                         }
                       ]
                     ]
@@ -719,23 +615,23 @@
                           "href": "/docs/references/javascript/types/overview"
                         },
                         {
-                          "title": "ClerkAPIError",
+                          "title": "`ClerkAPIError`",
                           "href": "/docs/references/javascript/types/clerk-api-error"
                         },
                         {
-                          "title": "ClerkPaginatedResponse",
+                          "title": "`ClerkPaginatedResponse`",
                           "href": "/docs/references/javascript/types/clerk-paginated-response"
                         },
                         {
-                          "title": "CustomPage",
+                          "title": "`CustomPage`",
                           "href": "/docs/references/javascript/types/custom-page"
                         },
                         {
-                          "title": "EmailLinkError",
+                          "title": "`EmailLinkError`",
                           "href": "/docs/references/javascript/types/email-link-error"
                         },
                         {
-                          "title": "DeletedObject",
+                          "title": "`DeletedObject`",
                           "href": "/docs/references/javascript/types/deleted-object"
                         },
                         {
@@ -747,51 +643,51 @@
                           "href": "/docs/references/javascript/types/oauth"
                         },
                         {
-                          "title": "PasskeyResource",
+                          "title": "`PasskeyResource`",
                           "href": "/docs/references/javascript/types/passkey-resource"
                         },
                         {
-                          "title": "PublicUserData",
+                          "title": "`PublicUserData`",
                           "href": "/docs/references/javascript/types/public-user-data"
                         },
                         {
-                          "title": "SessionStatus",
+                          "title": "`SessionStatus`",
                           "href": "/docs/references/javascript/types/session-status"
                         },
                         {
-                          "title": "SessionVerification",
+                          "title": "`SessionVerification`",
                           "href": "/docs/references/javascript/types/session-verification"
                         },
                         {
-                          "title": "SignInFirstFactor",
+                          "title": "`SignInFirstFactor`",
                           "href": "/docs/references/javascript/types/sign-in-first-factor"
                         },
                         {
-                          "title": "SignInSecondFactor",
+                          "title": "`SignInSecondFactor`",
                           "href": "/docs/references/javascript/types/sign-in-second-factor"
                         },
                         {
-                          "title": "SignInRedirectOptions",
+                          "title": "`SignInRedirectOptions`",
                           "href": "/docs/references/javascript/types/sign-in-redirect-options"
                         },
                         {
-                          "title": "SignUpRedirectOptions",
+                          "title": "`SignUpRedirectOptions`",
                           "href": "/docs/references/javascript/types/sign-up-redirect-options"
                         },
                         {
-                          "title": "SignInInitialValues",
+                          "title": "`SignInInitialValues`",
                           "href": "/docs/references/javascript/types/sign-in-initial-values"
                         },
                         {
-                          "title": "SignUpInitialValues",
+                          "title": "`SignUpInitialValues`",
                           "href": "/docs/references/javascript/types/sign-up-initial-values"
                         },
                         {
-                          "title": "RedirectOptions",
+                          "title": "`RedirectOptions`",
                           "href": "/docs/references/javascript/types/redirect-options"
                         },
                         {
-                          "title": "Verification",
+                          "title": "`Verification`",
                           "href": "/docs/references/javascript/types/verification"
                         }
                       ]
@@ -802,6 +698,7 @@
             },
             {
               "title": "Chrome Extension",
+              "collapse": true,
               "icon": "chrome",
               "items": [
                 [
@@ -840,22 +737,6 @@
                 ]
               ]
             },
-<<<<<<< HEAD
-=======
-            {
-              "title": "Transfer ownership",
-              "href": "/docs/guides/transferring-your-app"
-            }
-          ]
-        ]
-      }
-    ],
-    [
-      {
-        "title": "Customization",
-        "items": [
-          [
->>>>>>> 5582603e
             {
               "title": "Expo",
               "icon": "expo",
@@ -1129,36 +1010,9 @@
                 ]
               ]
             },
-<<<<<<< HEAD
             {
               "title": "Go",
               "icon": "go",
-=======
-            {
-              "title": "Redirect URLs",
-              "href": "/docs/guides/custom-redirects"
-            }
-          ]
-        ]
-      }
-    ],
-    [
-      {
-        "title": "Development",
-        "items": [
-          [
-            {
-              "title": "Multi-tenant architecture",
-              "href": "/docs/guides/multi-tenant-architecture"
-            },
-            {
-              "title": "Override Clerk interfaces",
-              "href": "/docs/guides/custom-types"
-            },
-            {
-              "title": "Testing",
-              "collapse": true,
->>>>>>> 5582603e
               "items": [
                 [
                   {
@@ -1624,7 +1478,6 @@
                         }
                       ]
                     ]
-<<<<<<< HEAD
                   },
                   {
                     "title": "Client",
@@ -1645,62 +1498,6 @@
                         }
                       ]
                     ]
-=======
-                  }
-                ]
-              ]
-            },
-            {
-              "title": "Reverification",
-              "tag": "(Beta)",
-              "href": "/docs/guides/reverification"
-            },
-            {
-              "title": "Image Optimization",
-              "href": "/docs/guides/image-optimization"
-            }
-          ]
-        ]
-      }
-    ],
-    [
-      {
-        "title": "Advanced",
-        "items": [
-          [
-            {
-              "title": "How Clerk works",
-              "collapse": true,
-              "items": [
-                [
-                  {
-                    "title": "Overview",
-                    "href": "/docs/how-clerk-works/overview"
-                  },
-                  {
-                    "title": "Cookies",
-                    "href": "/docs/how-clerk-works/cookies"
-                  },
-                  {
-                    "title": "Tokens & signatures",
-                    "href": "/docs/how-clerk-works/tokens-signatures"
-                  },
-                  {
-                    "title": "Routing",
-                    "href": "/docs/how-clerk-works/routing"
-                  }
-                ]
-              ]
-            },
-            {
-              "title": "Integrations",
-              "collapse": true,
-              "items": [
-                [
-                  {
-                    "title": "Overview",
-                    "href": "/docs/integrations/overview"
->>>>>>> 5582603e
                   },
                   {
                     "title": "Invitations",
@@ -1923,48 +1720,8 @@
                     "href": "/docs/references/sdk/overview"
                   },
                   {
-<<<<<<< HEAD
                     "title": "Terminology",
                     "href": "/docs/references/sdk/terminology"
-=======
-                    "title": "Guides",
-                    "items": [
-                      [
-                        {
-                          "title": "Read session and user data",
-                          "href": "/docs/references/nextjs/read-session-data"
-                        },
-                        {
-                          "title": "Add custom sign-up and sign-in pages",
-                          "href": "/docs/references/nextjs/custom-signup-signin-pages"
-                        },
-                        {
-                          "title": "Add custom onboarding",
-                          "href": "/docs/references/nextjs/add-onboarding-flow"
-                        },
-                        {
-                          "title": "Set up a waitlist",
-                          "href": "/docs/references/nextjs/waitlist"
-                        },
-                        {
-                          "title": "Role Based Access Control",
-                          "href": "/docs/references/nextjs/basic-rbac"
-                        },
-                        {
-                          "title": "Rendering modes",
-                          "href": "/docs/references/nextjs/rendering-modes"
-                        },
-                        {
-                          "title": "Migrate from Auth.js",
-                          "href": "/docs/references/nextjs/authjs-migration"
-                        },
-                        {
-                          "title": "tRPC",
-                          "href": "/docs/references/nextjs/trpc"
-                        }
-                      ]
-                    ]
->>>>>>> 5582603e
                   },
                   {
                     "title": "Philosophy",
@@ -2026,11 +1783,6 @@
                     "title": "Svelte",
                     "href": "https://github.com/markjaquith/clerk-sveltekit",
                     "icon": "svelte"
-                  },
-                  {
-                    "title": "Vue",
-                    "href": "https://vue-clerk.vercel.app",
-                    "icon": "vue"
                   },
                   {
                     "title": "Elysia",
@@ -2111,6 +1863,10 @@
                         {
                           "title": "Legal compliance",
                           "href": "/docs/authentication/configuration/legal-compliance"
+                        },
+                        {
+                          "title": "Force multi-factor authentication (MFA) for all users",
+                          "href": "/docs/authentication/configuration/force-mfa"
                         }
                       ]
                     ]
@@ -2136,112 +1892,108 @@
                           "href": "/docs/authentication/social-connections/custom-provider"
                         },
                         {
+                          "title": "Apple",
+                          "href": "/docs/authentication/social-connections/apple"
+                        },
+                        {
+                          "title": "Atlassian",
+                          "href": "/docs/authentication/social-connections/atlassian"
+                        },
+                        {
+                          "title": "Bitbucket",
+                          "href": "/docs/authentication/social-connections/bitbucket"
+                        },
+                        {
+                          "title": "Box",
+                          "href": "/docs/authentication/social-connections/box"
+                        },
+                        {
+                          "title": "Coinbase",
+                          "href": "/docs/authentication/social-connections/coinbase"
+                        },
+                        {
+                          "title": "Discord",
+                          "href": "/docs/authentication/social-connections/discord"
+                        },
+                        {
+                          "title": "Dropbox",
+                          "href": "/docs/authentication/social-connections/dropbox"
+                        },
+                        {
+                          "title": "Facebook",
+                          "href": "/docs/authentication/social-connections/facebook"
+                        },
+                        {
+                          "title": "GitHub",
+                          "href": "/docs/authentication/social-connections/github"
+                        },
+                        {
+                          "title": "GitLab",
+                          "href": "/docs/authentication/social-connections/gitlab"
+                        },
+                        {
                           "title": "Google",
                           "href": "/docs/authentication/social-connections/google"
                         },
                         {
-                          "title": "Facebook",
-                          "href": "/docs/authentication/social-connections/facebook"
+                          "title": "HubSpot",
+                          "href": "/docs/authentication/social-connections/hubspot"
+                        },
+                        {
+                          "title": "Hugging Face",
+                          "href": "/docs/authentication/social-connections/huggingface"
+                        },
+                        {
+                          "title": "Line",
+                          "href": "/docs/authentication/social-connections/line"
+                        },
+                        {
+                          "title": "Linear",
+                          "href": "/docs/authentication/social-connections/linear"
+                        },
+                        {
+                          "title": "LinkedIn",
+                          "href": "/docs/authentication/social-connections/linkedin-oidc"
+                        },
+                        {
+                          "title": "LinkedIn (Deprecated)",
+                          "href": "/docs/authentication/social-connections/linkedin"
                         },
                         {
                           "title": "Microsoft",
                           "href": "/docs/authentication/social-connections/microsoft"
                         },
                         {
-                          "title": "See all",
-                          "collapse": true,
-                          "items": [
-                            [
-                              {
-                                "title": "Apple",
-                                "href": "/docs/authentication/social-connections/apple"
-                              },
-                              {
-                                "title": "Atlassian",
-                                "href": "/docs/authentication/social-connections/atlassian"
-                              },
-                              {
-                                "title": "Bitbucket",
-                                "href": "/docs/authentication/social-connections/bitbucket"
-                              },
-                              {
-                                "title": "Box",
-                                "href": "/docs/authentication/social-connections/box"
-                              },
-                              {
-                                "title": "Coinbase",
-                                "href": "/docs/authentication/social-connections/coinbase"
-                              },
-                              {
-                                "title": "Discord",
-                                "href": "/docs/authentication/social-connections/discord"
-                              },
-                              {
-                                "title": "Dropbox",
-                                "href": "/docs/authentication/social-connections/dropbox"
-                              },
-                              {
-                                "title": "GitHub",
-                                "href": "/docs/authentication/social-connections/github"
-                              },
-                              {
-                                "title": "GitLab",
-                                "href": "/docs/authentication/social-connections/gitlab"
-                              },
-                              {
-                                "title": "HubSpot",
-                                "href": "/docs/authentication/social-connections/hubspot"
-                              },
-                              {
-                                "title": "Hugging Face",
-                                "href": "/docs/authentication/social-connections/huggingface"
-                              },
-                              {
-                                "title": "Line",
-                                "href": "/docs/authentication/social-connections/line"
-                              },
-                              {
-                                "title": "Linear",
-                                "href": "/docs/authentication/social-connections/linear"
-                              },
-                              {
-                                "title": "LinkedIn (Deprecated)",
-                                "href": "/docs/authentication/social-connections/linkedin"
-                              },
-                              {
-                                "title": "LinkedIn",
-                                "href": "/docs/authentication/social-connections/linkedin-oidc"
-                              },
-                              {
-                                "title": "Notion",
-                                "href": "/docs/authentication/social-connections/notion"
-                              },
-                              {
-                                "title": "Slack",
-                                "href": "/docs/authentication/social-connections/slack"
-                              },
-                              {
-                                "title": "Spotify",
-                                "href": "/docs/authentication/social-connections/spotify"
-                              },
-                              {
-                                "title": "TikTok",
-                                "href": "/docs/authentication/social-connections/tiktok"
-                              },
-                              {
-                                "title": "Twitter v1",
-                                "href": "/docs/authentication/social-connections/twitter"
-                              },
-                              {
-                                "title": "X/Twitter v2",
-                                "href": "/docs/authentication/social-connections/x-twitter"
-                              },
-                              {
-                                "title": "Xero",
-                                "href": "/docs/authentication/social-connections/xero"
-                              }
-                            ]
-                          ]
+                          "title": "Notion",
+                          "href": "/docs/authentication/social-connections/notion"
+                        },
+                        {
+                          "title": "Slack",
+                          "href": "/docs/authentication/social-connections/slack"
+                        },
+                        {
+                          "title": "Spotify",
+                          "href": "/docs/authentication/social-connections/spotify"
+                        },
+                        {
+                          "title": "TikTok",
+                          "href": "/docs/authentication/social-connections/tiktok"
+                        },
+                        {
+                          "title": "Twitch",
+                          "href": "/docs/authentication/social-connections/twitch"
+                        },
+                        {
+                          "title": "Twitter v1 (Deprecated)",
+                          "href": "/docs/authentication/social-connections/twitter"
+                        },
+                        {
+                          "title": "X/Twitter v2",
+                          "href": "/docs/authentication/social-connections/x-twitter"
+                        },
+                        {
+                          "title": "Xero",
+                          "href": "/docs/authentication/social-connections/xero"
                         }
                       ]
                     ]
@@ -2431,6 +2183,10 @@
                         {
                           "title": "Create organizations on behalf of users",
                           "href": "/docs/organizations/create-orgs-for-users"
+                        },
+                        {
+                          "title": "Hide personal accounts and force organizations",
+                          "href": "/docs/organizations/force-organizations"
                         }
                       ]
                     ]
@@ -2440,7 +2196,6 @@
                     "items": [
                       [
                         {
-<<<<<<< HEAD
                           "title": "Using metadata",
                           "href": "/docs/organizations/metadata"
                         },
@@ -2475,86 +2230,6 @@
                         {
                           "title": "Switch between organizations",
                           "href": "/docs/organizations/custom-organization-switcher"
-=======
-                          "title": "Overview",
-                          "href": "/docs/references/javascript/types/overview"
-                        },
-                        {
-                          "title": "`ClerkAPIError`",
-                          "href": "/docs/references/javascript/types/clerk-api-error"
-                        },
-                        {
-                          "title": "`ClerkPaginatedResponse`",
-                          "href": "/docs/references/javascript/types/clerk-paginated-response"
-                        },
-                        {
-                          "title": "`CustomPage`",
-                          "href": "/docs/references/javascript/types/custom-page"
-                        },
-                        {
-                          "title": "`EmailLinkError`",
-                          "href": "/docs/references/javascript/types/email-link-error"
-                        },
-                        {
-                          "title": "`DeletedObject`",
-                          "href": "/docs/references/javascript/types/deleted-object"
-                        },
-                        {
-                          "title": "Metadata types",
-                          "href": "/docs/references/javascript/types/metadata"
-                        },
-                        {
-                          "title": "OAuth types",
-                          "href": "/docs/references/javascript/types/oauth"
-                        },
-                        {
-                          "title": "`PasskeyResource`",
-                          "href": "/docs/references/javascript/types/passkey-resource"
-                        },
-                        {
-                          "title": "`PublicUserData`",
-                          "href": "/docs/references/javascript/types/public-user-data"
-                        },
-                        {
-                          "title": "`SessionStatus`",
-                          "href": "/docs/references/javascript/types/session-status"
-                        },
-                        {
-                          "title": "`SessionVerification`",
-                          "href": "/docs/references/javascript/types/session-verification"
-                        },
-                        {
-                          "title": "`SignInFirstFactor`",
-                          "href": "/docs/references/javascript/types/sign-in-first-factor"
-                        },
-                        {
-                          "title": "`SignInSecondFactor`",
-                          "href": "/docs/references/javascript/types/sign-in-second-factor"
-                        },
-                        {
-                          "title": "`SignInRedirectOptions`",
-                          "href": "/docs/references/javascript/types/sign-in-redirect-options"
-                        },
-                        {
-                          "title": "`SignUpRedirectOptions`",
-                          "href": "/docs/references/javascript/types/sign-up-redirect-options"
-                        },
-                        {
-                          "title": "`SignInInitialValues`",
-                          "href": "/docs/references/javascript/types/sign-in-initial-values"
-                        },
-                        {
-                          "title": "`SignUpInitialValues`",
-                          "href": "/docs/references/javascript/types/sign-up-initial-values"
-                        },
-                        {
-                          "title": "`RedirectOptions`",
-                          "href": "/docs/references/javascript/types/redirect-options"
-                        },
-                        {
-                          "title": "`Verification`",
-                          "href": "/docs/references/javascript/types/verification"
->>>>>>> 5582603e
                         }
                       ]
                     ]
@@ -2683,6 +2358,10 @@
                   }
                 ]
               ]
+            },
+            {
+              "title": "Transfer ownership",
+              "href": "/docs/guides/transferring-your-app"
             }
           ]
         ]
@@ -2854,6 +2533,10 @@
                   }
                 ]
               ]
+            },
+            {
+              "title": "Redirect URLs",
+              "href": "/docs/guides/custom-redirects"
             }
           ]
         ]
@@ -2864,6 +2547,14 @@
         "title": "Development",
         "items": [
           [
+            {
+              "title": "Multi-tenant architecture",
+              "href": "/docs/guides/multi-tenant-architecture"
+            },
+            {
+              "title": "Override Clerk interfaces",
+              "href": "/docs/guides/custom-types"
+            },
             {
               "title": "Testing",
               "collapse": true,
@@ -3287,6 +2978,15 @@
                   }
                 ]
               ]
+            },
+            {
+              "title": "Reverification",
+              "tag": "(Beta)",
+              "href": "/docs/guides/reverification"
+            },
+            {
+              "title": "Image Optimization",
+              "href": "/docs/guides/image-optimization"
             }
           ]
         ]
@@ -3313,6 +3013,10 @@
                   {
                     "title": "Tokens & signatures",
                     "href": "/docs/how-clerk-works/tokens-signatures"
+                  },
+                  {
+                    "title": "Routing",
+                    "href": "/docs/how-clerk-works/routing"
                   }
                 ]
               ]
@@ -3580,49 +3284,6 @@
                         }
                       ]
                     ]
-<<<<<<< HEAD
-=======
-                  },
-                  {
-                    "title": "Svelte",
-                    "href": "https://github.com/markjaquith/clerk-sveltekit",
-                    "icon": "svelte"
-                  },
-                  {
-                    "title": "Elysia",
-                    "href": "https://github.com/wobsoriano/elysia-clerk",
-                    "icon": "elysia"
-                  },
-                  {
-                    "title": "Rust",
-                    "href": "https://github.com/cincinnati-ventures/clerk-rs",
-                    "icon": "rust"
-                  },
-                  {
-                    "title": "Hono",
-                    "href": "https://github.com/honojs/middleware/tree/main/packages/clerk-auth",
-                    "icon": "hono"
-                  },
-                  {
-                    "title": "C#",
-                    "href": "https://github.com/Hawxy/Clerk.Net",
-                    "icon": "c-sharp"
-                  },
-                  {
-                    "title": "Koa",
-                    "href": "https://github.com/dimkl/clerk-koa/blob/main/README.md",
-                    "icon": "koa"
-                  },
-                  {
-                    "title": "Angular",
-                    "href": "https://github.com/anagstef/ngx-clerk?tab=readme-ov-file#ngx-clerk",
-                    "icon": "angular"
-                  },
-                  {
-                    "title": "SolidJS",
-                    "href": "https://github.com/spirit-led-software/clerk-solidjs",
-                    "icon": "solid"
->>>>>>> 5582603e
                   }
                 ]
               ]
