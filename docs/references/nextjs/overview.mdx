---
title: Clerk Next.js SDK
description: Learn how to use Clerk to quickly and easily add secure authentication and user management to your Next.js application.
---

<<<<<<< HEAD
Clerk makes it simple to add authentication to your Next.js application. This documentation covers the capabilities and methods available from Clerk's Next.js SDK.

## Guides

- [Read session and user data](/docs/references/nextjs/read-session-data)
- [Add a custom sign-in-or-up page](/docs/references/nextjs/custom-sign-in-or-up-page)
- [Integrate Clerk into your app with tRPC](/docs/references/nextjs/trpc)
=======
Clerk makes it simple to add authentication to your Next.js application. This reference lists the features and methods available in Clerk's Next.js SDK.
>>>>>>> 8bf4b2b3

## Client-side helpers

Because the Next.js SDK is built on top of the Clerk React SDK, you can utilize the hooks that the React SDK provides. These hooks give you access to the [`Clerk`](/docs/references/javascript/clerk/clerk) object and a set of useful helper methods for signing in and signing up. Learn more about these hooks in the [React SDK reference](/docs/references/react/overview).

<Include src="_partials/react-hooks" />

## Server-side helpers

### App router

Clerk provides first-class support for the [Next.js App Router](https://nextjs.org/docs/app). The following references show how to integrate Clerk features into apps using the latest App Router and React Server Components features.

- [`auth()`](/docs/references/nextjs/auth)
- [`currentUser()`](/docs/references/nextjs/current-user)
- [Route Handlers](/docs/references/nextjs/route-handlers)
- [Server Actions](/docs/references/nextjs/server-actions)

### Pages router

Clerk continues to provide drop-in support for the Next.js Pages Router. In addition to the main Clerk integration, the following references are available for apps using Pages Router.

- [`getAuth()`](/docs/references/nextjs/get-auth)
- [`buildClerkProps()`](/docs/references/nextjs/build-clerk-props)

## Other references

### `Auth` object

Both `auth()` (App Router) and `getAuth()` (Pages Router) return an `Auth` object. This JavaScript object contains important information like the current user's session ID, user ID, and organization ID. Learn more about the [`Auth` object](/docs/references/nextjs/auth-object){{ target: '_blank' }}.

### `clerkMiddleware()`

The `clerkMiddleware()` helper integrates Clerk authentication into your Next.js application through middleware. It allows you to integrate authorization into both the client and server of your application. You can learn more [here](/docs/references/nextjs/clerk-middleware).

### Demo repositories

To see an example of Clerk's features, such as user and organization management, integrated in a single application, explore the Clerk + Next.js demo repositories:

- [Clerk + Next.js App Router Demo](https://github.com/clerk/clerk-nextjs-demo-app-router)
- [Clerk + Next.js Pages Router Demo](https://github.com/clerk/clerk-nextjs-demo-pages-router)<|MERGE_RESOLUTION|>--- conflicted
+++ resolved
@@ -3,17 +3,7 @@
 description: Learn how to use Clerk to quickly and easily add secure authentication and user management to your Next.js application.
 ---
 
-<<<<<<< HEAD
-Clerk makes it simple to add authentication to your Next.js application. This documentation covers the capabilities and methods available from Clerk's Next.js SDK.
-
-## Guides
-
-- [Read session and user data](/docs/references/nextjs/read-session-data)
-- [Add a custom sign-in-or-up page](/docs/references/nextjs/custom-sign-in-or-up-page)
-- [Integrate Clerk into your app with tRPC](/docs/references/nextjs/trpc)
-=======
 Clerk makes it simple to add authentication to your Next.js application. This reference lists the features and methods available in Clerk's Next.js SDK.
->>>>>>> 8bf4b2b3
 
 ## Client-side helpers
 
