--- conflicted
+++ resolved
@@ -223,7 +223,6 @@
       typedoc: {
         'types/active-session-resource.mdx': ['link-hash-not-found'],
         'types/pending-session-resource.mdx': ['link-hash-not-found'],
-<<<<<<< HEAD
         'types/organization-custom-role-key.mdx': ['link-doc-not-found'],
 
         // temp migration ignores
@@ -263,12 +262,10 @@
         // temp migration ignores
         'auth-object-table.mdx': ['link-hash-not-found'],
         'backend/usage.mdx': ['link-hash-not-found'],
-=======
         'backend/allowlist-identifier.mdx': ['link-hash-not-found'],
         'backend/email-address.mdx': ['link-hash-not-found'],
         'backend/organization-membership-public-user-data.mdx': ['link-hash-not-found'],
         'types/user-resource.mdx': ['link-hash-not-found'],
->>>>>>> 64f0b115
       },
       tooltips: {},
     },
