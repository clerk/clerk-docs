--- conflicted
+++ resolved
@@ -12,11 +12,7 @@
 
 ## Create a Plan
 
-<<<<<<< HEAD
-Subscription plans are what your customers subscribe to. There is no limit to the number of plans you can create. If your Clerk instance has existing [custom permissions](/docs/guides/organizations/control-access/roles-and-permissions), the corresponding features from those permissions will automatically be added to the free plan for orgs. This ensures that organization members get the same set of custom permissions when billing is enabled, because all organizations start on the free plan.
-=======
-Subscription Plans are what your customers subscribe to. There is no limit to the number of Plans you can create. If your Clerk instance has existing [Custom Permissions](/docs/guides/organizations/roles-and-permissions), the corresponding Features from those Permissions will automatically be added to the free Plan for Orgs. This ensures that Organization members get the same set of Custom Permissions when Billing is enabled, because all Organizations start on the free Plan.
->>>>>>> cdf782b5
+Subscription Plans are what your customers subscribe to. There is no limit to the number of Plans you can create. If your Clerk instance has existing [Custom Permissions](/docs/guides/organizations/control-access/roles-and-permissions), the corresponding Features from those Permissions will automatically be added to the Free Plan for Organizations. This ensures that Organization members get the same set of Custom Permissions when Billing is enabled, because all Organizations start on the Free Plan.
 
 To create a Plan, navigate to the [**Plans**](https://dashboard.clerk.com/~/billing/plans) page in the Clerk Dashboard. Here, you can create, edit, and delete Plans. To setup B2B Billing, select the **Plans for Organizations** tab and select **Add Plan**. When creating a Plan, you can also create [Features](/docs/guides/secure/features) for the Plan; see the next section for more information.
 
