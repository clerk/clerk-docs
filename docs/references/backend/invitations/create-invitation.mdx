--- conflicted
+++ resolved
@@ -17,15 +17,6 @@
 
 ## `CreateParams`
 
-<<<<<<< HEAD
-| Name | Type | Description |
-| - | - | - |
-| `emailAddress` | `string` | The email address of the user to invite. |
-| `redirectUrl?` | `string` | The URL to redirect the user to when they visit the invitation link. |
-| `publicMetadata?` | `{[string]: any}` | Metadata that can be read from both the Frontend API and [Backend API](/docs/reference/backend-api){{ target: '_blank' }}, but can be set only from the Backend API. Once the user accepts the invitation and signs up, these metadata will end up in the user's public metadata. |
-| `notify?` | `boolean` | Whether an email invitation should be sent to the given email address. Defaults to `true`. |
-| `ignoreExisting?` | `boolean` | Whether an invitation should be created if there is already an existing invitation for this email address, or if the email address already exists in the application. Defaults to `false`. |
-=======
 <Properties>
   - `emailAddress`
   - `string`
@@ -44,7 +35,7 @@
   - `publicMetadata?`
   - `{[string]: any}`
 
-  Metadata that can be read from both the Frontend API and [Backend API](https://clerk.com/docs/reference/backend-api), but can be set only from the Backend API. Once the user accepts the invitation and signs up, these metadata will end up in the user's public metadata.
+  Metadata that can be read from both the Frontend API and [Backend API](https://clerk.com/docs/reference/backend-api){{ target: '_blank' }}, but can be set only from the Backend API. Once the user accepts the invitation and signs up, these metadata will end up in the user's public metadata.
 
   ---
 
@@ -60,7 +51,6 @@
 
   Whether an invitation should be created if there is already an existing invitation for this email address, or if the email address already exists in the application. Defaults to `false`.
 </Properties>
->>>>>>> aae1e52f
 
 ## Example
 
