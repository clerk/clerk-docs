--- conflicted
+++ resolved
@@ -242,11 +242,7 @@
 
   - Set the `key` value to `"$CRX_PUBLIC_KEY"`. This helps configure the consistent CRX ID for your extension.
   - Set the `permissions` array to include `"cookies"` and `"storage"`. `permissions` specifies which permissions your extension requires.
-<<<<<<< HEAD
-  - Set/update the `host_permissions` array to include `"http://localhost/*"` and `"$CLERK_FRONTEND_API/*"`. `host_permissions` specifies which hosts, or websites, will have permission to sync auth state with your app.
-=======
-  - Set or update the `host_permissions` array to include `"http://localhost/*"` and `"https://$CLERK_FRONTEND_API/*"`. `host_permissions` specifies which hosts, or websites, have permission to sync auth state with your app.
->>>>>>> 3686f9d0
+  - Set or update the `host_permissions` array to include `"http://localhost/*"` and `"$CLERK_FRONTEND_API/*"`. `host_permissions` specifies which hosts, or websites, have permission to sync auth state with your app.
 
   ```json {{ filename: 'package.json' }}
   {
