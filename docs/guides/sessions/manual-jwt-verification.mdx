--- conflicted
+++ resolved
@@ -11,11 +11,7 @@
 
 The [`authenticateRequest()`](/docs/reference/backend/authenticate-request) method from the JS Backend SDK accepts the `request` object and authenticates the session token in it.
 
-<<<<<<< HEAD
 The following example uses the `authenticateRequest()` method to verify the session token. It also performs networkless authentication by passing `jwtKey`. This verifies if the user is signed into the application.
-=======
-The following example uses the `authenticateRequest()` method to verify the session token. It also performs networkless authentication by passing `jwtKey`. This verifies if the user is signed into the application. For more information, including usage with higher-level SDKs, see the [`authenticateRequest()` reference](/docs/reference/backend/authenticate-request).
->>>>>>> c67f5759
 
 <Tabs items={["JS Backend SDK", "With other Clerk SDKs"]}>
   <Tab>
