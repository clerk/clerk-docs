{
  "$schema": "./manifest.schema.json",
  "navigation": [
    [
      { "title": "Home", "href": "/docs", "icon": "home" },
      {
        "title": "Learning",
        "items": [
          [
            {
              "title": "Quickstarts",
              "collapse": true,
              "icon": "checkmark-circle",
              "items": [
                [
                  { "title": "Overview", "href": "/docs/quickstarts/overview" },
                  { "title": "Set up Clerk", "href": "/docs/quickstarts/setup-clerk" },
                  {
                    "title": "Full Stack",
                    "items": [
                      [
                        {
                          "title": "Next.js",
                          "href": "/docs/quickstarts/nextjs",
                          "icon": "nextjs"
                        },
                        { "title": "Remix", "href": "/docs/quickstarts/remix", "icon": "remix" },
                        { "title": "Gatsby", "href": "/docs/quickstarts/gatsby", "icon": "gatsby" }
                      ]
                    ]
                  },
                  {
                    "title": "Frontend",
                    "items": [
                      [
                        {
                          "title": "JavaScript",
                          "href": "/docs/quickstarts/javascript",
                          "icon": "javascript"
                        },
                        { "title": "React", "href": "/docs/quickstarts/react", "icon": "react" },
                        { "title": "Expo", "href": "/docs/quickstarts/expo" }
                      ]
                    ]
                  },
                  {
                    "title": "Backend",
                    "items": [[{ "title": "Fastify", "href": "/docs/quickstarts/fastify" }]]
                  }
                ]
              ]
            },
            {
              "title": "Guides",
              "collapse": true,
              "icon": "book",
              "items": [
                [
                  { "title": "Overview", "href": "/docs/guides/overview" },
                  {
                    "title": "Add custom onboarding to your authentication flow",
                    "href": "/docs/guides/add-onboarding-flow"
                  },
                  {
                    "title": "Architecture scenarios",
                    "href": "/docs/guides/architecture-scenarios"
                  },
                  { "title": "Routing in Clerk", "href": "/docs/guides/routing" },
                  { "title": "Custom redirects", "href": "/docs/guides/custom-redirects" },
                  {
                    "title": "Transferring ownership of your App",
                    "href": "/docs/guides/transferring-your-app"
                  },
                  {
                    "title": "Use image optimization to improve app performance",
                    "href": "/docs/guides/image-optimization/imageurl-image-optimization"
                  },
                  {
                    "title": "Implement basic Role Based Access Control with metadata",
                    "href": "/docs/guides/basic-rbac"
                  },
                  {
                    "title": "Hide Personal Accounts and force organizations",
                    "href": "/docs/guides/force-organizations"
                  },
                  {
                    "title": "Migrating to Clerk from Auth.js",
                    "href": "/docs/guides/authjs-migration"
                  }
                ]
              ]
            }
          ],
          [
            {
              "title": "Sign Up & Sign In",
              "collapse": true,
              "icon": "door",
              "items": [
                [
                  { "title": "Overview", "href": "/docs/authentication/overview" },
                  {
                    "title": "Configuration",
                    "items": [
                      [
                        {
                          "title": "Sign-up and sign-in options",
                          "href": "/docs/authentication/configuration/sign-up-sign-in-options"
                        },
                        {
                          "title": "Session options",
                          "href": "/docs/authentication/configuration/session-options"
                        },
                        {
                          "title": "Email & SMS templates",
                          "href": "/docs/authentication/configuration/email-sms-templates"
                        },
                        {
                          "title": "Restrictions",
                          "href": "/docs/authentication/configuration/restrictions"
                        }
                      ]
                    ]
                  },
                  {
                    "title": "Social Connections",
                    "items": [
                      [
                        {
                          "title": "Overview",
                          "href": "/docs/authentication/social-connections/overview"
                        },
                        {
                          "title": "Social connections (OAuth)",
                          "href": "/docs/authentication/social-connections/oauth"
                        },
                        {
                          "title": "Account linking",
                          "href": "/docs/authentication/social-connections/account-linking"
                        },
                        {
                          "title": "Google",
                          "href": "/docs/authentication/social-connections/google"
                        },
                        {
                          "title": "Facebook",
                          "href": "/docs/authentication/social-connections/facebook"
                        },
                        {
                          "title": "Microsoft",
                          "href": "/docs/authentication/social-connections/microsoft"
                        },
                        {
                          "title": "See all",
                          "collapse": true,
                          "items": [
                            [
                              {
                                "title": "Apple",
                                "href": "/docs/authentication/social-connections/apple"
                              },
                              {
                                "title": "Atlassian",
                                "href": "/docs/authentication/social-connections/atlassian"
                              },
                              {
                                "title": "Bitbucket",
                                "href": "/docs/authentication/social-connections/bitbucket"
                              },
                              {
                                "title": "Box",
                                "href": "/docs/authentication/social-connections/box"
                              },
                              {
                                "title": "Coinbase",
                                "href": "/docs/authentication/social-connections/coinbase"
                              },
                              {
                                "title": "Discord",
                                "href": "/docs/authentication/social-connections/discord"
                              },
                              {
                                "title": "Dropbox",
                                "href": "/docs/authentication/social-connections/dropbox"
                              },
                              {
                                "title": "GitHub",
                                "href": "/docs/authentication/social-connections/github"
                              },
                              {
                                "title": "GitLab",
                                "href": "/docs/authentication/social-connections/gitlab"
                              },
                              {
                                "title": "HubSpot",
                                "href": "/docs/authentication/social-connections/hubspot"
                              },
                              {
                                "title": "Line",
                                "href": "/docs/authentication/social-connections/line"
                              },
                              {
                                "title": "Linear",
                                "href": "/docs/authentication/social-connections/linear"
                              },
                              {
                                "title": "LinkedIn (Deprecated)",
                                "href": "/docs/authentication/social-connections/linkedin"
                              },
                              {
                                "title": "LinkedIn",
                                "href": "/docs/authentication/social-connections/linkedin-oidc"
                              },
                              {
                                "title": "Notion",
                                "href": "/docs/authentication/social-connections/notion"
                              },
                              {
                                "title": "Slack",
                                "href": "/docs/authentication/social-connections/slack"
                              },
                              {
                                "title": "Spotify",
                                "href": "/docs/authentication/social-connections/spotify"
                              },
                              {
                                "title": "TikTok",
                                "href": "/docs/authentication/social-connections/tiktok"
                              },
                              {
                                "title": "Twitter v1",
                                "href": "/docs/authentication/social-connections/twitter"
                              },
                              {
                                "title": "X/Twitter v2",
                                "href": "/docs/authentication/social-connections/x-twitter"
                              },
                              {
                                "title": "Xero",
                                "href": "/docs/authentication/social-connections/xero"
                              }
                            ]
                          ]
                        }
                      ]
                    ]
                  },
                  {
                    "title": "SAML",
                    "items": [
                      [
                        { "title": "Overview", "href": "/docs/authentication/saml/overview" },
                        {
                          "title": "Authentication flows",
                          "href": "/docs/authentication/saml/authentication-flows"
                        },
                        {
                          "title": "Account linking",
                          "href": "/docs/authentication/saml/account-linking"
                        },
                        { "title": "Azure", "href": "/docs/authentication/saml/azure" },
                        { "title": "Google", "href": "/docs/authentication/saml/google" },
                        { "title": "Okta", "href": "/docs/authentication/saml/okta" },
                        {
                          "title": "Custom provider",
                          "href": "/docs/authentication/saml/custom-provider"
                        },
                        {
                          "title": "Just-in-Time account provisioning",
                          "href": "/docs/authentication/saml/jit-provisioning"
                        }
                      ]
                    ]
                  }
                ]
              ]
            },
            {
              "title": "Users",
              "collapse": true,
              "icon": "user-circle",
              "items": [
                [
                  { "title": "Overview", "href": "/docs/users/overview" },
                  { "title": "Metadata", "href": "/docs/users/metadata" },
                  { "title": "Delete users", "href": "/docs/users/deleting-users" },
                  {
                    "title": "Guides",
                    "items": [[{ "title": "Web3 authentication", "href": "/docs/users/web3" }]]
                  }
                ]
              ]
            },
            {
              "title": "Organizations, Roles, and Permissions",
              "collapse": true,
              "icon": "globe",
              "items": [
                [
                  { "title": "Overview", "href": "/docs/organizations/overview" },
                  {
                    "title": "Roles and permissions",
                    "href": "/docs/organizations/roles-permissions"
                  },
                  { "title": "Verified domains", "href": "/docs/organizations/verified-domains" },
                  {
                    "title": "Guides",
                    "items": [
                      [
                        {
                          "title": "Create roles and assign permissions",
                          "href": "/docs/organizations/create-roles-permissions"
                        },
                        {
                          "title": "Verify the active user’s permissions",
                          "href": "/docs/organizations/verify-user-permissions"
                        },
                        {
                          "title": "Reassign the creator role",
                          "href": "/docs/organizations/creator-role"
                        }
                      ]
                    ]
                  },
                  {
                    "title": "Building custom flows",
                    "items": [
                      [
                        { "title": "Using metadata", "href": "/docs/organizations/metadata" },
                        {
                          "title": "Create an organization",
                          "href": "/docs/organizations/creating-organizations"
                        },
                        {
                          "title": "Update an organization",
                          "href": "/docs/organizations/updating-organizations"
                        },
                        { "title": "Invite users", "href": "/docs/organizations/inviting-users" },
                        { "title": "Manage member roles", "href": "/docs/organizations/managing-roles" },
                        {
                          "title": "View a user's organization memberships",
                          "href": "/docs/organizations/viewing-memberships"
                        },
                        {
                          "title": "Manage membership requests",
                          "href": "/docs/organizations/manage-membership-requests"
                        },
                        {
                          "title": "Switch between organizations",
                          "href": "/docs/organizations/custom-organization-switcher"
                        }
                      ]
                    ]
                  }
                ]
              ]
            },
            {
              "title": "Backend Requests",
              "collapse": true,
              "icon": "stacked-rectangle",
              "items": [
                [
                  { "title": "Overview", "href": "/docs/backend-requests/overview" },
                  {
                    "title": "Making requests",
                    "items": [
                      [
                        {
                          "title": "Same-Origin Requests",
                          "href": "/docs/backend-requests/making/same-origin"
                        },
                        {
                          "title": "Cross-Origin Requests",
                          "href": "/docs/backend-requests/making/cross-origin"
                        },
                        {
                          "title": "Customize your session token",
                          "href": "/docs/backend-requests/making/custom-session-token"
                        },
                        {
                          "title": "JWT Templates",
                          "href": "/docs/backend-requests/making/jwt-templates"
                        }
                      ]
                    ]
                  },
                  {
                    "title": "Handling requests",
                    "items": [
                      [
                        {
                          "title": "Node.js & Express",
                          "href": "/docs/backend-requests/handling/nodejs"
                        },
                        {
                          "title": "Go",
                          "href": "/docs/backend-requests/handling/go",
                          "icon": "go"
                        },
                        {
                          "title": "Gatsby",
                          "href": "/docs/backend-requests/handling/gatsby",
                          "icon": "gatsby"
                        },
                        {
                          "title": "Ruby / Rails",
                          "href": "/docs/backend-requests/handling/ruby-rails",
                          "icon": "ruby"
                        },
                        {
                          "title": "Manual JWT Verification",
                          "href": "/docs/backend-requests/handling/manual-jwt"
                        }
                      ]
                    ]
                  },
                  {
                    "title": "Versioning",
                    "items": [
                      [
                        {
                          "title": "Overview",
                          "href": "/docs/backend-requests/versioning/overview"
                        },
                        {
                          "title": "Available versions",
                          "href": "/docs/backend-requests/versioning/available-versions"
                        }
                      ]
                    ]
                  },
                  {
                    "title": "Resources",
                    "items": [
                      [
                        {
                          "title": "Session tokens",
                          "href": "/docs/backend-requests/resources/session-tokens"
                        },
                        {
                          "title": "Rate limits",
                          "href": "/docs/backend-requests/resources/rate-limits"
                        }
                      ]
                    ]
                  }
                ]
              ]
            }
          ],
          [
            {
              "title": "Account Portal",
              "collapse": true,
              "icon": "user-dotted-circle",
              "items": [
                [
                  { "title": "Overview", "href": "/docs/account-portal/overview" },
                  { "title": "Getting started", "href": "/docs/account-portal/getting-started" },
                  {
                    "title": "Advanced Usage",
                    "items": [
                      [
                        { "title": "Direct links", "href": "/docs/account-portal/direct-links" },
                        {
                          "title": "User & Organization Pages",
                          "href": "/docs/account-portal/user-profile-org-profile"
                        },
                        {
                          "title": "Disable Account Portal",
                          "href": "/docs/account-portal/disable-account-portal"
                        }
                      ]
                    ]
                  }
                ]
              ]
            },
            {
              "title": "Component Reference",
              "collapse": true,
              "icon": "box",
              "items": [
                [
                  { "title": "Overview", "href": "/docs/components/overview" },
                  {
                    "title": "`<ClerkProvider>`",
                    "wrap": false,
                    "href": "/docs/components/clerk-provider"
                  },
                  {
                    "title": "Authentication Components",
                    "items": [
                      [
                        {
                          "title": "`<SignIn />`",
                          "wrap": false,
                          "href": "/docs/components/authentication/sign-in"
                        },
                        {
                          "title": "`<SignUp />`",
                          "wrap": false,
                          "href": "/docs/components/authentication/sign-up"
                        },
                        {
                          "title": "`<GoogleOneTap />`",
                          "wrap": false,
                          "href": "/docs/components/authentication/google-one-tap"
                        }
                      ]
                    ]
                  },
                  {
                    "title": "User Components",
                    "items": [
                      [
                        {
                          "title": "`<UserButton />`",
                          "wrap": false,
                          "href": "/docs/components/user/user-button"
                        },
                        {
                          "title": "`<UserProfile />`",
                          "wrap": false,
                          "href": "/docs/components/user/user-profile"
                        }
                      ]
                    ]
                  },
                  {
                    "title": "Organization Components",
                    "items": [
                      [
                        {
                          "title": "`<CreateOrganization />`",
                          "wrap": false,
                          "href": "/docs/components/organization/create-organization"
                        },
                        {
                          "title": "`<OrganizationProfile />`",
                          "wrap": false,
                          "href": "/docs/components/organization/organization-profile"
                        },
                        {
                          "title": "`<OrganizationSwitcher />`",
                          "wrap": false,
                          "href": "/docs/components/organization/organization-switcher"
                        },
                        {
                          "title": "`<OrganizationList />`",
                          "wrap": false,
                          "href": "/docs/components/organization/organization-list"
                        }
                      ]
                    ]
                  },
                  {
                    "title": "Customization",
                    "items": [
                      [
                        {
                          "title": "Appearance prop",
                          "collapse": true,
                          "items": [
                            [
                              {
                                "title": "Overview",
                                "href": "/docs/components/customization/overview"
                              },
                              {
                                "title": "Layout",
                                "href": "/docs/components/customization/layout"
                              },
                              {
                                "title": "Themes",
                                "href": "/docs/components/customization/themes"
                              },
                              {
                                "title": "Variables",
                                "href": "/docs/components/customization/variables"
                              }
                            ]
                          ]
                        },
                        {
                          "title": "Localization prop (i18n)",
                          "href": "/docs/components/customization/localization"
                        },
                        {
                          "title": "Custom Pages",
                          "collapse": true,
                          "items": [
                            [
                              {
                                "title": "`<UserProfile />`",
                                "wrap": false,
                                "href": "/docs/components/customization/user-profile"
                              },
                              {
                                "title": "`<OrganizationProfile />`",
                                "wrap": false,
                                "href": "/docs/components/customization/organization-profile"
                              }
                            ]
                          ]
                        }
                      ]
                    ]
                  },
                  {
                    "title": "Control Components",
                    "items": [
                      [
                        {
                          "title": "`<AuthenticateWithRedirectCallback />`",
                          "wrap": false,
                          "href": "/docs/components/control/authenticate-with-callback"
                        },
                        {
                          "title": "`<ClerkLoaded>`",
                          "wrap": false,
                          "href": "/docs/components/control/clerk-loaded"
                        },
                        {
                          "title": "`<ClerkLoading>`",
                          "wrap": false,
                          "href": "/docs/components/control/clerk-loading"
                        },
                        {
                          "title": "`<Protect>`",
                          "wrap": false,
                          "href": "/docs/components/protect"
                        },
                        {
                          "title": "`<MultisessionAppSupport>`",
                          "wrap": false,
                          "href": "/docs/components/control/multi-session"
                        },
                        {
                          "title": "`<RedirectToSignIn />`",
                          "wrap": false,
                          "href": "/docs/components/control/redirect-to-signin"
                        },
                        {
                          "title": "`<RedirectToSignUp />`",
                          "wrap": false,
                          "href": "/docs/components/control/redirect-to-signup"
                        },
                        {
                          "title": "`<RedirectToUserProfile />`",
                          "wrap": false,
                          "href": "/docs/components/control/redirect-to-userprofile"
                        },
                        {
                          "title": "`<RedirectToOrganizationProfile />`",
                          "wrap": false,
                          "href": "/docs/components/control/redirect-to-organizationprofile"
                        },
                        {
                          "title": "`<RedirectToCreateOrganization />`",
                          "wrap": false,
                          "href": "/docs/components/control/redirect-to-createorganization"
                        },
                        {
                          "title": "`<SignedIn>`",
                          "wrap": false,
                          "href": "/docs/components/control/signed-in"
                        },
                        {
                          "title": "`<SignedOut>`",
                          "wrap": false,
                          "href": "/docs/components/control/signed-out"
                        }
                      ]
                    ]
                  },
                  {
                    "title": "Unstyled Components",
                    "items": [
                      [
                        {
                          "title": "`<SignInButton>`",
                          "wrap": false,
                          "href": "/docs/components/unstyled/sign-in-button"
                        },
                        {
                          "title": "`<SignInWithMetamaskButton>`",
                          "wrap": false,
                          "href": "/docs/components/unstyled/sign-in-with-metamask"
                        },
                        {
                          "title": "`<SignUpButton>`",
                          "wrap": false,
                          "href": "/docs/components/unstyled/sign-up-button"
                        },
                        {
                          "title": "`<SignOutButton>`",
                          "wrap": false,
                          "href": "/docs/components/unstyled/sign-out-button"
                        }
                      ]
                    ]
                  }
                ]
              ]
            },
            {
              "title": "Custom Flows",
              "collapse": true,
              "icon": "route",
              "items": [
                [
                  { "title": "Overview", "href": "/docs/custom-flows/overview" },
                  { "title": "Error handling", "href": "/docs/custom-flows/error-handling" },
                  {
                    "title": "Authentication",
                    "items": [
                      [
                        { "title": "Email & password", "href": "/docs/custom-flows/email-password" },
                        { "title": "Email / SMS OTP", "href": "/docs/custom-flows/email-sms-otp" },
                        { "title": "Email links", "href": "/docs/custom-flows/email-links" },
                        { "title": "Email & password + MFA", "href": "/docs/custom-flows/email-password-mfa" },
                        { "title": "Passkeys", "href": "/docs/custom-flows/passkeys" },
                        { "title": "Google One Tap", "href": "/docs/custom-flows/google-one-tap" },
                        { "title": "OAuth connections", "href": "/docs/custom-flows/oauth-connections" },
                        { "title": "SAML connections", "href": "/docs/custom-flows/saml-connections" },
                        { "title": "Sign out", "href": "/docs/custom-flows/sign-out" },
                        { "title": "Invitations", "href": "/docs/custom-flows/invitations" },
                        {
                          "title": "Embedded email links",
                          "href": "/docs/custom-flows/embedded-email-links"
                        },
                        {
                          "title": "Multi-session applications",
                          "href": "/docs/custom-flows/multi-session-applications"
                        },
                        {
                          "title": "Bot sign-up protection",
                          "href": "/docs/custom-flows/bot-sign-up-protection"
                        }
                      ]
                    ]
                  },
                  {
                    "title": "Account updates",
                    "items": [
                      [
                        { "title": "Forgot password", "href": "/docs/custom-flows/forgot-password" },
                        {
                          "title": "User impersonation",
                          "href": "/docs/custom-flows/user-impersonation"
<<<<<<< HEAD
                        },
                        { "title": "Invitations", "href": "/docs/custom-flows/invitations" },
                        {
                          "title": "Embedded Email Links",
                          "href": "/docs/custom-flows/embedded-email-links"
                        },
                        {
                          "title": "Multi-session applications",
                          "href": "/docs/custom-flows/multi-session-applications"
                        },
                        {
                          "title": "Add phone",
                          "href": "/docs/custom-flows/add-phone"
=======
>>>>>>> b9322ca5
                        }
                      ]
                    ]
                  }
                ]
              ]
            },
            {
              "title": "Elements",
              "tag": "(Beta)",
              "collapse": true,
              "icon": "application-2",
              "items": [
                [
                  { "title": "Overview", "href": "/docs/elements/overview" },
                  {
                    "title": "Guides",
                    "items": [
                      [
                        {
                          "title": "Build a sign-in flow",
                          "href": "/docs/elements/guides/sign-in"
                        },
                        {
                          "title": "Build a sign-up flow",
                          "href": "/docs/elements/guides/sign-up"
                        },
                        { "title": "Styling", "href": "/docs/elements/guides/styling" }
                      ]
                    ]
                  },
                  {
                    "title": "Examples",
                    "items": [
                      [
                        { "title": "Sign-in", "href": "/docs/elements/examples/sign-in" },
                        { "title": "Sign-up", "href": "/docs/elements/examples/sign-up" },
                        { "title": "Primitives", "href": "/docs/elements/examples/primitives" },
                        { "title": "shadcn/ui", "href": "/docs/elements/examples/shadcn-ui" }
                      ]
                    ]
                  },
                  {
                    "title": "Component Reference",
                    "items": [
                      [
                        { "title": "Common", "href": "/docs/elements/reference/common" },
                        { "title": "Sign-in", "href": "/docs/elements/reference/sign-in" },
                        { "title": "Sign-up", "href": "/docs/elements/reference/sign-up" }
                      ]
                    ]
                  }
                ]
              ]
            }
          ],
          [
            {
              "title": "Integrations",
              "collapse": true,
              "icon": "plug",
              "items": [
                [
                  { "title": "Overview", "href": "/docs/integrations/overview" },
                  {
                    "title": "Webhooks",
                    "items": [
                      [
                        { "title": "Overview", "href": "/docs/integrations/webhooks/overview" },
                        {
                          "title": "Sync Clerk data to your application with webhooks",
                          "href": "/docs/integrations/webhooks/sync-data"
                        },
                        {
                          "title": "Handling webhooks with Inngest",
                          "href": "/docs/integrations/webhooks/inngest"
                        },
                        {
                          "title": "Debug your webhooks",
                          "href": "/docs/integrations/webhooks/debug-your-webhooks"
                        }
                      ]
                    ]
                  },
                  {
                    "title": "Databases",
                    "items": [
                      [
                        { "title": "Convex", "href": "/docs/integrations/databases/convex" },
                        { "title": "Fauna", "href": "/docs/integrations/databases/fauna" },
                        { "title": "Firebase", "href": "/docs/integrations/databases/firebase" },
                        { "title": "Grafbase", "href": "/docs/integrations/databases/grafbase" },
                        { "title": "Hasura", "href": "/docs/integrations/databases/hasura" },
                        { "title": "Nhost", "href": "/docs/integrations/databases/nhost" },
                        { "title": "Supabase", "href": "/docs/integrations/databases/supabase" },
                        { "title": "Neon", "href": "/docs/integrations/databases/neon" }
                      ]
                    ]
                  },
                  {
                    "title": "Analytics",
                    "items": [
                      [
                        {
                          "title": "Google Analytics",
                          "href": "/docs/integrations/analytics/google-analytics"
                        }
                      ]
                    ]
                  }
                ]
              ]
            },
            {
              "title": "Deployments & Migrations",
              "collapse": true,
              "icon": "rocket",
              "items": [
                [
                  { "title": "Instances / Environments", "href": "/docs/deployments/environments" },
                  {
                    "title": "Clerk environment variables",
                    "href": "/docs/deployments/clerk-environment-variables"
                  },
                  {
                    "title": "Deployment",
                    "items": [
                      [
                        { "title": "Deploy to production", "href": "/docs/deployments/overview" },
                        {
                          "title": "Deploy to Vercel",
                          "href": "/docs/deployments/deploy-to-vercel"
                        },
                        {
                          "title": "Set up a staging environment",
                          "href": "/docs/deployments/set-up-staging"
                        },
                        {
                          "title": "Deploy an Expo app to production",
                          "href": "/docs/deployments/deploy-expo"
                        },
                        {
                          "title": "Set up a preview environment",
                          "href": "/docs/deployments/set-up-preview-environment"
                        },
                        {
                          "title": "Changing domains",
                          "href": "/docs/deployments/changing-domains"
                        }
                      ]
                    ]
                  },
                  {
                    "title": "Migrations",
                    "items": [
                      [
                        {
                          "title": "Migrate to Clerk",
                          "href": "/docs/deployments/migrate-overview"
                        },
                        {
                          "title": "Migrate from Firebase",
                          "href": "/docs/deployments/migrate-from-firebase"
                        },
                        {
                          "title": "Exporting user data",
                          "href": "/docs/deployments/exporting-users"
                        }
                      ]
                    ]
                  },
                  {
                    "title": "Cookie Information",
                    "items": [
                      [
                        {
                          "title": "Clerk Cookie Information",
                          "href": "/docs/deployments/clerk-cookies"
                        }
                      ]
                    ]
                  }
                ]
              ]
            },
            {
              "title": "Testing",
              "collapse": true,
              "icon": "speedometer",
              "items": [
                [
                  { "title": "Overview", "href": "/docs/testing/overview" },
                  {
                    "title": "Test Emails and Phones",
                    "href": "/docs/testing/test-emails-and-phones"
                  },
                  {
                    "title": "Testing Frameworks",
                    "items": [
                      [
                        { "title": "Playwright", "href": "/docs/testing/playwright" },
                        {
                          "title": "Postman or Insomnia",
                          "href": "/docs/testing/postman-or-insomnia"
                        }
                      ]
                    ]
                  }
                ]
              ]
            },
            {
              "title": "Advanced Usage",
              "collapse": true,
              "icon": "chart",
              "items": [
                [
                  {
                    "title": "Clerk as an OAuth2 Provider",
                    "href": "/docs/advanced-usage/clerk-idp"
                  },
                  {
                    "title": "Authentication across different domains",
                    "href": "/docs/advanced-usage/satellite-domains"
                  },
                  {
                    "title": "Proxying the Clerk Frontend API",
                    "href": "/docs/advanced-usage/using-proxies"
                  }
                ]
              ]
            },
            {
              "title": "Errors",
              "collapse": true,
              "icon": "block",
              "items": [
                [
                  { "title": "Overview", "href": "/docs/errors/overview" },
                  { "title": "Actor tokens", "href": "/docs/errors/actor-tokens" },
                  {
                    "title": "Allowlist identifiers",
                    "href": "/docs/errors/allowlist-identifiers"
                  },
                  { "title": "Application", "href": "/docs/errors/application" },
                  { "title": "Authentication", "href": "/docs/errors/authentication" },
                  { "title": "Backup codes", "href": "/docs/errors/backup-codes" },
                  { "title": "Billing", "href": "/docs/errors/billing" },
                  { "title": "Billing accounts", "href": "/docs/errors/billing-accounts" },
                  {
                    "title": "Blocklist identifiers",
                    "href": "/docs/errors/blocklist-identifiers"
                  },
                  { "title": "Clients", "href": "/docs/errors/clients" },
                  { "title": "Cookie", "href": "/docs/errors/cookie" },
                  { "title": "Deprecation", "href": "/docs/errors/deprecation" },
                  { "title": "Domains", "href": "/docs/errors/domains" },
                  { "title": "Entitlements", "href": "/docs/errors/entitlements" },
                  { "title": "Features", "href": "/docs/errors/features" },
                  { "title": "Identifications", "href": "/docs/errors/identifications" },
                  { "title": "Passkeys", "href": "/docs/errors/passkeys" },
                  { "title": "Sign-in", "href": "/docs/errors/sign-in" },
                  { "title": "Sign-up", "href": "/docs/errors/sign-up" },
                  { "title": "Sign-in-tokens", "href": "/docs/errors/sign-in-tokens" }
                ]
              ]
            },
            {
              "title": "Troubleshooting",
              "collapse": true,
              "icon": "bolt",
              "items": [
                [
                  { "title": "Overview", "href": "/docs/troubleshooting/overview" },
                  {
                    "title": "Email Deliverability",
                    "href": "/docs/troubleshooting/email-deliverability"
                  },
                  { "title": "Script Loading", "href": "/docs/troubleshooting/script-loading" },
                  {
                    "title": "Help & Support",
                    "items": [
                      [
                        {
                          "title": "Create a minimal reproduction",
                          "href": "/docs/troubleshooting/create-a-minimal-reproduction"
                        },
                        { "title": "Community Discord", "href": "/discord", "target": "_blank" },
                        { "title": "Contact Support", "href": "/support", "target": "_blank" }
                      ]
                    ]
                  }
                ]
              ]
            },
            {
              "title": "Upgrade Guides",
              "collapse": true,
              "icon": "arrow-up-circle",
              "items": [
                [
                  { "title": "Overview", "href": "/docs/upgrade-guides/overview" },
                  {
                    "title": "Long term support policy",
                    "href": "/docs/upgrade-guides/long-term-support"
                  },
                  {
                    "title": "Clerk SDK versioning",
                    "href": "/docs/upgrade-guides/sdk-versioning"
                  },
                  {
                    "title": "Upgrading to Core 2",
                    "items": [
                      [
                        { "title": "Overview", "href": "/docs/upgrade-guides/core-2/overview" },
                        {
                          "title": "Component redesign",
                          "href": "/docs/upgrade-guides/core-2/component-redesign"
                        },
                        {
                          "title": "SDK Guides",
                          "collapse": true,
                          "items": [
                            [
                              {
                                "title": "Next.js",
                                "href": "/docs/upgrade-guides/core-2/nextjs",
                                "icon": "nextjs"
                              },
                              {
                                "title": "Remix",
                                "href": "/docs/upgrade-guides/core-2/remix",
                                "icon": "remix"
                              },
                              { "title": "Expo", "href": "/docs/upgrade-guides/core-2/expo" },
                              { "title": "Fastify", "href": "/docs/upgrade-guides/core-2/fastify" },
                              {
                                "title": "React",
                                "href": "/docs/upgrade-guides/core-2/react",
                                "icon": "react"
                              },
                              { "title": "Node", "href": "/docs/upgrade-guides/core-2/node" },
                              { "title": "Backend", "href": "/docs/upgrade-guides/core-2/backend" },
                              {
                                "title": "Chrome Extension",
                                "href": "/docs/upgrade-guides/core-2/chrome-extension"
                              },
                              {
                                "title": "JavaScript",
                                "href": "/docs/upgrade-guides/core-2/javascript",
                                "icon": "javascript"
                              }
                            ]
                          ]
                        }
                      ]
                    ]
                  },
                  {
                    "title": "Upgrading to Core 1",
                    "items": [
                      [
                        {
                          "title": "Overview",
                          "href": "/docs/upgrade-guides/upgrading-from-v2-to-v3"
                        }
                      ]
                    ]
                  },
                  {
                    "title": "Dashboard",
                    "items": [
                      [
                        { "title": "API Key Changes", "href": "/docs/upgrade-guides/api-keys" },
                        {
                          "title": "URL-based session syncing",
                          "href": "/docs/upgrade-guides/url-based-session-syncing"
                        },
                        {
                          "title": "Progressive Sign up",
                          "href": "/docs/upgrade-guides/progressive-sign-up"
                        }
                      ]
                    ]
                  }
                ]
              ]
            },
            {
              "title": "Security & Privacy",
              "collapse": true,
              "icon": "lock",
              "items": [
                [
                  { "title": "Overview", "href": "/docs/security/overview" },
                  {
                    "title": "Vulnerability disclosure policy",
                    "href": "/docs/security/vulnerability-disclosure-policy"
                  },
                  { "title": "XSS leak protection", "href": "/docs/security/xss-leak-protection" },
                  { "title": "CSRF protection", "href": "/docs/security/csrf-protection" },
                  { "title": "CSP Headers", "href": "/docs/security/clerk-csp" },
                  { "title": "Fixation protection", "href": "/docs/security/fixation-protection" },
                  {
                    "title": "Password protection and rules",
                    "href": "/docs/security/password-protection"
                  },
                  { "title": "Clerk Telemetry", "href": "/docs/telemetry" },
                  {
                    "title": "Protect accounts from attacks",
                    "items": [
                      [
                        {
                          "title": "Brute force attacks and locking user accounts",
                          "href": "/docs/security/user-lock-guide"
                        },
                        {
                          "title": "Protect sign ups from bots",
                          "href": "/docs/security/bot-protection"
                        },
                        {
                          "title": "Customize max sign-in attempts and duration of of user lockout",
                          "href": "/docs/security/customize-user-lockout"
                        },
                        {
                          "title": "Unlock accounts from the Clerk Dashboard",
                          "href": "/docs/security/unlock-user-accounts"
                        },
                        {
                          "title": "Programmatically lock and unlock accounts",
                          "href": "/docs/security/programmatically-lock-user-accounts"
                        },
                        {
                          "title": "Protect email link sign-ins and sign-ups",
                          "href": "/docs/security/email-link-protection"
                        }
                      ]
                    ]
                  }
                ]
              ]
            },
            { "title": "Core 1 Documentation", "href": "/docs/core-1", "icon": "link" }
          ]
        ]
      },
      {
        "title": "SDK References",
        "items": [
          [
            {
              "title": "Next.js",
              "collapse": true,
              "icon": "nextjs",
              "items": [
                [
                  { "title": "Overview", "href": "/docs/references/nextjs/overview" },
                  {
                    "title": "Guides",
                    "items": [
                      [
                        {
                          "title": "Read session and user data",
                          "href": "/docs/references/nextjs/read-session-data"
                        },
                        {
                          "title": "Add custom sign up and sign in pages",
                          "href": "/docs/references/nextjs/custom-signup-signin-pages"
                        },
                        {
                          "title": "Integrate Clerk into your app with tRPC",
                          "href": "/docs/references/nextjs/trpc"
                        }
                      ]
                    ]
                  },
                  {
                    "title": "General References",
                    "items": [
                      [
                        {
                          "title": "`clerkMiddleware()`",
                          "wrap": false,
                          "href": "/docs/references/nextjs/clerk-middleware"
                        },
                        { "title": "Auth Object", "href": "/docs/references/nextjs/auth-object" }
                      ]
                    ]
                  },
                  {
                    "title": "App Router References",
                    "items": [
                      [
                        {
                          "title": "`auth()`",
                          "wrap": false,
                          "href": "/docs/references/nextjs/auth"
                        },
                        {
                          "title": "`currentUser()`",
                          "wrap": false,
                          "href": "/docs/references/nextjs/current-user"
                        },
                        {
                          "title": "Route Handlers",
                          "href": "/docs/references/nextjs/route-handlers"
                        },
                        {
                          "title": "Server Actions",
                          "href": "/docs/references/nextjs/server-actions"
                        }
                      ]
                    ]
                  },
                  {
                    "title": "Pages Router References",
                    "items": [
                      [
                        {
                          "title": "`getAuth()`",
                          "wrap": false,
                          "href": "/docs/references/nextjs/get-auth"
                        },
                        {
                          "title": "`buildClerkProps()`",
                          "wrap": false,
                          "href": "/docs/references/nextjs/build-clerk-props"
                        }
                      ]
                    ]
                  },
                  {
                    "title": "Deprecated",
                    "items": [
                      [
                        {
                          "title": "`authMiddleware()`",
                          "wrap": false,
                          "href": "/docs/references/nextjs/auth-middleware"
                        },
                        {
                          "title": "Use Clerk with Next.js 12 and older",
                          "href": "/docs/references/nextjs/usage-with-older-versions"
                        }
                      ]
                    ]
                  },
                  {
                    "title": "Demo Repositories",
                    "items": [
                      [
                        {
                          "title": "App Router Demo Repo",
                          "href": "https://github.com/clerk/clerk-nextjs-demo-app-router"
                        },
                        {
                          "title": "Pages Router Demo Repo",
                          "href": "https://github.com/clerk/clerk-nextjs-demo-pages-router"
                        }
                      ]
                    ]
                  }
                ]
              ]
            },
            {
              "title": "React",
              "collapse": true,
              "icon": "react",
              "items": [
                [
                  { "title": "Overview", "href": "/docs/references/react/overview" },
                  {
                    "title": "Guides",
                    "items": [
                      [
                        {
                          "title": "Add React Router",
                          "href": "/docs/references/react/add-react-router"
                        }
                      ]
                    ]
                  },
                  {
                    "title": "Client-side Helpers",
                    "items": [
                      [
                        {
                          "title": "`useUser()`",
                          "wrap": false,
                          "href": "/docs/references/react/use-user"
                        },
                        {
                          "title": "`useClerk()`",
                          "wrap": false,
                          "href": "/docs/references/react/use-clerk"
                        },
                        {
                          "title": "`useAuth()`",
                          "wrap": false,
                          "href": "/docs/references/react/use-auth"
                        },
                        {
                          "title": "`useSignIn()`",
                          "wrap": false,
                          "href": "/docs/references/react/use-sign-in"
                        },
                        {
                          "title": "`useSignUp()`",
                          "wrap": false,
                          "href": "/docs/references/react/use-sign-up"
                        },
                        {
                          "title": "`useSession()`",
                          "wrap": false,
                          "href": "/docs/references/react/use-session"
                        },
                        {
                          "title": "`useSessionList()`",
                          "wrap": false,
                          "href": "/docs/references/react/use-session-list"
                        },
                        {
                          "title": "`useOrganization()`",
                          "wrap": false,
                          "href": "/docs/references/react/use-organization"
                        },
                        {
                          "title": "`useOrganizationList()`",
                          "wrap": false,
                          "href": "/docs/references/react/use-organization-list"
                        }
                      ]
                    ]
                  }
                ]
              ]
            },
            {
              "title": "JavaScript",
              "collapse": true,
              "icon": "javascript",
              "items": [
                [
                  { "title": "Overview", "href": "/docs/references/javascript/overview" },
                  {
                    "title": "Clerk",
                    "collapse": true,
                    "items": [
                      [
                        {
                          "title": "Clerk class",
                          "href": "/docs/references/javascript/clerk/clerk"
                        },
                        {
                          "title": "Organization methods",
                          "href": "/docs/references/javascript/clerk/organization-methods"
                        },
                        {
                          "title": "Redirect methods",
                          "href": "/docs/references/javascript/clerk/redirect-methods"
                        },
                        {
                          "title": "BuildURLs",
                          "href": "/docs/references/javascript/clerk/build-urls"
                        },
                        {
                          "title": "Handle navigation",
                          "href": "/docs/references/javascript/clerk/handle-navigation"
                        },
                        {
                          "title": "Session methods",
                          "href": "/docs/references/javascript/clerk/session-methods"
                        }
                      ]
                    ]
                  },
                  {
                    "title": "User",
                    "collapse": true,
                    "items": [
                      [
                        { "title": "User object", "href": "/docs/references/javascript/user/user" },
                        {
                          "title": "TOTP methods",
                          "href": "/docs/references/javascript/user/totp"
                        },
                        {
                          "title": "Password management methods",
                          "href": "/docs/references/javascript/user/password-management"
                        },
                        {
                          "title": "Create metadata methods",
                          "href": "/docs/references/javascript/user/create-metadata"
                        }
                      ]
                    ]
                  },
                  {
                    "title": "Organization",
                    "collapse": true,
                    "items": [
                      [
                        {
                          "title": "Organization object",
                          "href": "/docs/references/javascript/organization/organization"
                        },
                        {
                          "title": "Membership methods",
                          "href": "/docs/references/javascript/organization/members"
                        },
                        {
                          "title": "Invitation methods",
                          "href": "/docs/references/javascript/organization/invitations"
                        },
                        {
                          "title": "Domain methods",
                          "href": "/docs/references/javascript/organization/domains"
                        },
                        {
                          "title": "Membership request methods",
                          "href": "/docs/references/javascript/organization/membership-request"
                        }
                      ]
                    ]
                  },
                  {
                    "title": "Organization Invitation",
                    "href": "/docs/references/javascript/organization-invitation"
                  },
                  {
                    "title": "Organization Membership",
                    "href": "/docs/references/javascript/organization-membership"
                  },
                  {
                    "title": "Organization Domain",
                    "href": "/docs/references/javascript/organization-domain"
                  },
                  {
                    "title": "Organization Membership Request",
                    "href": "/docs/references/javascript/organization-membership-request"
                  },
                  { "title": "Session", "href": "/docs/references/javascript/session" },
                  {
                    "title": "SessionWithActivities",
                    "href": "/docs/references/javascript/session-with-activities"
                  },
                  { "title": "Client", "href": "/docs/references/javascript/client" },
                  {
                    "title": "ExternalAccount",
                    "href": "/docs/references/javascript/external-account"
                  },
                  {
                    "title": "Sign In",
                    "collapse": true,
                    "items": [
                      [
                        {
                          "title": "Sign In",
                          "href": "/docs/references/javascript/sign-in/sign-in"
                        },
                        {
                          "title": "First Factor",
                          "href": "/docs/references/javascript/sign-in/first-factor"
                        },
                        {
                          "title": "Second Factor",
                          "href": "/docs/references/javascript/sign-in/second-factor"
                        },
                        {
                          "title": "AuthenticateWith",
                          "href": "/docs/references/javascript/sign-in/authenticate-with"
                        }
                      ]
                    ]
                  },
                  {
                    "title": "Sign Up",
                    "collapse": true,
                    "items": [
                      [
                        {
                          "title": "Sign Up",
                          "href": "/docs/references/javascript/sign-up/sign-up"
                        },
                        {
                          "title": "AuthenticateWith",
                          "href": "/docs/references/javascript/sign-up/authenticate-with"
                        },
                        {
                          "title": "Verification",
                          "href": "/docs/references/javascript/sign-up/verification"
                        },
                        {
                          "title": "Email Verification",
                          "href": "/docs/references/javascript/sign-up/email-verification"
                        },
                        {
                          "title": "Phone Verification",
                          "href": "/docs/references/javascript/sign-up/phone-verification"
                        },
                        {
                          "title": "Web3 Verification",
                          "href": "/docs/references/javascript/sign-up/web3-verification"
                        }
                      ]
                    ]
                  },
                  {
                    "title": "Email Address",
                    "collapse": true,
                    "items": [
                      [
                        {
                          "title": "Email Address",
                          "href": "/docs/references/javascript/email-address/email-address"
                        },
                        {
                          "title": "Verification",
                          "href": "/docs/references/javascript/email-address/verification"
                        }
                      ]
                    ]
                  },
                  {
                    "title": "Phone Number",
                    "collapse": true,
                    "items": [
                      [
                        {
                          "title": "Phone Number",
                          "href": "/docs/references/javascript/phone-number/phone-number"
                        },
                        {
                          "title": "Verification",
                          "href": "/docs/references/javascript/phone-number/verification"
                        },
                        {
                          "title": "Second factor",
                          "href": "/docs/references/javascript/phone-number/second-factor"
                        }
                      ]
                    ]
                  },
                  {
                    "title": "Web3 Wallet",
                    "collapse": true,
                    "items": [
                      [
                        {
                          "title": "Web3 Wallet",
                          "href": "/docs/references/javascript/web3-wallet/web3-wallet"
                        },
                        {
                          "title": "Verification",
                          "href": "/docs/references/javascript/web3-wallet/verification"
                        }
                      ]
                    ]
                  },
                  {
                    "title": "Types",
                    "collapse": true,
                    "items": [
                      [
                        {
                          "title": "Overview",
                          "href": "/docs/references/javascript/types/overview"
                        },
                        {
                          "title": "ClerkAPIError",
                          "href": "/docs/references/javascript/types/clerk-api-error"
                        },
                        {
                          "title": "ClerkPaginatedResponse",
                          "href": "/docs/references/javascript/types/clerk-paginated-response"
                        },
                        {
                          "title": "CustomPage",
                          "href": "/docs/references/javascript/types/custom-page"
                        },
                        {
                          "title": "EmailLinkError",
                          "href": "/docs/references/javascript/types/email-link-error"
                        },
                        {
                          "title": "DeletedObject",
                          "href": "/docs/references/javascript/types/deleted-object"
                        },
                        {
                          "title": "OAuth types",
                          "href": "/docs/references/javascript/types/oauth"
                        },
                        {
                          "title": "PasskeyResource",
                          "href": "/docs/references/javascript/types/passkey-resource"
                        },
                        {
                          "title": "PublicUserData",
                          "href": "/docs/references/javascript/types/public-user-data"
                        },
                        {
                          "title": "SessionStatus",
                          "href": "/docs/references/javascript/types/session-status"
                        },
                        {
                          "title": "SignInFirstFactor",
                          "href": "/docs/references/javascript/types/sign-in-first-factor"
                        },
                        {
                          "title": "SignInSecondFactor",
                          "href": "/docs/references/javascript/types/sign-in-second-factor"
                        },
                        {
                          "title": "SignInRedirectOptions",
                          "href": "/docs/references/javascript/types/sign-in-redirect-options"
                        },
                        {
                          "title": "SignUpRedirectOptions",
                          "href": "/docs/references/javascript/types/sign-up-redirect-options"
                        },
                        {
                          "title": "SignInInitialValues",
                          "href": "/docs/references/javascript/types/sign-in-initial-values"
                        },
                        {
                          "title": "SignUpInitialValues",
                          "href": "/docs/references/javascript/types/sign-up-initial-values"
                        },
                        {
                          "title": "RedirectOptions",
                          "href": "/docs/references/javascript/types/redirect-options"
                        },
                        {
                          "title": "Verification",
                          "href": "/docs/references/javascript/types/verification"
                        }
                      ]
                    ]
                  }
                ]
              ]
            },
            {
              "title": "Expo",
              "collapse": true,
              "icon": "expo",
              "items": [
                [
                  {
                    "title": "Overview",
                    "href": "/docs/references/expo/overview"
                  },
                  {
                    "title": "Custom Auth Flow Examples",
                    "collapse": true,
                    "icon": "route",
                    "items": [
                      [
                        {
                          "title": "Multi-factor authentication",
                          "href": "/docs/references/expo/expo-mfa"
                        },
                        {
                          "title": "OAuth",
                          "href": "/docs/references/expo/expo-oauth"
                        },
                        {
                          "title": "Impersonation",
                          "href": "/docs/references/expo/expo-impersonation"
                        }
                                        ]
                    ]
                  },
                  {
                    "title": "Read session and user data",
                    "href": "/docs/references/expo/expo-read-session-user-data"
                  }
                ]
              ]
            },
            {
              "title": "Node.js",
              "collapse": true,
              "icon": "nodejs",
              "items": [
                [
                  { "title": "Overview", "href": "/docs/references/nodejs/overview" },
                  {
                    "title": "Available methods",
                    "href": "/docs/references/nodejs/available-methods"
                  },
                  {
                    "title": "Connect/Express Middleware",
                    "href": "/docs/backend-requests/handling/nodejs"
                  },
                  {
                    "title": "Networkless token verification",
                    "href": "/docs/references/nodejs/token-verification"
                  }
                ]
              ]
            },
            {
              "title": "Remix",
              "collapse": true,
              "icon": "remix",
              "items": [
                [
                  {
                    "title": "`<ClerkApp />`",
                    "wrap": false,
                    "href": "/docs/references/remix/clerk-app"
                  }
                ]
              ]
            },
            {
              "title": "Go",
              "collapse": true,
              "icon": "go",
              "items": [
                [
                  { "title": "Overview", "href": "/docs/references/go/overview" },
                  {
                    "title": "Verifying sessions",
                    "href": "/docs/references/go/verifying-sessions"
                  },
                  {
                    "title": "Use Clerk Go for Backend API Operations",
                    "href": "/docs/references/go/other-examples"
                  },
                  { "title": "Go SDK repository", "href": "https://github.com/clerk/clerk-sdk-go" }
                ]
              ]
            },
            {
              "title": "Gatsby",
              "collapse": true,
              "icon": "gatsby",
              "items": [
                [
                  {
                    "title": "`withServerAuth()`",
                    "wrap": false,
                    "href": "/docs/references/gatsby/with-server-auth"
                  }
                ]
              ]
            },
            {
              "title": "Ruby / Rails",
              "collapse": true,
              "icon": "ruby",
              "items": [
                [
                  { "title": "Overview", "href": "/docs/references/ruby/overview" },
                  {
                    "title": "Available Methods",
                    "href": "/docs/references/ruby/available-methods"
                  },
                  { "title": "Rack/Rails integration", "href": "/docs/references/ruby/rack-rails" },
                  {
                    "title": "Ruby SDK repository",
                    "href": "https://github.com/clerk/clerk-sdk-ruby"
                  }
                ]
              ]
            },
            {
              "title": "JavaScript Backend SDK",
              "collapse": true,
              "icon": "clerk",
              "items": [
                [
                  { "title": "Overview", "href": "/docs/references/backend/overview" },
                  {
                    "title": "User",
                    "collapse": true,
                    "items": [
                      [
                        {
                          "title": "`getUserList()`",
                          "wrap": false,
                          "href": "/docs/references/backend/user/get-user-list"
                        },
                        {
                          "title": "`getUser()`",
                          "wrap": false,
                          "href": "/docs/references/backend/user/get-user"
                        },
                        {
                          "title": "`getCount()`",
                          "wrap": false,
                          "href": "/docs/references/backend/user/get-count"
                        },
                        {
                          "title": "`getOrganizationMembershipList()`",
                          "wrap": false,
                          "href": "/docs/references/backend/user/get-organization-membership-list"
                        },
                        {
                          "title": "`getUserOAuthAccessToken()`",
                          "wrap": false,
                          "href": "/docs/references/backend/user/get-user-oauth-access-token"
                        },
                        {
                          "title": "`createUser()`",
                          "wrap": false,
                          "href": "/docs/references/backend/user/create-user"
                        },
                        {
                          "title": "`verifyPassword()`",
                          "wrap": false,
                          "href": "/docs/references/backend/user/verify-password"
                        },
                        {
                          "title": "`banUser()`",
                          "wrap": false,
                          "href": "/docs/references/backend/user/ban-user"
                        },
                        {
                          "title": "`unbanUser()`",
                          "wrap": false,
                          "href": "/docs/references/backend/user/unban-user"
                        },
                        {
                          "title": "`lockUser()`",
                          "wrap": false,
                          "href": "/docs/references/backend/user/lock-user"
                        },
                        {
                          "title": "`unlockUser()`",
                          "wrap": false,
                          "href": "/docs/references/backend/user/unlock-user"
                        },
                        {
                          "title": "`updateUser()`",
                          "wrap": false,
                          "href": "/docs/references/backend/user/update-user"
                        },
                        {
                          "title": "`updateUserMetadata()`",
                          "wrap": false,
                          "href": "/docs/references/backend/user/update-user-metadata"
                        },
                        {
                          "title": "`deleteUser()`",
                          "wrap": false,
                          "href": "/docs/references/backend/user/delete-user"
                        },
                        {
                          "title": "`disableUserMFA()`",
                          "wrap": false,
                          "href": "/docs/references/backend/user/disable-user-mfa"
                        }
                      ]
                    ]
                  },
                  {
                    "title": "Organization",
                    "collapse": true,
                    "items": [
                      [
                        {
                          "title": "`getOrganization()`",
                          "wrap": false,
                          "href": "/docs/references/backend/organization/get-organization"
                        },
                        {
                          "title": "`getOrganizationList()`",
                          "wrap": false,
                          "href": "/docs/references/backend/organization/get-organization-list"
                        },
                        {
                          "title": "`getOrganizationMembershipList()`",
                          "wrap": false,
                          "href": "/docs/references/backend/organization/get-organization-membership-list"
                        },
                        {
                          "title": "`getOrganizationInvitationList()`",
                          "wrap": false,
                          "href": "/docs/references/backend/organization/get-organization-invitation-list"
                        },
                        {
                          "title": "`createOrganization()`",
                          "wrap": false,
                          "href": "/docs/references/backend/organization/create-organization"
                        },
                        {
                          "title": "`createOrganizationMembership()`",
                          "wrap": false,
                          "href": "/docs/references/backend/organization/create-organization-membership"
                        },
                        {
                          "title": "`createOrganizationInvitation()`",
                          "wrap": false,
                          "href": "/docs/references/backend/organization/create-organization-invitation"
                        },
                        {
                          "title": "`updateOrganization()`",
                          "wrap": false,
                          "href": "/docs/references/backend/organization/update-organization"
                        },
                        {
                          "title": "`updateOrganizationLogo()`",
                          "wrap": false,
                          "href": "/docs/references/backend/organization/update-organization-logo"
                        },
                        {
                          "title": "`updateOrganizationMembership()`",
                          "wrap": false,
                          "href": "/docs/references/backend/organization/update-organization-membership"
                        },
                        {
                          "title": "`updateOrganizationMetadata()`",
                          "wrap": false,
                          "href": "/docs/references/backend/organization/update-organization-metadata"
                        },
                        {
                          "title": "`updateOrganizationMembershipMetadata()`",
                          "wrap": false,
                          "href": "/docs/references/backend/organization/update-organization-membership-metadata"
                        },
                        {
                          "title": "`deleteOrganization()`",
                          "wrap": false,
                          "href": "/docs/references/backend/organization/delete-organization"
                        },
                        {
                          "title": "`deleteOrganizationMembership()`",
                          "wrap": false,
                          "href": "/docs/references/backend/organization/delete-organization-membership"
                        },
                        {
                          "title": "`revokeOrganizationInvitation()`",
                          "wrap": false,
                          "href": "/docs/references/backend/organization/revoke-organization-invitation"
                        }
                      ]
                    ]
                  },
                  {
                    "title": "Allowlist Identifiers",
                    "collapse": true,
                    "items": [
                      [
                        {
                          "title": "`getAllowlistIdentifierList()`",
                          "wrap": false,
                          "href": "/docs/references/backend/allowlist/get-allowlist-identifier-list"
                        },
                        {
                          "title": "`createAllowlistIdentifier()`",
                          "wrap": false,
                          "href": "/docs/references/backend/allowlist/create-allowlist-identifier"
                        },
                        {
                          "title": "`deleteAllowlistIdentifier()`",
                          "wrap": false,
                          "href": "/docs/references/backend/allowlist/delete-allowlist-identifier"
                        }
                      ]
                    ]
                  },
                  {
                    "title": "Sessions",
                    "collapse": true,
                    "items": [
                      [
                        {
                          "title": "`getSession()`",
                          "wrap": false,
                          "href": "/docs/references/backend/sessions/get-session"
                        },
                        {
                          "title": "`getSessionList()`",
                          "wrap": false,
                          "href": "/docs/references/backend/sessions/get-session-list"
                        },
                        {
                          "title": "`getToken()`",
                          "wrap": false,
                          "href": "/docs/references/backend/sessions/get-token"
                        },
                        {
                          "title": "`authenticateRequest()`",
                          "wrap": false,
                          "href": "/docs/references/backend/sessions/authenticate-request"
                        },
                        {
                          "title": "`verifySession()`",
                          "wrap": false,
                          "href": "/docs/references/backend/sessions/verify-session"
                        },
                        {
                          "title": "`revokeSession()`",
                          "wrap": false,
                          "href": "/docs/references/backend/sessions/revoke-session"
                        }
                      ]
                    ]
                  },
                  {
                    "title": "Client",
                    "collapse": true,
                    "items": [
                      [
                        {
                          "title": "`getClient()`",
                          "wrap": false,
                          "href": "/docs/references/backend/client/get-client"
                        },
                        {
                          "title": "`getClientList()`",
                          "wrap": false,
                          "href": "/docs/references/backend/client/get-client-list"
                        },
                        {
                          "title": "`verifyClient()`",
                          "wrap": false,
                          "href": "/docs/references/backend/client/verify-client"
                        }
                      ]
                    ]
                  },
                  {
                    "title": "Invitations",
                    "collapse": true,
                    "items": [
                      [
                        {
                          "title": "`getInvitationList()`",
                          "wrap": false,
                          "href": "/docs/references/backend/invitations/get-invitation-list"
                        },
                        {
                          "title": "`createInvitation()`",
                          "wrap": false,
                          "href": "/docs/references/backend/invitations/create-invitation"
                        },
                        {
                          "title": "`revokeInvitation()`",
                          "wrap": false,
                          "href": "/docs/references/backend/invitations/revoke-invitation"
                        }
                      ]
                    ]
                  },
                  {
                    "title": "Redirect Urls",
                    "collapse": true,
                    "items": [
                      [
                        {
                          "title": "`getRedirectUrl()`",
                          "wrap": false,
                          "href": "/docs/references/backend/redirect-urls/get-redirect-url"
                        },
                        {
                          "title": "`getRedirectUrlList()`",
                          "wrap": false,
                          "href": "/docs/references/backend/redirect-urls/get-redirect-url-list"
                        },
                        {
                          "title": "`createRedirectUrl()`",
                          "wrap": false,
                          "href": "/docs/references/backend/redirect-urls/create-redirect-url"
                        },
                        {
                          "title": "`deleteRedirectUrl()`",
                          "wrap": false,
                          "href": "/docs/references/backend/redirect-urls/delete-redirect-url"
                        }
                      ]
                    ]
                  },
                  {
                    "title": "Email addresses",
                    "collapse": true,
                    "items": [
                      [
                        {
                          "title": "`getEmailAddress()`",
                          "wrap": false,
                          "href": "/docs/references/backend/email-addresses/get-email-address"
                        },
                        {
                          "title": "`createEmailAddress()`",
                          "wrap": false,
                          "href": "/docs/references/backend/email-addresses/create-email-address"
                        },
                        {
                          "title": "`updateEmailAddress()`",
                          "wrap": false,
                          "href": "/docs/references/backend/email-addresses/update-email-address"
                        },
                        {
                          "title": "`deleteEmailAddress()`",
                          "wrap": false,
                          "href": "/docs/references/backend/email-addresses/delete-email-address"
                        }
                      ]
                    ]
                  },
                  {
                    "title": "Phone numbers",
                    "collapse": true,
                    "items": [
                      [
                        {
                          "title": "`getPhoneNumber()`",
                          "wrap": false,
                          "href": "/docs/references/backend/phone-numbers/get-phone-number"
                        },
                        {
                          "title": "`createPhoneNumber()`",
                          "wrap": false,
                          "href": "/docs/references/backend/phone-numbers/create-phone-number"
                        },
                        {
                          "title": "`updatePhoneNumber()`",
                          "wrap": false,
                          "href": "/docs/references/backend/phone-numbers/update-phone-number"
                        },
                        {
                          "title": "`deletePhoneNumber()`",
                          "wrap": false,
                          "href": "/docs/references/backend/phone-numbers/delete-phone-number"
                        }
                      ]
                    ]
                  },
                  {
                    "title": "Testing Tokens",
                    "collapse": true,
                    "items": [
                      [
                        {
                          "title": "`createTestingToken()`",
                          "wrap": false,
                          "href": "/docs/references/backend/testing-tokens/create-testing-token"
                        }
                      ]
                    ]
                  },
                  {
                    "title": "`verifyToken()`",
                    "wrap": false,
                    "href": "/docs/references/backend/verify-token"
                  },
                  {
                    "title": "Types",
                    "collapse": true,
                    "items": [
                      [
                        {
                          "title": "PaginatedResourceResponse",
                          "href": "/docs/references/backend/types/paginated-resource-response"
                        },
                        {
                          "title": "Backend User object",
                          "href": "/docs/references/backend/types/backend-user"
                        }
                      ]
                    ]
                  }
                ]
              ]
            },
            {
              "title": "Redwood",
              "tag": "Community",
              "collapse": true,
              "icon": "redwood",
              "items": [
                [
                  { "title": "Overview", "href": "/docs/references/redwood/overview" },
                  {
                    "title": "Redwood",
                    "href": "https://redwoodjs.com/docs/auth/clerk",
                    "icon": "redwood"
                  }
                ]
              ]
            },
            {
              "title": "Svelte",
              "tag": "Community",
              "href": "https://github.com/markjaquith/clerk-sveltekit",
              "icon": "svelte"
            },
            {
              "title": "Vue",
              "tag": "Community",
              "href": "https://vue-clerk.vercel.app",
              "icon": "vue"
            },
            {
              "title": "Elysia",
              "tag": "Community",
              "href": "https://github.com/wobsoriano/elysia-clerk",
              "icon": "elysia"
            },
            {
              "title": "Rust",
              "tag": "Community",
              "href": "https://github.com/cincinnati-ventures/clerk-rs",
              "icon": "rust"
            },
            {
              "title": "Hono",
              "tag": "Community",
              "href": "https://github.com/honojs/middleware/tree/main/packages/clerk-auth",
              "icon": "hono"
            },
            {
              "title": "C#",
              "tag": "Community",
              "href": "https://github.com/Hawxy/Clerk.Net",
              "icon": "c-sharp"
            },
            {
              "title": "Astro",
              "tag": "Community",
              "href": "https://github.com/panteliselef/astro-with-clerk-auth/blob/main/packages/astro-clerk-auth/README.md",
              "icon": "astro"
            },
            {
              "title": "Koa",
              "tag": "Community",
              "href": "https://github.com/dimkl/clerk-koa/blob/main/README.md",
              "icon": "koa"
            },
            {
              "title": "Angular",
              "tag": "Community",
              "href": "https://github.com/anagstef/ngx-clerk?tab=readme-ov-file#ngx-clerk",
              "icon": "angular"
            }
          ]
        ]
      },
      {
        "title": "API References",
        "items": [
          [
            { "title": "Backend API", "href": "/docs/reference/backend-api", "target": "_blank" },
            { "title": "Frontend API", "href": "/docs/reference/frontend-api", "target": "_blank" }
          ]
        ]
      }
    ]
  ]
}<|MERGE_RESOLUTION|>--- conflicted
+++ resolved
@@ -750,22 +750,10 @@
                         {
                           "title": "User impersonation",
                           "href": "/docs/custom-flows/user-impersonation"
-<<<<<<< HEAD
-                        },
-                        { "title": "Invitations", "href": "/docs/custom-flows/invitations" },
-                        {
-                          "title": "Embedded Email Links",
-                          "href": "/docs/custom-flows/embedded-email-links"
-                        },
-                        {
-                          "title": "Multi-session applications",
-                          "href": "/docs/custom-flows/multi-session-applications"
                         },
                         {
                           "title": "Add phone",
                           "href": "/docs/custom-flows/add-phone"
-=======
->>>>>>> b9322ca5
                         }
                       ]
                     ]
