{
  "navigation": [
    [
      {
        "title": "Getting Started",
        "icon": "checkmark-circle",
        "items": [
          [
            {
              "title": "",
              "hideTitle": true,
              "items": [
                [
                  {
                    "title": "Quickstart",
                    "collapse": true,
                    "sdk": ["nextjs"],
                    "items": [
                      [
                        {
                          "title": "App Router",
                          "href": "/docs/getting-started/quickstart"
                        },
                        {
                          "title": "Pages Router",
                          "href": "/docs/getting-started/quickstart/pages-router"
                        }
                      ]
                    ]
                  },
                  {
                    "title": "Quickstart",
                    "sdk": [
                      "react",
                      "react-router",
                      "tanstack-react-start",
                      "astro",
                      "ios",
                      "android",
                      "vue",
                      "chrome-extension",
                      "js-frontend",
                      "js-backend",
                      "remix",
                      "expo",
                      "nuxt",
                      "ruby",
                      "expressjs",
                      "fastify",
                      "go"
                    ],
                    "href": "/docs/getting-started/quickstart"
                  }
                ]
              ]
            },
            {
              "title": "",
              "hideTitle": true,
              "items": [
                [
                  {
                    "title": "Core concepts",
                    "href": "/docs/getting-started/core-concepts"
                  }
                ]
              ]
            },
            {
              "title": "",
              "hideTitle": true,
              "items": [
                [
                  {
                    "title": "Next steps",
                    "collapse": true,
                    "items": [
                      [
                        {
                          "title": "Add custom sign-in-or-up page",
                          "href": "/docs/guides/development/custom-sign-in-or-up-page"
                        },
                        {
                          "title": "Add custom sign-up page",
                          "href": "/docs/guides/development/custom-sign-up-page"
                        },
                        {
                          "title": "Protect pages",
                          "href": "/docs/guides/secure/protect-pages"
                        },
                        {
                          "title": "Astro + React",
                          "href": "/docs/references/astro/react"
                        },
                        {
                          "title": "Protect content and access user data",
                          "href": "/docs/guides/users/reading"
                        },
                        {
                          "title": "Protect specific routes with middleware",
                          "href": "/docs/references/astro/clerk-middleware"
                        },
                        {
                          "title": "Endpoints",
                          "href": "/docs/guides/development/endpoints"
                        },
                        {
                          "title": "Hybrid rendering",
                          "href": "/docs/guides/development/hybrid-rendering"
                        }
                      ]
                    ]
                  }
                ],
                [
                  {
                    "title": "More",
                    "items": [
                      [
                        {
                          "title": "View all guides",
                          "href": "#nav_guides"
                        }
                      ]
                    ]
                  }
                ]
              ]
            }
          ]
        ]
      }
    ],
    [
      {
        "title": "Guides",
        "icon": "book",
        "items": [
          [
            {
              "title": "Authentication flows",
              "items": [
                [
                  {
                    "title": "Authentication strategies",
                    "items": [
                      [
                        {
                          "title": "Sign-up and sign-in options",
                          "href": "/docs/guides/configure/auth-strategies/sign-up-sign-in-options"
                        },
                        {
                          "title": "Sign in with Google",
                          "href": "/docs/guides/configure/auth-strategies/sign-in-with-google"
                        },
                        {
                          "title": "Sign in with Apple",
                          "href": "/docs/guides/configure/auth-strategies/sign-in-with-apple"
                        },
                        {
                          "title": "Social connections",
                          "collapse": false,
                          "items": [
                            [
                              {
                                "title": "Overview",
                                "href": "/docs/guides/configure/auth-strategies/social-connections/overview"
                              },
                              {
                                "title": "Account linking",
                                "href": "/docs/guides/configure/auth-strategies/social-connections/account-linking"
                              },
                              {
                                "title": "Custom provider",
                                "href": "/docs/guides/configure/auth-strategies/social-connections/custom-provider"
                              },
                              {
                                "title": "All providers",
                                "href": "/docs/guides/configure/auth-strategies/social-connections/all-providers"
                              }
                            ]
                          ]
                        },
                        {
                          "title": "Enterprise connections",
                          "collapse": false,
                          "items": [
                            [
                              {
                                "title": "Overview",
                                "href": "/docs/guides/configure/auth-strategies/enterprise-connections/overview"
                              },
                              {
                                "title": "Authentication flows",
                                "href": "/docs/guides/configure/auth-strategies/enterprise-connections/authentication-flows"
                              },
                              {
                                "title": "Account linking",
                                "href": "/docs/guides/configure/auth-strategies/enterprise-connections/account-linking"
                              },
                              {
                                "title": "Just-in-Time account provisioning",
                                "href": "/docs/guides/configure/auth-strategies/enterprise-connections/jit-provisioning"
                              },
                              {
                                "title": "SAML providers",
                                "items": [
                                  [
                                    {
                                      "title": "Azure",
                                      "href": "/docs/guides/configure/auth-strategies/enterprise-connections/saml/azure"
                                    },
                                    {
                                      "title": "Google",
                                      "href": "/docs/guides/configure/auth-strategies/enterprise-connections/saml/google"
                                    },
                                    {
                                      "title": "Okta",
                                      "href": "/docs/guides/configure/auth-strategies/enterprise-connections/saml/okta"
                                    },
                                    {
                                      "title": "Custom provider",
                                      "href": "/docs/guides/configure/auth-strategies/enterprise-connections/saml/custom-provider"
                                    }
                                  ]
                                ],
                                "collapse": true
                              },
                              {
                                "title": "OIDC providers",
                                "items": [
                                  [
                                    {
                                      "title": "Custom provider",
                                      "href": "/docs/guides/configure/auth-strategies/enterprise-connections/oidc/custom-provider"
                                    }
                                  ]
                                ],
                                "collapse": true
                              },
                              {
                                "title": "EASIE providers",
                                "items": [
                                  [
                                    {
                                      "title": "Microsoft",
                                      "href": "/docs/guides/configure/auth-strategies/enterprise-connections/easie/microsoft"
                                    },
                                    {
                                      "title": "Google",
                                      "href": "/docs/guides/configure/auth-strategies/enterprise-connections/easie/google"
                                    }
                                  ]
                                ],
                                "collapse": true
                              }
                            ]
                          ]
                        },
                        {
                          "title": "Web3",
                          "collapse": false,
                          "items": [
                            [
                              {
                                "title": "Base",
                                "href": "/docs/guides/configure/auth-strategies/web3/base"
                              },
                              {
                                "title": "Coinbase Wallet",
                                "href": "/docs/guides/configure/auth-strategies/web3/coinbase-wallet"
                              },
                              {
                                "title": "Metamask",
                                "href": "/docs/guides/configure/auth-strategies/web3/metamask"
                              },
                              {
                                "title": "OKX Wallet",
                                "href": "/docs/guides/configure/auth-strategies/web3/okx-wallet"
                              }
                            ]
                          ]
                        },
                        {
                          "title": "OAuth",
                          "collapse": false,
                          "items": [
                            [
                              {
                                "title": "What are OAuth & OIDC",
                                "href": "/docs/guides/configure/auth-strategies/oauth/overview"
                              },
                              {
                                "title": "How Clerk implements OAuth",
                                "href": "/docs/guides/configure/auth-strategies/oauth/how-clerk-implements-oauth"
                              },
                              {
                                "title": "Use OAuth for Single Sign-On (SSO)",
                                "href": "/docs/guides/configure/auth-strategies/oauth/single-sign-on"
                              },
                              {
                                "title": "Use OAuth for scoped access",
                                "href": "/docs/guides/configure/auth-strategies/oauth/scoped-access"
                              },
                              {
                                "title": "Verify OAuth tokens",
                                "href": "/docs/guides/configure/auth-strategies/oauth/verify-oauth-tokens"
                              }
                            ]
                          ]
                        }
                      ]
                    ],
                    "collapse": true
                  },
                  {
                    "title": "Add custom sign-in-or-up page",
                    "href": "/docs/guides/development/custom-sign-in-or-up-page"
                  },
                  {
                    "title": "Add custom sign-up page",
                    "href": "/docs/guides/development/custom-sign-up-page"
                  },
                  {
                    "title": "Add custom onboarding",
                    "href": "/docs/guides/development/add-onboarding-flow"
                  },
                  {
                    "title": "Enable biometric sign-in for returning users",
                    "href": "/docs/guides/development/local-credentials"
                  },
                  {
                    "title": "Customizing redirect URLs",
                    "href": "/docs/guides/development/customize-redirect-urls"
                  },
                  {
                    "title": "Tasks after sign-up/sign-in",
                    "href": "/docs/guides/secure/session-tasks"
                  }
                ]
              ]
            }
          ],
          [
            {
              "title": "User Management",
              "items": [
                [
                  {
                    "title": "Inviting users",
                    "href": "/docs/guides/users/inviting"
                  },
                  {
                    "title": "Managing users",
                    "href": "/docs/guides/users/managing"
                  },
                  {
                    "title": "Reading Clerk data",
                    "href": "/docs/guides/users/reading"
                  },
                  {
                    "title": "Extending Clerk data",
                    "href": "/docs/guides/users/extending"
                  },
                  {
                    "title": "Impersonation",
                    "href": "/docs/guides/users/impersonation"
                  }
                ]
              ]
            }
          ],
          [
            {
              "title": "Session Management",
              "items": [
                [
                  {
                    "title": "Session tokens",
                    "href": "/docs/guides/sessions/session-tokens"
                  },
                  {
                    "title": "Session token customization",
                    "href": "/docs/guides/sessions/customize-session-tokens"
                  },
                  {
                    "title": "Verifying sessions",
                    "href": "/docs/guides/sessions/verifying"
                  },
                  {
                    "title": "Manual JWT verification",
                    "href": "/docs/guides/sessions/manual-jwt-verification"
                  },
                  {
                    "title": "JWT templates",
                    "href": "/docs/guides/sessions/jwt-templates"
                  },
                  {
                    "title": "Force a token refresh",
                    "href": "/docs/guides/sessions/force-token-refresh"
                  },
                  {
                    "title": "Sync auth status between your Chrome Extension and web app",
                    "href": "/docs/guides/sessions/sync-host"
                  }
                ]
              ]
            }
          ],
          [
            {
              "title": "Customizing Clerk",
              "items": [
                [
                  {
                    "title": "Component customization",
                    "items": [
                      [
                        {
                          "title": "Overview",
                          "href": "/docs/guides/customizing-clerk/appearance-prop/overview"
                        },
                        {
                          "title": "Layout",
                          "href": "/docs/guides/customizing-clerk/appearance-prop/layout"
                        },
                        {
                          "title": "Themes",
                          "href": "/docs/guides/customizing-clerk/appearance-prop/themes"
                        },
                        {
                          "title": "Variables",
                          "href": "/docs/guides/customizing-clerk/appearance-prop/variables"
                        },
                        {
                          "title": "CAPTCHA",
                          "href": "/docs/guides/customizing-clerk/appearance-prop/captcha"
                        }
                      ]
                    ],
                    "collapse": true
                  },
                  {
                    "title": "Account Portal",
                    "href": "/docs/guides/customizing-clerk/account-portal"
                  },
                  {
                    "title": "Adding items to UI components",
                    "items": [
                      [
                        {
                          "title": "Organization profile",
                          "href": "/docs/guides/customizing-clerk/adding-items/organization-profile"
                        },
                        {
                          "title": "User profile",
                          "href": "/docs/guides/customizing-clerk/adding-items/user-profile"
                        },
                        {
                          "title": "User button",
                          "href": "/docs/guides/customizing-clerk/adding-items/user-button"
                        }
                      ]
                    ],
                    "collapse": true
                  },
                  {
                    "title": "Email and SMS templates",
                    "href": "/docs/guides/customizing-clerk/email-sms-templates"
                  },
                  {
                    "title": "Localization (i18n)",
                    "href": "/docs/guides/customizing-clerk/localization"
                  },
                  {
                    "title": "Clerk Elements",
                    "tag": "(Beta)",
                    "items": [
                      [
                        {
                          "title": "Overview",
                          "href": "/docs/guides/customizing-clerk/elements/overview"
                        },
                        {
                          "title": "Guides",
                          "items": [
                            [
                              {
                                "title": "Build a sign-in flow",
                                "href": "/docs/guides/customizing-clerk/elements/guides/sign-in"
                              },
                              {
                                "title": "Build a sign-up flow",
                                "href": "/docs/guides/customizing-clerk/elements/guides/sign-up"
                              },
                              {
                                "title": "Styling",
                                "href": "/docs/guides/customizing-clerk/elements/guides/styling"
                              }
                            ]
                          ],
                          "collapse": true
                        },
                        {
                          "title": "Examples",
                          "items": [
                            [
                              {
                                "title": "Sign-in",
                                "href": "/docs/guides/customizing-clerk/elements/examples/sign-in"
                              },
                              {
                                "title": "Sign-up",
                                "href": "/docs/guides/customizing-clerk/elements/examples/sign-up"
                              },
                              {
                                "title": "Primitives",
                                "href": "/docs/guides/customizing-clerk/elements/examples/primitives"
                              },
                              {
                                "title": "shadcn/ui",
                                "href": "/docs/guides/customizing-clerk/elements/examples/shadcn-ui"
                              }
                            ]
                          ],
                          "collapse": true
                        },
                        {
                          "title": "Component reference",
                          "items": [
                            [
                              {
                                "title": "Common",
                                "href": "/docs/guides/customizing-clerk/elements/reference/common"
                              },
                              {
                                "title": "Sign-in",
                                "href": "/docs/guides/customizing-clerk/elements/reference/sign-in"
                              },
                              {
                                "title": "Sign-up",
                                "href": "/docs/guides/customizing-clerk/elements/reference/sign-up"
                              }
                            ]
                          ],
                          "collapse": true
                        }
                      ]
                    ],
                    "collapse": true
                  }
                ]
              ]
            }
          ],
          [
            {
<<<<<<< HEAD
=======
              "title": "B2B (Organizations)",
              "items": [
                [
                  {
                    "title": "Overview",
                    "href": "/docs/guides/organizations/overview"
                  },
                  {
                    "title": "Verified domains",
                    "href": "/docs/guides/organizations/verified-domains"
                  },
                  {
                    "title": "Roles and permissions",
                    "href": "/docs/guides/organizations/roles-and-permissions"
                  },
                  {
                    "title": "Invitations",
                    "href": "/docs/guides/organizations/invitations"
                  },
                  {
                    "title": "Metadata",
                    "href": "/docs/guides/organizations/metadata"
                  },
                  {
                    "title": "Manage enterprise SSO connections",
                    "href": "/docs/guides/organizations/sso"
                  },
                  {
                    "title": "Use org slugs in URLs",
                    "href": "/docs/guides/organizations/org-slugs-in-urls"
                  }
                ]
              ]
            }
          ],
          [
            {
              "title": "Billing",
              "items": [
                [
                  {
                    "title": "Overview",
                    "href": "/docs/guides/billing/overview"
                  },
                  {
                    "title": "Billing for B2C",
                    "href": "/docs/guides/billing/for-b2c"
                  },
                  {
                    "title": "Billing for B2B",
                    "href": "/docs/guides/billing/for-b2b"
                  },
                  {
                    "title": "Events & Webhooks",
                    "href": "/docs/guides/billing/events-webhooks"
                  },
                  {
                    "title": "Free trials",
                    "href": "/docs/guides/billing/free-trials"
                  }
                ]
              ]
            }
          ],
          [
            {
>>>>>>> 2f387af4
              "title": "Securing your app",
              "items": [
                [
                  {
                    "title": "Protect pages",
                    "href": "/docs/guides/secure/protect-pages"
                  },
                  {
                    "title": "Set up a waitlist",
                    "href": "/docs/guides/secure/waitlist"
                  },
                  {
                    "title": "Restricting access",
                    "href": "/docs/guides/secure/restricting-access"
                  },
                  {
                    "title": "Authorization checks",
                    "href": "/docs/guides/secure/authorization-checks"
                  },
                  {
                    "title": "Role-based access control (RBAC) without organizations",
                    "href": "/docs/guides/secure/basic-rbac"
                  },
                  {
                    "title": "Geo blocking",
                    "href": "/docs/guides/development/geo-blocking"
                  },
                  {
                    "title": "Session options",
                    "href": "/docs/guides/secure/session-options"
                  },
                  {
                    "title": "Reverification (step-up)",
                    "href": "/docs/guides/secure/reverification"
                  },
                  {
                    "title": "Force multi-factor authentication for all users",
                    "href": "/docs/guides/secure/force-mfa"
                  },
                  {
                    "title": "Password protection and rules",
                    "href": "/docs/guides/secure/password-protection-and-rules"
                  },
                  {
                    "title": "Machine authentication",
                    "items": [
                      [
                        {
                          "title": "Overview",
                          "href": "/docs/guides/development/machine-auth/overview"
                        },
                        {
                          "title": "Using M2M tokens",
                          "href": "/docs/guides/development/machine-auth/m2m-tokens"
                        }
                      ]
                    ],
                    "collapse": true
                  },
                  {
                    "title": "Bot protection",
                    "href": "/docs/guides/secure/bot-protection"
                  },
                  {
                    "title": "Preventing brute force attacks",
                    "href": "/docs/guides/secure/user-lockout"
                  },
                  {
                    "title": "Legal compliance",
                    "href": "/docs/guides/secure/legal-compliance"
                  },
                  {
                    "title": "Security best practices",
                    "items": [
                      [
                        {
                          "title": "XSS leak protection",
                          "href": "/docs/guides/secure/best-practices/xss-leak-protection"
                        },
                        {
                          "title": "CSRF protection",
                          "href": "/docs/guides/secure/best-practices/csrf-protection"
                        },
                        {
                          "title": "CSP headers",
                          "href": "/docs/guides/secure/best-practices/csp-headers"
                        },
                        {
                          "title": "Fixation protection",
                          "href": "/docs/guides/secure/best-practices/fixation-protection"
                        },
                        {
                          "title": "Protecting email link sign-ups and sign-ins",
                          "href": "/docs/guides/secure/best-practices/protect-email-links"
                        },
                        {
                          "title": "Unauthorized sign-in",
                          "href": "/docs/guides/secure/best-practices/unauthorized-sign-in"
                        }
                      ]
                    ],
                    "collapse": true
                  }
                ]
              ]
            }
          ],
          [
            {
              "title": "B2B (Organizations)",
              "items": [
                [
                  {
                    "title": "Overview",
                    "href": "/docs/guides/organizations/overview"
                  },
                  {
                    "title": "Verified domains",
                    "href": "/docs/guides/organizations/verified-domains"
                  },
                  {
                    "title": "Roles and permissions",
                    "href": "/docs/guides/organizations/roles-and-permissions"
                  },
                  {
                    "title": "Invitations",
                    "href": "/docs/guides/organizations/invitations"
                  },
                  {
                    "title": "Metadata",
                    "href": "/docs/guides/organizations/metadata"
                  },
                  {
                    "title": "Manage enterprise SSO connections",
                    "href": "/docs/guides/organizations/sso"
                  },
                  {
                    "title": "Use org slugs in URLs",
                    "href": "/docs/guides/organizations/org-slugs-in-urls"
                  }
                ]
              ]
            }
          ],
          [
            {
              "title": "Billing",
              "items": [
                [
                  {
                    "title": "Overview",
                    "href": "/docs/guides/billing/overview"
                  },
                  {
                    "title": "Billing for B2C",
                    "href": "/docs/guides/billing/for-b2c"
                  },
                  {
                    "title": "Billing for B2B",
                    "href": "/docs/guides/billing/for-b2b"
                  }
                ]
              ]
            }
          ],
          [
            {
              "title": "Development",
              "items": [
                [
                  {
                    "title": "Hybrid rendering",
                    "href": "/docs/guides/development/hybrid-rendering"
                  },
                  {
                    "title": "Endpoints",
                    "href": "/docs/guides/development/endpoints"
                  },
                  {
                    "title": "Add React Router",
                    "href": "/docs/guides/development/add-react-router"
                  },
                  {
                    "title": "Configure a consistent CRX ID",
                    "href": "/docs/guides/development/configure-consistent-crx-id"
                  },
                  {
                    "title": "Web support",
                    "collapse": true,
                    "items": [
                      [
                        {
                          "title": "Overview",
                          "href": "/docs/guides/development/web-support/overview"
                        },
                        {
                          "title": "Add a custom sign-in-or-up page",
                          "href": "/docs/guides/development/web-support/custom-sign-in-or-up-page"
                        },
                        {
                          "title": "Add a custom sign-up page",
                          "href": "/docs/guides/development/web-support/custom-sign-up-page"
                        }
                      ]
                    ]
                  },
                  {
                    "title": "Enable offline support",
                    "href": "/docs/guides/development/offline-support"
                  },
                  {
                    "title": "Access the `Clerk` object outside of components",
                    "href": "/docs/guides/development/access-clerk-outside-components"
                  },
                  {
                    "title": "Rendering modes",
                    "href": "/docs/guides/development/rendering-modes"
                  },
                  {
                    "title": "Library mode",
                    "href": "/docs/guides/development/library-mode"
                  },
                  {
                    "title": "Verifying OAuth access tokens",
                    "href": "/docs/guides/development/verifying-oauth-access-tokens"
                  },
                  {
                    "title": "SPA Mode",
                    "href": "/docs/guides/development/spa-mode"
                  },
                  {
                    "title": "Managing environments",
                    "href": "/docs/guides/development/managing-environments"
                  },
                  {
                    "title": "Clerk environment variables",
                    "href": "/docs/guides/development/clerk-environment-variables"
                  },
                  {
                    "title": "Making requests",
                    "href": "/docs/guides/development/making-requests"
                  },
                  {
                    "title": "Overriding Clerk types/interfaces",
                    "href": "/docs/guides/development/override-clerk-types-interfaces"
                  },
                  {
                    "title": "Image optimization",
                    "href": "/docs/guides/development/image-optimization"
                  },
                  {
                    "title": "shadcn/ui CLI",
                    "href": "/docs/guides/development/shadcn-cli"
                  },
                  {
                    "title": "tRPC",
                    "href": "/docs/guides/development/trpc"
                  },
                  {
                    "title": "Model Context Protocol (MCP)",
                    "items": [
                      [
                        {
                          "title": "Overview",
                          "href": "/docs/guides/development/mcp/overview"
                        },
                        {
                          "title": "Build an MCP server",
                          "href": "/docs/guides/development/mcp/build-mcp-server"
                        },
                        {
                          "title": "Connect an MCP client",
                          "href": "/docs/guides/development/mcp/connect-mcp-client"
                        }
                      ]
                    ],
                    "collapse": true
                  },
                  {
                    "title": "Webhooks",
                    "items": [
                      [
                        {
                          "title": "Overview",
                          "href": "/docs/guides/development/webhooks/overview"
                        },
                        {
                          "title": "Syncing data with webhooks",
                          "href": "/docs/guides/development/webhooks/syncing"
                        },
                        {
                          "title": "Debugging webhooks",
                          "href": "/docs/guides/development/webhooks/debugging"
                        }
                      ]
                    ],
                    "collapse": true
                  },
                  {
                    "title": "Integrations",
                    "items": [
                      [
                        {
                          "title": "Overview",
                          "href": "/docs/guides/development/integrations/overview"
                        },
                        {
                          "title": "Databases",
                          "items": [
                            [
                              {
                                "title": "Convex",
                                "href": "/docs/guides/development/integrations/databases/convex"
                              },
                              {
                                "title": "Fauna",
                                "href": "/docs/guides/development/integrations/databases/fauna"
                              },
                              {
                                "title": "Firebase",
                                "href": "/docs/guides/development/integrations/databases/firebase"
                              },
                              {
                                "title": "Grafbase",
                                "href": "/docs/guides/development/integrations/databases/grafbase"
                              },
                              {
                                "title": "Hasura",
                                "href": "/docs/guides/development/integrations/databases/hasura"
                              },
                              {
                                "title": "InstantDB",
                                "href": "/docs/guides/development/integrations/databases/instantdb"
                              },
                              {
                                "title": "Nhost",
                                "href": "/docs/guides/development/integrations/databases/nhost"
                              },
                              {
                                "title": "Supabase",
                                "href": "/docs/guides/development/integrations/databases/supabase"
                              },
                              {
                                "title": "Neon",
                                "href": "/docs/guides/development/integrations/databases/neon"
                              }
                            ]
                          ],
                          "collapse": true
                        },
                        {
                          "title": "Platforms",
                          "items": [
                            [
                              {
                                "title": "Shopify",
                                "href": "/docs/guides/development/integrations/platforms/shopify"
                              },
                              {
                                "title": "Vercel Marketplace",
                                "href": "/docs/guides/development/integrations/platforms/vercel-marketplace"
                              }
                            ]
                          ],
                          "collapse": true
                        },
                        {
                          "title": "Analytics",
                          "items": [
                            [
                              {
                                "title": "Google Analytics",
                                "href": "/docs/guides/development/integrations/analytics/google-analytics"
                              }
                            ]
                          ],
                          "collapse": true
                        }
                      ]
                    ],
                    "collapse": true
                  },
                  {
                    "title": "Custom flows",
                    "items": [
                      [
                        {
                          "title": "Overview",
                          "href": "/docs/guides/development/custom-flows/overview"
                        },
                        {
                          "title": "Error handling",
                          "href": "/docs/guides/development/custom-flows/error-handling"
                        },
                        {
                          "title": "Authentication",
                          "collapse": false,
                          "items": [
                            [
                              {
                                "title": "Email & password",
                                "href": "/docs/guides/development/custom-flows/authentication/email-password"
                              },
                              {
                                "title": "Email / SMS OTP",
                                "href": "/docs/guides/development/custom-flows/authentication/email-sms-otp"
                              },
                              {
                                "title": "Email links",
                                "href": "/docs/guides/development/custom-flows/authentication/email-links"
                              },
                              {
                                "title": "Email & password + MFA",
                                "href": "/docs/guides/development/custom-flows/authentication/email-password-mfa"
                              },
                              {
                                "title": "Passkeys",
                                "href": "/docs/guides/development/custom-flows/authentication/passkeys"
                              },
                              {
                                "title": "Google One Tap",
                                "href": "/docs/guides/development/custom-flows/authentication/google-one-tap"
                              },
                              {
                                "title": "OAuth connections",
                                "href": "/docs/guides/development/custom-flows/authentication/oauth-connections"
                              },
                              {
                                "title": "Enterprise connections",
                                "href": "/docs/guides/development/custom-flows/authentication/enterprise-connections"
                              },
                              {
                                "title": "Sign out",
                                "href": "/docs/guides/development/custom-flows/authentication/sign-out"
                              },
                              {
                                "title": "Sign-up with application invitations",
                                "href": "/docs/guides/development/custom-flows/authentication/application-invitations"
                              },
                              {
                                "title": "Embedded email links",
                                "href": "/docs/guides/development/custom-flows/authentication/embedded-email-links"
                              },
                              {
                                "title": "Multi-session applications",
                                "href": "/docs/guides/development/custom-flows/authentication/multi-session-applications"
                              },
                              {
                                "title": "Bot sign-up protection",
                                "href": "/docs/guides/development/custom-flows/authentication/bot-sign-up-protection"
                              }
                            ]
                          ]
                        },
                        {
                          "title": "Organizations",
                          "collapse": false,
                          "items": [
                            [
                              {
                                "title": "Accept organization invitation links",
                                "href": "/docs/guides/development/custom-flows/organizations/accept-organization-invitations"
                              },
                              {
                                "title": "Create an organization",
                                "href": "/docs/guides/development/custom-flows/organizations/create-organizations"
                              },
                              {
                                "title": "Create and manage organization invitations",
                                "href": "/docs/guides/development/custom-flows/organizations/manage-organization-invitations"
                              },
                              {
                                "title": "List and switch between organizations",
                                "href": "/docs/guides/development/custom-flows/organizations/organization-switcher"
                              },
                              {
                                "title": "Manage a user's organization invitations",
                                "href": "/docs/guides/development/custom-flows/organizations/manage-user-org-invitations"
                              },
                              {
                                "title": "Manage member roles",
                                "href": "/docs/guides/development/custom-flows/organizations/manage-roles"
                              },
                              {
                                "title": "Manage membership requests",
                                "href": "/docs/guides/development/custom-flows/organizations/manage-membership-requests"
                              },
                              {
                                "title": "Update an organization",
                                "href": "/docs/guides/development/custom-flows/organizations/update-organizations"
                              }
                            ]
                          ]
                        },
                        {
                          "title": "Billing",
                          "collapse": false,
                          "items": [
                            [
                              {
                                "title": "Checkout with a new payment method",
                                "href": "/docs/guides/development/custom-flows/billing/checkout-new-payment-method"
                              },
                              {
                                "title": "Checkout with an existing payment method",
                                "href": "/docs/guides/development/custom-flows/billing/checkout-existing-payment-method"
                              },
                              {
                                "title": "Add a new payment method",
                                "href": "/docs/guides/development/custom-flows/billing/add-new-payment-method"
                              }
                            ]
                          ]
                        },
                        {
                          "title": "Account updates",
                          "collapse": false,
                          "items": [
                            [
                              {
                                "title": "Forgot password",
                                "href": "/docs/guides/development/custom-flows/account-updates/forgot-password"
                              },
                              {
                                "title": "User impersonation",
                                "href": "/docs/guides/development/custom-flows/account-updates/user-impersonation"
                              },
                              {
                                "title": "Add email",
                                "href": "/docs/guides/development/custom-flows/account-updates/add-email"
                              },
                              {
                                "title": "Add phone",
                                "href": "/docs/guides/development/custom-flows/account-updates/add-phone"
                              },
                              {
                                "title": "Manage SSO connections",
                                "href": "/docs/guides/development/custom-flows/account-updates/manage-sso-connections"
                              },
                              {
                                "title": "Manage SMS-based MFA",
                                "href": "/docs/guides/development/custom-flows/account-updates/manage-sms-based-mfa"
                              },
                              {
                                "title": "Manage TOTP-based MFA",
                                "href": "/docs/guides/development/custom-flows/account-updates/manage-totp-based-mfa"
                              }
                            ]
                          ]
                        }
                      ]
                    ],
                    "collapse": true
                  },
                  {
                    "title": "Testing with Clerk",
                    "items": [
                      [
                        {
                          "title": "Overview",
                          "href": "/docs/guides/development/testing/overview"
                        },
                        {
                          "title": "Test emails and phones",
                          "href": "/docs/guides/development/testing/test-emails-and-phones"
                        },
                        {
                          "title": "Cypress",
                          "items": [
                            [
                              {
                                "title": "Overview",
                                "href": "/docs/guides/development/testing/cypress/overview"
                              },
                              {
                                "title": "Custom commands",
                                "href": "/docs/guides/development/testing/cypress/custom-commands"
                              },
                              {
                                "title": "Test Account Portal",
                                "href": "/docs/guides/development/testing/cypress/test-account-portal"
                              }
                            ]
                          ],
                          "collapse": true
                        },
                        {
                          "title": "Playwright",
                          "items": [
                            [
                              {
                                "title": "Overview",
                                "href": "/docs/guides/development/testing/playwright/overview"
                              },
                              {
                                "title": "Test helpers",
                                "href": "/docs/guides/development/testing/playwright/test-helpers"
                              },
                              {
                                "title": "Test authenticated flows",
                                "href": "/docs/guides/development/testing/playwright/test-authenticated-flows"
                              }
                            ]
                          ],
                          "collapse": true
                        },
                        {
                          "title": "Postman or Insomnia",
                          "href": "/docs/guides/development/testing/postman-or-insomnia"
                        }
                      ]
                    ],
                    "collapse": true
                  },
                  {
                    "title": "Troubleshooting",
                    "items": [
                      [
                        {
                          "title": "Overview",
                          "href": "/docs/guides/development/troubleshooting/overview"
                        },
                        {
                          "title": "Errors",
                          "items": [
                            [
                              {
                                "title": "Overview",
                                "href": "/docs/guides/development/errors/overview"
                              },
                              {
                                "title": "Backend API Errors",
                                "href": "/docs/guides/development/errors/backend-api"
                              },
                              {
                                "title": "Frontend API Errors",
                                "href": "/docs/guides/development/errors/frontend-api"
                              }
                            ]
                          ],
                          "collapse": true
                        },
                        {
                          "title": "Email deliverability",
                          "href": "/docs/guides/development/troubleshooting/email-deliverability"
                        },
                        {
                          "title": "Script loading",
                          "href": "/docs/guides/development/troubleshooting/script-loading"
                        },
                        {
                          "title": "Help & support",
                          "items": [
                            [
                              {
                                "title": "Create a minimal reproduction",
                                "href": "/docs/guides/development/troubleshooting/help-support/create-a-minimal-reproduction"
                              },
                              {
                                "title": "Community Discord",
                                "href": "https://clerk.com/discord"
                              },
                              {
                                "title": "Contact support",
                                "href": "https://clerk.com/contact/support"
                              }
                            ]
                          ],
                          "collapse": true
                        }
                      ]
                    ],
                    "collapse": true
                  },
                  {
                    "title": "Deployment",
                    "items": [
                      [
                        {
                          "title": "Changing domains",
                          "href": "/docs/guides/development/deployment/changing-domains"
                        },
                        {
                          "title": "Deploy to production",
                          "href": "/docs/guides/development/deployment/production"
                        },
                        {
                          "title": "Deploy to Vercel",
                          "href": "/docs/guides/development/deployment/vercel"
                        },
                        {
                          "title": "Deploy behind a proxy",
                          "href": "/docs/guides/development/deployment/behind-a-proxy"
                        },
                        {
                          "title": "Deploy an Astro app to production",
                          "href": "/docs/guides/development/deployment/astro"
                        },
                        {
                          "title": "Deploy a Chrome Extension to production",
                          "href": "/docs/guides/development/deployment/chrome-extension"
                        },
                        {
                          "title": "Deploy an Expo app to production",
                          "href": "/docs/guides/development/deployment/expo"
                        }
                      ]
                    ],
                    "collapse": true
                  },
                  {
                    "title": "Migrating your data",
                    "items": [
                      [
                        {
                          "title": "Overview",
                          "href": "/docs/guides/development/migrating/overview"
                        },
                        {
                          "title": "Migrate from Firebase",
                          "href": "/docs/guides/development/migrating/firebase"
                        },
                        {
                          "title": "Migrate from Cognito",
                          "href": "/docs/guides/development/migrating/cognito"
                        },
                        {
                          "title": "Migrate from Auth.js",
                          "href": "/docs/guides/development/migrating/authjs"
                        },
                        {
                          "title": "Migrating from Astro community SDK",
                          "href": "/docs/guides/development/migrating/astro-community-sdk"
                        },
                        {
                          "title": "Migrating from Vue community SDK",
                          "href": "/docs/guides/development/migrating/vue-community-sdk"
                        }
                      ]
                    ],
                    "collapse": true
                  },
                  {
                    "title": "SDK Development",
                    "items": [
                      [
                        {
                          "title": "Overview",
                          "href": "/docs/guides/development/sdk-development/overview"
                        },
                        {
                          "title": "Terminology",
                          "href": "/docs/guides/development/sdk-development/terminology"
                        },
                        {
                          "title": "Philosophy",
                          "href": "/docs/guides/development/sdk-development/philosophy"
                        },
                        {
                          "title": "Conventions",
                          "href": "/docs/guides/development/sdk-development/conventions"
                        },
                        {
                          "title": "SDK Types",
                          "href": "/docs/guides/development/sdk-development/types"
                        },
                        {
                          "title": "Frontend-only",
                          "href": "/docs/guides/development/sdk-development/frontend-only"
                        },
                        {
                          "title": "Backend-only",
                          "href": "/docs/guides/development/sdk-development/backend-only"
                        },
                        {
                          "title": "Fullstack",
                          "href": "/docs/guides/development/sdk-development/fullstack"
                        }
                      ]
                    ],
                    "collapse": true
                  },
                  {
                    "title": "Upgrading Clerk",
                    "items": [
                      [
                        {
                          "title": "Overview",
                          "href": "/docs/guides/development/upgrading/overview"
                        },
                        {
                          "title": "Versioning & LTS",
                          "href": "/docs/guides/development/upgrading/versioning"
                        },
                        {
                          "title": "Upgrade guides",
                          "items": [
                            [
                              {
                                "title": "Core 2",
                                "href": "/docs/guides/development/upgrading/upgrade-guides/core-2"
                              },
                              {
                                "title": "Node to Express",
                                "href": "/docs/guides/development/upgrading/upgrade-guides/node-to-express"
                              },
                              {
                                "title": "Expo v2",
                                "href": "/docs/guides/development/upgrading/upgrade-guides/expo-v2"
                              },
                              {
                                "title": "@clerk/nextjs v6",
                                "href": "/docs/guides/development/upgrading/upgrade-guides/nextjs-v6"
                              },
                              {
                                "title": "URL based session syncing",
                                "href": "/docs/guides/development/upgrading/upgrade-guides/url-based-session-syncing"
                              },
                              {
                                "title": "Progressive Sign Up",
                                "href": "/docs/guides/development/upgrading/upgrade-guides/progressive-sign-up"
                              }
                            ]
                          ],
                          "collapse": true
                        }
                      ]
                    ],
                    "collapse": true
                  },
                  {
                    "title": "AI prompts",
                    "href": "/docs/guides/development/ai-prompts"
                  }
                ]
              ]
            }
          ],
          [
            {
              "title": "Clerk Dashboard",
              "items": [
                [
                  {
                    "title": "Overview",
                    "href": "/docs/guides/dashboard/overview"
                  },
                  {
                    "title": "DNS & Domains",
                    "items": [
                      [
                        {
                          "title": "Satellite Domains",
                          "href": "/docs/guides/dashboard/dns-domains/satellite-domains"
                        },
                        {
                          "title": "Proxy Clerk Frontend API",
                          "href": "/docs/guides/dashboard/dns-domains/proxy-fapi"
                        }
                      ]
                    ],
                    "collapse": true
                  }
                ]
              ]
            }
          ],
          [
            {
              "title": "How Clerk works",
              "items": [
                [
                  {
                    "title": "Overview",
                    "href": "/docs/guides/how-clerk-works/overview"
                  },
                  {
                    "title": "Cookies",
                    "href": "/docs/guides/how-clerk-works/cookies"
                  },
                  {
                    "title": "System limits",
                    "href": "/docs/guides/how-clerk-works/system-limits"
                  },
                  {
                    "title": "Routing",
                    "href": "/docs/guides/how-clerk-works/routing"
                  },
                  {
                    "title": "Tokens and signatures",
                    "href": "/docs/guides/how-clerk-works/tokens-and-signatures"
                  },
                  {
                    "title": "Security at Clerk",
                    "items": [
                      [
                        {
                          "title": "Vulnerability disclosure policy",
                          "href": "/docs/guides/how-clerk-works/security/vulnerability-disclosure-policy"
                        },
                        {
                          "title": "Clerk Telemetry",
                          "href": "/docs/guides/how-clerk-works/security/clerk-telemetry"
                        }
                      ]
                    ],
                    "collapse": true
                  },
                  {
                    "title": "Multi-tenant architecture",
                    "href": "/docs/guides/how-clerk-works/multi-tenant-architecture"
                  }
                ]
              ]
            }
          ]
        ]
      }
    ],
    [
      {
        "title": "Reference",
        "icon": "document",
        "items": [
          [
            {
              "title": "General",
              "items": [
                [
                  {
                    "title": "UI components",
                    "icon": "box",
                    "collapse": true,
                    "items": [
                      [
                        {
                          "title": "Overview",
                          "href": "/docs/references/general/components/overview"
                        },
                        {
                          "title": "`<ClerkProvider>`",
                          "href": "/docs/references/general/components/clerk-provider"
                        },
                        {
                          "title": "Authentication components",
                          "collapse": false,
                          "items": [
                            [
                              {
                                "title": "`<SignIn />`",
                                "href": "/docs/references/general/components/authentication/sign-in"
                              },
                              {
                                "title": "`<SignUp />`",
                                "href": "/docs/references/general/components/authentication/sign-up"
                              },
                              {
                                "title": "`<GoogleOneTap />`",
                                "href": "/docs/references/general/components/authentication/google-one-tap"
                              },
                              {
                                "title": "`<TaskChooseOrganization />`",
                                "href": "/docs/references/general/components/authentication/task-choose-organization"
                              },
                              {
                                "title": "`<Waitlist />`",
                                "href": "/docs/references/general/components/authentication/waitlist"
                              }
                            ]
                          ]
                        },
                        {
                          "title": "User components",
                          "collapse": false,
                          "items": [
                            [
                              {
                                "title": "`<UserButton />`",
                                "href": "/docs/references/general/components/user/user-button"
                              },
                              {
                                "title": "`<UserProfile />`",
                                "href": "/docs/references/general/components/user/user-profile"
                              }
                            ]
                          ]
                        },
                        {
                          "title": "Organization components",
                          "collapse": false,
                          "items": [
                            [
                              {
                                "title": "`<CreateOrganization />`",
                                "href": "/docs/references/general/components/organization/create-organization"
                              },
                              {
                                "title": "`<OrganizationProfile />`",
                                "href": "/docs/references/general/components/organization/organization-profile"
                              },
                              {
                                "title": "`<OrganizationSwitcher />`",
                                "href": "/docs/references/general/components/organization/organization-switcher"
                              },
                              {
                                "title": "`<OrganizationList />`",
                                "href": "/docs/references/general/components/organization/organization-list"
                              }
                            ]
                          ]
                        },
                        {
                          "title": "Billing components",
                          "collapse": false,
                          "items": [
                            [
                              {
                                "title": "`<PricingTable />`",
                                "href": "/docs/references/general/components/billing/pricing-table"
                              },
                              {
                                "title": "`<CheckoutButton />`",
                                "href": "/docs/references/general/components/billing/checkout-button",
                                "tag": "(Beta)"
                              },
                              {
                                "title": "`<PlanDetailsButton />`",
                                "href": "/docs/references/general/components/billing/plan-details-button",
                                "tag": "(Beta)"
                              },
                              {
                                "title": "`<SubscriptionDetailsButton />`",
                                "href": "/docs/references/general/components/billing/subscription-details-button",
                                "tag": "(Beta)"
                              }
                            ]
                          ]
                        },
                        {
                          "title": "Control components",
                          "collapse": false,
                          "items": [
                            [
                              {
                                "title": "`<AuthenticateWithRedirectCallback />`",
                                "href": "/docs/references/general/components/control/authenticate-with-redirect-callback"
                              },
                              {
                                "title": "`<ClerkLoaded>`",
                                "href": "/docs/references/general/components/control/clerk-loaded"
                              },
                              {
                                "title": "`<ClerkLoading>`",
                                "href": "/docs/references/general/components/control/clerk-loading"
                              },
                              {
                                "title": "`<Protect>`",
                                "href": "/docs/references/general/components/control/protect"
                              },
                              {
                                "title": "`<RedirectToSignIn />`",
                                "href": "/docs/references/general/components/control/redirect-to-sign-in"
                              },
                              {
                                "title": "`<RedirectToSignUp />`",
                                "href": "/docs/references/general/components/control/redirect-to-sign-up"
                              },
                              {
                                "title": "`<RedirectToUserProfile />`",
                                "href": "/docs/references/general/components/control/redirect-to-user-profile"
                              },
                              {
                                "title": "`<RedirectToOrganizationProfile />`",
                                "href": "/docs/references/general/components/control/redirect-to-organization-profile"
                              },
                              {
                                "title": "`<RedirectToCreateOrganization />`",
                                "href": "/docs/references/general/components/control/redirect-to-create-organization"
                              },
                              {
                                "title": "`<SignedIn>`",
                                "href": "/docs/references/general/components/control/signed-in"
                              },
                              {
                                "title": "`<SignedOut>`",
                                "href": "/docs/references/general/components/control/signed-out"
                              }
                            ]
                          ]
                        },
                        {
                          "title": "Unstyled components",
                          "collapse": false,
                          "items": [
                            [
                              {
                                "title": "`<SignInButton>`",
                                "href": "/docs/references/general/components/unstyled/sign-in-button"
                              },
                              {
                                "title": "`<SignInWithMetamaskButton>`",
                                "href": "/docs/references/general/components/unstyled/sign-in-with-metamask"
                              },
                              {
                                "title": "`<SignUpButton>`",
                                "href": "/docs/references/general/components/unstyled/sign-up-button"
                              },
                              {
                                "title": "`<SignOutButton>`",
                                "href": "/docs/references/general/components/unstyled/sign-out-button"
                              }
                            ]
                          ]
                        }
                      ]
                    ]
                  },
                  {
                    "title": "Hooks",
                    "collapse": true,
                    "icon": "plug",
                    "items": [
                      [
                        {
                          "title": "Overview",
                          "href": "/docs/references/general/hooks/overview"
                        },
                        {
                          "title": "`useUser()`",
                          "href": "/docs/references/general/hooks/use-user"
                        },
                        {
                          "title": "`useClerk()`",
                          "href": "/docs/references/general/hooks/use-clerk"
                        },
                        {
                          "title": "`useAuth()`",
                          "href": "/docs/references/general/hooks/use-auth"
                        },
                        {
                          "title": "`useSignIn()`",
                          "href": "/docs/references/general/hooks/use-sign-in"
                        },
                        {
                          "title": "`useSignUp()`",
                          "href": "/docs/references/general/hooks/use-sign-up"
                        },
                        {
                          "title": "`useSession()`",
                          "href": "/docs/references/general/hooks/use-session"
                        },
                        {
                          "title": "`useSessionList()`",
                          "href": "/docs/references/general/hooks/use-session-list"
                        },
                        {
                          "title": "`useOrganization()`",
                          "href": "/docs/references/general/hooks/use-organization"
                        },
                        {
                          "title": "`useOrganizationList()`",
                          "href": "/docs/references/general/hooks/use-organization-list"
                        },
                        {
                          "title": "`useReverification()`",
                          "href": "/docs/references/general/hooks/use-reverification"
                        },
                        {
                          "title": "`useCheckout()`",
                          "href": "/docs/references/general/hooks/use-checkout"
                        },
                        {
                          "title": "`usePaymentElement()`",
                          "href": "/docs/references/general/hooks/use-payment-element"
                        },
                        {
                          "title": "`usePaymentMethods()`",
                          "href": "/docs/references/general/hooks/use-payment-methods"
                        },
                        {
                          "title": "`usePlans()`",
                          "href": "/docs/references/general/hooks/use-plans"
                        },
                        {
                          "title": "`useSubscription()`",
                          "href": "/docs/references/general/hooks/use-subscription"
                        },
                        {
                          "title": "`usePaymentAttempts()`",
                          "href": "/docs/references/general/hooks/use-payment-attempts"
                        },
                        {
                          "title": "`useStatements()`",
                          "href": "/docs/references/general/hooks/use-statements"
                        }
                      ]
                    ]
                  },
                  {
                    "title": "Composables",
                    "icon": "cpu",
                    "collapse": true,
                    "items": [
                      [
                        {
                          "title": "useUser()",
                          "href": "/docs/references/general/composables/use-user"
                        },
                        {
                          "title": "useClerk()",
                          "href": "/docs/references/general/composables/use-clerk"
                        },
                        {
                          "title": "useAuth()",
                          "href": "/docs/references/general/composables/use-auth"
                        },
                        {
                          "title": "useSignIn()",
                          "href": "/docs/references/general/composables/use-sign-in"
                        },
                        {
                          "title": "useSignUp()",
                          "href": "/docs/references/general/composables/use-sign-up"
                        },
                        {
                          "title": "useSession()",
                          "href": "/docs/references/general/composables/use-session"
                        },
                        {
                          "title": "useSessionList()",
                          "href": "/docs/references/general/composables/use-session-list"
                        },
                        {
                          "title": "useOrganization()",
                          "href": "/docs/references/general/composables/use-organization"
                        }
                      ]
                    ]
                  }
                ]
              ]
            }
          ],
          [
            {
              "title": "SDK reference",
              "items": [
                [
                  {
                    "title": "Next.js",
                    "sdk": ["nextjs"],
                    "hideTitle": true,
                    "collapse": false,
                    "items": [
                      [
                        {
                          "title": "Overview",
                          "href": "/docs/references/nextjs/overview"
                        },
                        {
                          "title": "`clerkMiddleware()`",
                          "href": "/docs/references/nextjs/clerk-middleware"
                        },
                        {
                          "title": "App Router references",
                          "collapse": false,
                          "items": [
                            [
                              {
                                "title": "`auth()`",
                                "href": "/docs/references/nextjs/app-router/auth"
                              },
                              {
                                "title": "`currentUser()`",
                                "href": "/docs/references/nextjs/app-router/current-user"
                              },
                              {
                                "title": "Route Handlers",
                                "href": "/docs/references/nextjs/app-router/route-handlers"
                              },
                              {
                                "title": "Server Actions",
                                "href": "/docs/references/nextjs/app-router/server-actions"
                              }
                            ]
                          ]
                        },
                        {
                          "title": "Pages Router references",
                          "collapse": false,
                          "items": [
                            [
                              {
                                "title": "`getAuth()`",
                                "href": "/docs/references/nextjs/pages-router/get-auth"
                              },
                              {
                                "title": "`buildClerkProps()`",
                                "href": "/docs/references/nextjs/pages-router/build-clerk-props"
                              }
                            ]
                          ]
                        },
                        {
                          "title": "Demo repositories",
                          "items": [
                            [
                              {
                                "title": "App Router demo repository",
                                "href": "https://github.com/clerk/clerk-nextjs-demo-app-router"
                              },
                              {
                                "title": "Pages Router demo repository",
                                "href": "https://github.com/clerk/clerk-nextjs-demo-pages-router"
                              }
                            ]
                          ]
                        }
                      ]
                    ]
                  },
                  {
                    "title": "React",
                    "sdk": ["react"],
                    "hideTitle": true,
                    "collapse": false,
                    "items": [
                      [
                        {
                          "title": "Overview",
                          "href": "/docs/references/react/overview"
                        }
                      ]
                    ]
                  },
                  {
                    "title": "Expo",
                    "sdk": ["expo"],
                    "hideTitle": true,
                    "collapse": false,
                    "items": [
                      [
                        {
                          "title": "Overview",
                          "href": "/docs/references/expo/overview"
                        },
                        {
                          "title": "`useLocalCredentials()`",
                          "href": "/docs/references/expo/use-local-credentials"
                        },
                        {
                          "title": "`useOAuth()` (deprecated)",
                          "href": "/docs/references/expo/use-oauth"
                        },
                        {
                          "title": "`useSSO()`",
                          "href": "/docs/references/expo/use-sso"
                        }
                      ]
                    ]
                  },
                  {
                    "title": "Javascript",
                    "sdk": ["js-frontend"],
                    "hideTitle": true,
                    "collapse": false,
                    "items": [
                      [
                        {
                          "title": "Overview",
                          "href": "/docs/references/javascript/overview"
                        },
                        {
                          "title": "`Clerk`",
                          "href": "/docs/references/javascript/clerk"
                        },
                        {
                          "title": "`Client`",
                          "href": "/docs/references/javascript/client"
                        },
                        {
                          "title": "`Session`",
                          "href": "/docs/references/javascript/session"
                        },
                        {
                          "title": "`User`",
                          "href": "/docs/references/javascript/user"
                        },
                        {
                          "title": "`SignIn`",
                          "href": "/docs/references/javascript/sign-in"
                        },
                        {
                          "title": "`SignUp`",
                          "href": "/docs/references/javascript/sign-up"
                        },
                        {
                          "title": "`Organization`",
                          "href": "/docs/references/javascript/organization"
                        },
                        {
                          "title": "Types",
                          "items": [
                            [
                              {
                                "title": "Overview",
                                "href": "/docs/references/javascript/types/overview"
                              },
                              {
                                "title": "`BackupCodeResource`",
                                "href": "/docs/references/javascript/types/backup-code"
                              },
                              {
                                "title": "`ClerkAPIError`",
                                "href": "/docs/references/javascript/types/clerk-api-error"
                              },
                              {
                                "title": "`ClerkAPIResponseError`",
                                "href": "/docs/references/javascript/types/clerk-api-response-error"
                              },
                              {
                                "title": "`ClerkPaginatedResponse`",
                                "href": "/docs/references/javascript/types/clerk-paginated-response"
                              },
                              {
                                "title": "`CommerceCheckoutResource`",
                                "href": "/docs/references/javascript/types/commerce-checkout-resource"
                              },
                              {
                                "title": "`CommerceCheckoutTotals`",
                                "href": "/docs/references/javascript/types/commerce-checkout-totals"
                              },
                              {
                                "title": "`CommerceFeatureResource`",
                                "href": "/docs/references/javascript/types/commerce-feature-resource"
                              },
                              {
                                "title": "`CommerceMoneyAmount`",
                                "href": "/docs/references/javascript/types/commerce-money-amount"
                              },
                              {
                                "title": "`CommercePaymentSourceResource`",
                                "href": "/docs/references/javascript/types/commerce-payment-source-resource"
                              },
                              {
                                "title": "`CommercePlanResource`",
                                "href": "/docs/references/javascript/types/commerce-plan-resource"
                              },
                              {
                                "title": "`CommerceSubscriptionItemResource`",
                                "href": "/docs/references/javascript/types/commerce-subscription-item-resource"
                              },
                              {
                                "title": "`CommerceSubscriptionResource`",
                                "href": "/docs/references/javascript/types/commerce-subscription-resource"
                              },
                              {
                                "title": "`CommerceStatementResource`",
                                "href": "/docs/references/javascript/types/commerce-statement-resource"
                              },
                              {
                                "title": "`CommerceStatementTotals`",
                                "href": "/docs/references/javascript/types/commerce-statement-totals"
                              },
                              {
                                "title": "`CommerceStatementGroup`",
                                "href": "/docs/references/javascript/types/commerce-statement-group"
                              },
                              {
                                "title": "`CommercePaymentResource`",
                                "href": "/docs/references/javascript/types/commerce-payment-resource"
                              },
                              {
                                "title": "`CustomMenuItem`",
                                "href": "/docs/references/javascript/types/custom-menu-item"
                              },
                              {
                                "title": "`CustomPage`",
                                "href": "/docs/references/javascript/types/custom-page"
                              },
                              {
                                "title": "`DeletedObject`",
                                "href": "/docs/references/javascript/types/deleted-object"
                              },
                              {
                                "title": "`EmailAddress`",
                                "href": "/docs/references/javascript/types/email-address"
                              },
                              {
                                "title": "`EmailLinkError`",
                                "href": "/docs/references/javascript/types/email-link-error"
                              },
                              {
                                "title": "`EnterpriseAccount`",
                                "href": "/docs/references/javascript/types/enterprise-account"
                              },
                              {
                                "title": "`EnterpriseAccountConnection`",
                                "href": "/docs/references/javascript/types/enterprise-account-connection"
                              },
                              {
                                "title": "`ExternalAccount`",
                                "href": "/docs/references/javascript/types/external-account"
                              },
                              {
                                "title": "Metadata types",
                                "href": "/docs/references/javascript/types/metadata"
                              },
                              {
                                "title": "`OrganizationCustomRoleKey`",
                                "href": "/docs/references/javascript/types/organization-custom-role-key"
                              },
                              {
                                "title": "`OrganizationCustomPermissionKey`",
                                "href": "/docs/references/javascript/types/organization-custom-permission-key"
                              },
                              {
                                "title": "`OrganizationDomain`",
                                "href": "/docs/references/javascript/types/organization-domain"
                              },
                              {
                                "title": "`OrganizationInvitation`",
                                "href": "/docs/references/javascript/types/organization-invitation"
                              },
                              {
                                "title": "`OrganizationMembership`",
                                "href": "/docs/references/javascript/types/organization-membership"
                              },
                              {
                                "title": "`OrganizationMembershipRequest`",
                                "href": "/docs/references/javascript/types/organization-membership-request"
                              },
                              {
                                "title": "`OrganizationSuggestion`",
                                "href": "/docs/references/javascript/types/organization-suggestion"
                              },
                              {
                                "title": "`PasskeyResource`",
                                "href": "/docs/references/javascript/types/passkey-resource"
                              },
                              {
                                "title": "`PermissionResource`",
                                "href": "/docs/references/javascript/types/permission"
                              },
                              {
                                "title": "`PhoneNumber`",
                                "href": "/docs/references/javascript/types/phone-number"
                              },
                              {
                                "title": "`PublicUserData`",
                                "href": "/docs/references/javascript/types/public-user-data"
                              },
                              {
                                "title": "`RedirectOptions`",
                                "href": "/docs/references/javascript/types/redirect-options"
                              },
                              {
                                "title": "`RoleResource`",
                                "href": "/docs/references/javascript/types/role"
                              },
                              {
                                "title": "`SamlAccount`",
                                "href": "/docs/references/javascript/types/saml-account"
                              },
                              {
                                "title": "`SamlAccountConnection`",
                                "href": "/docs/references/javascript/types/saml-account-connection"
                              },
                              {
                                "title": "`SessionStatus`",
                                "href": "/docs/references/javascript/types/session-status"
                              },
                              {
                                "title": "`SessionTask`",
                                "href": "/docs/references/javascript/types/session-task"
                              },
                              {
                                "title": "`SessionVerification`",
                                "href": "/docs/references/javascript/types/session-verification"
                              },
                              {
                                "title": "`SessionWithActivities`",
                                "href": "/docs/references/javascript/types/session-with-activities"
                              },
                              {
                                "title": "`SetActiveParams`",
                                "href": "/docs/references/javascript/types/set-active-params"
                              },
                              {
                                "title": "`SignInFirstFactor`",
                                "href": "/docs/references/javascript/types/sign-in-first-factor"
                              },
                              {
                                "title": "`SignInSecondFactor`",
                                "href": "/docs/references/javascript/types/sign-in-second-factor"
                              },
                              {
                                "title": "`SignInRedirectOptions`",
                                "href": "/docs/references/javascript/types/sign-in-redirect-options"
                              },
                              {
                                "title": "`SignUpRedirectOptions`",
                                "href": "/docs/references/javascript/types/sign-up-redirect-options"
                              },
                              {
                                "title": "`SignInInitialValues`",
                                "href": "/docs/references/javascript/types/sign-in-initial-values"
                              },
                              {
                                "title": "`SignUpInitialValues`",
                                "href": "/docs/references/javascript/types/sign-up-initial-values"
                              },
                              {
                                "title": "SSO types",
                                "href": "/docs/references/javascript/types/sso"
                              },
                              {
                                "title": "`TOTPResource`",
                                "href": "/docs/references/javascript/types/totp"
                              },
                              {
                                "title": "`UserOrganizationInvitation`",
                                "href": "/docs/references/javascript/types/user-organization-invitation"
                              },
                              {
                                "title": "`Verification`",
                                "href": "/docs/references/javascript/types/verification"
                              },
                              {
                                "title": "`Web3Wallet`",
                                "href": "/docs/references/javascript/types/web3-wallet"
                              }
                            ]
                          ],
                          "collapse": true
                        }
                      ]
                    ]
                  },
                  {
                    "title": "Express",
                    "sdk": ["expressjs"],
                    "hideTitle": true,
                    "collapse": false,
                    "items": [
                      [
                        {
                          "title": "Overview",
                          "href": "/docs/references/express/overview"
                        }
                      ]
                    ]
                  },
                  {
                    "title": "React Router",
                    "sdk": ["react-router"],
                    "hideTitle": true,
                    "collapse": false,
                    "items": [
                      [
                        {
                          "title": "Overview",
                          "href": "/docs/references/react-router/overview"
                        },
                        {
                          "title": "`rootAuthLoader()`",
                          "href": "/docs/references/react-router/root-auth-loader"
                        },
                        {
                          "title": "`getAuth()`",
                          "href": "/docs/references/react-router/get-auth"
                        }
                      ]
                    ]
                  },
                  {
                    "title": "Android",
                    "sdk": ["android"],
                    "hideTitle": true,
                    "collapse": false,
                    "items": [
                      [
                        {
                          "title": "Overview",
                          "href": "/docs/references/android/overview"
                        },
                        {
                          "title": "`getToken()`",
                          "href": "/docs/references/android/get-token"
                        }
                      ]
                    ]
                  },
                  {
                    "title": "Astro",
                    "sdk": ["astro"],
                    "hideTitle": true,
                    "collapse": false,
                    "items": [
                      [
                        {
                          "title": "Overview",
                          "href": "/docs/references/astro/overview"
                        },
                        {
                          "title": "`clerkMiddleware()`",
                          "href": "/docs/references/astro/clerk-middleware"
                        },
                        {
                          "title": "`updateClerkOptions()`",
                          "href": "/docs/references/astro/update-clerk-options"
                        },
                        {
                          "title": "Integration",
                          "href": "/docs/references/astro/integration"
                        },
                        {
                          "title": "Locals",
                          "href": "/docs/references/astro/locals"
                        },
                        {
                          "title": "Client-side helpers",
                          "collapse": true,
                          "items": [
                            [
                              {
                                "title": "`$authStore`",
                                "href": "/docs/references/astro/client-side-helpers/auth-store"
                              },
                              {
                                "title": "`$clerkStore`",
                                "href": "/docs/references/astro/client-side-helpers/clerk-store"
                              },
                              {
                                "title": "`$userStore`",
                                "href": "/docs/references/astro/client-side-helpers/user-store"
                              },
                              {
                                "title": "`$signInStore`",
                                "href": "/docs/references/astro/client-side-helpers/sign-in-store"
                              },
                              {
                                "title": "`$signUpStore`",
                                "href": "/docs/references/astro/client-side-helpers/sign-up-store"
                              },
                              {
                                "title": "`$sessionStore`",
                                "href": "/docs/references/astro/client-side-helpers/session-store"
                              },
                              {
                                "title": "`$sessionListStore`",
                                "href": "/docs/references/astro/client-side-helpers/session-list-store"
                              },
                              {
                                "title": "`$organizationStore`",
                                "href": "/docs/references/astro/client-side-helpers/organization-store"
                              }
                            ]
                          ]
                        },
                        {
                          "title": "Astro + React",
                          "href": "/docs/references/astro/react"
                        }
                      ]
                    ]
                  },
                  {
                    "title": "iOS",
                    "sdk": ["ios"],
                    "hideTitle": true,
                    "collapse": false,
                    "items": [
                      [
                        {
                          "title": "Overview",
                          "href": "/docs/references/ios/overview"
                        },
                        {
                          "title": "`getToken()`",
                          "href": "/docs/references/ios/get-token"
                        },
                        {
                          "title": "iOS Components",
                          "hideTitle": true,
                          "skip": true,
                          "items": [
                            [
                              {
                                "title": "`AuthView`",
                                "href": "/docs/references/ios/auth-view"
                              },
                              {
                                "title": "`UserButton`",
                                "href": "/docs/references/ios/user-button"
                              },
                              {
                                "title": "`UserProfileView`",
                                "href": "/docs/references/ios/user-profile-view"
                              },
                              {
                                "title": "`ClerkTheme`",
                                "href": "/docs/references/ios/clerk-theme"
                              }
                            ]
                          ],
                          "collapse": true
                        }
                      ]
                    ]
                  },
                  {
                    "title": "Nuxt",
                    "sdk": ["nuxt"],
                    "hideTitle": true,
                    "collapse": false,
                    "items": [
                      [
                        {
                          "title": "Overview",
                          "href": "/docs/references/nuxt/overview"
                        },
                        {
                          "title": "`clerkMiddleware()`",
                          "href": "/docs/references/nuxt/clerk-middleware"
                        },
                        {
                          "title": "Integration",
                          "href": "/docs/references/nuxt/integration"
                        }
                      ]
                    ]
                  },
                  {
                    "title": "Vue",
                    "sdk": ["vue"],
                    "hideTitle": true,
                    "collapse": false,
                    "items": [
                      [
                        {
                          "title": "Overview",
                          "href": "/docs/references/vue/overview"
                        },
                        {
                          "title": "`clerkPlugin`",
                          "href": "/docs/references/vue/clerk-plugin"
                        },
                        {
                          "title": "`updateClerkOptions()`",
                          "href": "/docs/references/vue/update-clerk-options"
                        }
                      ]
                    ]
                  },
                  {
                    "title": "Chrome Extension",
                    "sdk": ["chrome-extension"],
                    "hideTitle": true,
                    "collapse": false,
                    "items": [
                      [
                        {
                          "title": "Overview",
                          "href": "/docs/references/chrome-extension/overview"
                        },
                        {
                          "title": "`createClerkClient()`",
                          "href": "/docs/references/chrome-extension/create-clerk-client"
                        }
                      ]
                    ]
                  },
                  {
                    "title": "Fastify",
                    "sdk": ["fastify"],
                    "hideTitle": true,
                    "collapse": false,
                    "items": [
                      [
                        {
                          "title": "Overview",
                          "href": "/docs/references/fastify/overview"
                        }
                      ]
                    ]
                  },
                  {
                    "title": "Remix",
                    "sdk": ["remix"],
                    "hideTitle": true,
                    "collapse": false,
                    "items": [
                      [
                        {
                          "title": "Overview",
                          "href": "/docs/references/remix/overview"
                        },
                        {
                          "title": "`ClerkApp`",
                          "href": "/docs/references/remix/clerk-app"
                        },
                        {
                          "title": "`rootAuthLoader()`",
                          "href": "/docs/references/remix/root-auth-loader"
                        }
                      ]
                    ]
                  },
                  {
                    "title": "Tanstack React Start",
                    "sdk": ["tanstack-react-start"],
                    "hideTitle": true,
                    "collapse": false,
                    "items": [
                      [
                        {
                          "title": "Overview",
                          "href": "/docs/references/tanstack-react-start/overview"
                        },
                        {
                          "title": "`getAuth()`",
                          "href": "/docs/references/tanstack-react-start/get-auth"
                        },
                        {
                          "title": "`createClerkHandler()`",
                          "href": "/docs/references/tanstack-react-start/create-clerk-handler"
                        }
                      ]
                    ]
                  },
                  {
                    "title": "JS Backend SDK",
                    "sdk": ["js-backend"],
                    "hideTitle": true,
                    "collapse": false,
                    "items": [
                      [
                        {
                          "title": "User",
                          "items": [
                            [
                              {
                                "title": "`getUserList()`",
                                "href": "/docs/references/backend/user/get-user-list"
                              },
                              {
                                "title": "`getUser()`",
                                "href": "/docs/references/backend/user/get-user"
                              },
                              {
                                "title": "`getCount()`",
                                "href": "/docs/references/backend/user/get-count"
                              },
                              {
                                "title": "`getOrganizationMembershipList()`",
                                "href": "/docs/references/backend/user/get-organization-membership-list"
                              },
                              {
                                "title": "`getUserOAuthAccessToken()`",
                                "href": "/docs/references/backend/user/get-user-oauth-access-token"
                              },
                              {
                                "title": "`createUser()`",
                                "href": "/docs/references/backend/user/create-user"
                              },
                              {
                                "title": "`verifyPassword()`",
                                "href": "/docs/references/backend/user/verify-password"
                              },
                              {
                                "title": "`banUser()`",
                                "href": "/docs/references/backend/user/ban-user"
                              },
                              {
                                "title": "`unbanUser()`",
                                "href": "/docs/references/backend/user/unban-user"
                              },
                              {
                                "title": "`lockUser()`",
                                "href": "/docs/references/backend/user/lock-user"
                              },
                              {
                                "title": "`unlockUser()`",
                                "href": "/docs/references/backend/user/unlock-user"
                              },
                              {
                                "title": "`updateUser()`",
                                "href": "/docs/references/backend/user/update-user"
                              },
                              {
                                "title": "`updateUserProfileImage()`",
                                "href": "/docs/references/backend/user/update-user-profile-image"
                              },
                              {
                                "title": "`updateUserMetadata()`",
                                "href": "/docs/references/backend/user/update-user-metadata"
                              },
                              {
                                "title": "`deleteUser()`",
                                "href": "/docs/references/backend/user/delete-user"
                              },
                              {
                                "title": "`disableUserMFA()`",
                                "href": "/docs/references/backend/user/disable-user-mfa"
                              },
                              {
                                "title": "`verifyTOTP()`",
                                "href": "/docs/references/backend/user/verify-totp"
                              },
                              {
                                "title": "`deleteUserProfileImage()`",
                                "href": "/docs/references/backend/user/delete-user-profile-image"
                              }
                            ]
                          ],
                          "collapse": true
                        },
                        {
                          "title": "Organization",
                          "items": [
                            [
                              {
                                "title": "`getOrganization()`",
                                "href": "/docs/references/backend/organization/get-organization"
                              },
                              {
                                "title": "`getOrganizationList()`",
                                "href": "/docs/references/backend/organization/get-organization-list"
                              },
                              {
                                "title": "`getOrganizationInvitation()`",
                                "href": "/docs/references/backend/organization/get-organization-invitation"
                              },
                              {
                                "title": "`getOrganizationMembershipList()`",
                                "href": "/docs/references/backend/organization/get-organization-membership-list"
                              },
                              {
                                "title": "`getOrganizationInvitationList()`",
                                "href": "/docs/references/backend/organization/get-organization-invitation-list"
                              },
                              {
                                "title": "`createOrganization()`",
                                "href": "/docs/references/backend/organization/create-organization"
                              },
                              {
                                "title": "`createOrganizationMembership()`",
                                "href": "/docs/references/backend/organization/create-organization-membership"
                              },
                              {
                                "title": "`createOrganizationInvitation()`",
                                "href": "/docs/references/backend/organization/create-organization-invitation"
                              },
                              {
                                "title": "`createOrganizationInvitationBulk()`",
                                "href": "/docs/references/backend/organization/create-organization-invitation-bulk"
                              },
                              {
                                "title": "`updateOrganization()`",
                                "href": "/docs/references/backend/organization/update-organization"
                              },
                              {
                                "title": "`updateOrganizationLogo()`",
                                "href": "/docs/references/backend/organization/update-organization-logo"
                              },
                              {
                                "title": "`updateOrganizationMembership()`",
                                "href": "/docs/references/backend/organization/update-organization-membership"
                              },
                              {
                                "title": "`updateOrganizationMetadata()`",
                                "href": "/docs/references/backend/organization/update-organization-metadata"
                              },
                              {
                                "title": "`updateOrganizationMembershipMetadata()`",
                                "href": "/docs/references/backend/organization/update-organization-membership-metadata"
                              },
                              {
                                "title": "`deleteOrganization()`",
                                "href": "/docs/references/backend/organization/delete-organization"
                              },
                              {
                                "title": "`deleteOrganizationLogo()`",
                                "href": "/docs/references/backend/organization/delete-organization-logo"
                              },
                              {
                                "title": "`deleteOrganizationMembership()`",
                                "href": "/docs/references/backend/organization/delete-organization-membership"
                              },
                              {
                                "title": "`revokeOrganizationInvitation()`",
                                "href": "/docs/references/backend/organization/revoke-organization-invitation"
                              }
                            ]
                          ],
                          "collapse": true
                        },
                        {
                          "title": "Billing",
                          "collapse": true,
                          "items": [
                            [
                              {
                                "title": "`getPlanList()`",
                                "wrap": false,
                                "href": "/docs/references/backend/billing/get-plan-list"
                              },
                              {
                                "title": "`getUserBillingSubscription()`",
                                "wrap": false,
                                "href": "/docs/references/backend/billing/get-user-billing-subscription"
                              },
                              {
                                "title": "`getOrganizationBillingSubscription()`",
                                "wrap": false,
                                "href": "/docs/references/backend/billing/get-organization-billing-subscription"
                              },
                              {
                                "title": "`cancelSubscriptionItem()`",
                                "wrap": false,
                                "href": "/docs/references/backend/billing/cancel-subscription-item"
                              }
                            ]
                          ]
                        },
                        {
                          "title": "Allowlist Identifiers",
                          "items": [
                            [
                              {
                                "title": "`getAllowlistIdentifierList()`",
                                "href": "/docs/references/backend/allowlist/get-allowlist-identifier-list"
                              },
                              {
                                "title": "`createAllowlistIdentifier()`",
                                "href": "/docs/references/backend/allowlist/create-allowlist-identifier"
                              },
                              {
                                "title": "`deleteAllowlistIdentifier()`",
                                "href": "/docs/references/backend/allowlist/delete-allowlist-identifier"
                              }
                            ]
                          ],
                          "collapse": true
                        },
                        {
                          "title": "Domains",
                          "items": [
                            [
                              {
                                "title": "`deleteDomain`",
                                "href": "/docs/references/backend/domains/delete-domain"
                              }
                            ]
                          ],
                          "collapse": true
                        },
                        {
                          "title": "Sessions",
                          "items": [
                            [
                              {
                                "title": "`getSession()`",
                                "href": "/docs/references/backend/sessions/get-session"
                              },
                              {
                                "title": "`getSessionList()`",
                                "href": "/docs/references/backend/sessions/get-session-list"
                              },
                              {
                                "title": "`getToken()`",
                                "href": "/docs/references/backend/sessions/get-token"
                              },
                              {
                                "title": "`verifySession()`",
                                "href": "/docs/references/backend/sessions/verify-session"
                              },
                              {
                                "title": "`revokeSession()`",
                                "href": "/docs/references/backend/sessions/revoke-session"
                              }
                            ]
                          ],
                          "collapse": true
                        },
                        {
                          "title": "Client",
                          "items": [
                            [
                              {
                                "title": "`getClient()`",
                                "href": "/docs/references/backend/client/get-client"
                              },
                              {
                                "title": "`getClientList()`",
                                "href": "/docs/references/backend/client/get-client-list"
                              },
                              {
                                "title": "`verifyClient()`",
                                "href": "/docs/references/backend/client/verify-client"
                              }
                            ]
                          ],
                          "collapse": true
                        },
                        {
                          "title": "Invitations",
                          "items": [
                            [
                              {
                                "title": "`getInvitationList()`",
                                "href": "/docs/references/backend/invitations/get-invitation-list"
                              },
                              {
                                "title": "`createInvitation()`",
                                "href": "/docs/references/backend/invitations/create-invitation"
                              },
                              {
                                "title": "`revokeInvitation()`",
                                "href": "/docs/references/backend/invitations/revoke-invitation"
                              }
                            ]
                          ],
                          "collapse": true
                        },
                        {
                          "title": "Redirect Urls",
                          "items": [
                            [
                              {
                                "title": "`getRedirectUrl()`",
                                "href": "/docs/references/backend/redirect-urls/get-redirect-url"
                              },
                              {
                                "title": "`getRedirectUrlList()`",
                                "href": "/docs/references/backend/redirect-urls/get-redirect-url-list"
                              },
                              {
                                "title": "`createRedirectUrl()`",
                                "href": "/docs/references/backend/redirect-urls/create-redirect-url"
                              },
                              {
                                "title": "`deleteRedirectUrl()`",
                                "href": "/docs/references/backend/redirect-urls/delete-redirect-url"
                              }
                            ]
                          ],
                          "collapse": true
                        },
                        {
                          "title": "Email addresses",
                          "items": [
                            [
                              {
                                "title": "`getEmailAddress()`",
                                "href": "/docs/references/backend/email-addresses/get-email-address"
                              },
                              {
                                "title": "`createEmailAddress()`",
                                "href": "/docs/references/backend/email-addresses/create-email-address"
                              },
                              {
                                "title": "`updateEmailAddress()`",
                                "href": "/docs/references/backend/email-addresses/update-email-address"
                              },
                              {
                                "title": "`deleteEmailAddress()`",
                                "href": "/docs/references/backend/email-addresses/delete-email-address"
                              }
                            ]
                          ],
                          "collapse": true
                        },
                        {
                          "title": "Phone numbers",
                          "items": [
                            [
                              {
                                "title": "`getPhoneNumber()`",
                                "href": "/docs/references/backend/phone-numbers/get-phone-number"
                              },
                              {
                                "title": "`createPhoneNumber()`",
                                "href": "/docs/references/backend/phone-numbers/create-phone-number"
                              },
                              {
                                "title": "`updatePhoneNumber()`",
                                "href": "/docs/references/backend/phone-numbers/update-phone-number"
                              },
                              {
                                "title": "`deletePhoneNumber()`",
                                "href": "/docs/references/backend/phone-numbers/delete-phone-number"
                              }
                            ]
                          ],
                          "collapse": true
                        },
                        {
                          "title": "SAML connections",
                          "items": [
                            [
                              {
                                "title": "`getSamlConnectionList()`",
                                "href": "/docs/references/backend/saml-connections/get-saml-connection-list"
                              },
                              {
                                "title": "`getSamlConnection()`",
                                "href": "/docs/references/backend/saml-connections/get-saml-connection"
                              },
                              {
                                "title": "`createSamlConnection()`",
                                "href": "/docs/references/backend/saml-connections/create-saml-connection"
                              },
                              {
                                "title": "`updateSamlConnection()`",
                                "href": "/docs/references/backend/saml-connections/update-saml-connection"
                              },
                              {
                                "title": "`deleteSamlConnection()`",
                                "href": "/docs/references/backend/saml-connections/delete-saml-connection"
                              }
                            ]
                          ],
                          "collapse": true
                        },
                        {
                          "title": "Sign-in tokens",
                          "items": [
                            [
                              {
                                "title": "`createSignInToken()`",
                                "href": "/docs/references/backend/sign-in-tokens/create-sign-in-token"
                              },
                              {
                                "title": "`revokeSignInToken()`",
                                "href": "/docs/references/backend/sign-in-tokens/revoke-sign-in-token"
                              }
                            ]
                          ],
                          "collapse": true
                        },
                        {
                          "title": "Testing Tokens",
                          "items": [
                            [
                              {
                                "title": "`createTestingToken()`",
                                "href": "/docs/references/backend/testing-tokens/create-testing-token"
                              }
                            ]
                          ],
                          "collapse": true
                        },
                        {
                          "title": "M2M Tokens",
                          "collapse": true,
                          "items": [
                            [
                              {
                                "title": "`createToken()`",
                                "wrap": false,
                                "href": "/docs/references/backend/m2m-tokens/create-token"
                              },
                              {
                                "title": "`verifyToken()`",
                                "wrap": false,
                                "href": "/docs/references/backend/m2m-tokens/verify-token"
                              },
                              {
                                "title": "`revokeToken()`",
                                "wrap": false,
                                "href": "/docs/references/backend/m2m-tokens/revoke-token"
                              }
                            ]
                          ]
                        },
                        {
                          "title": "OAuth applications",
                          "collapse": true,
                          "items": [
                            [
                              {
                                "title": "`list()`",
                                "wrap": false,
                                "href": "/docs/references/backend/oauth-applications/list"
                              },
                              {
                                "title": "`get()`",
                                "wrap": false,
                                "href": "/docs/references/backend/oauth-applications/get"
                              },
                              {
                                "title": "`create()`",
                                "wrap": false,
                                "href": "/docs/references/backend/oauth-applications/create"
                              },
                              {
                                "title": "`update()`",
                                "wrap": false,
                                "href": "/docs/references/backend/oauth-applications/update"
                              },
                              {
                                "title": "`delete()`",
                                "wrap": false,
                                "href": "/docs/references/backend/oauth-applications/delete"
                              },
                              {
                                "title": "`rotateSecret()`",
                                "wrap": false,
                                "href": "/docs/references/backend/oauth-applications/rotate-secret"
                              }
                            ]
                          ]
                        },
                        {
                          "title": "`authenticateRequest()`",
                          "href": "/docs/references/backend/authenticate-request"
                        },
                        {
                          "title": "`verifyToken()`",
                          "href": "/docs/references/backend/verify-token"
                        },
                        {
                          "title": "`verifyWebhook()`",
                          "href": "/docs/references/backend/verify-webhook"
                        },
                        {
                          "title": "Types",
                          "items": [
                            [
                              {
                                "title": "`Auth` object",
                                "href": "/docs/references/backend/types/auth-object"
                              },
                              {
                                "title": "Backend `AllowlistIdentifier` object",
                                "href": "/docs/references/backend/types/backend-allowlist-identifier"
                              },
                              {
                                "title": "`CommercePlan`",
                                "href": "/docs/references/backend/types/commerce-plan"
                              },
                              {
                                "title": "`CommerceSubscription`",
                                "href": "/docs/references/backend/types/commerce-subscription"
                              },
                              {
                                "title": "`CommerceSubscriptionItem`",
                                "href": "/docs/references/backend/types/commerce-subscription-item"
                              },
                              {
                                "title": "Backend `EmailAddress` object",
                                "href": "/docs/references/backend/types/backend-email-address"
                              },
                              {
                                "title": "Backend `ExternalAccount` object",
                                "href": "/docs/references/backend/types/backend-external-account"
                              },
                              {
                                "title": "`Feature`",
                                "href": "/docs/references/backend/types/feature"
                              },
                              {
                                "title": "Backend `Client` object",
                                "href": "/docs/references/backend/types/backend-client"
                              },
                              {
                                "title": "Backend `IdentificationLink` object",
                                "href": "/docs/references/backend/types/backend-identification-link"
                              },
                              {
                                "title": "Backend `Invitation` object",
                                "href": "/docs/references/backend/types/backend-invitation"
                              },
                              {
                                "title": "Backend `OAuthApplication` object",
                                "href": "/docs/references/backend/types/backend-oauth-application"
                              },
                              {
                                "title": "Backend `Organization` object",
                                "href": "/docs/references/backend/types/backend-organization"
                              },
                              {
                                "title": "Backend `OrganizationInvitation` object",
                                "href": "/docs/references/backend/types/backend-organization-invitation"
                              },
                              {
                                "title": "Backend `OrganizationMembership` object",
                                "href": "/docs/references/backend/types/backend-organization-membership"
                              },
                              {
                                "title": "Backend `PhoneNumber` object",
                                "href": "/docs/references/backend/types/backend-phone-number"
                              },
                              {
                                "title": "Backend `SamlAccount` object",
                                "href": "/docs/references/backend/types/backend-saml-account"
                              },
                              {
                                "title": "Backend `SamlConnection` object",
                                "href": "/docs/references/backend/types/backend-saml-connection"
                              },
                              {
                                "title": "Backend `Session` object",
                                "href": "/docs/references/backend/types/backend-session"
                              },
                              {
                                "title": "Backend `SessionActivity` object",
                                "href": "/docs/references/backend/types/backend-session-activity"
                              },
                              {
                                "title": "Backend `RedirectURL` object",
                                "href": "/docs/references/backend/types/backend-redirect-url"
                              },
                              {
                                "title": "Backend `User` object",
                                "href": "/docs/references/backend/types/backend-user"
                              },
                              {
                                "title": "Backend `Verification` object",
                                "href": "/docs/references/backend/types/backend-verification"
                              },
                              {
                                "title": "Backend `Web3Wallet` object",
                                "href": "/docs/references/backend/types/backend-web3-wallet"
                              },
                              {
                                "title": "`PaginatedResourceResponse`",
                                "href": "/docs/references/backend/types/paginated-resource-response"
                              }
                            ]
                          ],
                          "collapse": true
                        }
                      ]
                    ]
                  },
                  {
                    "title": "Ruby/Rails/Sinatra",
                    "sdk": ["ruby"],
                    "hideTitle": true,
                    "collapse": false,
                    "items": [
                      [
                        {
                          "title": "Overview",
                          "href": "/docs/references/ruby/overview"
                        },
                        {
                          "title": "Upgrade to v4",
                          "href": "/docs/references/ruby/v4-upgrade-guide"
                        },
                        {
                          "title": "Rails integration",
                          "href": "/docs/references/ruby/rails"
                        },
                        {
                          "title": "Sinatra integration",
                          "href": "/docs/references/ruby/sinatra"
                        },
                        {
                          "title": "Rack integration",
                          "href": "/docs/references/ruby/rack"
                        }
                      ]
                    ]
                  }
                ]
              ]
            }
          ],
          [
            {
              "title": "HTTP API Reference",
              "items": [
                [
                  {
                    "title": "Overview",
                    "href": "/docs/references/api/overview"
                  },
                  {
                    "title": "Frontend API",
                    "href": "https://clerk.com/docs/reference/frontend-api"
                  },
                  {
                    "title": "Backend API",
                    "href": "https://clerk.com/docs/reference/backend-api"
                  }
                ]
              ]
            }
          ]
        ]
      }
    ]
  ]
}<|MERGE_RESOLUTION|>--- conflicted
+++ resolved
@@ -555,8 +555,115 @@
           ],
           [
             {
-<<<<<<< HEAD
-=======
+              "title": "Securing your app",
+              "items": [
+                [
+                  {
+                    "title": "Protect pages",
+                    "href": "/docs/guides/secure/protect-pages"
+                  },
+                  {
+                    "title": "Set up a waitlist",
+                    "href": "/docs/guides/secure/waitlist"
+                  },
+                  {
+                    "title": "Restricting access",
+                    "href": "/docs/guides/secure/restricting-access"
+                  },
+                  {
+                    "title": "Authorization checks",
+                    "href": "/docs/guides/secure/authorization-checks"
+                  },
+                  {
+                    "title": "Role-based access control (RBAC) without organizations",
+                    "href": "/docs/guides/secure/basic-rbac"
+                  },
+                  {
+                    "title": "Geo blocking",
+                    "href": "/docs/guides/development/geo-blocking"
+                  },
+                  {
+                    "title": "Session options",
+                    "href": "/docs/guides/secure/session-options"
+                  },
+                  {
+                    "title": "Reverification (step-up)",
+                    "href": "/docs/guides/secure/reverification"
+                  },
+                  {
+                    "title": "Force multi-factor authentication for all users",
+                    "href": "/docs/guides/secure/force-mfa"
+                  },
+                  {
+                    "title": "Password protection and rules",
+                    "href": "/docs/guides/secure/password-protection-and-rules"
+                  },
+                  {
+                    "title": "Machine authentication",
+                    "items": [
+                      [
+                        {
+                          "title": "Overview",
+                          "href": "/docs/guides/development/machine-auth/overview"
+                        },
+                        {
+                          "title": "Using M2M tokens",
+                          "href": "/docs/guides/development/machine-auth/m2m-tokens"
+                        }
+                      ]
+                    ],
+                    "collapse": true
+                  },
+                  {
+                    "title": "Bot protection",
+                    "href": "/docs/guides/secure/bot-protection"
+                  },
+                  {
+                    "title": "Preventing brute force attacks",
+                    "href": "/docs/guides/secure/user-lockout"
+                  },
+                  {
+                    "title": "Legal compliance",
+                    "href": "/docs/guides/secure/legal-compliance"
+                  },
+                  {
+                    "title": "Security best practices",
+                    "items": [
+                      [
+                        {
+                          "title": "XSS leak protection",
+                          "href": "/docs/guides/secure/best-practices/xss-leak-protection"
+                        },
+                        {
+                          "title": "CSRF protection",
+                          "href": "/docs/guides/secure/best-practices/csrf-protection"
+                        },
+                        {
+                          "title": "CSP headers",
+                          "href": "/docs/guides/secure/best-practices/csp-headers"
+                        },
+                        {
+                          "title": "Fixation protection",
+                          "href": "/docs/guides/secure/best-practices/fixation-protection"
+                        },
+                        {
+                          "title": "Protecting email link sign-ups and sign-ins",
+                          "href": "/docs/guides/secure/best-practices/protect-email-links"
+                        },
+                        {
+                          "title": "Unauthorized sign-in",
+                          "href": "/docs/guides/secure/best-practices/unauthorized-sign-in"
+                        }
+                      ]
+                    ],
+                    "collapse": true
+                  }
+                ]
+              ]
+            }
+          ],
+          [
+            {
               "title": "B2B (Organizations)",
               "items": [
                 [
@@ -616,174 +723,6 @@
                   {
                     "title": "Free trials",
                     "href": "/docs/guides/billing/free-trials"
-                  }
-                ]
-              ]
-            }
-          ],
-          [
-            {
->>>>>>> 2f387af4
-              "title": "Securing your app",
-              "items": [
-                [
-                  {
-                    "title": "Protect pages",
-                    "href": "/docs/guides/secure/protect-pages"
-                  },
-                  {
-                    "title": "Set up a waitlist",
-                    "href": "/docs/guides/secure/waitlist"
-                  },
-                  {
-                    "title": "Restricting access",
-                    "href": "/docs/guides/secure/restricting-access"
-                  },
-                  {
-                    "title": "Authorization checks",
-                    "href": "/docs/guides/secure/authorization-checks"
-                  },
-                  {
-                    "title": "Role-based access control (RBAC) without organizations",
-                    "href": "/docs/guides/secure/basic-rbac"
-                  },
-                  {
-                    "title": "Geo blocking",
-                    "href": "/docs/guides/development/geo-blocking"
-                  },
-                  {
-                    "title": "Session options",
-                    "href": "/docs/guides/secure/session-options"
-                  },
-                  {
-                    "title": "Reverification (step-up)",
-                    "href": "/docs/guides/secure/reverification"
-                  },
-                  {
-                    "title": "Force multi-factor authentication for all users",
-                    "href": "/docs/guides/secure/force-mfa"
-                  },
-                  {
-                    "title": "Password protection and rules",
-                    "href": "/docs/guides/secure/password-protection-and-rules"
-                  },
-                  {
-                    "title": "Machine authentication",
-                    "items": [
-                      [
-                        {
-                          "title": "Overview",
-                          "href": "/docs/guides/development/machine-auth/overview"
-                        },
-                        {
-                          "title": "Using M2M tokens",
-                          "href": "/docs/guides/development/machine-auth/m2m-tokens"
-                        }
-                      ]
-                    ],
-                    "collapse": true
-                  },
-                  {
-                    "title": "Bot protection",
-                    "href": "/docs/guides/secure/bot-protection"
-                  },
-                  {
-                    "title": "Preventing brute force attacks",
-                    "href": "/docs/guides/secure/user-lockout"
-                  },
-                  {
-                    "title": "Legal compliance",
-                    "href": "/docs/guides/secure/legal-compliance"
-                  },
-                  {
-                    "title": "Security best practices",
-                    "items": [
-                      [
-                        {
-                          "title": "XSS leak protection",
-                          "href": "/docs/guides/secure/best-practices/xss-leak-protection"
-                        },
-                        {
-                          "title": "CSRF protection",
-                          "href": "/docs/guides/secure/best-practices/csrf-protection"
-                        },
-                        {
-                          "title": "CSP headers",
-                          "href": "/docs/guides/secure/best-practices/csp-headers"
-                        },
-                        {
-                          "title": "Fixation protection",
-                          "href": "/docs/guides/secure/best-practices/fixation-protection"
-                        },
-                        {
-                          "title": "Protecting email link sign-ups and sign-ins",
-                          "href": "/docs/guides/secure/best-practices/protect-email-links"
-                        },
-                        {
-                          "title": "Unauthorized sign-in",
-                          "href": "/docs/guides/secure/best-practices/unauthorized-sign-in"
-                        }
-                      ]
-                    ],
-                    "collapse": true
-                  }
-                ]
-              ]
-            }
-          ],
-          [
-            {
-              "title": "B2B (Organizations)",
-              "items": [
-                [
-                  {
-                    "title": "Overview",
-                    "href": "/docs/guides/organizations/overview"
-                  },
-                  {
-                    "title": "Verified domains",
-                    "href": "/docs/guides/organizations/verified-domains"
-                  },
-                  {
-                    "title": "Roles and permissions",
-                    "href": "/docs/guides/organizations/roles-and-permissions"
-                  },
-                  {
-                    "title": "Invitations",
-                    "href": "/docs/guides/organizations/invitations"
-                  },
-                  {
-                    "title": "Metadata",
-                    "href": "/docs/guides/organizations/metadata"
-                  },
-                  {
-                    "title": "Manage enterprise SSO connections",
-                    "href": "/docs/guides/organizations/sso"
-                  },
-                  {
-                    "title": "Use org slugs in URLs",
-                    "href": "/docs/guides/organizations/org-slugs-in-urls"
-                  }
-                ]
-              ]
-            }
-          ],
-          [
-            {
-              "title": "Billing",
-              "items": [
-                [
-                  {
-                    "title": "Overview",
-                    "href": "/docs/guides/billing/overview"
-                  },
-                  {
-                    "title": "Billing for B2C",
-                    "href": "/docs/guides/billing/for-b2c"
-                  },
-                  {
-                    "title": "Billing for B2B",
-                    "href": "/docs/guides/billing/for-b2b"
                   }
                 ]
               ]
