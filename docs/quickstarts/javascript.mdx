---
title: JavaScript Quickstart
description: Add authentication and user management to your JavaScript app with Clerk.
---

<TutorialHero
  framework="javascript"
  exampleRepo={[
    {
      title: "JavaScript Quickstart Repo",
      link: "https://github.com/clerk/clerk-javascript-quickstart"

    }
  ]}
  beforeYouStart={[
    {
      title: "Set up a Clerk application",
      link: "/docs/quickstarts/setup-clerk",
      icon: "clerk",
    },
  ]}
>
  - Add the JavaScript SDK to your JavaScript app
  - Use Clerk components to allow users to sign in or out
</TutorialHero>

To add the [JavaScript SDK](/docs/references/javascript/overview) to your JavaScript app, you have two options:

1. Install the package using a package manager, like `npm`.
1. Use the `<script>` tag to load the ClerkJS package from our CDN.

Use the following tabs to choose your preferred method.

<Tabs items={["NPM module", "<script>"]}>
  {  /* NPM module tab */}

  <Tab>
    <Steps>
      ### Set up a JavaScript app using Vite

      To install Clerk's JavaScript SDK, you need to use a bundler like [Vite](https://vitejs.dev/) or [Webpack](https://webpack.js.org/).

      For this tutorial, run the following commands to create a JavaScript app using [Vite](https://vitejs.dev/guide/#scaffolding-your-first-vite-project). From the prompts, choose the **Vanilla** framework, and then choose the **JavaScript** variant.

      <CodeBlockTabs options={["npm", "yarn", "pnpm"]}>
        ```bash {{ filename: 'terminal' }}
        npm create vite@latest clerk-javascript
        cd clerk-javascript
        npm install
        npm run dev
        ```

        ```bash {{ filename: 'terminal' }}
        yarn create vite clerk-javascript
        cd clerk-javascript
        yarn install
        yarn dev
        ```

        ```bash {{ filename: 'terminal' }}
        pnpm create vite clerk-javascript
        cd clerk-javascript
        pnpm install
        pnpm dev
        ```
      </CodeBlockTabs>

      ### Install `@clerk/clerk-js`

      Run the following command to add the JavaScript SDK to your project:

      <CodeBlockTabs options={["npm", "yarn", "pnpm"]}>
        ```bash {{ filename: 'terminal' }}
        npm install @clerk/clerk-js
        ```

        ```bash {{ filename: 'terminal' }}
        yarn add @clerk/clerk-js
        ```

        ```bash {{ filename: 'terminal' }}
        pnpm add @clerk/clerk-js
        ```
      </CodeBlockTabs>

      ### Set your Clerk API keys

      It's recommended to use environment variables to store your Clerk Publishable Key. In JavaScript projects, you can add these values in an `.env` file and load them into your app using a package like [`dotenv`](https://www.npmjs.com/package/dotenv). For Vite projects, environment variables in an `.env` file at the project root are automatically accessible through the [`import.meta.env` object](https://vitejs.dev/guide/env-and-mode.html#env-variables).

      <SignedIn>
<<<<<<< HEAD
        Add your Clerk Publishable Key to your `.env` file. It can always be retrieved from the [**API keys**](https://dashboard.clerk.com/last-active?path=api-keys) page of the Clerk Dashboard.
      </SignedIn>

      <SignedOut>
        1. In the Clerk Dashboard, navigate to the [**API keys**](https://dashboard.clerk.com/last-active?path=api-keys) page.
=======
        Add your Clerk Publishable Key to your `.env` file. It can always be retrieved from the [**API Keys**](https://dashboard.clerk.com/last-active?path=api-keys) page of your Clerk Dashboard.
      </SignedIn>

      <SignedOut>
        1. In the Clerk Dashboard, navigate to the [**API Keys**](https://dashboard.clerk.com/last-active?path=api-keys) page.
>>>>>>> 212ffdcf
        1. In the **Quick Copy** section, copy your Clerk Publishable Key.
        1. Paste your key into your `.env` file.

        The final result should resemble the following:
      </SignedOut>

      ```env {{ filename: '.env' }}
      VITE_CLERK_PUBLISHABLE_KEY={{pub_key}}
      ```

      In your `main.js` file, import the Publishable Key using Vite's `import.meta.env` object.

      ```js {{ filename: 'main.js' }}
      const clerkPubKey = import.meta.env.VITE_CLERK_PUBLISHABLE_KEY
      ```

      ### Initialize Clerk

      To initialize Clerk, import the `Clerk` class and instantiate it with your Clerk Publishable Key. Then, call the `load()` method, as shown in the following example:

      ```js {{ filename: 'main.js' }}
      import { Clerk } from '@clerk/clerk-js'

      const publishableKey = import.meta.env.VITE_CLERK_PUBLISHABLE_KEY

      const clerk = new Clerk(publishableKey)
      await clerk.load({
        // Set load options here
      })
      ```

      > [!NOTE]
      > Calling the `load()` method initializes Clerk. For more information on the `load()` method and what options you can pass to it, see the [reference documentation](/docs/references/javascript/clerk/clerk#load).

      ### Add Clerk components to your app

      Clerk's [prebuilt components](/docs/components/overview) are the easiest way to add authentication and user management to your app. They come styled out-of-the-box and are customizable to fit your app's design.

      To get started, add the following components to your app:

      - [`<SignIn />`](/docs/components/authentication/sign-in): Renders a user interface for signing in.
      - [`<UserButton />`](/docs/components/user/user-button): Shows the signed-in user's avatar. Selecting it opens a dropdown menu with account management options.

      Your `main.js` file should look something like this:

      ```js {{ filename: 'main.js' }}
      import { Clerk } from '@clerk/clerk-js'

      const clerkPubKey = import.meta.env.VITE_CLERK_PUBLISHABLE_KEY

      const clerk = new Clerk(clerkPubKey)
      await clerk.load()

      if (clerk.user) {
        document.getElementById('app').innerHTML = `
          <div id="user-button"></div>
        `

        const userButtonDiv = document.getElementById('user-button')

        clerk.mountUserButton(userButtonDiv)
      } else {
        document.getElementById('app').innerHTML = `
          <div id="sign-in"></div>
        `

        const signInDiv = document.getElementById('sign-in')

        clerk.mountSignIn(signInDiv)
      }
      ```

      And your `index.html` file should look something like this:

      ```html {{ filename: 'index.html' }}
      <!doctype html>
      <html lang="en">
        <head>
          <meta charset="UTF-8" />
          <link rel="icon" type="image/svg+xml" href="/vite.svg" />
          <meta name="viewport" content="width=device-width, initial-scale=1.0" />
          <title>Vite App</title>
        </head>
        <body>
          <div id="app"></div>
          <script type="module" src="/main.js"></script>
        </body>
      </html>
      ```

      ### Create your first user

      Run your project with the following command:

      <CodeBlockTabs options={["npm", "yarn", "pnpm"]}>
        ```bash {{ filename: 'terminal' }}
        npm run dev
        ```

        ```bash {{ filename: 'terminal' }}
        yarn dev
        ```

        ```bash {{ filename: 'terminal' }}
        pnpm dev
        ```
      </CodeBlockTabs>

      Now visit your app's homepage at [`http://localhost:5173`](http://localhost:5173). Sign up to create your first user.
    </Steps>
  </Tab>

  {  /* <script> tag tab */}

  <Tab>
    <Steps>
      ### Add the SDK using a `<script>` tag

      This `<script>` tag will load Clerk's JavaScript SDK from our CDN and initialize it with your Clerk **Publishable Key** and **Frontend API URL**. It should be placed before any other `<script>` tags that use the JavaScript SDK.

      1. In the Clerk Dashboard, navigate to the [**API keys**](https://dashboard.clerk.com/last-active?path=api-keys) page.
      1. In the **Quick Copy** section, select **JavaScript** from the dropdown menu.
      1. Copy the `<script>` tag and paste it into your HTML file, as shown in the following example:

      ```html {{ filename: 'index.html' }}
      <!-- Rest of your HTML file -->

      <script
        async
        crossorigin="anonymous"
        data-clerk-publishable-key="{{pub_key}}"
        src="https://{{fapi_url}}/npm/@clerk/clerk-js@latest/dist/clerk.browser.js"
        type="text/javascript"
      ></script>
      ```

      ### Listen for the `load` event

      Below the `<script`> tag that initializes the SDK, create another `<script>` tag that listens for the `load` event and call Clerk's [`load()`](/docs/references/javascript/clerk/clerk#load) method to load the SDK, as shown in the following example:

      ```html {{ filename: 'index.html' }}
      <!-- Rest of your HTML file -->

      <script>
        window.addEventListener('load', async function () {
          await Clerk.load()

          console.log('ClerkJS is loaded')
        })
      </script>
      ```

      ### Allow users to sign in or out

      Clerk's [prebuilt components](/docs/components/overview) are the easiest way to add authentication and user management to your app. They come styled out-of-the-box and are customizable to fit your app's design.

      To get started, you will use:

      - [`<SignIn />`](/docs/components/authentication/sign-in): renders a user interface for signing in.
      - [`<UserButton />`](/docs/components/user/user-button): Shows the signed-in user's avatar. Selecting it opens a dropdown menu with account management options.

      ```html {{ filename: 'index.html' }}
      <div id="app"></div>

      <!-- Initialize Clerk with your
      Clerk Publishable Key and Frontend API URL -->
      <script
        async
        crossorigin="anonymous"
        data-clerk-publishable-key="{{pub_key}}"
        src="https://{{fapi_url}}/npm/@clerk/clerk-js@latest/dist/clerk.browser.js"
        type="text/javascript"
      ></script>

      <script>
        window.addEventListener('load', async function () {
          await Clerk.load()

          if (Clerk.user) {
            document.getElementById('app').innerHTML = `
              <div id="user-button"></div>
            `

            const userButtonDiv = document.getElementById('user-button')

            Clerk.mountUserButton(userButtonDiv)
          } else {
            document.getElementById('app').innerHTML = `
              <div id="sign-in"></div>
            `

            const signInDiv = document.getElementById('sign-in')

            Clerk.mountSignIn(signInDiv)
          }
        })
      </script>
      ```
    </Steps>
  </Tab>
</Tabs>

### More resources

<Cards>
  - [Clerk class reference](/docs/references/javascript/clerk/clerk)
  - Learn more about the `Clerk` class and how to use it.

  ---

  - [Prebuilt components](/docs/components/overview)
  - Learn more about Clerk's suite of components that let you quickly add authentication to your app.

  ---

  - [Customization & localization](/docs/customization/overview)
  - Learn how to customize and localize Clerk components.

  ---

  - [JavaScript SDK Reference](/docs/references/javascript/overview)
  - Learn more about additional JavaScript methods.
</Cards><|MERGE_RESOLUTION|>--- conflicted
+++ resolved
@@ -88,19 +88,11 @@
       It's recommended to use environment variables to store your Clerk Publishable Key. In JavaScript projects, you can add these values in an `.env` file and load them into your app using a package like [`dotenv`](https://www.npmjs.com/package/dotenv). For Vite projects, environment variables in an `.env` file at the project root are automatically accessible through the [`import.meta.env` object](https://vitejs.dev/guide/env-and-mode.html#env-variables).
 
       <SignedIn>
-<<<<<<< HEAD
         Add your Clerk Publishable Key to your `.env` file. It can always be retrieved from the [**API keys**](https://dashboard.clerk.com/last-active?path=api-keys) page of the Clerk Dashboard.
       </SignedIn>
 
       <SignedOut>
         1. In the Clerk Dashboard, navigate to the [**API keys**](https://dashboard.clerk.com/last-active?path=api-keys) page.
-=======
-        Add your Clerk Publishable Key to your `.env` file. It can always be retrieved from the [**API Keys**](https://dashboard.clerk.com/last-active?path=api-keys) page of your Clerk Dashboard.
-      </SignedIn>
-
-      <SignedOut>
-        1. In the Clerk Dashboard, navigate to the [**API Keys**](https://dashboard.clerk.com/last-active?path=api-keys) page.
->>>>>>> 212ffdcf
         1. In the **Quick Copy** section, copy your Clerk Publishable Key.
         1. Paste your key into your `.env` file.
 
