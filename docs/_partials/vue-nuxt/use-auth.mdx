<<<<<<< HEAD
The `useAuth()` composable provides access to the current user's authentication state and methods to manage the active session. You can use this composable to protect [pages](/docs/guides/secure/protect-pages).

In the following example, the `isLoaded` property checks if Clerk has finished initializing and the `userId` property checks if the user is signed in.
=======
In the following example, the `isLoaded` property checks if Clerk has finished initializing and the `isSignedIn` property checks if the user is signed in in order to protect the page.
>>>>>>> 64f0b115

```vue {{ filename: 'app/pages/protected-page.vue' }}
<script setup>
const { isSignedIn, isLoaded, userId } = useAuth()
</script>

<template>
  <!-- Use `isLoaded` to check if Clerk is loaded -->
  <div v-if="!isLoaded">Loading...</div>
  <!-- Use `isSignedIn` to check if the user is signed in -->
  <div v-else-if="!isSignedIn">Sign in to access this page</div>
  <!-- Use `userId` to access the current user's ID -->
  <div v-else>Hello, {{ userId }}!</div>
</template>
```<|MERGE_RESOLUTION|>--- conflicted
+++ resolved
@@ -1,10 +1,4 @@
-<<<<<<< HEAD
-The `useAuth()` composable provides access to the current user's authentication state and methods to manage the active session. You can use this composable to protect [pages](/docs/guides/secure/protect-pages).
-
-In the following example, the `isLoaded` property checks if Clerk has finished initializing and the `userId` property checks if the user is signed in.
-=======
 In the following example, the `isLoaded` property checks if Clerk has finished initializing and the `isSignedIn` property checks if the user is signed in in order to protect the page.
->>>>>>> 64f0b115
 
 ```vue {{ filename: 'app/pages/protected-page.vue' }}
 <script setup>
