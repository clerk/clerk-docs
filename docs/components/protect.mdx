---
title: '`<Protect>`'
<<<<<<< HEAD
description: The Protect component is used for authorization checks. It only renders its children when the current user has been granted a specific type of access control (role, permission, feature, or plan).
sdk: astro, chrome-extension, expo, nextjs, nuxt, react, react-router, remix, tanstack-react-start, vue
=======
description: The Protect component protects content or even entire routes based on authentication, and optionally, authorization. It only renders its children when the current user is signed-in, and if performing authorization checks, if the user has been granted a specific type of access control (role, permission, feature, or plan).
>>>>>>> 96d92751
---

The [`<Protect />`](/docs/components/protect) component protects content or even entire routes based on:

- authentication: whether the user is signed-in or not.
- authorization: whether the user has been granted a specific type of access control (role, permission, feature, or plan)

`<Protect />` **always** performs authentication checks. To perform authorization checks, you can pass different props, like `role`, `permission`, `feature`, or `plan`.

`<Protect />` accepts a `fallback` prop that will be rendered if the user fails the authentication or authorization checks.

`<Protect />` can be used both client-side and server-side (in Server Components).

> [!CAUTION]
> This component only **visually hides** its children when the current user is not authorized. The contents of its children remain accessible via the browser's source code even if the user fails the authorization check. Do not use this component to hide sensitive information that should be completely inaccessible to unauthorized users. For truly sensitive data, perform [authorization checks](/docs/guides/authorization-checks) on the server before sending the data to the client.

## Properties

<Properties>
  - `condition?`
  - `has => boolean`

  Optional conditional logic that renders the children if it returns `true`.

  ---

  - `fallback?`
  - `JSX`

  Optional UI to show when a user doesn't have the correct type of access control to access the protected content.

  ---

  - `feature?`
  - `string`

  Optional string corresponding to a [feature](/docs/billing/overview).

  ---

  - `plan?`
  - `string`

  Optional string corresponding to a [plan](/docs/billing/overview).

  ---

  - `permission?`
  - `string`

  Optional string corresponding to a [permission](/docs/organizations/roles-permissions) in the format `org:<feature>:<permission>`

  ---

  - `role?`
  - `string`

  Optional string corresponding to a [role](/docs/organizations/roles-permissions) in the format `org:<role>`

  ---

  - `treatPendingAsSignedOut?`
  - `boolean`

  A boolean that indicates whether to treat pending sessions as signed out. Defaults to `false`.
</Properties>

## Usage

### Authentication checks

`<Protect />` always performs authentication checks. It will render its children if the user is signed-in, and its `fallback` prop if the user is signed-out.

<Tabs items={["Next.js", "React", "Astro", "Expo", "React Router", "Tanstack React Start", "Vue"]}>
  <Tab>
    ```tsx {{ filename: 'app/dashboard/page.tsx' }}
    import { Protect } from '@clerk/nextjs'

    export default function Page() {
      return (
        <Protect fallback={<p>Users that are signed-out can see this.</p>}>
          <p>Users that are signed-in can see this.</p>
        </Protect>
      )
    }
    ```
  </Tab>

  <Tab>
    ```jsx {{ filename: 'src/dashboard.tsx' }}
    import { Protect } from '@clerk/clerk-react'

    export default function Page() {
      return (
        <Protect fallback={<p>Users that are signed-out can see this.</p>}>
          <p>Users that are signed-in can see this.</p>
        </Protect>
      )
    }
    ```
  </Tab>

  <Tab>
    ```astro {{ filename: 'src/pages/dashboard.astro' }}
    ---
    import { Protect } from '@clerk/astro/components'
    ---

    <Protect>
      <p slot="fallback">Users that are signed-out can see this.</p>
      <p>Users that are signed-in can see this.</p>
    </Protect>
    ```
  </Tab>

  <Tab>
    ```jsx
    import { Protect } from '@clerk/clerk-expo'
    import { Text } from 'react-native'

    export default function Screen() {
      return (
        <Protect fallback={<Text>Users that are signed-out can see this.</Text>}>
          <Text>Users that are signed-in can see this.</Text>
        </Protect>
      )
    }
    ```
  </Tab>

  <Tab>
    ```tsx {{ filename: 'app/routes/dashboard.tsx' }}
    import { Protect } from '@clerk/react-router'

    export default function DashboardPage() {
      return (
        <Protect fallback={<p>Users that are signed-out can see this.</p>}>
          <p>Users that are signed-in can see this.</p>
        </Protect>
      )
    }
    ```
  </Tab>

  <Tab>
    ```tsx {{ filename: 'app/routes/dashboard.tsx' }}
    import { Protect } from '@clerk/tanstack-react-start'
    import { createFileRoute } from '@tanstack/react-router'

    export const Route = createFileRoute('/dashboard')({
      component: DashboardPage,
    })

    function DashboardPage() {
      return (
        <Protect fallback={<p>Users that are signed-out can see this.</p>}>
          <p>Users that are signed-in can see this.</p>
        </Protect>
      )
    }
    ```
  </Tab>

  <Tab>
    ```vue
    <script setup lang="ts">
    import { Protect } from '@clerk/vue'
    </script>

    <template>
      <Protect>
        <template #fallback>
          <p>Users that are signed-out can see this.</p>
        </template>
        <p>Users that are signed-in can see this.</p>
      </Protect>
    </template>
    ```
  </Tab>
</Tabs>

### Authorization checks

To limit who is able to see the content that `<Protect>` renders, you can pass **one** of the access control props: `permission`, `role`, `feature`, or `plan`. It's recommended to use **permission-based** authorization over role-based authorization, and **feature-based** authorization over plan-based authorization, as they are more flexible, easier to manage, and more secure.

If you do not pass any of the access control props, `<Protect>` will render its children if the user is signed in, regardless of their role or its permissions.

For more complex authorization logic, [pass conditional logic to the `condition` prop](#render-content-conditionally).

### Render content by permissions

The following example demonstrates how to use the `<Protect />` component to protect content by checking if the user has the `org:invoices:create` permission.

<Tabs items={["Next.js", "React", "Astro", "Expo", "React Router", "Tanstack React Start", "Vue"]}>
  <Tab>
    ```jsx {{ filename: 'app/protected/invoices/page.tsx' }}
    import { Protect } from '@clerk/nextjs'

    export default function Page() {
      return (
        <Protect
          permission="org:invoices:create"
          fallback={<p>You do not have the permissions to create an invoice.</p>}
        >
          <p>Users with permission org:invoices:create can see this.</p>
        </Protect>
      )
    }
    ```
  </Tab>

  <Tab>
    ```jsx {{ filename: 'src/invoices.tsx' }}
    import { Protect } from '@clerk/clerk-react'

    export default function Page() {
      return (
        <Protect
          permission="org:invoices:create"
          fallback={<p>You do not have the permissions to create an invoice.</p>}
        >
          <p>Users with permission org:invoices:create can see this.</p>
        </Protect>
      )
    }
    ```
  </Tab>

  <Tab>
    ```astro {{ filename: 'src/pages/invoices.astro' }}
    ---
    import { Protect } from '@clerk/astro/components'
    ---

    <Protect permission="org:invoices:create">
      <p slot="fallback">You do not have the permissions to create an invoice.</p>
      <p>Users with permission org:invoices:create can see this.</p>
    </Protect>
    ```
  </Tab>

  <Tab>
    ```jsx
    import { Protect } from '@clerk/clerk-expo'
    import { Text } from 'react-native'

    export default function Screen() {
      return (
        <Protect
          permission="org:invoices:create"
          fallback={<Text>You do not have the permissions to create an invoice.</Text>}
        >
          <Text>Users with permission org:invoices:create can see this.</Text>
        </Protect>
      )
    }
    ```
  </Tab>

  <Tab>
    ```tsx {{ filename: 'app/routes/invoices.tsx' }}
    import { Protect } from '@clerk/react-router'

    export default function InvoicesPage() {
      return (
        <Protect
          permission="org:invoices:create"
          fallback={<p>You do not have the permissions to create an invoice.</p>}
        >
          <p>Users with permission org:invoices:create can see this.</p>
        </Protect>
      )
    }
    ```
  </Tab>

  <Tab>
    ```tsx {{ filename: 'app/routes/invoices.tsx' }}
    import { Protect } from '@clerk/tanstack-react-start'
    import { createFileRoute } from '@tanstack/react-router'

    export const Route = createFileRoute('/invoices')({
      component: InvoicesPage,
    })

    function InvoicesPage() {
      return (
        <Protect
          permission="org:invoices:create"
          fallback={<p>You do not have the permissions to create an invoice.</p>}
        >
          <p>Users with permission org:invoices:create can see this.</p>
        </Protect>
      )
    }
    ```
  </Tab>

  <Tab>
    ```vue
    <script setup lang="ts">
    import { Protect } from '@clerk/vue'
    </script>

    <template>
      <Protect permission="org:invoices:create">
        <template #fallback>
          <p>You do not have the permissions to create an invoice.</p>
        </template>
        <p>Users with permission org:invoices:create can see this.</p>
      </Protect>
    </template>
    ```
  </Tab>
</Tabs>

### Render content by role

While authorization by `permission` is **recommended**, for convenience, `<Protect>` allows a `role` prop to be passed.

The following example demonstrates how to use the `<Protect />` component to protect content by checking if the user has the `org:billing` role.

<Tabs items={["Next.js", "React", "Astro", "Expo", "React Router", "Tanstack React Start", "Vue"]}>
  <Tab>
    ```jsx {{ filename: 'app/protected/billing/page.tsx' }}
    import { Protect } from '@clerk/nextjs'

    export default function ProtectPage() {
      return (
        <Protect
          role="org:billing"
          fallback={<p>Only a member of the Billing department can access this content.</p>}
        >
          <p>Users with role org:billing can see this.</p>
        </Protect>
      )
    }
    ```
  </Tab>

  <Tab>
    ```jsx {{ filename: 'src/billing.tsx' }}
    import { Protect } from '@clerk/clerk-react'

    export default function Page() {
      return (
        <Protect
          role="org:billing"
          fallback={<p>Only a member of the Billing department can access this content.</p>}
        >
          <p>Users with role org:billing can see this.</p>
        </Protect>
      )
    }
    ```
  </Tab>

  <Tab>
    ```astro {{ filename: 'src/pages/billing.astro' }}
    ---
    import { Protect } from '@clerk/astro/components'
    ---

    <Protect role="org:billing">
      <p slot="fallback">Only a member of the Billing department can access this content.</p>
      <p>Users with role org:billing can see this.</p>
    </Protect>
    ```
  </Tab>

  <Tab>
    ```jsx
    import { Protect } from '@clerk/clerk-expo'
    import { Text } from 'react-native'

    export default function Screen() {
      return (
        <Protect
          permission="org:billing"
          fallback={<Text>Only a member of the Billing department can access this content.</Text>}
        >
          <Text>Users with role org:billing can see this.</Text>
        </Protect>
      )
    }
    ```
  </Tab>

  <Tab>
    ```tsx {{ filename: 'app/routes/billing.tsx' }}
    import { Protect } from '@clerk/react-router'

    export default function BillingPage() {
      return (
        <Protect
          role="org:billing"
          fallback={<p>Only a member of the Billing department can access this content.</p>}
        >
          <p>Users with role org:billing can see this.</p>
        </Protect>
      )
    }
    ```
  </Tab>

  <Tab>
    ```tsx {{ filename: 'app/routes/billing.tsx' }}
    import { Protect } from '@clerk/tanstack-react-start'
    import { createFileRoute } from '@tanstack/react-router'

    export const Route = createFileRoute('/billing')({
      component: BillingPage,
    })

    function BillingPage() {
      return (
        <Protect
          role="org:billing"
          fallback={<p>Only a member of the Billing department can access this content.</p>}
        >
          <p>Users with role org:billing can see this.</p>
        </Protect>
      )
    }
    ```
  </Tab>

  <Tab>
    ```vue
    <script setup lang="ts">
    import { Protect } from '@clerk/vue'
    </script>

    <template>
      <Protect role="org:billing">
        <template #fallback>
          <p>Only a member of the Billing department can access this content.</p>
        </template>
        <p>Users with role org:billing can see this.</p>
      </Protect>
    </template>
    ```
  </Tab>
</Tabs>

### Render content by plan

The following example demonstrates how to use `<Protect />` to protect content by checking if the user has a plan.

<Tabs items={["Next.js", "React", "Astro", "Expo", "React Router", "Tanstack React Start"]}>
  <Tab>
    ```tsx {{ filename: 'app/protected/bronze/page.tsx' }}
    import { Protect } from '@clerk/nextjs'

    export default function ProtectPage() {
      return (
        <Protect
          plan="bronze"
          fallback={<p>Sorry, only subscribers to the Bronze plan can access this content.</p>}
        >
          <p>Welcome, Bronze subscriber!</p>
        </Protect>
      )
    }
    ```
  </Tab>

  <Tab>
    ```tsx {{ filename: 'src/bronze.tsx' }}
    import { Protect } from '@clerk/clerk-react'

    export default function Page() {
      return (
        <Protect
          plan="bronze"
          fallback={<p>Sorry, only subscribers to the Bronze plan can access this content.</p>}
        >
          <p>Welcome, Bronze subscriber!</p>
        </Protect>
      )
    }
    ```
  </Tab>

  <Tab>
    ```astro {{ filename: 'src/pages/bronze.astro' }}
    ---
    import { Protect } from '@clerk/astro/components'
    ---

    <Protect plan="bronze">
      <p slot="fallback">Sorry, only subscribers to the Bronze plan can access this content.</p>
      <p>Welcome, Bronze subscriber!</p>
    </Protect>
    ```
  </Tab>

  <Tab>
    ```tsx {{ filename: 'app/(billing)/bronze.tsx' }}
    import { Protect } from '@clerk/clerk-expo'
    import { Text } from 'react-native'

    export default function Page() {
      return (
        <Protect
          plan="bronze"
          fallback={<Text>Sorry, only subscribers to the Bronze plan can access this content.</Text>}
        >
          <Text>Welcome, Bronze subscriber!</Text>
        </Protect>
      )
    }
    ```
  </Tab>

  <Tab>
    ```tsx {{ filename: 'app/routes/bronze.tsx' }}
    import { Protect } from '@clerk/react-router'

    export default function BronzePage() {
      return (
        <Protect
          plan="bronze"
          fallback={<p>Sorry, only subscribers to the Bronze plan can access this content.</p>}
        >
          <p>Welcome, Bronze subscriber!</p>
        </Protect>
      )
    }
    ```
  </Tab>

  <Tab>
    ```tsx {{ filename: 'app/routes/bronze.tsx' }}
    import { Protect } from '@clerk/tanstack-react-start'
    import { createFileRoute } from '@tanstack/react-router'

    export const Route = createFileRoute('/bronze')({
      component: BronzePage,
    })

    function BronzePage() {
      return (
        <Protect
          plan="bronze"
          fallback={<p>Sorry, only subscribers to the Bronze plan can access this content.</p>}
        >
          <p>Welcome, Bronze subscriber!</p>
        </Protect>
      )
    }
    ```
  </Tab>
</Tabs>

### Render content by feature

The following example demonstrates how to use `<Protect />` to protect content by checking if the user has a feature.

<Tabs items={["Next.js", "React", "Astro", "Expo", "React Router", "Tanstack React Start"]}>
  <Tab>
    ```tsx {{ filename: 'app/protected/premium-access/page.tsx' }}
    import { Protect } from '@clerk/nextjs'

    export default function Page() {
      return (
        <Protect
          feature="premium_access"
          fallback={
            <p>Sorry, only subscribers with the Premium Access feature can access this content.</p>
          }
        >
          <p>Congratulations! You have access to the Premium Access feature.</p>
        </Protect>
      )
    }
    ```
  </Tab>

  <Tab>
    ```tsx {{ filename: 'src/premium-access.tsx' }}
    import { Protect } from '@clerk/clerk-react'

    export default function Page() {
      return (
        <Protect
          feature="premium_access"
          fallback={
            <p>Sorry, only subscribers with the Premium Access feature can access this content.</p>
          }
        >
          <p>Congratulations! You have access to the Premium Access feature.</p>
        </Protect>
      )
    }
    ```
  </Tab>

  <Tab>
    ```astro {{ filename: 'src/pages/premium-access.astro' }}
    ---
    import { Protect } from '@clerk/astro/components'
    ---

    <Protect feature="premium_access">
      <p slot="fallback">
        Sorry, only subscribers with the Premium Access feature can access this content.
      </p>
      <p>Congratulations! You have access to the Premium Access feature.</p>
    </Protect>
    ```
  </Tab>

  <Tab>
    ```tsx {{ filename: 'app/(billing)/premium-access.tsx' }}
    import { Protect } from '@clerk/clerk-expo'
    import { Text } from 'react-native'

    export default function Page() {
      return (
        <Protect
          feature="premium_access"
          fallback={
            <Text>
              Sorry, only subscribers with the Premium Access feature can access this content.
            </Text>
          }
        >
          <Text>Congratulations! You have access to the Premium Access feature.</Text>
        </Protect>
      )
    }
    ```
  </Tab>

  <Tab>
    ```tsx {{ filename: 'app/routes/premium-access.tsx' }}
    import { Protect } from '@clerk/react-router'

    export default function PremiumAccessPage() {
      return (
        <Protect
          plan="premium_access"
          fallback={
            <p>Sorry, only subscribers with the Premium Access feature can access this content.</p>
          }
        >
          <p>Congratulations! You have access to the Premium Access feature.</p>
        </Protect>
      )
    }
    ```
  </Tab>

  <Tab>
    ```tsx {{ filename: 'app/routes/premium-access.tsx' }}
    import { Protect } from '@clerk/tanstack-react-start'
    import { createFileRoute } from '@tanstack/react-router'

    export const Route = createFileRoute('/premium-access')({
      component: PremiumAccessPage,
    })

    function PremiumAccessPage() {
      return (
        <Protect
          plan="premium_access"
          fallback={
            <p>Sorry, only subscribers with the Premium Access feature can access this content.</p>
          }
        >
          <p>Congratulations! You have access to the Premium Access feature.</p>
        </Protect>
      )
    }
    ```
  </Tab>
</Tabs>

### Render content conditionally

The following example uses `<Protect>`'s `condition` prop to conditionally render its children if the user has the correct role.

<Tabs items={["Next.js", "React", "Astro", "Expo", "React Router", "Tanstack React Start", "Vue"]}>
  <Tab>
    ```tsx {{ filename: 'app/dashboard/settings/page.tsx' }}
    import type { PropsWithChildren } from 'react'
    import { Protect } from '@clerk/nextjs'

    export default function Page() {
      return (
        <Protect
          condition={(has) => has({ role: 'org:admin' }) || has({ role: 'org:billing_manager' })}
          fallback={<p>Only an Admin or Billing Manager can access this content.</p>}
        >
          <p>The settings page.</p>
        </Protect>
      )
    }
    ```
  </Tab>

  <Tab>
    ```tsx {{ filename: 'src/settings.tsx' }}
    import { Protect } from '@clerk/clerk-react'

    export default function Page() {
      return (
        <Protect
          condition={(has) => has({ role: 'org:admin' }) || has({ role: 'org:billing_manager' })}
          fallback={<p>Only an Admin or Billing Manager can access this content.</p>}
        >
          <p>The settings page.</p>
        </Protect>
      )
    }
    ```
  </Tab>

  <Tab>
    ```astro
    ---
    import { Protect } from '@clerk/astro/components'
    ---

    <Protect condition={(has) => has({ role: 'org:admin' }) || has({ role: 'org:billing_manager' })}>
      <p slot="fallback">Only an Admin or Billing Manager can access this content.</p>
      <p>The settings page.</p>
    </Protect>
    ```
  </Tab>

  <Tab>
    ```tsx {{ filename: 'app/dashboard/settings/page.tsx' }}
    import { Protect } from '@clerk/clerk-expo'
    import { Text } from 'react-native'

    export default function Page() {
      return (
        <Protect
          condition={(has) => has({ role: 'org:admin' }) || has({ role: 'org:billing_manager' })}
          fallback={<Text>Only an Admin or Billing Manager can access this content.</Text>}
        >
          <Text>The settings page.</Text>
        </Protect>
      )
    }
    ```
  </Tab>

  <Tab>
    ```tsx {{ filename: 'app/routes/settings.tsx' }}
    import { Protect } from '@clerk/react-router'

    export default function SettingsPage() {
      return (
        <Protect
          condition={(has) => has({ role: 'org:admin' }) || has({ role: 'org:billing_manager' })}
          fallback={<p>Only an Admin or Billing Manager can access this content.</p>}
        >
          <p>The settings page.</p>
        </Protect>
      )
    }
    ```
  </Tab>

  <Tab>
    ```tsx {{ filename: 'app/routes/settings.tsx' }}
    import { Protect } from '@clerk/tanstack-react-start'
    import { createFileRoute } from '@tanstack/react-router'

    export const Route = createFileRoute('/settings')({
      component: SettingsPage,
    })

    function SettingsPage() {
      return (
        <Protect
          condition={(has) => has({ role: 'org:admin' }) || has({ role: 'org:billing_manager' })}
          fallback={<p>Only an Admin or Billing Manager can access this content.</p>}
        >
          <p>The settings page.</p>
        </Protect>
      )
    }
    ```
  </Tab>

  <Tab>
    ```vue
    <script setup>
    import { Protect } from '@clerk/vue'
    </script>

    <template>
      <Protect :condition="(has) => has({ role: 'org:admin' }) || has({ role: 'org:billing_manager' })">
        <template #fallback>
          <p>Only an Admin or Billing Manager can access this content.</p>
        </template>
        <p>The settings page.</p>
      </Protect>
    </template>
    ```
  </Tab>
</Tabs><|MERGE_RESOLUTION|>--- conflicted
+++ resolved
@@ -1,11 +1,7 @@
 ---
 title: '`<Protect>`'
-<<<<<<< HEAD
-description: The Protect component is used for authorization checks. It only renders its children when the current user has been granted a specific type of access control (role, permission, feature, or plan).
+description: The Protect component protects content or even entire routes based on authentication, and optionally, authorization. It only renders its children when the current user is signed-in, and if performing authorization checks, if the user has been granted a specific type of access control (role, permission, feature, or plan).
 sdk: astro, chrome-extension, expo, nextjs, nuxt, react, react-router, remix, tanstack-react-start, vue
-=======
-description: The Protect component protects content or even entire routes based on authentication, and optionally, authorization. It only renders its children when the current user is signed-in, and if performing authorization checks, if the user has been granted a specific type of access control (role, permission, feature, or plan).
->>>>>>> 96d92751
 ---
 
 The [`<Protect />`](/docs/components/protect) component protects content or even entire routes based on:
