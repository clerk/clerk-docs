--- conflicted
+++ resolved
@@ -4,11 +4,7 @@
 sdk: ios
 ---
 
-<<<<<<< HEAD
-The `getToken()` method retrieves the user's [session token](/docs/backend-requests/resources/session-tokens) or a [custom JWT template](/docs/guides/development/jwt-templates).
-=======
-The `getToken()` method retrieves the user's [session token](/docs/guides/how-clerk-works/session-tokens) or a [custom JWT template](/docs/backend-requests/jwt-templates).
->>>>>>> 3b3a8d51
+The `getToken()` method retrieves the user's [session token](/docs/guides/how-clerk-works/session-tokens) or a [custom JWT template](/docs/guides/development/jwt-templates).
 
 This method uses a cache so a network request will only be made if the token in memory has expired. The TTL for a Clerk token is one minute.
 
