--- conflicted
+++ resolved
@@ -95,10 +95,6 @@
 
 ```typescript
 function handleUnauthenticated(opts?: { broadcast: boolean }): Promise<unknown>;
-<<<<<<< HEAD
-```
-=======
 ```
 
-Handles a 401 response from [Frontend API](https://clerk.com/docs/reference/frontend-api) by refreshing the client and session object accordingly.
->>>>>>> aa0acbdf
+Handles a 401 response from [Frontend API](https://clerk.com/docs/reference/frontend-api) by refreshing the client and session object accordingly.