---
title: How Clerk implements OAuth
description: Learn how to configure and secure OAuth flows with Clerk, including dynamic client registration, consent screens, PKCE, public clients, and scopes.
---

Clerk supports secure, standards-compliant OAuth flows for your applications. You can create OAuth apps, enable dynamic client registration, manage consent screens, and configure public clients. This guide covers all key OAuth features and configurations in Clerk and helps you set up the right OAuth flow for your needs.

## Build an OAuth app with Clerk

To create or edit an OAuth app, navigate to the [**OAuth applications**](https://dashboard.clerk.com/last-active?path=oauth-applications) page in the Clerk Dashboard. The following sections explain the available settings for configuring your OAuth app.

### Dynamic client registration

In addition to configuring OAuth apps manually through the [Clerk Dashboard](https://dashboard.clerk.com/last-active?path=oauth-applications), Clerk supports [dynamic client registration](https://datatracker.ietf.org/doc/html/rfc7591), allowing OAuth clients to be created programmatically via a public API endpoint. To enable this feature, navigate to the [**OAuth applications**](https://dashboard.clerk.com/last-active?path=oauth-applications) page in the Clerk Dashboard and enable **Dynamic client registration**.

> [!CAUTION]
> Dynamic client registration creates a public, unauthenticated endpoint that anyone can use to register OAuth clients with your authorization service. While this can enable use cases like multi-tenant SaaS platforms, developer marketplaces, and some MCP integrations, it also introduces significant security risks:
>
> - Attackers can create clients anonymously without audit trails.
> - Malicious clients can use legitimate-sounding names to trick users.
> - Administrative overhead increases substantially for monitoring and cleanup.
>
> In some use cases, dynamic client registration can be a requirement. However, it should only be enabled after carefully evaluating and accepting the associated security risks.
>
> Additionally, when dynamic client registration is enabled, the OAuth consent screen is automatically enforced and cannot be disabled - this prevents dangerous combinations that could lead to CSRF vulnerabilities.

### Scopes

Scopes define the level of access and specific user data that will be shared with the client app during authentication. The following scopes are currently available:

| Scope | Access |
| - | - |
| `profile` | Grant access to the user's personal information, such as first and last name, avatar, and username |
| `email` | Grant access to the user's email address |
| `public_metadata` | Grant access to the user's public and unsafe metadata |
| `private_metadata` | Grant access to the user's private metadata |
| `openid` | Enables the OpenID Connect flow |

> [!NOTE]
> Support for adding custom OAuth scopes is **not yet available**, but development is underway. The goal is to allow custom scopes to be added, accepted, and checked through Clerk SDKs. An update will be provided when this feature is available.
>
> For early access to custom OAuth scopes, please vote or provide feedback on the [roadmap here](https://feedback.clerk.com/roadmap?id=d2d88be9-4d4f-45e6-997e-61d0b2a34bc9).

### Public clients and PKCE

In OAuth flows where a private server environment is available, the server can store and use a `client_secret` to securely exchange an authorization code for an access token. However, in mobile apps or single-page apps (SPAs), there is often no private server-side environment available to store the `client_secret` and run this exchange. These are called **public clients** because they cannot securely store secrets. Any secret you embed in a mobile app can be extracted by someone with the right tools, and anything in a browser-based app is visible to anyone who opens the developer tools, as well as browser extensions, etc.

To support these use cases, Clerk's OAuth implementation allows public clients to exchange an authorization code **without requiring a `client_secret`**. This makes it easier for mobile and browser-based apps to complete the token exchange and retrieve access and refresh tokens, without the risk of exposing long-lived secrets.

However, this process means **public clients** often need an additional layer of security to protect against interception attacks. This is where **[PKCE (Proof Key for Code Exchange)](https://datatracker.ietf.org/doc/html/rfc7636)** comes in - PKCE helps secure public clients by replacing the `client_secret` with a dynamically generated proof that **only the client who started the OAuth flow can provide**.

Here's how it works: instead of relying on a pre-shared secret, the client generates a random value called a **code verifier** at the start of each OAuth flow, along with a **code challenge**, which is a hashed version of the code verifier. The client sends the code challenge when starting the authorization flow, and later, during the token exchange, sends the original code verifier to prove it initiated the flow. The authorization service can then hash the code verifier to ensure it matches the code challenge.

This ensures that even if an attacker intercepts the authorization code, they can't complete the token exchange without the original code verifier. Only the client that started the flow has that value.

> [!QUIZ]
> Couldn't an attacker just steal the `code_verifier` from the browser (like from sessionStorage)?
>
> ---
>
> The key difference is _timing_ and _access_.
>
> The `code_verifier` only exists for the brief duration of the OAuth flow and is only accessible to the specific app that created it. A `client_secret`, on the other hand, would be permanently embedded in the app code where it could be extracted by anyone.
>
> Additionally, each PKCE flow uses a unique `code_verifier`, so even if one was somehow compromised, it couldn't be reused for other users or future flows.

To enable PKCE for a public client, you can enable the **Public** option for each OAuth app [in the Clerk Dashboard](https://dashboard.clerk.com/last-active?path=oauth-applications).

### Consent screen management

The OAuth consent screen shows users a confirmation dialog before they authorize OAuth applications. It ensures users understand _exactly_ what permissions they're granting before completing the OAuth flow.

**The consent screen displays:**

- The requesting app's name and logo.
- The name and logo of the app receiving the request.
- The specific access scopes that are being requested, in user-friendly language.
- Clear accept/deny options.

![OAuth Consent Screen](/docs/images/oauth/consent-screen.png){{ style: { maxWidth: '460px' } }}

The consent screen is enabled by default for all OAuth apps. You can enable or disable the consent screen for each OAuth app [in the Clerk Dashboard](https://dashboard.clerk.com/last-active?path=oauth-applications).

> [!IMPORTANT]
> Enabling the consent screen for all OAuth apps is **strongly recommended**. Without a consent screen, any logged-in user who visits an OAuth authorization URL automatically grants access to any requested scopes. The consent screen acts as a critical security checkpoint, preventing malicious apps from silently gaining access to user accounts.

## Token expiration and management

- OAuth access tokens expire **after 1 day**.
- Refresh tokens **never expire**.
- Authorization codes expire **after 10 minutes**.
- OIDC `id_token`s expire **after 1 day**.

## Authorization server metadata

An important feature of modern OAuth 2.0 and OpenID Connect (OIDC) implementations is **authorization server metadata**. This is a standardized JSON document published by the authorization server that describes its configuration, supported features and endpoints. This metadata makes it easier for clients to automatically discover important endpoints and features without needing manual configuration.

You can easily retrieve this metadata by loading your Clerk **Frontend API URL** with `/.well-known/oauth-authorization-server` appended to it. For example:

- `https://verb-noun-00.clerk.accounts.dev/.well-known/oauth-authorization-server` for a development environment.
- `https://clerk.<INSERT_YOUR_APP_DOMAIN>.com/.well-known/oauth-authorization-server` for a production environment.

Your **Frontend API URL** can be found on the [**API keys**](https://dashboard.clerk.com/last-active?path=api-keys) page in the Clerk Dashboard.

This endpoint exposes all relevant details in a standardized JSON format. A sample metadata document might look like this:

```json
{
  "issuer": "https://well-hagfish-71.clerk.accounts.dev",
  "authorization_endpoint": "https://well-hagfish-71.clerk.accounts.dev/oauth/authorize",
  "token_endpoint": "https://well-hagfish-71.clerk.accounts.dev/oauth/token",
  "jwks_uri": "https://well-hagfish-71.clerk.accounts.dev/.well-known/jwks.json",
  "response_types_supported": ["code"],
  "grant_types_supported": ["authorization_code", "refresh_token"],
  "token_endpoint_auth_methods_supported": ["client_secret_basic", "none"],
  "scopes_supported": ["openid", "profile", "email", "public_metadata", "private_metadata"],
  "subject_types_supported": ["public"],
  "id_token_signing_alg_values_supported": ["RS256"],
  "claims_supported": ["sub", "iss", "aud", "exp", "iat", "email", "name"],
  "service_documentation": "https://clerk.com/docs",
  "ui_locales_supported": ["en"],
  "op_tos_uri": "https://clerk.com/legal/standard-terms",
  "code_challenge_methods_supported": ["S256"]
}
```

## Building a Model Context Protocol service

The **[Model Context Protocol (MCP)](https://modelcontextprotocol.io/introduction)** is an open standard that lets large language model (LLM) apps, like Claude, ChatGPT, or Cursor, **securely access user data from external services** with the user's permission. Instead of asking users to sign in separately, MCP allows these AI apps to request permission to access specific data, such as emails or private Github repositories, directly through the app being used.

<Include src="_partials/mcp-explanation" />

<<<<<<< HEAD
For detailed examples and instructions on building an MCP server using Clerk's OAuth server, see the framework-specific guides:

{/* TODO: Add the Next.js one */}

- [Express](/docs/references/express/build-mcp-server)
=======
MCP servers often need to access user data from various sources on behalf of AI apps. This requires robust OAuth flows with proper consent management, token verification, and security controls, which Clerk supports. The combination of dynamic client registration (for registering MCP servers programmatically), the consent screen (for secure user authorization), and comprehensive SDK support makes Clerk an ideal authorization server for MCP implementations.

For step-by-step guides on working with MCP in Next.js using Clerk (more framework-specific guides coming soon):

- [Build an MCP server](/docs/references/nextjs/build-mcp-server)
- [Connect an MCP client](/docs/references/nextjs/connect-mcp-client)
>>>>>>> 8d9a72ed
<|MERGE_RESOLUTION|>--- conflicted
+++ resolved
@@ -130,17 +130,9 @@
 
 <Include src="_partials/mcp-explanation" />
 
-<<<<<<< HEAD
-For detailed examples and instructions on building an MCP server using Clerk's OAuth server, see the framework-specific guides:
-
-{/* TODO: Add the Next.js one */}
-
-- [Express](/docs/references/express/build-mcp-server)
-=======
 MCP servers often need to access user data from various sources on behalf of AI apps. This requires robust OAuth flows with proper consent management, token verification, and security controls, which Clerk supports. The combination of dynamic client registration (for registering MCP servers programmatically), the consent screen (for secure user authorization), and comprehensive SDK support makes Clerk an ideal authorization server for MCP implementations.
 
 For step-by-step guides on working with MCP in Next.js using Clerk (more framework-specific guides coming soon):
 
 - [Build an MCP server](/docs/references/nextjs/build-mcp-server)
-- [Connect an MCP client](/docs/references/nextjs/connect-mcp-client)
->>>>>>> 8d9a72ed
+- [Connect an MCP client](/docs/references/nextjs/connect-mcp-client)