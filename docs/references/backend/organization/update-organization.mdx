--- conflicted
+++ resolved
@@ -13,16 +13,6 @@
 
 ## `UpdateOrganizationParams`
 
-<<<<<<< HEAD
-| Name | Type | Description |
-| - | - | - |
-| `organizationId` | `string` | The organization ID of the organization being updated. |
-| `name?` | `string` | The updated name of the organization. |
-| `slug?` | `string` | The updated slug of the organization. |
-| `publicMetadata?` | `{[string]: any}` | Metadata that can be read from both the Frontend API and [Backend API](/docs/reference/backend-api){{ target: '_blank' }}, but can be set only from the Backend API . |
-| `privateMetadata?` | `{[string]: any}` | Metadata that is only visible to your [Backend API](/docs/reference/backend-api){{ target: '_blank' }}. |
-| `maxAllowedMemberships?` | `number` | The maximum number of memberships allowed in the organization. |
-=======
 <Properties>
   - `organizationId`
   - `string`
@@ -48,14 +38,14 @@
   - `publicMetadata?`
   - `{[string]: any}`
 
-  Metadata that can be read from both the Frontend API and [Backend API](https://clerk.com/docs/reference/backend-api), but can be set only from the Backend API .
+  Metadata that can be read from both the Frontend API and [Backend API](/docs/reference/backend-api){{ target: '_blank' }}, but can be set only from the Backend API .
 
   ---
 
   - `privateMetadata?`
   - `{[string]: any}`
 
-  Metadata that is only visible to your [Backend API](https://clerk.com/docs/reference/backend-api).
+  Metadata that is only visible to your [Backend API](/docs/reference/backend-api){{ target: '_blank' }}.
 
   ---
 
@@ -64,7 +54,6 @@
 
   The maximum number of memberships allowed in the organization.
 </Properties>
->>>>>>> aae1e52f
 
 ## Example
 
