--- conflicted
+++ resolved
@@ -25,7 +25,6 @@
   ],
   [
     {
-<<<<<<< HEAD
       "title": "Concepts",
       "icon": "lightning-bolt",
       "root": "concepts"
@@ -33,14 +32,15 @@
     [
       ["How Clerk Works", "/concepts/how-clerk-works"],
       ["Client Handshake", "/concepts/client-handshake"]
-=======
+  ],
+  [
+    {
       "title": "Guides",
       "icon": "book-open",
       "root": "guides"
     },
     [
       ["Implement basic Role Based Access Control with metadata", "/guides/basic-rbac"]
->>>>>>> 807c4d8f
     ]
   ],
   "---",
