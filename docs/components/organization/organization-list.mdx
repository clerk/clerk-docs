---
title: '`<OrganizationList />` component'
description: Clerk's <OrganizationList /> component is used to display organization related memberships, invitations, and suggestions for the user.
sdk: astro, chrome-extension, expo, nextjs, nuxt, react, react-router, remix, tanstack-react-start, vue, js-frontend
---

![The \<OrganizationList /> component displays organization-related memberships and automatic invitations and suggestions for the user.](/docs/images/ui-components/organization-list.png){{ style: { maxWidth: '460px' } }}

The `<OrganizationList />` component displays organization-related memberships and automatic [invitations](/docs/organizations/verified-domains#automatic-invitations) and [suggestions](/docs/organizations/verified-domains#automatic-suggestions) for the user.

<<<<<<< HEAD
<If
  sdk={["astro", "chrome-extension", "expo", "nextjs", "nuxt", "react", "react-router", "remix", "tanstack-react-start", "vue"]}
>
  ## Example
=======
## Properties

The `<OrganizationList />` component accepts the following properties, all of which are **optional**:

<Properties>
  - `afterCreateOrganizationUrl`
  - <code>((org: [Organization][org-ref]) => string) | string</code>

  The full URL or path to navigate to after creating a new organization.

  ---

  - `afterSelectOrganizationUrl`
  - <code>((org: [Organization][org-ref]) => string) | string</code>

  The full URL or path to navigate to after selecting an organization. Defaults to `undefined`.

  ---

  - `afterSelectPersonalUrl`
  - <code>((org: [Organization][org-ref]) => string) | string</code>

  The full URL or path to navigate to after selecting the [personal account](/docs/organizations/overview#allow-personal-accounts). Defaults to `undefined`.

  ---

  - `appearance`
  - <code>[Appearance](/docs/customization/overview) | undefined</code>

  Optional object to style your components. Will only affect [Clerk components](/docs/components/overview) and not [Account Portal](/docs/account-portal/overview) pages.

  ---

  - `fallback?`
  - `ReactNode`

  An optional element to be rendered while the component is mounting.

  ---

  - `hidePersonal`
  - `boolean`

  A boolean that controls whether `<OrganizationList />` will include the user's [personal account](/docs/organizations/overview#allow-personal-accounts) in the organization list. Setting this to `true` will hide the personal account option, and users will only be able to switch between organizations. Defaults to `false`.

  ---

  - `hideSlug`
  - `boolean`

  A boolean that controls whether the optional slug field in the organization creation screen is hidden. Defaults to `false`.

  ---

  - `skipInvitationScreen`
  - `boolean | undefined`

  A boolean that controls whether the screen for sending invitations after an organization is created is hidden. When `undefined`, Clerk will automatically hide the screen if the number of max allowed members is equal to 1. Defaults to `false`.
</Properties>

## Usage with frameworks
>>>>>>> b728f7f3

  <If sdk="nextjs">
    ```jsx {{ filename: 'app/organizations/page.tsx' }}
    import { OrganizationList } from '@clerk/nextjs'

    export default function OrganizationListPage() {
      return (
        <OrganizationList
          afterCreateOrganizationUrl="/organization/:slug"
          afterSelectPersonalUrl="/user/:id"
          afterSelectOrganizationUrl="/organization/:slug"
        />
      )
    }
    ```
  </If>

  <If sdk="react">
    ```jsx {{ filename: 'src/App.tsx' }}
    import { OrganizationList } from '@clerk/clerk-react'

    function App() {
      return <OrganizationList />
    }

    export default App
    ```
  </If>

  <If sdk="astro">
    ```astro {{ filename: '/pages/organizations.astro' }}
    ---
    import { OrganizationList } from '@clerk/astro/components'
    ---

    <OrganizationList
      afterCreateOrganizationUrl="/organization/:slug"
      afterSelectPersonalUrl="/user/:id"
      afterSelectOrganizationUrl="/organization/:slug"
    />
    ```
  </If>

  <If sdk="expo">
    <Include src="_partials/expo/web-only-callout" />

    ```jsx {{ filename: '/app/organizations.web.tsx' }}
    import { OrganizationList } from '@clerk/clerk-expo/web'

    export default function OrganizationListPage() {
      return (
        <OrganizationList
          afterCreateOrganizationUrl={(org) => `/organization/${org.slug}`}
          afterSelectPersonalUrl={(user) => `/user/${user.id}`}
          afterSelectOrganizationUrl={(org) => `/organization/${org.slug}`}
        />
      )
    }
    ```
  </If>

  <If sdk="chrome-extension">
    ```jsx {{ filename: 'src/routes/organizations.tsx' }}
    import { OrganizationList } from '@clerk/chrome-extension'

    export default function OrganizationListPage() {
      return <OrganizationList />
    }
    ```
  </If>

  <If sdk="remix">
    ```jsx {{ filename: '/route/organizations.tsx' }}
    import { OrganizationList } from '@clerk/remix'

    export default function OrganizationListPage() {
      return (
        <OrganizationList
          afterCreateOrganizationUrl={(org) => `/organization/${org.slug}`}
          afterSelectPersonalUrl={(user) => `/user/${user.id}`}
          afterSelectOrganizationUrl={(org) => `/organization/${org.slug}`}
        />
      )
    }
    ```
  </If>

  <If sdk="react-router">
    ```tsx {{ filename: 'app/routes/organizations.tsx' }}
    import { OrganizationList } from '@clerk/react-router'

    export default function OrganizationListPage() {
      return (
        <OrganizationList
          afterCreateOrganizationUrl={(org) => `/organization/${org.slug}`}
          afterSelectPersonalUrl={(user) => `/user/${user.id}`}
          afterSelectOrganizationUrl={(org) => `/organization/${org.slug}`}
        />
      )
    }
    ```
  </If>

  <If sdk="tanstack-react-start">
    ```tsx {{ filename: 'app/routes/organizations.tsx' }}
    import { OrganizationList } from '@clerk/tanstack-react-start'
    import { createFileRoute } from '@tanstack/react-router'

    export const Route = createFileRoute('/organizations')({
      component: OrganizationListPage,
    })

    function OrganizationListPage() {
      return (
        <OrganizationList
          afterCreateOrganizationUrl={(org) => `/organization/${org.slug}`}
          afterSelectPersonalUrl={(user) => `/user/${user.id}`}
          afterSelectOrganizationUrl={(org) => `/organization/${org.slug}`}
        />
      )
    }
    ```
  </If>

  <If sdk="vue">
    ```vue {{ filename: 'organizations.vue' }}
    <script setup lang="ts">
    import { OrganizationList } from '@clerk/vue'
    </script>

    <template>
      <OrganizationList
        :after-create-organization-url="(org) => `/organization/${org.slug}`"
        :after-select-personal-url="(org) => `/organization/${org.slug}`"
        :after-select-organization-url="(org) => `/organization/${org.slug}`"
      />
    </template>
    ```
  </If>

  <If sdk="nuxt">
    ```vue {{ filename: 'pages/organizations.vue' }}
    <script setup lang="ts">
    // Components are automatically imported
    </script>

    <template>
      <OrganizationList
        :after-create-organization-url="(org) => `/organization/${org.slug}`"
        :after-select-personal-url="(user) => `/user/${user.id}`"
        :after-select-organization-url="(org) => `/organization/${org.slug}`"
      />
    </template>
    ```
  </If>
</If>

<If sdk="js-frontend">
  ## Usage with JavaScript

  The following methods available on an instance of the [`Clerk`](/docs/references/javascript/clerk) class are used to render and control the `<OrganizationList />` component:

  - [`mountOrganizationList()`](#mount-organization-list)
  - [`unmountOrganizationList()`](#unmount-organization-list)

  The following examples assume that you have followed the [quickstart](/docs/quickstarts/javascript) in order to add Clerk to your JavaScript application.

  ## `mountOrganizationList()`

  Render the `<OrganizationList />` component to an HTML `<div>` element.

  ```typescript
  function mountOrganizationList(node: HTMLDivElement, props?: OrganizationListProps): void
  ```

  ### `mountOrganizationList()` params

  <Properties>
    - `node`
    - [`HTMLDivElement`](https://developer.mozilla.org/en-US/docs/Web/API/HTMLDivElement)

    The `<div>` element used to render in the `<OrganizationList />` component

    ---

    - `props?`
    - [`OrganizationListProps`](#properties)

    The properties to pass to the `<OrganizationList />` component
  </Properties>

  ### `mountOrganizationList()` usage

  ```js {{ filename: 'main.js', mark: [15] }}
  import { Clerk } from '@clerk/clerk-js'

  // Initialize Clerk with your Clerk Publishable Key
  const clerkPubKey = import.meta.env.VITE_CLERK_PUBLISHABLE_KEY

  const clerk = new Clerk(clerkPubKey)
  await clerk.load()

  document.getElementById('app').innerHTML = `
    <div id="organization-list"></div>
  `

  const orgListDiv = document.getElementById('organization-list')

  clerk.mountOrganizationList(orgListDiv)
  ```

  ## `unmountOrganizationList()`

  Unmount and run cleanup on an existing `<OrganizationList />` component instance.

  ```typescript
  function unmountOrganizationList(node: HTMLDivElement): void
  ```

  ### `unmountOrganizationList()` params

  <Properties>
    - `node`
    - [`HTMLDivElement`](https://developer.mozilla.org/en-US/docs/Web/API/HTMLDivElement)

    The container `<div>` element with a rendered `<OrganizationList />` component instance
  </Properties>

  ### `unmountOrganizationList()` usage

  ```js {{ filename: 'main.js', mark: [19] }}
  import { Clerk } from '@clerk/clerk-js'

  // Initialize Clerk with your Clerk Publishable Key
  const clerkPubKey = import.meta.env.VITE_CLERK_PUBLISHABLE_KEY

  const clerk = new Clerk(clerkPubKey)
  await clerk.load()

  document.getElementById('app').innerHTML = `
    <div id="organization-list"></div>
  `

  const orgListDiv = document.getElementById('organization-list')

  clerk.mountOrganizationList(orgListDiv)

  // ...

  clerk.unmountOrganizationList(orgListDiv)
  ```
</If>

## Properties

The `<OrganizationList />` component accepts the following properties, all of which are **optional**:

<Properties>
  - `afterCreateOrganizationUrl`
  - <code>((org: \[Organization]\[org-ref]) => string) | string</code>

  The full URL or path to navigate to after creating a new organization.

  ---

  - `afterSelectOrganizationUrl`
  - <code>((org: \[Organization]\[org-ref]) => string) | string</code>

  The full URL or path to navigate to after selecting an organization. Defaults to `undefined`.

  ---

  - `afterSelectPersonalUrl`
  - <code>((org: \[Organization]\[org-ref]) => string) | string</code>

  The full URL or path to navigate to after selecting the [personal account](/docs/organizations/overview#allow-personal-accounts). Defaults to `undefined`.

  ---

  - `appearance`
  - <code>[Appearance](/docs/customization/overview) | undefined</code>

  Optional object to style your components. Will only affect [Clerk components](/docs/components/overview) and not [Account Portal](/docs/account-portal/overview) pages.

  ---

  - `fallback?`
  - `ReactNode`

  An optional element to be rendered while the component is mounting.

  ---

  - `hidePersonal`
  - `boolean`

  A boolean that controls whether `<OrganizationList />` will include the user's [personal account](/docs/organizations/overview#allow-personal-accounts) in the organization list. Setting this to `true` will hide the personal account option, and users will only be able to switch between organizations. Defaults to `false`.

  ---

  - `hideSlug`
  - `boolean`

  A boolean that controls whether the optional slug field in the organization creation screen is hidden. Defaults to `false`.

  ---

  - `skipInvitationScreen`
  - `boolean | undefined`

  A boolean that controls whether the screen for sending invitations after an organization is created is hidden. When `undefined`, Clerk will automatically hide the screen if the number of max allowed members is equal to 1. Defaults to `false`.
</Properties>

## Customization

To learn about how to customize Clerk components, see the [customization documentation](/docs/customization/overview).

[org-ref]: /docs/references/javascript/organization<|MERGE_RESOLUTION|>--- conflicted
+++ resolved
@@ -8,74 +8,10 @@
 
 The `<OrganizationList />` component displays organization-related memberships and automatic [invitations](/docs/organizations/verified-domains#automatic-invitations) and [suggestions](/docs/organizations/verified-domains#automatic-suggestions) for the user.
 
-<<<<<<< HEAD
 <If
   sdk={["astro", "chrome-extension", "expo", "nextjs", "nuxt", "react", "react-router", "remix", "tanstack-react-start", "vue"]}
 >
   ## Example
-=======
-## Properties
-
-The `<OrganizationList />` component accepts the following properties, all of which are **optional**:
-
-<Properties>
-  - `afterCreateOrganizationUrl`
-  - <code>((org: [Organization][org-ref]) => string) | string</code>
-
-  The full URL or path to navigate to after creating a new organization.
-
-  ---
-
-  - `afterSelectOrganizationUrl`
-  - <code>((org: [Organization][org-ref]) => string) | string</code>
-
-  The full URL or path to navigate to after selecting an organization. Defaults to `undefined`.
-
-  ---
-
-  - `afterSelectPersonalUrl`
-  - <code>((org: [Organization][org-ref]) => string) | string</code>
-
-  The full URL or path to navigate to after selecting the [personal account](/docs/organizations/overview#allow-personal-accounts). Defaults to `undefined`.
-
-  ---
-
-  - `appearance`
-  - <code>[Appearance](/docs/customization/overview) | undefined</code>
-
-  Optional object to style your components. Will only affect [Clerk components](/docs/components/overview) and not [Account Portal](/docs/account-portal/overview) pages.
-
-  ---
-
-  - `fallback?`
-  - `ReactNode`
-
-  An optional element to be rendered while the component is mounting.
-
-  ---
-
-  - `hidePersonal`
-  - `boolean`
-
-  A boolean that controls whether `<OrganizationList />` will include the user's [personal account](/docs/organizations/overview#allow-personal-accounts) in the organization list. Setting this to `true` will hide the personal account option, and users will only be able to switch between organizations. Defaults to `false`.
-
-  ---
-
-  - `hideSlug`
-  - `boolean`
-
-  A boolean that controls whether the optional slug field in the organization creation screen is hidden. Defaults to `false`.
-
-  ---
-
-  - `skipInvitationScreen`
-  - `boolean | undefined`
-
-  A boolean that controls whether the screen for sending invitations after an organization is created is hidden. When `undefined`, Clerk will automatically hide the screen if the number of max allowed members is equal to 1. Defaults to `false`.
-</Properties>
-
-## Usage with frameworks
->>>>>>> b728f7f3
 
   <If sdk="nextjs">
     ```jsx {{ filename: 'app/organizations/page.tsx' }}
@@ -335,21 +271,21 @@
 
 <Properties>
   - `afterCreateOrganizationUrl`
-  - <code>((org: \[Organization]\[org-ref]) => string) | string</code>
+  - <code>((org: [Organization][org-ref]) => string) | string</code>
 
   The full URL or path to navigate to after creating a new organization.
 
   ---
 
   - `afterSelectOrganizationUrl`
-  - <code>((org: \[Organization]\[org-ref]) => string) | string</code>
+  - <code>((org: [Organization][org-ref]) => string) | string</code>
 
   The full URL or path to navigate to after selecting an organization. Defaults to `undefined`.
 
   ---
 
   - `afterSelectPersonalUrl`
-  - <code>((org: \[Organization]\[org-ref]) => string) | string</code>
+  - <code>((org: [Organization][org-ref]) => string) | string</code>
 
   The full URL or path to navigate to after selecting the [personal account](/docs/organizations/overview#allow-personal-accounts). Defaults to `undefined`.
 
