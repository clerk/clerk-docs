---
title: User metadata
description: Learn how to store information about a user that Clerk doesn't collect and extend the User object.
---

To store information about a user that Clerk doesn't collect, you can use metadata, which will get stored on the user's [`User` object](/docs/references/javascript/user).

## Types of metadata

There are three types of metadata: "public", "private", and "unsafe".

| Metadata | Frontend API | Backend API |
| - | - | - |
| Public | Read access | Read & write access |
| Private | No read or write access | Read & write access |
| Unsafe | Read & write access | Read & write access |

<Include src="_partials/metadata-callout" />

### Public metadata

Public metadata is accessible by both the frontend and the backend, but can only be set on the backend. This is useful for storing data that you want to expose to the frontend, but don't want the user to be able to modify. For example, you could store a user's birthday.

#### Set public metadata

<Tabs items={["JS Backend SDK", "Express", "Go", "Ruby", "cURL"]}>
  <Tab>
    <Include src="_partials/backend/usage" />

    ```ts {{ filename: 'route.ts' }}
    export async function POST(req) {
      const { birthday, userId } = await req.json()

      await clerkClient.users.updateUserMetadata(userId, {
        publicMetadata: {
          birthday,
        },
      })

      return Response.json({ success: true })
    }
    ```

    <If sdk="nextjs">
      If you're using Next.js, you must `await` the instantiation of the `clerkClient` instance, like so:

      ```ts
      const client = await clerkClient()

      const response = await client.users.updateUserMetadata()
      ```
    </If>
  </Tab>

  <Tab>
    ```ts {{ filename: 'public.ts' }}
    import { clerkClient } from '@clerk/express'

    app.post('/updateBirthday', async (req, res) => {
      const { birthday, userId } = req.body

      await clerkClient.users.updateUserMetadata(userId, {
        publicMetadata: {
          birthday,
        },
      })
      res.status(200).json({ success: true })
    })
    ```
  </Tab>

  <Tab>
    ```go {{ filename: 'public.go' }}
    var client clerk.Client

    func addStripeCustomerID(user *clerk.User, birthday string) error {
        Role := map[string]interface{}{
            "birthday": birthday,
        }
      user, err := s.clerkClient.Users().UpdateMetadata(sess.UserID, &clerk.updateMetadataRequest{
        PublicMetadata: birthday,
      })

      if err != nil {
        panic(err)
      }
    }
    ```
  </Tab>

  <Tab>
    ```ruby {{ filename: 'public.rb' }}
    # ruby json example with a private metadata and stripe id
    require 'clerk'
    require 'json'

    birthday = {
      "birthday": "1990-01-01",
    }

    clerk = Clerk::SDK.new(api_key: "your_clerk_secret_key")
    clerk.users.updateMetadata("user_xyz", public_metadata: birthday)
    ```
  </Tab>

  <Tab>
    ```bash {{ filename: 'curl.sh' }}
    curl -XPATCH -H 'Authorization: Bearer CLERK_SECRET_KEY' -H "Content-type: application/json" -d '{
      "public_metadata": {
        "birthday": "1990-01-01"
      }
    }' 'https://api.clerk.com/v1/users/{user_id}/metadata'
    ```
  </Tab>
</Tabs>

#### Retrieve public metadata

There are multiple ways to retrieve public metadata.

On the frontend, it's available on the [`User`](/docs/references/javascript/user) object, which can be accessed using the [`useUser()`](/docs/references/hooks/use-user) hook.

On the backend, it's available on the [Backend `User`](/docs/references/backend/types/backend-user) object which can be accessed using the JS Backend SDK's [`getUser()`](/docs/references/backend/user/get-user) method. This method will return the `User` object which contains the public metadata. However, this method is subject to [rate limits](/docs/guides/how-clerk-works/system-limits#backend-api-requests), so _if you are retrieving the metadata frequently_, it's recommended to [attach it to the user's session token](#metadata-in-the-session-token).

### Private metadata

Private metadata is only accessible by the backend, which makes this useful for storing sensitive data that you don't want to expose to the frontend. For example, you could store a user's Stripe customer ID.

#### Set private metadata

<Tabs items={["JS Backend SDK", "Express", "Go", "Ruby", "cURL"]}>
  <Tab>
    <Include src="_partials/backend/usage" />

    ```ts {{ filename: 'route.ts' }}
    export async function POST(req) {
      const { stripeId, userId } = await req.json()

      await clerkClient.users.updateUserMetadata(userId, {
        privateMetadata: {
          stripeId: stripeId,
        },
      })

      return Response.json({ success: true })
    }
    ```

    <If sdk="nextjs">
      If you're using Next.js, you must `await` the instantiation of the `clerkClient` instance, like so:

      ```ts
      const client = await clerkClient()

      const response = await client.users.updateUserMetadata()
      ```
    </If>
  </Tab>

  <Tab>
    ```ts {{ filename: 'private.ts' }}
    import { clerkClient } from '@clerk/express'

    app.post('/updateStripe', async (req, res) => {
      const { stripeId, userId } = req.body

      await clerkClient.users.updateUserMetadata(userId, {
        privateMetadata: {
          stripeId: stripeId,
        },
      })

      res.status(200).json({ success: true })
    })
    ```
  </Tab>

  <Tab>
    ```go {{ filename: 'private.go' }}
     import 	(
    	 "context"
    	 "encoding/json"

       "github.com/clerk/clerk-sdk-go/v2/user"
    	 "github.com/clerk/clerk-sdk-go/v2"
     )

    func addStripeCustomerID(userId string, stripeCustomerId string) (*clerk.User, error) {
      ctx := context.Background()

      metadata := map[string]any{"stripe_id": stripeCustomerId}

      metadataJSON, err := json.Marshal(metadata)

      if err != nil {
    	  return nil, err
        }

      rawMessage := json.RawMessage(metadataJSON)

      updatedUser, err := user.UpdateMetadata(ctx, userId, &user.UpdateMetadataParams{
    	  PrivateMetadata: &rawMessage,
      })

      if err != nil {
    	  return nil, err
      }

      return updatedUser, nil
    }
    ```
  </Tab>

  <Tab>
    ```ruby {{ filename: 'private.rb' }}
    # ruby json example with a private metadata and stripe id
    require 'clerk'
    require 'json'

    privateMetadata = {
      "stripeID": stripeCustomerID
    }


    clerk = Clerk::SDK.new(api_key: "your_clerk_secret_key")
    clerk.users.updateMetadata("user_xyz", private_metadata: privateMetadata)
    ```
  </Tab>

  <Tab>
    ```bash {{ filename: 'curl.sh' }}
    curl -XPATCH -H 'Authorization: Bearer CLERK_SECRET_KEY' -H "Content-type: application/json" -d '{
      "private_metadata": {
        "stripeId": "12356"
      }
    }' 'https://api.clerk.com/v1/users/{user_id}/metadata'
    ```
  </Tab>
</Tabs>

#### Retrieve private metadata

You can retrieve the private metadata for a user by using the JS Backend SDK's [`getUser()`](/docs/references/backend/user/get-user) method. This method will return the `User` object which contains the private metadata. However, this method is subject to [rate limits](/docs/guides/how-clerk-works/system-limits#backend-api-requests), so if you are retrieving the metadata frequently, it's recommended to [attach it to the user's session token](#metadata-in-the-session-token).

<Tabs items={["JS Backend SDK", "Express", "Go", "Ruby", "cURL"]}>
  <Tab>
    <Include src="_partials/backend/usage" />

    ```ts {{ filename: 'route.ts' }}
    export async function GET(req) {
      const { userId } = await req.json()

      const user = await clerkClient.users.getUser(userId)

      return Response.json(user.privateMetadata)
    }
    ```

    <If sdk="nextjs">
      If you're using Next.js, you must `await` the instantiation of the `clerkClient` instance, like so:

      ```ts
      const client = await clerkClient()

      const response = await client.users.getUser()
      ```
    </If>
  </Tab>

  <Tab>
    ```ts {{ filename: 'private.ts' }}
    import { clerkClient } from '@clerk/express'

    app.post('/updateStripe', async (req, res) => {
      const { userId } = req.body

      const user = await clerkClient.users.getUser(userId)

      res.status(200).json(user.privateMetadata)
    })
    ```
  </Tab>

  <Tab>
    ```go {{ filename: 'private.go' }}
    import 	(
    	 "context"
    	 "encoding/json"

       "github.com/clerk/clerk-sdk-go/v2/user"
    	 "github.com/clerk/clerk-sdk-go/v2"
     )

    type PrivateMetadata struct {
      StripeID string `json:"stripe_id"`
    }

    func getPrivateMetadata(userId string) (*PrivateMetadata, error) {
      ctx := context.Background()

      clerkUser, err := user.Get(ctx, userId)

      if err != nil {
    	  return nil, err
      }

      privateMetadata := &PrivateMetadata{}

      err = json.Unmarshal(clerkUser.PrivateMetadata, privateMetadata)

      if err != nil {
    	  return nil, err
      }

      return privateMetadata, nil
    }
    ```
  </Tab>

  <Tab>
    ```ruby {{ filename: 'private.rb' }}
    # ruby json example with a private metadata and stripe id
    require 'clerk'
    clerk = Clerk::SDK.new(api_key: "your_clerk_secret_key")
    clerk.users.getUser("user_xyz")
    ```
  </Tab>

  <Tab>
    ```bash {{ filename: 'curl.sh' }}
    curl -XGET -H 'Authorization: CLERK_SECRET_KEY' -H "Content-type: application/json" 'https://api.clerk.com/v1/users/{user_id}'
    ```
  </Tab>
</Tabs>

### Unsafe metadata

Unsafe metadata can be both read and set from the frontend and the backend. It's called "unsafe" metadata because it can be modified directly from the frontend, which means malicious users could potentially tamper with these values.

Unsafe metadata is the only metadata property that can be set during sign-up, so a common use case is to use it in [custom onboarding flows](/docs/guides/development/add-onboarding-flow). Custom data collected during the onboarding (sign-up) flow can be stored in the [`SignUp`](/docs/references/javascript/sign-up) object. After a successful sign-up, `SignUp.unsafeMetadata` is copied to the `User` object as `User.unsafeMetadata`. From that point on, the unsafe metadata is accessible as a direct attribute of the `User` object.

#### Set unsafe metadata

The following examples demonstrate how to update unsafe metadata for an existing user. Updating `unsafeMetadata` replaces the previous value; it doesn't perform a merge. To merge data, you can pass a combined object such as `{ …user.unsafeMetadata, …newData }` to the `unsafeMetadata` parameter.

The following examples demonstrate how to update `unsafeMetadata` on the server-side versus the client-side.

<Tabs items={["Server-side", "Client-side"]}>
  <Tab>
    <Tabs items={["JS Backend SDK", "Express", "Go", "Ruby", "cURL"]}>
      <Tab>
        <Include src="_partials/backend/usage" />

        ```ts {{ filename: 'route.ts' }}
        export async function POST(req) {
          const { userId } = await req.json()

          await clerkClient.users.updateUserMetadata(userId, {
            unsafeMetadata: {
              birthday: '11-30-1969',
            },
          })

          return Response.json({ success: true })
        }
        ```

        <If sdk="nextjs">
          If you're using Next.js, you must `await` the instantiation of the `clerkClient` instance, like so:

          ```ts
          const client = await clerkClient()

          const response = await client.users.updateUserMetadata()
          ```
        </If>
      </Tab>

      <Tab>
        ```ts {{ filename: 'private.ts' }}
        import { clerkClient } from '@clerk/express'

        app.post('/updateStripe', async (req, res) => {
          const { stripeId, userId } = await req.body

          await clerkClient.users.updateUserMetadata(userId, {
            unsafeMetadata: {
              birthday: '11-30-1969',
            },
          })

          res.status(200).json({ success: true })
        })
        ```
      </Tab>

      <Tab>
        ```go {{ filename: 'private.go' }}
        import 	(
        	 "context"
        	 "encoding/json"

           "github.com/clerk/clerk-sdk-go/v2/user"
        	 "github.com/clerk/clerk-sdk-go/v2"
         )

        func addBirthdayToUser(userId string, birthday string) (*clerk.User, error) {
          ctx := context.Background()

          metadata := map[string]any{"birthday": birthday}

          metadataJSON, err := json.Marshal(metadata)

          if err != nil {
        	  return nil, err
          }

          rawMessage := json.RawMessage(metadataJSON)

          updatedUser, err := user.UpdateMetadata(ctx, userId, &user.UpdateMetadataParams{
        	  UnsafeMetadata: &rawMessage,
          })

          if err != nil {
        	  return nil, err
          }

          return updatedUser, nil
        }
        ```
      </Tab>

      <Tab>
        ```ruby {{ filename: 'private.rb' }}
        require 'clerk'
        require 'json'

        unsafeMetadata = {
          "birthday": "04-20-1969"
        }

        clerk = Clerk::SDK.new(api_key: "your_clerk_secret_key")
        clerk.users.updateMetadata("user_123", unsafe_metadata: unsafeMetadata)
        ```
      </Tab>

      <Tab>
        ```bash {{ filename: 'curl.sh' }}
        curl -XPATCH -H 'Authorization: Bearer CLERK_SECRET_KEY' -H "Content-type: application/json" -d '{
          "unsafe_metadata": {
            "birthday": "11-30-1969"
          }
        }' 'https://api.clerk.com/v1/users/{user_id}/metadata'
        ```
      </Tab>
    </Tabs>
  </Tab>

  <Tab>
    <Tabs items={["React-based SDKs", "JavaScript"]}>
      <Tab>
        For React-based SDKs, such as Next.js, Tanstack React Start, and React Router, use the [`useUser()`](/docs/references/hooks/use-user) hook to update unsafe metadata.

        ```tsx {{ filename: 'page.tsx' }}
        export default function Page() {
          const { user } = useUser()
          const [birthday, setBirthday] = useState('')

          return (
            <div>
              <input type="text" value={birthday} onChange={(e) => setBirthday(e.target.value)} />

              <button
                onClick={() => {
                  user?.update({
                    unsafeMetadata: { birthday },
                  })
                }}
              >
                Update birthday
              </button>
            </div>
          )
        }
        ```
      </Tab>

      <Tab>
        When using the JavaScript SDK, use the [`User.update()`](/docs/references/javascript/user#update) method to update unsafe metadata.

        ```js {{ filename: 'main.js' }}
        import { Clerk } from '@clerk/clerk-js'

        // Initialize Clerk with your Clerk Publishable Key
        const pubKey = import.meta.env.VITE_CLERK_PUBLISHABLE_KEY

        const clerk = new Clerk(pubKey)
        await clerk.load()

        if (clerk.isSignedIn) {
          await clerk.user
            .update({
              unsafeMetadata: {
                birthday: '01-01-2000',
              },
            })
            .then((res) => console.log(res))
            .catch((error) => console.log('An error occurred:', error.errors))
        } else {
          document.getElementById('app').innerHTML = `
            <div id="sign-in"></div>
          `

          const signInDiv = document.getElementById('sign-in')

          clerk.mountSignIn(signInDiv)
        }
        ```
      </Tab>
    </Tabs>
  </Tab>
</Tabs>

#### Retrieve unsafe metadata

There are multiple ways to retrieve unsafe metadata.

On the frontend, it's available on the [`User`](/docs/references/javascript/user) object, which can be accessed using the [`useUser()`](/docs/references/hooks/use-user) hook.

<<<<<<< HEAD
On the backend, it's available on the [Backend `User`](/docs/references/backend/types/backend-user) object which can be accessed using the JavaScript JS Backend SDK's [`getUser()`](/docs/references/backend/user/get-user) method. This method will return the `User` object which contains the unsafe metadata. However, this method is subject to [rate limits](/docs/guides/how-clerk-works/system-limits#backend-api-requests), so if you are retrieving the metadata frequently, it's recommended to [attach it to the user's session token](#metadata-in-the-session-token).
=======
On the backend, it's available on the [Backend `User`](/docs/references/backend/types/backend-user) object which can be accessed using the JS Backend SDK's [`getUser()`](/docs/references/backend/user/get-user) method. This method will return the `User` object which contains the unsafe metadata. However, this method is subject to [rate limits](/docs/guides/how-clerk-works/system-limits#backend-api-requests), so if you are retrieving the metadata frequently, it's recommended to [attach it to the user's session token](#metadata-in-the-session-token).
>>>>>>> 5981b6eb

## Metadata in the session token

Retrieving metadata from the `User` object on the server-side requires making an API request to Clerk's Backend API, which is slower and is subject to [rate limits](/docs/guides/how-clerk-works/system-limits#backend-api-requests). You can store it in the user's session token, which doesn't require making an API request as it's available on the user's authentication context. **However, there is a size limitation to keep in mind.** Clerk stores the session token in a cookie, and most browsers cap cookie size at [**4KB**](https://datatracker.ietf.org/doc/html/rfc2109#section-6.3). After accounting for the size of Clerk's default claims, the cookie can support **up to 1.2KB** of custom claims. **Exceeding this limit will cause the cookie to not be set, which will break your app as Clerk depends on cookies to work properly.**

If you need to store more than 1.2KB of metadata, you should [store the extra data in your own database](/docs/guides/development/webhooks/syncing#storing-extra-user-data) instead. If this isn't an option, you can [move particularly large claims out of the token](/docs/guides/sessions/session-tokens#example) and fetch them using a separate API call from your backend, but this approach brings back the issue of making an API request to Clerk's Backend API, which is slower and is subject to rate limits.

Another limitation of storing metadata in the session token is that when you modify metadata server-side, the changes won't appear in the session token until the next refresh. To avoid race conditions, either [force a JWT refresh](/docs/guides/sessions/force-token-refresh) after metadata changes or handle the delay in your application logic.

If you've considered the limitations, and you still want to store metadata in the session token:

1. In the Clerk Dashboard, navigate to the [**Sessions**](https://dashboard.clerk.com/last-active?path=sessions) page.
1. Under **Customize session token**, in the **Claims** editor, you can add any claim to your session token that you need and select **Save**. To avoid exceeding the session token's 1.2KB limit, it's not recommended to add the entire `user.public_metadata` object. Instead, add individual fields as claims, like `user.public_metadata.birthday`. When doing this, it's recommended to leave particularly large claims out of the token to avoid exceeding the session token's size limit. See the [example](/docs/guides/sessions/session-tokens#example) for more information.<|MERGE_RESOLUTION|>--- conflicted
+++ resolved
@@ -527,11 +527,7 @@
 
 On the frontend, it's available on the [`User`](/docs/references/javascript/user) object, which can be accessed using the [`useUser()`](/docs/references/hooks/use-user) hook.
 
-<<<<<<< HEAD
-On the backend, it's available on the [Backend `User`](/docs/references/backend/types/backend-user) object which can be accessed using the JavaScript JS Backend SDK's [`getUser()`](/docs/references/backend/user/get-user) method. This method will return the `User` object which contains the unsafe metadata. However, this method is subject to [rate limits](/docs/guides/how-clerk-works/system-limits#backend-api-requests), so if you are retrieving the metadata frequently, it's recommended to [attach it to the user's session token](#metadata-in-the-session-token).
-=======
 On the backend, it's available on the [Backend `User`](/docs/references/backend/types/backend-user) object which can be accessed using the JS Backend SDK's [`getUser()`](/docs/references/backend/user/get-user) method. This method will return the `User` object which contains the unsafe metadata. However, this method is subject to [rate limits](/docs/guides/how-clerk-works/system-limits#backend-api-requests), so if you are retrieving the metadata frequently, it's recommended to [attach it to the user's session token](#metadata-in-the-session-token).
->>>>>>> 5981b6eb
 
 ## Metadata in the session token
 
