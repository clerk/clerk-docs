import yaml from 'yaml'
// Things this script does

// Validates
// - The manifest structure and its contents
// - Markdown files and their required frontmatter fields:
//   - Ensures title is present (required)
//   - Warns if description is missing (optional)
//   - Validates SDK declarations in frontmatter
// - Validates internal doc links exist
// - Validates hash links point to headings
// - SDK filtering in three contexts:
//   1. Manifest: Ensures SDK scoping is properly defined and inherited
//   2. Frontmatter: Validates SDK declarations in document metadata
//   3. <If /> components: Ensures:
//      - Referenced SDKs exist in the manifest
//      - SDKs are available in the frontmatter
//      - SDK values match the list of valid SDKs
//      - Parent group SDK compatibility
// - Unique headings within documents
// - Typedoc content structure and references
// - Validates all embedded content (partials, typedocs) exists and is properly formatted

// Transforms
// - Content Integration:
//   - Embeds partial and tooltip content into markdown files
//   - Embeds typedoc content where referenced
//   - Handles special character encoding in typedoc tables
// - Link Processing:
//   - Updates links to SDK-specific docs to use <SDKLink /> components
//   - Removes .mdx extensions from doc links
// - SDK-Specific Processing:
//   - Generates SDK-specific versions of docs in their respective folders
//   - Creates "landing" pages for SDK-specific docs at original URLs
//   - Strips out content filtered by SDKs
// - Manifest Processing:
//   - Generates processed manifest.json with SDK scoping
//   - Applies inheritance rules for SDK scoping in the navigation tree

import fs from 'node:fs/promises'
import path from 'node:path'
import readdirp from 'readdirp'
import { remark } from 'remark'
import remarkFrontmatter from 'remark-frontmatter'
import remarkMdx from 'remark-mdx'
import symlinkDir from 'symlink-dir'
import { Node } from 'unist'
import { filter as mdastFilter } from 'unist-util-filter'
import { visit as mdastVisit } from 'unist-util-visit'
import reporter from 'vfile-reporter'
import { z } from 'zod'

import { generateApiErrorDocs } from './lib/api-errors'
import { createConfig, type BuildConfig } from './lib/config'
import { watchAndRebuild } from './lib/dev'
import { errorMessages, safeMessage, shouldIgnoreWarning } from './lib/error-messages'
import { getLastCommitDate } from './lib/getLastCommitDate'
import { ensureDirectory, readDocsFolder, writeDistFile, writeSDKFile } from './lib/io'
import { flattenTree, ManifestGroup, readManifest, traverseTree, traverseTreeItemsFirst } from './lib/manifest'
import { parseInMarkdownFile } from './lib/markdown'
import { readPartialsFolder, readPartialsMarkdown } from './lib/partials'
import { isValidSdk, VALID_SDKS, type SDK } from './lib/schemas'
import {
  createBlankStore,
  DocsMap,
  getCoreDocCache,
  getMarkdownCache,
  getScopedDocCache,
  markDocumentDirty,
  Store,
} from './lib/store'
import { readTypedocsFolder, readTypedocsMarkdown, typedocTableSpecialCharacters } from './lib/typedoc'

import { documentHasIfComponents } from './lib/utils/documentHasIfComponents'
import { extractComponentPropValueFromNode } from './lib/utils/extractComponentPropValueFromNode'
import { extractSDKsFromIfProp } from './lib/utils/extractSDKsFromIfProp'
import { scopeHrefToSDK } from './lib/utils/scopeHrefToSDK'

import { VFile } from 'vfile'
import { writeLLMs as generateLLMs, writeLLMsFull as generateLLMsFull, listOutputDocsFiles } from './lib/llms'
import { checkPartials } from './lib/plugins/checkPartials'
import { checkTypedoc } from './lib/plugins/checkTypedoc'
import { filterOtherSDKsContentOut } from './lib/plugins/filterOtherSDKsContentOut'
import { insertFrontmatter } from './lib/plugins/insertFrontmatter'
import { validateAndEmbedLinks } from './lib/plugins/validateAndEmbedLinks'
import { validateIfComponents } from './lib/plugins/validateIfComponents'
import { validateUniqueHeadings } from './lib/plugins/validateUniqueHeadings'
import { checkPrompts, readPrompts, writePrompts, type Prompt } from './lib/prompts'
import {
  analyzeAndFixRedirects as optimizeRedirects,
  readRedirects,
  transformRedirectsToObject,
  writeRedirects,
  type Redirect,
} from './lib/redirects'
import { readTooltipsFolder, readTooltipsMarkdown, writeTooltips } from './lib/tooltips'
<<<<<<< HEAD
import { removeMdxSuffix } from './lib/utils/removeMdxSuffix'
=======
import { Flags, readSiteFlags, writeSiteFlags } from './lib/siteFlags'
>>>>>>> 494d58ad

// Only invokes the main function if we run the script directly eg npm run build, bun run ./scripts/build-docs.ts
if (require.main === module) {
  main()
}

async function main() {
  const args = process.argv.slice(2)

  const config = await createConfig({
    basePath: __dirname,
    dataPath: '../data',
    docsPath: '../docs',
    baseDocsLink: '/docs/',
    manifestPath: '../docs/manifest.json',
    partialsPath: '../docs/_partials',
    distPath: '../dist',
    typedocPath: '../clerk-typedoc',
    publicPath: '../public',
    redirects: {
      static: {
        inputPath: '../redirects/static/docs.json',
        outputPath: '_redirects/static.json',
      },
      dynamic: {
        inputPath: '../redirects/dynamic/docs.jsonc',
        outputPath: '_redirects/dynamic.jsonc',
      },
    },
    prompts: {
      inputPath: '../prompts',
      outputPath: '_prompts',
    },
    tooltips: {
      inputPath: '../docs/_tooltips',
      outputPath: '_tooltips',
    },
    siteFlags: {
      inputPath: '../flags.json',
      outputPath: '_flags.json',
    },
    ignoreLinks: ['/docs/quickstart'],
    ignorePaths: [
      '/docs/core-1',
      '/docs/reference/backend-api',
      '/docs/reference/frontend-api',
      '/pricing',
      '/support',
      '/discord',
      '/contact',
      '/contact/sales',
      '/contact/support',
      '/blog',
      '/changelog/2024-04-19',
    ],
    ignoreWarnings: {
      docs: {
        'index.mdx': ['doc-not-in-manifest'],
        'guides/overview.mdx': ['doc-not-in-manifest'],
        'quickstarts/overview.mdx': ['doc-not-in-manifest'],
        'references/overview.mdx': ['doc-not-in-manifest'],
        'maintenance-mode.mdx': ['doc-not-in-manifest'],
        'deployments/staging-alternatives.mdx': ['doc-not-in-manifest'],
        'references/nextjs/usage-with-older-versions.mdx': ['doc-not-in-manifest'],
        'references/nextjs/errors/auth-was-called.mdx': ['doc-not-in-manifest'],
        'upgrade-guides/core-2/nextjs.mdx': ['doc-not-in-manifest'],
        'upgrade-guides/core-2/backend.mdx': ['doc-not-in-manifest'],
        'upgrade-guides/core-2/node.mdx': ['doc-not-in-manifest'],
        'upgrade-guides/core-2/expo.mdx': ['doc-not-in-manifest'],
        'upgrade-guides/core-2/fastify.mdx': ['doc-not-in-manifest'],
        'upgrade-guides/core-2/chrome-extension.mdx': ['doc-not-in-manifest'],
        'upgrade-guides/core-2/react.mdx': ['doc-not-in-manifest'],
        'upgrade-guides/core-2/remix.mdx': ['doc-not-in-manifest'],
        'upgrade-guides/core-2/javascript.mdx': ['doc-not-in-manifest'],
      },
      typedoc: {
        'types/active-session-resource.mdx': ['link-hash-not-found'],
        'types/pending-session-resource.mdx': ['link-hash-not-found'],
        'types/organization-custom-role-key.mdx': ['link-doc-not-found'],
      },
      partials: {},
      tooltips: {},
    },
    validSdks: VALID_SDKS,
    manifestOptions: {
      wrapDefault: true,
      collapseDefault: false,
      hideTitleDefault: false,
    },
    llms: {
      overviewPath: '_llms/llms.txt',
      fullPath: '_llms/llms-full.txt',
    },
    flags: {
      watch: args.includes('--watch'),
      controlled: args.includes('--controlled'),
      skipApiErrors: args.includes('--skip-api-errors'),
      skipGit: args.includes('--skip-git'),
    },
  })

  const store = createBlankStore()

  const output = await build(config, store)

  if (config.flags.controlled) {
    console.info('---initial-build-complete---')
  }

  if (output !== '') {
    console.info(output)
  }

  if (config.flags.watch) {
    console.info(`Watching for changes...`)

    watchAndRebuild(store, config, build)
  } else if (output !== '') {
    process.exit(1)
  }
}

export async function build(config: BuildConfig, store: Store = createBlankStore(), abortSignal?: AbortSignal) {
  // Apply currying to create functions pre-configured with config
  const getManifest = readManifest(config)
  const getDocsFolder = readDocsFolder(config)
  const getPartialsFolder = readPartialsFolder(config)
  const getPartialsMarkdown = readPartialsMarkdown(config, store)
  const getTooltipsFolder = readTooltipsFolder(config)
  const getTooltipsMarkdown = readTooltipsMarkdown(config, store)
  const getTypedocsFolder = readTypedocsFolder(config)
  const getTypedocsMarkdown = readTypedocsMarkdown(config, store)
  const parseMarkdownFile = parseInMarkdownFile(config, store)
  const writeFile = writeDistFile(config, store)
  const writeSdkFile = writeSDKFile(config, store)
  const markdownCache = getMarkdownCache(store)
  const coreDocCache = getCoreDocCache(store)
  const scopedDocCache = getScopedDocCache(store)
  const getCommitDate = getLastCommitDate(config)
  const markDirty = markDocumentDirty(store)
  const scopeHref = scopeHrefToSDK(config)
  const writeTooltipsToDist = writeTooltips(config, store)

  abortSignal?.throwIfAborted()

  await ensureDirectory(config.distFinalPath)

  abortSignal?.throwIfAborted()

  let staticRedirects: Record<string, Redirect> | null = null
  let dynamicRedirects: Redirect[] | null = null

  if (config.redirects) {
    const redirects = await readRedirects(config)

    const optimizedStaticRedirects = optimizeRedirects(redirects.staticRedirects)
    const transformedStaticRedirects = transformRedirectsToObject(optimizedStaticRedirects)

    staticRedirects = transformedStaticRedirects
    dynamicRedirects = redirects.dynamicRedirects

    console.info('✓ Read, optimized and transformed redirects')
  }

  abortSignal?.throwIfAborted()

  let prompts: Prompt[] = []

  if (config.prompts) {
    prompts = await readPrompts(config)
    console.info(`✓ Read ${prompts.length} prompts`)
  }

  abortSignal?.throwIfAborted()

  let siteFlags: Flags = {}

  if (config.siteFlags) {
    siteFlags = await readSiteFlags(config)
    console.info(`✓ Read ${Object.keys(siteFlags).length} site flags`)
  }

  abortSignal?.throwIfAborted()

  const apiErrorsFiles = await generateApiErrorDocs(config)
  if (!config.flags.skipApiErrors) {
    console.info('✓ Generated API Error MDX files')
  }

  abortSignal?.throwIfAborted()

  const { manifest: userManifest, vfile: manifestVfile } = await getManifest()
  console.info('✓ Read Manifest')

  abortSignal?.throwIfAborted()

  const docsFiles = await getDocsFolder()
  console.info('✓ Read Docs Folder')

  abortSignal?.throwIfAborted()

  const cachedPartialsSize = store.partials.size
  const partials = await getPartialsMarkdown((await getPartialsFolder()).map((item) => item.path))
  console.info(`✓ Loaded in ${partials.length} partials (${cachedPartialsSize} cached)`)

  const cachedTooltipsSize = store.tooltips.size
  const tooltips = await getTooltipsMarkdown((await getTooltipsFolder()).map((item) => item.path))
  console.info(`✓ Loaded in ${tooltips.length} tooltips (${cachedTooltipsSize} cached)`)

  abortSignal?.throwIfAborted()

  const cachedTypedocsSize = store.typedocs.size
  const typedocs = await getTypedocsMarkdown((await getTypedocsFolder()).map((item) => item.path))
  console.info(`✓ Read ${typedocs.length} Typedocs (${cachedTypedocsSize} cached)`)

  abortSignal?.throwIfAborted()

  const docsMap: DocsMap = new Map()
  const docsInManifest = new Set<string>()

  // Grab all the docs links in the manifest
  await traverseTree({ items: userManifest }, async (item) => {
    if (!item.href?.startsWith(config.baseDocsLink)) return item
    if (item.target !== undefined) return item

    const ignore = config.ignoredPaths(item.href) || config.ignoredLinks(item.href)
    if (ignore === true) return item

    docsInManifest.add(item.href)

    return item
  })
  console.info('✓ Parsed in Manifest')

  abortSignal?.throwIfAborted()

  const cachedDocsSize = store.markdown.size
  // Read in all the docs
  const docsArray = (
    await Promise.all([
      ...docsFiles.map(async (file) => {
        const inManifest = docsInManifest.has(file.href)

        const markdownFile = await markdownCache(file.filePath, () =>
          parseMarkdownFile(file, partials, typedocs, prompts, inManifest, 'docs'),
        )

        docsMap.set(file.href, markdownFile)
        return markdownFile
      }),
      ...(apiErrorsFiles
        ? apiErrorsFiles.map(async (file) => {
            const inManifest = docsInManifest.has(file.href)

            const markdownFile = await markdownCache(file.filePath, () =>
              parseMarkdownFile(file, partials, typedocs, prompts, inManifest, 'docs'),
            )

            docsMap.set(file.href, markdownFile)

            return markdownFile
          })
        : []),
    ])
  ).map((doc) => {
    if (doc.frontmatter.sdk === undefined) return doc

    const distinctSDKVariants = config.validSdks
      .map((sdk) => (docsMap.get(`${doc.file.href}.${sdk}`) ? sdk : undefined))
      .filter((doc) => doc !== undefined)

    const updatedMarkdownDocument = {
      ...doc,
      distinctSDKVariants,
    }

    docsMap.set(doc.file.href, updatedMarkdownDocument)

    return updatedMarkdownDocument
  })
  console.info(`✓ Loaded in ${docsArray.length} docs (${cachedDocsSize} cached)`)

  abortSignal?.throwIfAborted()

  // Goes through and grabs the sdk scoping out of the manifest
  const sdkScopedManifestFirstPass = await traverseTree(
    { items: userManifest, sdk: undefined as undefined | SDK[] },
    async (item, tree) => {
      if (!item.href?.startsWith(config.baseDocsLink)) {
        return {
          ...item,
          // Either use the sdk of the item, or the parent group if the item doesn't have a sdk
          sdk: item.sdk ?? tree.sdk,
        }
      }

      const ignore = config.ignoredPaths(item.href) || config.ignoredLinks(item.href)
      if (ignore === true) return item // even thou we are not processing them, we still need to keep them

      const doc = docsMap.get(item.href)

      if (doc === undefined) {
        safeMessage(config, manifestVfile, item.href, 'docs', 'doc-not-found', [item.title, item.href])
        return item
      }

      // This is the sdk of the doc
      const docSDK = doc.sdk

      // This is the sdk of the parent group
      const parentSDK = tree.sdk

      // either use the defined sdk of the doc, or the parent group
      const sdk = docSDK ?? parentSDK

      if (docSDK !== undefined && parentSDK !== undefined) {
        if (docSDK.every((sdk) => parentSDK?.includes(sdk)) === false) {
          if (!shouldIgnoreWarning(config, `${item.href}.mdx`, 'docs', 'doc-sdk-filtered-by-parent')) {
            throw new Error(errorMessages['doc-sdk-filtered-by-parent'](item.title, docSDK, parentSDK))
          }
        }
      }

      return {
        ...item,
        sdk,
      }
    },
    async ({ items, ...details }, tree) => {
      // This takes all the children items, grabs the sdks out of them, and combines that in to a list
      const groupsItemsCombinedSDKs = (() => {
        const sdks = items?.flatMap((item) => item.flatMap((item) => item.sdk))

        if (sdks === undefined) return []

        return Array.from(new Set(sdks)).filter((sdk): sdk is SDK => sdk !== undefined)
      })()

      // This is the sdk of the group
      const groupSDK = details.sdk

      // This is the sdk of the parent group
      const parentSDK = tree.sdk

      // If there are no children items, then the we either use the group we are looking at sdks if its defined, or its parent group
      if (groupsItemsCombinedSDKs.length === 0) {
        return { ...details, sdk: groupSDK ?? parentSDK, items } as ManifestGroup
      }

      if (groupSDK !== undefined && groupSDK.length > 0) {
        return {
          ...details,
          sdk: groupSDK,
          items,
        } as ManifestGroup
      }

      return {
        ...details,
        // If there are children items, then we combine the sdks of the group and the children items sdks
        sdk: Array.from(new Set([...(groupSDK ?? []), ...groupsItemsCombinedSDKs])) ?? [],
        items,
      } as ManifestGroup
    },
    (item, error) => {
      console.error('↳', item.title)
      throw error
    },
  )

  abortSignal?.throwIfAborted()

  const sdkScopedManifest = await traverseTreeItemsFirst(
    { items: sdkScopedManifestFirstPass, sdk: undefined as undefined | SDK[] },
    async (item, tree) => {
      const doc = docsMap.get(item.href)

      if (doc && doc.sdk === undefined && item.sdk !== undefined) {
        docsMap.set(item.href, { ...doc, sdk: item.sdk })
      }

      return item
    },
    async ({ items, ...details }, tree) => {
      // This takes all the children items, grabs the sdks out of them, and combines that in to a list
      const groupsItemsCombinedSDKs = (() => {
        const sdks = items?.flatMap((item) => item.flatMap((item) => item.sdk))

        // If the child sdks is undefined then its core so it supports all sdks
        const uniqueSDKs = Array.from(new Set(sdks.flatMap((sdk) => (sdk !== undefined ? sdk : config.validSdks))))

        return uniqueSDKs
      })()

      // This is the sdk of the group
      const groupSDK = details.sdk

      // This is the sdk of the parent group
      const parentSDK = tree.sdk

      // If there are no children items, then we either use the group we are looking at sdks if its defined, or its parent group
      if (groupsItemsCombinedSDKs.length === 0) {
        return { ...details, sdk: groupSDK ?? parentSDK, items } as ManifestGroup
      }

      // If all the children items have the same sdk as the group, then we don't need to set the sdk on the group
      if (groupsItemsCombinedSDKs.length === config.validSdks.length) {
        return { ...details, sdk: undefined, items } as ManifestGroup
      }

      if (groupSDK !== undefined && groupSDK.length > 0) {
        return {
          ...details,
          sdk: groupSDK,
          items,
        } as ManifestGroup
      }

      const combinedSDKs = Array.from(new Set([...(groupSDK ?? []), ...groupsItemsCombinedSDKs])) ?? []

      return {
        ...details,
        // If there are children items, then we combine the sdks of the group and the children items sdks
        sdk: combinedSDKs,
        items,
      } as ManifestGroup
    },
    (item, error) => {
      console.error('[DEBUG] Error processing item:', item.title)
      console.error(error)
      throw error
    },
  )
  console.info('✓ Applied manifest sdk scoping')

  abortSignal?.throwIfAborted()

  const flatSDKScopedManifest = flattenTree(sdkScopedManifest)

  abortSignal?.throwIfAborted()

  const validatedPartials = await Promise.all(
    partials.map(async (partial) => {
      const partialPath = `${config.partialsRelativePath}/${partial.path}`

      try {
        let node: Node | null = null
        const links: Set<string> = new Set()

        const vfile = await remark()
          .use(remarkFrontmatter)
          .use(remarkMdx)
          .use(
            validateAndEmbedLinks(config, docsMap, partialPath, 'partials', (linkInPartial) => {
              links.add(linkInPartial)
            }),
          )
          .use(() => (tree, vfile) => {
            node = tree
          })
          .process(partial.vfile)

        if (node === null) {
          throw new Error(errorMessages['partial-parse-error'](partial.path))
        }

        return {
          ...partial,
          node: node as Node,
          vfile,
          links,
        }
      } catch (error) {
        console.error(`✗ Error validating partial: ${partial.path}`)
        throw error
      }
    }),
  )
  console.info(`✓ Validated all partials`)

  abortSignal?.throwIfAborted()

  const validatedTooltips = await Promise.all(
    tooltips.map(async (tooltip) => {
      if (config.tooltips === null) {
        throw new Error('Tooltips are not enabled')
      }

      const tooltipPath = `${config.tooltips.inputPathRelative}/${tooltip.path}`

      try {
        let node: Node | null = null
        const links: Set<string> = new Set()

        const vfile = await remark()
          .use(remarkMdx)
          .use(
            validateAndEmbedLinks(config, docsMap, tooltipPath, 'tooltips', (linkInTooltip) => {
              links.add(linkInTooltip)
            }),
          )
          .use(() => (tree, vfile) => {
            node = tree
          })
          .process(tooltip.vfile)

        if (node === null) {
          throw new Error(errorMessages['tooltip-parse-error'](tooltip.path))
        }

        return {
          ...tooltip,
          vfile,
          node: node as Node,
          links,
        }
      } catch (error) {
        console.error(`✗ Error validating tooltip: ${tooltip.path}`)
        throw error
      }
    }),
  )
  console.info(`✓ Validated all tooltips`)

  abortSignal?.throwIfAborted()

  const validatedTypedocs = await Promise.all(
    typedocs.map(async (typedoc) => {
      const filePath = path.join(config.typedocRelativePath, typedoc.path)

      try {
        let node: Node | null = null
        const links: Set<string> = new Set()

        const vfile = await remark()
          .use(remarkMdx)
          .use(
            validateAndEmbedLinks(config, docsMap, filePath, 'typedoc', (linkInTypedoc) => {
              links.add(linkInTypedoc)
            }),
          )
          .use(() => (tree, vfile) => {
            node = tree
          })
          .process(typedoc.vfile)

        if (node === null) {
          throw new Error(errorMessages['typedoc-parse-error'](typedoc.path))
        }

        return {
          ...typedoc,
          vfile,
          node: node as Node,
          links,
        }
      } catch (error) {
        try {
          let node: Node | null = null
          const links: Set<string> = new Set()

          const vfile = await remark()
            .use(
              validateAndEmbedLinks(config, docsMap, filePath, 'typedoc', (linkInTypedoc) => {
                links.add(linkInTypedoc)
              }),
            )
            .use(() => (tree, vfile) => {
              node = tree
            })
            .process(typedoc.vfile)

          if (node === null) {
            throw new Error(errorMessages['typedoc-parse-error'](typedoc.path))
          }

          return {
            ...typedoc,
            vfile,
            node: node as Node,
            links,
          }
        } catch (error) {
          console.error(error)
          throw new Error(errorMessages['typedoc-parse-error'](typedoc.path))
        }
      }
    }),
  )
  console.info(`✓ Validated all typedocs`)

  abortSignal?.throwIfAborted()

  await writeFile(
    'manifest.json',
    JSON.stringify({
      flags: siteFlags,
      navigation: await traverseTree(
        { items: sdkScopedManifest },
        async (item) => {
          const doc = docsMap.get(item.href)

          const injectSDK =
            doc?.frontmatter?.sdk !== undefined &&
            doc.frontmatter.sdk.length >= 1 &&
            !item.href.endsWith(`/${doc.frontmatter.sdk[0]}`) &&
            !item.href.includes(`/${doc.frontmatter.sdk[0]}/`)

          if (injectSDK) {
            return {
              title: item.title,
              href: scopeHref(item.href, ':sdk:'),
              tag: item.tag,
              wrap: item.wrap === config.manifestOptions.wrapDefault ? undefined : item.wrap,
              icon: item.icon,
              target: item.target,
              sdk: [...(item.sdk ?? []), ...(doc.distinctSDKVariants ?? [])],
            }
          }

          return {
            title: item.title,
            // href: item.href,
            href: injectSDK ? scopeHref(item.href, ':sdk:') : item.href,
            tag: item.tag,
            wrap: item.wrap === config.manifestOptions.wrapDefault ? undefined : item.wrap,
            icon: item.icon,
            target: item.target,
            sdk: item.sdk,
          }
        },
        // @ts-expect-error - This traverseTree function might just be the death of me
        async (group) => ({
          title: group.title,
          collapse: group.collapse === config.manifestOptions.collapseDefault ? undefined : group.collapse,
          tag: group.tag,
          wrap: group.wrap === config.manifestOptions.wrapDefault ? undefined : group.wrap,
          icon: group.icon,
          hideTitle: group.hideTitle === config.manifestOptions.hideTitleDefault ? undefined : group.hideTitle,
          sdk: group.sdk,
          items: group.items,
        }),
      ),
    }),
  )

  abortSignal?.throwIfAborted()

  const cachedCoreDocsSize = store.coreDocs.size
  const coreDocs = await Promise.all(
    docsArray.map(async (doc) => {
      const foundLinks: Set<string> = new Set()
      const foundPartials: Set<string> = new Set()
      const foundTypedocs: Set<string> = new Set()

      const vfile = await coreDocCache(doc.file.filePath, async () =>
        remark()
          .use(remarkFrontmatter)
          .use(remarkMdx)
          .use(
            validateAndEmbedLinks(
              config,
              docsMap,
              doc.file.filePath,
              'docs',
              (link) => {
                foundLinks.add(link)
              },
              doc.file.href,
            ),
          )
          .use(
            checkPartials(config, validatedPartials, doc.file, { reportWarnings: false, embed: true }, (partial) => {
              foundPartials.add(partial)
            }),
          )
          .use(
            checkTypedoc(
              config,
              validatedTypedocs,
              doc.file.filePath,
              { reportWarnings: false, embed: true },
              (typedoc) => {
                foundTypedocs.add(typedoc)
              },
            ),
          )
          .use(checkPrompts(config, prompts, doc.file, { reportWarnings: false, update: true }))
          .use(validateIfComponents(config, doc.file.filePath, doc, flatSDKScopedManifest))
          .use(
            insertFrontmatter({
              lastUpdated: (await getCommitDate(doc.file.fullFilePath))?.toISOString() ?? undefined,
            }),
          )
          .process(doc.vfile),
      )

      const partialsLinks = validatedPartials
        .filter((partial) => foundPartials.has(`_partials/${partial.path}`))
        .reduce((acc, { links }) => new Set([...acc, ...links]), foundPartials)

      const typedocsLinks = validatedTypedocs
        .filter((typedoc) => foundTypedocs.has(typedoc.path))
        .reduce((acc, { links }) => new Set([...acc, ...links]), foundTypedocs)

      const allLinks = new Set([...foundLinks, ...partialsLinks, ...typedocsLinks])

      allLinks.forEach((link) => {
        markDirty(doc.file.filePath, link)
      })

      return { ...doc, vfile }
    }),
  )
  console.info(`✓ Validated all core docs (${cachedCoreDocsSize} cached)`)

  abortSignal?.throwIfAborted()

  await Promise.all(
    coreDocs.map(async (doc) => {
      if (isValidSdk(config)(doc.file.filePathInDocsFolder.split('/')[0])) {
        if (!shouldIgnoreWarning(config, doc.file.filePath, 'docs', 'sdk-path-conflict')) {
          throw new Error(errorMessages['sdk-path-conflict'](doc.file.href, doc.file.filePathInDocsFolder))
        }
      }

      if (doc.sdk !== undefined) {
        // This is a sdk specific doc, so we want to put a landing page here to redirect the user to a doc customized to their sdk.

        const sdks = [...(doc.sdk ?? []), ...(doc.distinctSDKVariants ?? [])]

        await writeFile(
          doc.file.filePathInDocsFolder,
          `---
<<<<<<< HEAD
template: wide
---
<SDKDocRedirectPage title="${doc.frontmatter.title}"${doc.frontmatter.description ? ` description="${doc.frontmatter.description}" ` : ' '}href="${scopeHrefToSDK(config)(doc.file.href, ':sdk:')}" sdks={${JSON.stringify(sdks)}} />`,
        )

        await writeFile(
          `~/${doc.file.filePathInDocsFolder}`,
          `---
template: wide
---
<SDKDocRedirectPage instant title="${doc.frontmatter.title}"${doc.frontmatter.description ? ` description="${doc.frontmatter.description}" ` : ' '}href="${scopeHrefToSDK(config)(doc.file.href, ':sdk:')}" sdks={${JSON.stringify(sdks)}} />`,
        )
=======
${yaml.stringify({
  template: 'wide',
  redirectPage: 'true',
  availableSdks: doc.sdk.join(','),
  notAvailableSdks: config.validSdks.filter((sdk) => !doc.sdk?.includes(sdk)).join(','),
})}---
<SDKDocRedirectPage title="${doc.frontmatter.title}"${doc.frontmatter.description ? ` description="${doc.frontmatter.description}" ` : ' '}href="${scopeHrefToSDK(config)(doc.file.href, ':sdk:')}" sdks={${JSON.stringify(doc.sdk)}} />`,
        )
>>>>>>> 494d58ad
      } else {
        await writeFile(doc.file.filePathInDocsFolder, typedocTableSpecialCharacters.decode(doc.vfile.value as string))
      }
    }),
  )

  console.info(`✓ Wrote out all core docs (${coreDocs.length} total)`)

  abortSignal?.throwIfAborted()

  const sdkSpecificVFiles = await Promise.all(
    config.validSdks.map(async (targetSdk) => {
      const vFiles = await Promise.all(
        docsArray.map(async (doc) => {
          if (doc.sdk === undefined) return null // skip core docs

          // skip docs that are not for the target sdk
          if (doc.sdk.includes(targetSdk) === false && doc.distinctSDKVariants?.includes(targetSdk) === false)
            return null

          // if the doc has distinct version, we want to use those instead of the "generic" sdk scoped version
          const fileContent = (() => {
            if (doc.distinctSDKVariants?.includes(targetSdk)) {
              const distinctSDKVariant = docsMap.get(`${doc.file.href}.${targetSdk}`)

              if (distinctSDKVariant === undefined) return doc.fileContent

              return distinctSDKVariant.fileContent
            }
            return doc.fileContent
          })()

<<<<<<< HEAD
          const vfile = await remark()
            .use(remarkFrontmatter)
            .use(remarkMdx)
            .use(validateAndEmbedLinks(config, docsMap, doc.file.filePath, 'docs', undefined, doc.file.href))
            .use(checkPartials(config, partials, doc.file, { reportWarnings: true, embed: true }))
            .use(checkTypedoc(config, typedocs, doc.file.filePath, { reportWarnings: true, embed: true }))
            .use(checkPrompts(config, prompts, doc.file, { reportWarnings: true, update: true }))
            .use(filterOtherSDKsContentOut(config, doc.file.filePath, targetSdk))
            .use(validateUniqueHeadings(config, doc.file.filePath, 'docs'))
            .use(
              insertFrontmatter({
                canonical: doc.sdk ? scopeHrefToSDK(config)(doc.file.href, ':sdk:') : doc.file.href,
                lastUpdated: (await getCommitDate(doc.file.fullFilePath))?.toISOString() ?? undefined,
                sdk: [...(doc.sdk ?? []), ...(doc.distinctSDKVariants ?? [])].join(', '),
              }),
            )
            .process({
              path: doc.file.filePath,
              value: fileContent,
            })
=======
          const vfile = await scopedDocCache(targetSdk, doc.file.filePath, async () =>
            remark()
              .use(remarkFrontmatter)
              .use(remarkMdx)
              .use(validateAndEmbedLinks(config, docsMap, doc.file.filePath, 'docs', undefined, doc.file.href))
              .use(checkPartials(config, partials, doc.file, { reportWarnings: true, embed: true }))
              .use(checkTypedoc(config, typedocs, doc.file.filePath, { reportWarnings: true, embed: true }))
              .use(checkPrompts(config, prompts, doc.file, { reportWarnings: true, update: true }))
              .use(filterOtherSDKsContentOut(config, doc.file.filePath, targetSdk))
              .use(validateUniqueHeadings(config, doc.file.filePath, 'docs'))
              .use(
                insertFrontmatter({
                  sdkScoped: 'true',
                  canonical: doc.sdk ? scopeHrefToSDK(config)(doc.file.href, ':sdk:') : doc.file.href,
                  lastUpdated: (await getCommitDate(doc.file.fullFilePath))?.toISOString() ?? undefined,
                  availableSdks: doc.sdk?.join(','),
                  notAvailableSdks: config.validSdks.filter((sdk) => !doc.sdk?.includes(sdk)).join(','),
                  activeSdk: targetSdk,
                }),
              )
              .process({
                path: doc.file.filePath,
                value: doc.fileContent,
              }),
          )
>>>>>>> 494d58ad

          await writeSdkFile(
            targetSdk,
            doc.file.filePathInDocsFolder,
            typedocTableSpecialCharacters.decode(vfile.value as string),
          )

          return vfile
        }),
      )

      const numberOfSdkSpecificDocs = vFiles.filter(Boolean).length

      if (numberOfSdkSpecificDocs > 0) {
        console.info(`✓ Wrote out ${numberOfSdkSpecificDocs} ${targetSdk} specific docs`)
      }

      return { targetSdk, vFiles }
    }),
  )

  abortSignal?.throwIfAborted()

  const docsWithOnlyIfComponents = docsArray.filter((doc) => doc.sdk === undefined && documentHasIfComponents(doc.node))
  const extractSDKsFromIfComponent = extractSDKsFromIfProp(config)

  const headingValidationVFiles: VFile[] = []

  for (const doc of docsWithOnlyIfComponents) {
    // Extract all SDK values from <If /> all components
    const availableSDKs = new Set<SDK>()

    mdastVisit(doc.node, (node) => {
      const sdkProp = extractComponentPropValueFromNode(
        config,
        node,
        undefined,
        'If',
        'sdk',
        true,
        'docs',
        doc.file.filePath,
        z.string(),
      )

      if (sdkProp === undefined) return

      const sdks = extractSDKsFromIfComponent(node, undefined, sdkProp, 'docs', doc.file.filePath)

      if (sdks === undefined) return

      sdks.forEach((sdk) => availableSDKs.add(sdk))
    })

    for (const sdk of availableSDKs) {
      const vfile = await remark()
        .use(remarkFrontmatter)
        .use(remarkMdx)
        .use(() => (inputTree) => {
          return mdastFilter(inputTree, (node) => {
            const sdkProp = extractComponentPropValueFromNode(
              config,
              node,
              undefined,
              'If',
              'sdk',
              false,
              'docs',
              doc.file.filePath,
              z.string(),
            )
            if (!sdkProp) return true

            const ifSdks = extractSDKsFromIfComponent(node, undefined, sdkProp, 'docs', doc.file.filePath)

            if (!ifSdks) return true

            return ifSdks.includes(sdk)
          })
        })
        .use(validateUniqueHeadings(config, doc.file.filePath, 'docs'))
        .process({
          path: doc.file.filePath,
          value: String(doc.vfile),
        })

      headingValidationVFiles.push(vfile)
    }
  }

  abortSignal?.throwIfAborted()

  // Write directory.json with a flat list of all markdown files in dist, excluding partials
  const mdxFiles = await readdirp.promise(config.distTempPath, {
    type: 'files',
    fileFilter: '*.mdx',
    alwaysStat: false,
  })
  const mdxFilePaths = mdxFiles
    .map((entry) => entry.path.replace(/\\/g, '/')) // Replace backslashes with forward slashes
    .filter((filePath) => !filePath.startsWith(config.partialsRelativePath)) // Exclude partials
    .map((path) => ({
      path,
      url: `${config.baseDocsLink}${removeMdxSuffix(path)
        .replace(/^index$/, '') // remove root index
        .replace(/\/index$/, '')}`, // remove /index from the end,
    }))

  await writeFile('directory.json', JSON.stringify(mdxFilePaths))

  console.info('✓ Wrote out directory.json')

  abortSignal?.throwIfAborted()

  if (staticRedirects !== null && dynamicRedirects !== null) {
    await writeRedirects(config, staticRedirects, dynamicRedirects)
    console.info('✓ Wrote redirects to disk')
  }

  abortSignal?.throwIfAborted()

  if (prompts.length > 0) {
    await writePrompts(config, prompts)
    console.info(`✓ Wrote ${prompts.length} prompts to disk`)
  }

  abortSignal?.throwIfAborted()

  if (config.tooltips) {
    await writeTooltipsToDist(validatedTooltips)
    console.info(`✓ Wrote ${validatedTooltips.length} tooltips to disk`)
  }

  abortSignal?.throwIfAborted()

  if (config.llms?.fullPath || config.llms?.overviewPath) {
    const outputtedDocsFiles = listOutputDocsFiles(config, store.writtenFiles, mdxFilePaths)

    if (config.llms?.fullPath) {
      const llmsFull = await generateLLMsFull(outputtedDocsFiles)
      await writeFile(config.llms.fullPath, llmsFull)
    }

    if (config.llms?.overviewPath) {
      const llms = await generateLLMs(outputtedDocsFiles)
      await writeFile(config.llms.overviewPath, llms)
    }
  }

  abortSignal?.throwIfAborted()

  if (config.siteFlags) {
    await writeSiteFlags(config, siteFlags)
    console.info(`✓ Wrote ${Object.keys(siteFlags).length} site flags to disk`)
  }

  abortSignal?.throwIfAborted()

  const flatSdkSpecificVFiles = sdkSpecificVFiles
    .flatMap(({ vFiles }) => vFiles)
    .filter((item): item is NonNullable<typeof item> => item !== null)

  const coreVFiles = coreDocs.map((doc) => doc.vfile)
  const partialsVFiles = validatedPartials.map((partial) => partial.vfile)
  const tooltipsVFiles = validatedTooltips.map((tooltip) => tooltip.vfile)
  const typedocVFiles = validatedTypedocs.map((typedoc) => typedoc.vfile)

  const warnings = reporter(
    [
      ...coreVFiles,
      ...partialsVFiles,
      ...tooltipsVFiles,
      ...typedocVFiles,
      ...flatSdkSpecificVFiles,
      manifestVfile,
      ...headingValidationVFiles,
    ],
    {
      quiet: true,
    },
  )

  abortSignal?.throwIfAborted()

  await fs.rm(config.distFinalPath, { recursive: true })

  abortSignal?.throwIfAborted()

  if (process.env.VERCEL === '1') {
    // In vercel ci the temp dir and the final dir will be on separate partitions so fs.rename() will fail
    await fs.cp(config.distTempPath, config.distFinalPath, { recursive: true })
    await fs.rm(config.distTempPath, { recursive: true })
  } else {
    await fs.rename(config.distTempPath, config.distFinalPath)
  }

  abortSignal?.throwIfAborted()

  if (config.publicPath) {
    if (config.flags.watch) {
      await symlinkDir(config.publicPath, path.join(config.distFinalPath, '_public'))
    } else {
      await fs.cp(config.publicPath, path.join(config.distFinalPath, '_public'), { recursive: true })
    }
  }

  abortSignal?.throwIfAborted()

  return warnings
}<|MERGE_RESOLUTION|>--- conflicted
+++ resolved
@@ -1,4 +1,3 @@
-import yaml from 'yaml'
 // Things this script does
 
 // Validates
@@ -49,6 +48,7 @@
 import { visit as mdastVisit } from 'unist-util-visit'
 import reporter from 'vfile-reporter'
 import { z } from 'zod'
+import yaml from 'yaml'
 
 import { generateApiErrorDocs } from './lib/api-errors'
 import { createConfig, type BuildConfig } from './lib/config'
@@ -94,11 +94,8 @@
   type Redirect,
 } from './lib/redirects'
 import { readTooltipsFolder, readTooltipsMarkdown, writeTooltips } from './lib/tooltips'
-<<<<<<< HEAD
 import { removeMdxSuffix } from './lib/utils/removeMdxSuffix'
-=======
 import { Flags, readSiteFlags, writeSiteFlags } from './lib/siteFlags'
->>>>>>> 494d58ad
 
 // Only invokes the main function if we run the script directly eg npm run build, bun run ./scripts/build-docs.ts
 if (require.main === module) {
@@ -833,29 +830,14 @@
         await writeFile(
           doc.file.filePathInDocsFolder,
           `---
-<<<<<<< HEAD
-template: wide
----
-<SDKDocRedirectPage title="${doc.frontmatter.title}"${doc.frontmatter.description ? ` description="${doc.frontmatter.description}" ` : ' '}href="${scopeHrefToSDK(config)(doc.file.href, ':sdk:')}" sdks={${JSON.stringify(sdks)}} />`,
-        )
-
-        await writeFile(
-          `~/${doc.file.filePathInDocsFolder}`,
-          `---
-template: wide
----
-<SDKDocRedirectPage instant title="${doc.frontmatter.title}"${doc.frontmatter.description ? ` description="${doc.frontmatter.description}" ` : ' '}href="${scopeHrefToSDK(config)(doc.file.href, ':sdk:')}" sdks={${JSON.stringify(sdks)}} />`,
-        )
-=======
 ${yaml.stringify({
   template: 'wide',
   redirectPage: 'true',
-  availableSdks: doc.sdk.join(','),
-  notAvailableSdks: config.validSdks.filter((sdk) => !doc.sdk?.includes(sdk)).join(','),
+  availableSdks: sdks.join(','),
+  notAvailableSdks: config.validSdks.filter((sdk) => !sdks?.includes(sdk)).join(','),
 })}---
-<SDKDocRedirectPage title="${doc.frontmatter.title}"${doc.frontmatter.description ? ` description="${doc.frontmatter.description}" ` : ' '}href="${scopeHrefToSDK(config)(doc.file.href, ':sdk:')}" sdks={${JSON.stringify(doc.sdk)}} />`,
+<SDKDocRedirectPage title="${doc.frontmatter.title}"${doc.frontmatter.description ? ` description="${doc.frontmatter.description}" ` : ' '}href="${scopeHrefToSDK(config)(doc.file.href, ':sdk:')}" sdks={${JSON.stringify(sdks)}} />`,
         )
->>>>>>> 494d58ad
       } else {
         await writeFile(doc.file.filePathInDocsFolder, typedocTableSpecialCharacters.decode(doc.vfile.value as string))
       }
@@ -888,28 +870,8 @@
             return doc.fileContent
           })()
 
-<<<<<<< HEAD
-          const vfile = await remark()
-            .use(remarkFrontmatter)
-            .use(remarkMdx)
-            .use(validateAndEmbedLinks(config, docsMap, doc.file.filePath, 'docs', undefined, doc.file.href))
-            .use(checkPartials(config, partials, doc.file, { reportWarnings: true, embed: true }))
-            .use(checkTypedoc(config, typedocs, doc.file.filePath, { reportWarnings: true, embed: true }))
-            .use(checkPrompts(config, prompts, doc.file, { reportWarnings: true, update: true }))
-            .use(filterOtherSDKsContentOut(config, doc.file.filePath, targetSdk))
-            .use(validateUniqueHeadings(config, doc.file.filePath, 'docs'))
-            .use(
-              insertFrontmatter({
-                canonical: doc.sdk ? scopeHrefToSDK(config)(doc.file.href, ':sdk:') : doc.file.href,
-                lastUpdated: (await getCommitDate(doc.file.fullFilePath))?.toISOString() ?? undefined,
-                sdk: [...(doc.sdk ?? []), ...(doc.distinctSDKVariants ?? [])].join(', '),
-              }),
-            )
-            .process({
-              path: doc.file.filePath,
-              value: fileContent,
-            })
-=======
+          const sdks = [...(doc.sdk ?? []), ...(doc.distinctSDKVariants ?? [])]
+
           const vfile = await scopedDocCache(targetSdk, doc.file.filePath, async () =>
             remark()
               .use(remarkFrontmatter)
@@ -925,17 +887,17 @@
                   sdkScoped: 'true',
                   canonical: doc.sdk ? scopeHrefToSDK(config)(doc.file.href, ':sdk:') : doc.file.href,
                   lastUpdated: (await getCommitDate(doc.file.fullFilePath))?.toISOString() ?? undefined,
-                  availableSdks: doc.sdk?.join(','),
-                  notAvailableSdks: config.validSdks.filter((sdk) => !doc.sdk?.includes(sdk)).join(','),
+                  sdk: sdks.join(', '),
+                  availableSdks: sdks?.join(','),
+                  notAvailableSdks: config.validSdks.filter((sdk) => !sdks?.includes(sdk)).join(','),
                   activeSdk: targetSdk,
                 }),
               )
               .process({
                 path: doc.file.filePath,
-                value: doc.fileContent,
+                value: fileContent,
               }),
           )
->>>>>>> 494d58ad
 
           await writeSdkFile(
             targetSdk,
