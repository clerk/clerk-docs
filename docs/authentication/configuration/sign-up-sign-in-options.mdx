--- conflicted
+++ resolved
@@ -80,11 +80,7 @@
 
 - Passkeys are not currently available as an [MFA](#multi-factor-authentication) option.
 - Not all devices and browsers are compatible with passkeys. Passkeys are built on WebAuthn technology and you should check [the Browser Compatibility docs](https://developer.mozilla.org/en-US/docs/Web/API/Web_Authentication_API#browser_compatibility) for an up-to-date list.
-<<<<<<< HEAD
   - Passkeys are not officially supported in browsers on iOS devices.
-=======
-- Passkey related APIs will not work with Expo.
->>>>>>> 0c149cda
 - Your users can have a max of 10 passkeys per account.
 
 #### Passkey behavior in development
