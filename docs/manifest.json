--- conflicted
+++ resolved
@@ -525,12 +525,7 @@
                           "href": "/docs/guides/customizing-clerk/elements/overview"
                         },
                         {
-<<<<<<< HEAD
                           "title": "Guides",
-=======
-                          "title": "iOS Components",
-                          "collapse": true,
->>>>>>> 93a40093
                           "items": [
                             [
                               {
@@ -654,6 +649,10 @@
                   {
                     "title": "Billing for B2B",
                     "href": "/docs/guides/billing/for-b2b"
+                  },
+                  {
+                    "title": "Events & Webhooks",
+                    "href": "/docs/guides/billing/events-webhooks"
                   }
                 ]
               ]
@@ -1796,131 +1795,10 @@
               "items": [
                 [
                   {
-<<<<<<< HEAD
                     "title": "Next.js",
                     "sdk": ["nextjs"],
                     "hideTitle": true,
                     "collapse": false,
-=======
-                    "title": "Overview",
-                    "href": "/docs/users/overview"
-                  },
-                  {
-                    "title": "Create users",
-                    "href": "/docs/users/creating-users"
-                  },
-                  {
-                    "title": "Delete users",
-                    "href": "/docs/users/deleting-users"
-                  },
-                  {
-                    "title": "Invitations",
-                    "href": "/docs/users/invitations"
-                  },
-                  {
-                    "title": "Metadata",
-                    "href": "/docs/users/metadata"
-                  },
-                  {
-                    "title": "User impersonation",
-                    "href": "/docs/users/user-impersonation"
-                  }
-                ]
-              ]
-            },
-            {
-              "title": "Organizations, Roles, and Permissions",
-              "collapse": true,
-              "items": [
-                [
-                  {
-                    "title": "Overview",
-                    "href": "/docs/organizations/overview"
-                  },
-                  {
-                    "title": "Roles and permissions",
-                    "href": "/docs/organizations/roles-permissions"
-                  },
-                  {
-                    "title": "Create and revoke invitations",
-                    "href": "/docs/organizations/invitations"
-                  },
-                  {
-                    "title": "Restrict membership based on email domain",
-                    "href": "/docs/organizations/verified-domains"
-                  },
-                  {
-                    "title": "Manage enterprise SSO connections",
-                    "href": "/docs/organizations/manage-sso"
-                  },
-                  {
-                    "title": "Metadata",
-                    "href": "/docs/organizations/metadata"
-                  },
-                  {
-                    "title": "Workspaces in the Dashboard",
-                    "href": "/docs/organizations/organization-workspaces"
-                  },
-                  {
-                    "title": "Use org slugs in URLs",
-                    "href": "/docs/organizations/org-slugs-in-urls"
-                  }
-                ]
-              ]
-            },
-            {
-              "title": "Billing",
-              "collapse": true,
-              "tag": "(Beta)",
-              "items": [
-                [
-                  {
-                    "title": "Overview",
-                    "href": "/docs/billing/overview"
-                  },
-                  {
-                    "title": "Billing for B2C SaaS",
-                    "href": "/docs/billing/b2c-saas"
-                  },
-                  {
-                    "title": "Billing for B2B SaaS",
-                    "href": "/docs/billing/b2b-saas"
-                  },
-                  {
-                    "title": "Events & Webhooks",
-                    "href": "/docs/billing/events-webhooks"
-                  }
-                ]
-              ]
-            },
-            {
-              "title": "Backend Requests",
-              "collapse": true,
-              "items": [
-                [
-                  {
-                    "title": "Overview",
-                    "href": "/docs/backend-requests/overview"
-                  },
-                  {
-                    "title": "Customize your session token",
-                    "href": "/docs/backend-requests/custom-session-token"
-                  },
-                  {
-                    "title": "JWT templates",
-                    "href": "/docs/backend-requests/jwt-templates"
-                  },
-                  {
-                    "title": "Making requests",
-                    "href": "/docs/backend-requests/making-requests"
-                  },
-                  {
-                    "title": "Manual JWT Verification",
-                    "href": "/docs/backend-requests/manual-jwt"
-                  },
-                  {
-                    "title": "Resources",
->>>>>>> 93a40093
                     "items": [
                       [
                         {
@@ -2322,7 +2200,6 @@
                           "href": "/docs/references/react-router/root-auth-loader"
                         },
                         {
-<<<<<<< HEAD
                           "title": "`getAuth()`",
                           "href": "/docs/references/react-router/get-auth"
                         }
@@ -2339,34 +2216,6 @@
                         {
                           "title": "Overview",
                           "href": "/docs/references/android/overview"
-=======
-                          "title": "M2M Tokens",
-                          "collapse": true,
-                          "items": [
-                            [
-                              {
-                                "title": "`createToken()`",
-                                "wrap": false,
-                                "href": "/docs/references/backend/m2m-tokens/create-token"
-                              },
-                              {
-                                "title": "`verifyToken()`",
-                                "wrap": false,
-                                "href": "/docs/references/backend/m2m-tokens/verify-token"
-                              },
-                              {
-                                "title": "`revokeToken()`",
-                                "wrap": false,
-                                "href": "/docs/references/backend/m2m-tokens/revoke-token"
-                              }
-                            ]
-                          ]
-                        },
-                        {
-                          "title": "`authenticateRequest()`",
-                          "wrap": false,
-                          "href": "/docs/references/backend/authenticate-request"
->>>>>>> 93a40093
                         },
                         {
                           "title": "`getToken()`",
@@ -3008,6 +2857,29 @@
                             ]
                           ],
                           "collapse": true
+                        },
+                        {
+                          "title": "M2M Tokens",
+                          "collapse": true,
+                          "items": [
+                            [
+                              {
+                                "title": "`createToken()`",
+                                "wrap": false,
+                                "href": "/docs/references/backend/m2m-tokens/create-token"
+                              },
+                              {
+                                "title": "`verifyToken()`",
+                                "wrap": false,
+                                "href": "/docs/references/backend/m2m-tokens/verify-token"
+                              },
+                              {
+                                "title": "`revokeToken()`",
+                                "wrap": false,
+                                "href": "/docs/references/backend/m2m-tokens/revoke-token"
+                              }
+                            ]
+                          ]
                         },
                         {
                           "title": "`authenticateRequest()`",
