--- conflicted
+++ resolved
@@ -22,16 +22,9 @@
 
 <Tabs items={["Next.js", "Node", "Go", "Ruby", "cURL"]}>
   <Tab>
-<<<<<<< HEAD
-    <CodeBlockTabs options={["App Router", "Pages Router"]}>
-      ```ts {{ filename: 'app/route/private.ts' }}
-      import { NextResponse } from 'next/server'
-      import { clerkClient } from '@clerk/nextjs/server'
-=======
     ```ts {{ filename: 'app/private/route.ts' }}
     import { NextRequest, NextResponse } from 'next/server'
     import { clerkClient } from '@clerk/nextjs/server'
->>>>>>> 3b396ab2
 
     export async function POST(request: NextRequest) {
       const { stripeId, userId } = await request.json()
@@ -122,26 +115,9 @@
 
 <Tabs items={["Next.js", "Node", "cURL", "Go", "Ruby"]}>
   <Tab>
-<<<<<<< HEAD
-    <CodeBlockTabs options={["App Router", "Pages Router"]}>
-      ```ts {{ filename: 'app/private/route.ts' }}
-      import { NextResponse } from 'next/server'
-      import { clerkClient } from '@clerk/nextjs/server'
-
-      export async function GET(request: Request) {
-        const { stripeId, userId } = await request.body.json()
-
-        const client = await clerkClient()
-
-        const user = await client.users.getUser(userId)
-        return NextResponse.json(user.privateMetadata)
-      }
-      ```
-=======
     ```ts {{ filename: 'app/private/route.ts' }}
     import { NextRequest, NextResponse } from 'next/server'
     import { clerkClient } from '@clerk/nextjs/server'
->>>>>>> 3b396ab2
 
     export async function GET(request: NextRequest) {
       const { userId } = await request.json()
@@ -212,30 +188,9 @@
 
 <Tabs items={["Next.js", "Node", "Go", "Ruby", "cURL"]}>
   <Tab>
-<<<<<<< HEAD
-    <CodeBlockTabs options={["App Router", "Pages Router"]}>
-      ```ts {{ filename: 'app/route/public.ts' }}
-      import { NextResponse } from 'next/server'
-      import { clerkClient } from '@clerk/nextjs/server'
-
-      export async function POST() {
-        const { role, userId } = await body.json()
-
-        const client = await clerkClient()
-
-        await client.users.updateUserMetadata(userId, {
-          publicMetadata: {
-            role,
-          },
-        })
-        return NextResponse.json({ success: true })
-      }
-      ```
-=======
     ```ts {{ filename: 'app/public/route.ts' }}
     import { NextRequest, NextResponse } from 'next/server'
     import { clerkClient } from '@clerk/nextjs/server'
->>>>>>> 3b396ab2
 
     export async function POST(request: NextRequest) {
       const { stripeId, userId } = await request.json()
@@ -344,16 +299,9 @@
 
 <Tabs items={["Next.js", "Node", "Go", "Ruby",  "cURL"]}>
   <Tab>
-<<<<<<< HEAD
-    <CodeBlockTabs options={["App Router", "Pages Router"]}>
-      ```ts {{ filename: 'app/route/private.ts' }}
-      import { NextResponse } from 'next/server'
-      import { clerkClient } from '@clerk/nextjs/server'
-=======
     ```ts {{ filename: 'app/unsafe/route.ts' }}
     import { NextRequest, NextResponse } from 'next/server'
     import { clerkClient } from '@clerk/nextjs/server'
->>>>>>> 3b396ab2
 
     export async function POST(request: NextRequest) {
       const { userId } = await request.json()
@@ -440,64 +388,6 @@
 
 <Tabs items={["Next.js", "React", "Remix", "JavaScript"]}>
   <Tab>
-<<<<<<< HEAD
-    <CodeBlockTabs options={["App Router", "Pages Router"]}>
-      ```tsx {{ filename: 'app/route/unsafe.tsx' }}
-      'use client'
-      import { useUser } from '@clerk/nextjs'
-      import { useState } from 'react'
-
-      export default function UnSafePage() {
-        const { user } = useUser()
-        const [birthday, setBirthday] = useState('')
-
-        return (
-          <div>
-            <input type="text" value={birthday} onChange={(e) => setBirthday(e.target.value)} />
-            <button
-              onClick={() => {
-                user.update({
-                  unsafeMetadata: {
-                    birthday,
-                  },
-                })
-              }}
-            >
-              Update Birthday
-            </button>
-          </div>
-        )
-      }
-      ```
-
-      ```tsx {{ filename: 'pages/unsafe.tsx' }}
-      import { useUser } from '@clerk/nextjs'
-      import { useState } from 'react'
-
-      export default function UnSafePage() {
-        const { user } = useUser()
-        const [birthday, setBirthday] = useState('')
-
-        return (
-          <div>
-            <input type="text" value={birthday} onChange={(e) => setBirthday(e.target.value)} />
-            <button
-              onClick={() => {
-                user.update({
-                  unsafeMetadata: {
-                    birthday,
-                  },
-                })
-              }}
-            >
-              Update Birthday
-            </button>
-          </div>
-        )
-      }
-      ```
-    </CodeBlockTabs>
-=======
     ```tsx {{ filename: 'app/unsafe/route.tsx' }}
     'use client'
     import { useUser } from '@clerk/nextjs'
@@ -524,7 +414,6 @@
       )
     }
     ```
->>>>>>> 3b396ab2
   </Tab>
 
   <Tab>
