--- conflicted
+++ resolved
@@ -120,8 +120,4 @@
 
 ## How to use webhooks
 
-<<<<<<< HEAD
-You can find a guide on how to use webhooks to sync your data to your database [here](/users/guides/sync-data-to-your-backend).
-=======
-We have a guide on how to use webhooks to sync your data to your database check it out [here](/docs/users/sync-data).
->>>>>>> dc568f18
+You can find a guide on how to use webhooks to sync your data to your database [here](/docs/users/sync-data).