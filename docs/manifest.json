--- conflicted
+++ resolved
@@ -2182,40 +2182,44 @@
                     ]
                   },
                   {
-<<<<<<< HEAD
                     "title": "SAML connections",
-=======
+                    "collapse": true,
+                    "items": [
+                      [
+                        {
+                          "title": "`getSamlConnectionList()`",
+                          "wrap": false,
+                          "href": "/docs/references/backend/saml-connections/get-saml-connection-list"
+                        },
+                        {
+                          "title": "`getSamlConnection()`",
+                          "wrap": false,
+                          "href": "/docs/references/backend/saml-connections/get-saml-connection"
+                        },
+                        {
+                          "title": "`createSamlConnection()`",
+                          "wrap": false,
+                          "href": "/docs/references/backend/saml-connections/create-saml-connection"
+                        },
+                        {
+                          "title": "`updateSamlConnection()`",
+                          "wrap": false,
+                          "href": "/docs/references/backend/saml-connections/update-saml-connection"
+                        },
+                        {
+                          "title": "`deleteSamlConnection()`",
+                          "wrap": false,
+                          "href": "/docs/references/backend/saml-connections/delete-saml-connection"
+                        }
+                      ]
+                    ]
+                  },
+                  {
                     "title": "Sign-in tokens",
->>>>>>> 7e5e744e
                     "collapse": true,
                     "items": [
                       [
                         {
-<<<<<<< HEAD
-                          "title": "`getSamlConnectionList()`",
-                          "wrap": false,
-                          "href": "/docs/references/backend/saml-connections/get-saml-connection-list"
-                        },
-                        {
-                          "title": "`getSamlConnection()`",
-                          "wrap": false,
-                          "href": "/docs/references/backend/saml-connections/get-saml-connection"
-                        },
-                        {
-                          "title": "`createSamlConnection()`",
-                          "wrap": false,
-                          "href": "/docs/references/backend/saml-connections/create-saml-connection"
-                        },
-                        {
-                          "title": "`updateSamlConnection()`",
-                          "wrap": false,
-                          "href": "/docs/references/backend/saml-connections/update-saml-connection"
-                        },
-                        {
-                          "title": "`deleteSamlConnection()`",
-                          "wrap": false,
-                          "href": "/docs/references/backend/saml-connections/delete-saml-connection"
-=======
                           "title": "`createSignInToken()`",
                           "wrap": false,
                           "href": "/docs/references/backend/sign-in-tokens/create-sign-in-token"
@@ -2224,7 +2228,6 @@
                           "title": "`revokeSignInToken()`",
                           "wrap": false,
                           "href": "/docs/references/backend/sign-in-tokens/revoke-sign-in-token"
->>>>>>> 7e5e744e
                         }
                       ]
                     ]
