--- conflicted
+++ resolved
@@ -2384,17 +2384,8 @@
                           "href": "/docs/authentication/social-connections/linkedin"
                         },
                         {
-<<<<<<< HEAD
-                          "title": "Manage SSO connections",
-                          "href": "/docs/custom-flows/manage-sso-connections"
-                        },
-                        {
-                          "title": "Manage SMS-based MFA",
-                          "href": "/docs/custom-flows/manage-sms-based-mfa"
-=======
                           "title": "Microsoft",
                           "href": "/docs/authentication/social-connections/microsoft"
->>>>>>> 8cc4aa70
                         },
                         {
                           "title": "Notion",
@@ -3692,6 +3683,10 @@
                         {
                           "title": "Add phone",
                           "href": "/docs/custom-flows/add-phone"
+                        },
+                        {
+                          "title": "Manage SSO connections",
+                          "href": "/docs/custom-flows/manage-sso-connections"
                         },
                         {
                           "title": "Manage SMS-based MFA",
