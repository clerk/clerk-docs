[
  {
    "source": "/docs/advanced-usage/custom-session-token",
    "destination": "/docs/backend-requests/custom-session-token",
    "permanent": true
  },
  {
    "source": "/docs/advanced-usage/manual-jwt",
    "destination": "/docs/backend-requests/manual-jwt",
    "permanent": true
  },
  {
    "source": "/docs/advanced-usage/clerk-idp",
    "destination": "/docs/oauth/single-sign-on",
    "permanent": true
  },
  {
    "source": "/docs/authentication/allowlist",
    "destination": "/docs/guides/secure/restricting-access",
    "permanent": true
  },
  {
    "source": "/docs/authentication/components/sign-in",
    "destination": "/docs/components/authentication/sign-in",
    "permanent": true
  },
  {
    "source": "/docs/authentication/components/sign-up",
    "destination": "/docs/components/authentication/sign-up",
    "permanent": true
  },
  {
    "source": "/docs/authentication/custom-flows",
    "destination": "/docs/custom-flows/overview",
    "permanent": true
  },
  {
    "source": "/docs/authentication/custom-flows/email-sms-otp",
    "destination": "/docs/custom-flows/email-sms-otp",
    "permanent": true
  },
  {
    "source": "/docs/authentication/custom-flows/magic-links",
    "destination": "/docs/custom-flows/email-links",
    "permanent": true
  },
  {
    "source": "/docs/authentication/custom-flows/multifactor",
    "destination": "/docs/custom-flows/email-password-mfa",
    "permanent": true
  },
  {
    "source": "/docs/authentication/custom-flows/password",
    "destination": "/docs/custom-flows/email-password",
    "permanent": true
  },
  {
    "source": "/docs/authentication/email-sms-templates",
    "destination": "/docs/authentication/configuration/email-sms-templates",
    "permanent": true
  },
  {
    "source": "/docs/authentication/embeddable-magic-links",
    "destination": "/docs/custom-flows/embedded-email-links",
    "permanent": true
  },
  {
    "source": "/docs/authentication/error-handling",
    "destination": "/docs/custom-flows/error-handling",
    "permanent": true
  },
  {
    "source": "/docs/authentication/forgot-password",
    "destination": "/docs/custom-flows/forgot-password",
    "permanent": true
  },
  {
    "source": "/docs/authentication/invitations",
    "destination": "/docs/custom-flows/invitations",
    "permanent": true
  },
  {
    "source": "/docs/authentication/multi-factor",
    "destination": "/docs/custom-flows/email-password-mfa",
    "permanent": true
  },
  {
    "source": "/docs/authentication/multi-session-applications",
    "destination": "/docs/custom-flows/multi-session-applications",
    "permanent": true
  },
  {
    "source": "/docs/authentication/oauth-custom-flow",
    "destination": "/docs/custom-flows/oauth-connections",
    "permanent": true
  },
  {
    "source": "/docs/authentication/saml-custom-flow",
    "destination": "/docs/custom-flows/saml-connections",
    "permanent": true
  },
  {
    "source": "/docs/authentication/session-options",
    "destination": "/docs/guides/secure/session-options",
    "permanent": true
  },
  {
    "source": "/docs/authentication/set-up-your-application",
    "destination": "/docs/quickstarts/setup-clerk",
    "permanent": true
  },
  {
    "source": "/docs/authentication/sign-in",
    "destination": "/docs/authentication/components/sign-in",
    "permanent": true
  },
  {
    "source": "/docs/authentication/sign-in-options",
    "destination": "/docs/authentication/configuration/sign-in-options",
    "permanent": true
  },
  {
    "source": "/docs/authentication/sign-out",
    "destination": "/docs/custom-flows/sign-out",
    "permanent": true
  },
  {
    "source": "/docs/authentication/sign-up",
    "destination": "/docs/authentication/components/sign-up",
    "permanent": true
  },
  {
    "source": "/docs/authentication/sign-up-options",
    "destination": "/docs/authentication/configuration/sign-up-options",
    "permanent": true
  },
  {
    "source": "/docs/authentication/social-connection-with-apple",
    "destination": "/docs/authentication/social-connections/apple",
    "permanent": true
  },
  {
    "source": "/docs/authentication/social-connection-with-atlassian",
    "destination": "/docs/authentication/social-connections/atlassian",
    "permanent": true
  },
  {
    "source": "/docs/authentication/social-connection-with-bitbucket",
    "destination": "/docs/authentication/social-connections/bitbucket",
    "permanent": true
  },
  {
    "source": "/docs/authentication/social-connection-with-box",
    "destination": "/docs/authentication/social-connections/box",
    "permanent": true
  },
  {
    "source": "/docs/authentication/social-connection-with-coinbase",
    "destination": "/docs/authentication/social-connections/coinbase",
    "permanent": true
  },
  {
    "source": "/docs/authentication/social-connection-with-discord",
    "destination": "/docs/authentication/social-connections/discord",
    "permanent": true
  },
  {
    "source": "/docs/authentication/social-connection-with-dropbox",
    "destination": "/docs/authentication/social-connections/dropbox",
    "permanent": true
  },
  {
    "source": "/docs/authentication/social-connection-with-facebook",
    "destination": "/docs/authentication/social-connections/facebook",
    "permanent": true
  },
  {
    "source": "/docs/authentication/social-connection-with-github",
    "destination": "/docs/authentication/social-connections/github",
    "permanent": true
  },
  {
    "source": "/docs/authentication/social-connection-with-gitlab",
    "destination": "/docs/authentication/social-connections/gitlab",
    "permanent": true
  },
  {
    "source": "/docs/authentication/social-connection-with-google",
    "destination": "/docs/authentication/social-connections/google",
    "permanent": true
  },
  {
    "source": "/docs/authentication/social-connection-with-hubspot",
    "destination": "/docs/authentication/social-connections/hubspot",
    "permanent": true
  },
  {
    "source": "/docs/authentication/social-connection-with-line",
    "destination": "/docs/authentication/social-connections/line",
    "permanent": true
  },
  {
    "source": "/docs/authentication/social-connection-with-linear",
    "destination": "/docs/authentication/social-connections/linear",
    "permanent": true
  },
  {
    "source": "/docs/authentication/social-connection-with-linkedin",
    "destination": "/docs/authentication/social-connections/linkedin",
    "permanent": true
  },
  {
    "source": "/docs/authentication/social-connection-with-microsoft",
    "destination": "/docs/authentication/social-connections/microsoft",
    "permanent": true
  },
  {
    "source": "/docs/authentication/social-connection-with-notion",
    "destination": "/docs/authentication/social-connections/notion",
    "permanent": true
  },
  {
    "source": "/docs/authentication/social-connection-with-slack",
    "destination": "/docs/authentication/social-connections/slack",
    "permanent": true
  },
  {
    "source": "/docs/authentication/social-connection-with-spotify",
    "destination": "/docs/authentication/social-connections/spotify",
    "permanent": true
  },
  {
    "source": "/docs/authentication/social-connection-with-tiktok",
    "destination": "/docs/authentication/social-connections/tiktok",
    "permanent": true
  },
  {
    "source": "/docs/authentication/social-connection-with-twitch",
    "destination": "/docs/authentication/social-connections/twitch",
    "permanent": true
  },
  {
    "source": "/docs/authentication/social-connection-with-twitter",
    "destination": "/docs/authentication/social-connections/twitter",
    "permanent": true
  },
  {
    "source": "/docs/authentication/social-connection-with-xero",
    "destination": "/docs/authentication/social-connections/xero",
    "permanent": true
  },
  {
    "source": "/docs/authentication/social-connection-with-x-twitter-v2",
    "destination": "/docs/authentication/social-connections/x-twitter",
    "permanent": true
  },
  {
    "source": "/docs/authentication/social-connections/x-twitter-v2",
    "destination": "/docs/authentication/social-connections/x-twitter",
    "permanent": true
  },
  {
    "source": "/docs/authentication/social-connections-oauth",
    "destination": "/docs/authentication/social-connections/oauth",
    "permanent": true
  },
  {
    "source": "/docs/authentication/user-impersonation",
    "destination": "/docs/custom-flows/user-impersonation",
    "permanent": true
  },
  {
    "source": "/docs/authentication/usesignup-and-usesignin",
    "destination": "/docs/custom-flows/overview",
    "permanent": true
  },
  {
    "source": "/docs/authentication/using-clerk-components",
    "destination": "/docs/components/overview",
    "permanent": true
  },
  {
    "source": "/docs/authentication/using-clerk-hosted-pages",
    "destination": "/docs/account-portal/overview",
    "permanent": true
  },
  {
    "source": "/docs/authentication/using-clerk-hosted-uis",
    "destination": "/docs/account-portal/overview",
    "permanent": true
  },
  {
    "source": "/docs/account-portal/custom-redirects",
    "destination": "/docs/account-portal/direct-links",
    "permanent": true
  },
  {
    "source": "/docs/component-customization/appearance-prop",
    "destination": "/docs/customization/overview",
    "permanent": true
  },
  {
    "source": "/docs/component-customization/localization-prop",
    "destination": "/docs/customization/localization",
    "permanent": true
  },
  {
    "source": "/docs/component-customization/using-css-modules",
    "destination": "/docs/customization/overview#using-css-modules",
    "permanent": true
  },
  {
    "source": "/docs/component-customization/using-global-css",
    "destination": "/docs/customization/overview#global-css",
    "permanent": true
  },
  {
    "source": "/docs/component-customization/using-inline-css",
    "destination": "/docs/customization/overview#inline-css-objects",
    "permanent": true
  },
  {
    "source": "/docs/component-customization/using-tailwind",
    "destination": "/docs/customization/overview#using-tailwind",
    "permanent": true
  },
  {
    "source": "/docs/component-reference/authenticate-with-redirect-callback",
    "destination": "/docs/components/control/authenticate-with-callback",
    "permanent": true
  },
  {
    "source": "/docs/component-reference/clerk-loaded",
    "destination": "/docs/components/control/clerk-loaded",
    "permanent": true
  },
  {
    "source": "/docs/component-reference/clerk-loading",
    "destination": "/docs/components/control/clerk-loading",
    "permanent": true
  },
  {
    "source": "/docs/component-reference/createorganization",
    "destination": "/docs/components/organization/create-organization",
    "permanent": true
  },
  {
    "source": "/docs/component-reference/customization",
    "destination": "/docs/customization/overview",
    "permanent": true
  },
  {
    "source": "/docs/component-reference/multisession-app-support",
    "destination": "/docs/guides/secure/session-options#multi-session-applications",
    "permanent": true
  },
  {
    "source": "/docs/component-reference/organizationprofile",
    "destination": "/docs/components/organization/organization-profile",
    "permanent": true
  },
  {
    "source": "/docs/component-reference/organizationswitcher",
    "destination": "/docs/components/organization/organization-switcher",
    "permanent": true
  },
  {
    "source": "/docs/component-reference/overview",
    "destination": "/docs/components/overview",
    "permanent": true
  },
  {
    "source": "/docs/component-reference/redirect-to-sign-in",
    "destination": "/docs/components/control/redirect-to-signin",
    "permanent": true
  },
  {
    "source": "/docs/component-reference/redirect-to-sign-up",
    "destination": "/docs/components/control/redirect-to-signup",
    "permanent": true
  },
  {
    "source": "/docs/component-reference/redirect-to-user-profile",
    "destination": "/docs/components/control/redirect-to-userprofile",
    "permanent": true
  },
  {
    "source": "/docs/component-reference/sign-in",
    "destination": "/docs/components/authentication/sign-in",
    "permanent": true
  },
  {
    "source": "/docs/component-reference/sign-in-button",
    "destination": "/docs/components/unstyled/sign-in-button",
    "permanent": true
  },
  {
    "source": "/docs/component-reference/sign-up",
    "destination": "/docs/components/authentication/sign-up",
    "permanent": true
  },
  {
    "source": "/docs/component-reference/sign-up-button",
    "destination": "/docs/components/unstyled/sign-up-button",
    "permanent": true
  },
  {
    "source": "/docs/component-reference/signed-in",
    "destination": "/docs/components/control/signed-in",
    "permanent": true
  },
  {
    "source": "/docs/component-reference/signed-out",
    "destination": "/docs/components/control/signed-out",
    "permanent": true
  },
  {
    "source": "/docs/component-reference/signin-with-metamask-button",
    "destination": "/docs/components/unstyled/sign-in-with-metamask",
    "permanent": true
  },
  {
    "source": "/docs/component-reference/signoutbutton",
    "destination": "/docs/components/unstyled/sign-out-button",
    "permanent": true
  },
  {
    "source": "/docs/component-reference/user-button",
    "destination": "/docs/components/user/user-button",
    "permanent": true
  },
  {
    "source": "/docs/component-reference/user-profile",
    "destination": "/docs/components/user/user-profile",
    "permanent": true
  },
  {
    "source": "/docs/deployments/change-production-domain",
    "destination": "/docs/deployments/changing-domains",
    "permanent": true
  },
  {
    "source": "/docs/deployments/vercel",
    "destination": "/docs/deployments/deploy-to-vercel",
    "permanent": true
  },
  {
    "source": "/docs/deployments/import-users",
    "destination": "/docs/deployments/migrate-overview",
    "permanent": true
  },
  {
    "source": "/docs/deployments/export-users",
    "destination": "/docs/deployments/exporting-users",
    "permanent": true
  },
  {
    "source": "/docs/integration/convex",
    "destination": "/docs/integrations/databases/convex",
    "permanent": true
  },
  {
    "source": "/docs/integration/fauna",
    "destination": "/docs/integrations/databases/fauna",
    "permanent": true
  },
  {
    "source": "/docs/integration/firebase",
    "destination": "/docs/integrations/databases/firebase",
    "permanent": true
  },
  {
    "source": "/docs/integration/google-analytics",
    "destination": "/docs/integrations/analytics/google-analytics",
    "permanent": true
  },
  {
    "source": "/docs/integration/grafbase",
    "destination": "/docs/integrations/databases/grafbase",
    "permanent": true
  },
  {
    "source": "/docs/integration/hasura",
    "destination": "/docs/integrations/databases/hasura",
    "permanent": true
  },
  {
    "source": "/docs/integration/nhost",
    "destination": "/docs/integrations/databases/nhost",
    "permanent": true
  },
  {
    "source": "/docs/integration/overview",
    "destination": "/docs/integrations/overview",
    "permanent": true
  },
  {
    "source": "/docs/integration/supabase",
    "destination": "/docs/integrations/databases/supabase",
    "permanent": true
  },
  {
    "source": "/docs/integration/webhooks",
    "destination": "/docs/webhooks/overview",
    "permanent": true
  },
  {
    "source": "/docs/nextjs/accessing-the-api",
    "destination": "/docs/references/backend/overview",
    "permanent": true
  },
  {
    "source": "/docs/nextjs/api-routes",
    "destination": "/docs/references/nextjs/get-auth",
    "permanent": true
  },
  {
    "source": "/docs/nextjs/appearance-prop",
    "destination": "/docs/customization/overview",
    "permanent": true
  },
  {
    "source": "/docs/nextjs/auth",
    "destination": "/docs/references/nextjs/auth",
    "permanent": true
  },
  {
    "source": "/docs/nextjs/authentication-props",
    "destination": "/docs/references/backend/types/auth-object",
    "permanent": true
  },
  {
    "source": "/docs/references/nextjs/authentication-object",
    "destination": "/docs/references/backend/types/auth-object",
    "permanent": true
  },
  {
    "source": "/docs/nextjs/build-your-own-pages",
    "destination": "/docs/quickstarts/nextjs#build-your-own-sign-in-and-sign-up-pages",
    "permanent": true
  },
  {
    "source": "/docs/nextjs/configure-clerkprovider",
    "destination": "/docs/components/clerk-provider#clerk-provider",
    "permanent": true
  },
  {
    "source": "/docs/nextjs/configure-middleware",
    "destination": "/docs/quickstarts/nextjs#protect-your-application",
    "permanent": true
  },
  {
    "source": "/docs/nextjs/convex",
    "destination": "/docs/integrations/databases/convex",
    "permanent": true
  },
  {
    "source": "/docs/nextjs/createorganization",
    "destination": "/docs/components/organization/create-organization",
    "permanent": true
  },
  {
    "source": "/docs/nextjs/current-user",
    "destination": "/docs/references/nextjs/current-user",
    "permanent": true
  },
  {
    "source": "/docs/nextjs/fauna",
    "destination": "/docs/integrations/databases/fauna",
    "permanent": true
  },
  {
    "source": "/docs/nextjs/firebase",
    "destination": "/docs/integrations/databases/firebase",
    "permanent": true
  },
  {
    "source": "/docs/nextjs/get-started-with-nextjs",
    "destination": "/docs/quickstarts/nextjs",
    "permanent": true
  },
  {
    "source": "/docs/nextjs/getserversideprops",
    "destination": "/docs/references/nextjs/build-clerk-props",
    "permanent": true
  },
  {
    "source": "/docs/nextjs/grafbase",
    "destination": "/docs/integrations/databases/grafbase",
    "permanent": true
  },
  {
    "source": "/docs/nextjs/hasura",
    "destination": "/docs/integrations/databases/hasura",
    "permanent": true
  },
  {
    "source": "/docs/nextjs/localization",
    "destination": "/docs/customization/localization",
    "permanent": true
  },
  {
    "source": "/docs/nextjs/middleware",
    "destination": "/docs/references/nextjs/clerk-middleware",
    "permanent": true
  },
  {
    "source": "/docs/nextjs/nextjs-with-app-router",
    "destination": "/docs/quickstarts/nextjs",
    "permanent": true
  },
  {
    "source": "/docs/nextjs/nextjs-with-pages",
    "destination": "/docs/quickstarts/nextjs",
    "permanent": true
  },
  {
    "source": "/docs/nextjs/nhost",
    "destination": "/docs/integrations/databases/nhost",
    "permanent": true
  },
  {
    "source": "/docs/nextjs/organization-object",
    "destination": "/docs/references/backend/overview#organization-operations",
    "permanent": true
  },
  {
    "source": "/docs/nextjs/organizationprofile",
    "destination": "/docs/components/organization/organization-profile",
    "permanent": true
  },
  {
    "source": "/docs/nextjs/organizationswitcher",
    "destination": "/docs/components/organization/organization-switcher",
    "permanent": true
  },
  {
    "source": "/docs/nextjs/overview",
    "destination": "/docs/references/nextjs/overview",
    "permanent": true
  },
  {
    "source": "/docs/nextjs/pages-react",
    "destination": "/docs/quickstarts/nextjs",
    "permanent": true
  },
  {
    "source": "/docs/nextjs/read-session-and-user-data",
    "destination": "/docs/quickstarts/nextjs#read-session-user-data",
    "permanent": true
  },
  {
    "source": "/docs/nextjs/route-handlers",
    "destination": "/docs/references/nextjs/route-handlers",
    "permanent": true
  },
  {
    "source": "/docs/nextjs/server-actions",
    "destination": "/docs/references/nextjs/server-actions",
    "permanent": true
  },
  {
    "source": "/docs/nextjs/set-environment-keys",
    "destination": "/docs/quickstarts/nextjs#set-environment-keys",
    "permanent": true
  },
  {
    "source": "/docs/nextjs/signin",
    "destination": "/docs/components/authentication/sign-in",
    "permanent": true
  },
  {
    "source": "/docs/nextjs/signup",
    "destination": "/docs/components/authentication/sign-up",
    "permanent": true
  },
  {
    "source": "/docs/nextjs/supabase",
    "destination": "/docs/integrations/databases/supabase",
    "permanent": true
  },
  {
    "source": "/docs/nextjs/trpc",
    "destination": "/docs/references/nextjs/trpc",
    "permanent": true
  },
  {
    "source": "/docs/nextjs/useauth",
    "destination": "/docs/hooks/use-auth",
    "permanent": true
  },
  {
    "source": "/docs/nextjs/useorganization",
    "destination": "/docs/hooks/use-organization",
    "permanent": true
  },
  {
    "source": "/docs/nextjs/user-object",
    "destination": "/docs/references/backend/overview#user-operations",
    "permanent": true
  },
  {
    "source": "/docs/nextjs/userbutton",
    "destination": "/docs/components/user/user-button",
    "permanent": true
  },
  {
    "source": "/docs/nextjs/userprofile",
    "destination": "/docs/components/user/user-profile",
    "permanent": true
  },
  {
    "source": "/docs/nextjs/useuser",
    "destination": "/docs/hooks/use-user",
    "permanent": true
  },
  {
    "source": "/docs/nextjs/v13-beta",
    "destination": "/docs/quickstarts/nextjs",
    "permanent": true
  },
  {
    "source": "/docs/next/api-routes",
    "destination": "/docs/references/nextjs/clerk-middleware",
    "permanent": true
  },
  {
    "source": "/docs/next.js/configure-middleware",
    "destination": "/docs/references/nextjs/clerk-middleware",
    "permanent": true
  },
  {
    "source": "/docs/organizations/create-an-organization",
    "destination": "/docs/organizations/creating-organizations",
    "permanent": true
  },
  {
    "source": "/docs/organizations/create-component",
    "destination": "/docs/components/organization/create-organization",
    "permanent": true
  },
  {
    "source": "/docs/organizations/organization-profile",
    "destination": "/docs/components/organization/organization-profile",
    "permanent": true
  },
  {
    "source": "/docs/organizations/organization-switcher",
    "destination": "/docs/components/organization/organization-switcher",
    "permanent": true
  },
  {
    "source": "/docs/organizations/invite-users",
    "destination": "/docs/custom-flows/manage-organization-invitations",
    "permanent": true
  },
  {
    "source": "/docs/organizations/manage-member-roles",
    "destination": "/docs/custom-flows/manage-roles",
    "permanent": true
  },
  {
    "source": "/docs/organizations/organization-metadata",
    "destination": "/docs/organizations/metadata",
    "permanent": true
  },
  {
    "source": "/docs/organizations/organization-switching",
    "destination": "/docs/custom-flows/organization-switcher",
    "permanent": true
  },
  {
    "source": "/docs/quickstarts/clerk-oauth2",
    "destination": "/docs/oauth/single-sign-on",
    "permanent": true
  },
  {
    "source": "/docs/quickstarts/get-started-with-create-react-app",
    "destination": "/docs/quickstarts/react",
    "permanent": true
  },
  {
    "source": "/docs/quickstarts/get-started-with-expo",
    "destination": "/docs/quickstarts/expo",
    "permanent": true
  },
  {
    "source": "/docs/quickstarts/get-started-with-fastify",
    "destination": "/docs/quickstarts/fastify",
    "permanent": true
  },
  {
    "source": "/docs/quickstarts/get-started-with-gatsby",
    "destination": "/docs/quickstarts/gatsby",
    "permanent": true
  },
  {
    "source": "/docs/quickstarts/get-started-with-nextjs",
    "destination": "/docs/quickstarts/nextjs",
    "permanent": true
  },
  {
    "source": "/docs/quickstarts/get-started-with-redwoodjs",
    "destination": "/docs/references/redwood/overview",
    "permanent": true
  },
  {
    "source": "/docs/quickstarts/get-started-with-remix",
    "destination": "/docs/quickstarts/remix",
    "permanent": true
  },
  {
    "source": "/docs/reference/clerk-react/clerkprovider",
    "destination": "/docs/components/clerk-provider",
    "permanent": true
  },
  {
    "source": "/docs/reference/clerk-react/installation",
    "destination": "/docs/references/react/overview",
    "permanent": true
  },
  {
    "source": "/docs/reference/clerk-react/useauth",
    "destination": "/docs/hooks/use-auth",
    "permanent": true
  },
  {
    "source": "/docs/reference/clerk-react/useclerk",
    "destination": "/docs/hooks/use-clerk",
    "permanent": true
  },
  {
    "source": "/docs/reference/clerk-react/useorganization",
    "destination": "/docs/hooks/use-organization",
    "permanent": true
  },
  {
    "source": "/docs/reference/clerk-react/useorganizationlist",
    "destination": "/docs/hooks/use-organization-list",
    "permanent": true
  },
  {
    "source": "/docs/reference/clerk-react/useorganizations",
    "destination": "/docs/hooks/use-organization-list",
    "permanent": true
  },
  {
    "source": "/docs/reference/clerk-react/usesession",
    "destination": "/docs/hooks/use-session",
    "permanent": true
  },
  {
    "source": "/docs/reference/clerk-react/usesessionlist",
    "destination": "/docs/hooks/use-session-list",
    "permanent": true
  },
  {
    "source": "/docs/reference/clerk-react/usesignin",
    "destination": "/docs/hooks/use-sign-in",
    "permanent": true
  },
  {
    "source": "/docs/reference/clerk-react/usesignup",
    "destination": "/docs/hooks/use-sign-up",
    "permanent": true
  },
  {
    "source": "/docs/reference/clerk-react/useuser",
    "destination": "/docs/hooks/use-user",
    "permanent": true
  },
  {
    "source": "/docs/reference/clerkjs/clerk",
    "destination": "/docs/references/javascript/clerk",
    "permanent": true
  },
  {
    "source": "/docs/reference/clerkjs/client",
    "destination": "/docs/references/javascript/client",
    "permanent": true
  },
  {
    "source": "/docs/reference/clerkjs/emailaddress",
    "destination": "/docs/references/javascript/types/email-address",
    "permanent": true
  },
  {
    "source": "/docs/reference/clerkjs/externalaccount",
    "destination": "/docs/references/javascript/types/external-account",
    "permanent": true
  },
  {
    "source": "/docs/reference/clerkjs/installation",
    "destination": "/docs/references/javascript/overview",
    "permanent": true
  },
  {
    "source": "/docs/reference/clerkjs/organization",
    "destination": "/docs/references/javascript/organization",
    "permanent": true
  },
  {
    "source": "/docs/reference/clerkjs/organization-invitation",
    "destination": "/docs/references/javascript/types/organization-invitation",
    "permanent": true
  },
  {
    "source": "/docs/reference/clerkjs/organization-membership",
    "destination": "/docs/references/javascript/types/organization-membership",
    "permanent": true
  },
  {
    "source": "/docs/reference/clerkjs/phonenumber",
    "destination": "/docs/references/javascript/types/phone-number",
    "permanent": true
  },
  {
    "source": "/docs/reference/clerkjs/session",
    "destination": "/docs/references/javascript/session",
    "permanent": true
  },
  {
    "source": "/docs/reference/clerkjs/sessionwithactivities",
    "destination": "/docs/references/javascript/types/session-with-activities",
    "permanent": true
  },
  {
    "source": "/docs/reference/clerkjs/signin",
    "destination": "/docs/references/javascript/sign-in",
    "permanent": true
  },
  {
    "source": "/docs/reference/clerkjs/signup",
    "destination": "/docs/references/javascript/sign-up",
    "permanent": true
  },
  {
    "source": "/docs/reference/clerkjs/user",
    "destination": "/docs/references/javascript/user",
    "permanent": true
  },
  {
    "source": "/docs/reference/clerkjs/web3wallet",
    "destination": "/docs/references/javascript/types/web3-wallet",
    "permanent": true
  },
  {
    "source": "/docs/reference/golang/getting-started",
    "destination": "/docs/references/go/overview",
    "permanent": true
  },
  {
    "source": "/docs/reference/golang/other-examples",
    "destination": "/docs/references/go/other-examples",
    "permanent": true
  },
  {
    "source": "/docs/reference/golang/verifying-a-session",
    "destination": "/docs/references/go/verifying-sessions",
    "permanent": true
  },
  {
    "source": "/docs/reference/node/available-methods",
    "destination": "/docs/references/nodejs/methods",
    "permanent": true
  },
  {
    "source": "/docs/reference/node/getting-started",
    "destination": "/docs/references/express/overview",
    "permanent": true
  },
  {
    "source": "/docs/reference/node/networkless-token-verification",
    "destination": "/docs/backend-requests/manual-jwt",
    "permanent": true
  },
  {
    "source": "/docs/reference/node/troubleshooting",
    "destination": "/docs/references/nodejs/troubleshooting",
    "permanent": true
  },
  {
    "source": "/docs/reference/overview",
    "destination": "/docs/references/overview",
    "permanent": true
  },
  {
    "source": "/docs/reference/rate-limits",
    "destination": "/docs/guides/how-clerk-works/system-limits",
    "permanent": true
  },
  {
    "source": "/docs/reference/ruby/available-methods",
    "destination": "/docs/references/ruby/available-methods",
    "permanent": true
  },
  {
    "source": "/docs/reference/ruby/getting-started",
    "destination": "/docs/references/ruby/overview",
    "permanent": true
  },
  {
    "source": "/docs/reference/ruby/rack-rails-integration",
    "destination": "/docs/references/ruby/rack-rails",
    "permanent": true
  },
  {
    "source": "/docs/request-authentication/backend",
    "destination": "/docs/backend-requests/overview",
    "permanent": true
  },
  {
    "source": "/docs/request-authentication/cross-origin",
    "destination": "/docs/backend-requests/making-requests#cross-origin-requests",
    "permanent": true
  },
  {
    "source": "/docs/request-authentication/customizing-session-tokens",
    "destination": "/docs/backend-requests/custom-session-token",
    "permanent": true
  },
  {
    "source": "/docs/request-authentication/go",
    "destination": "/docs/references/go/overview",
    "permanent": true
  },
  {
    "source": "/docs/request-authentication/jwt-templates",
    "destination": "/docs/backend-requests/jwt-templates",
    "permanent": true
  },
  {
    "source": "/docs/request-authentication/nextjs",
    "destination": "/docs/references/nextjs/clerk-middleware",
    "permanent": true
  },
  {
    "source": "/docs/request-authentication/nodejs-express",
    "destination": "/docs/references/express/overview",
    "permanent": true
  },
  {
    "source": "/docs/request-authentication/overview",
    "destination": "/docs/backend-requests/overview",
    "permanent": true
  },
  {
    "source": "/docs/request-authentication/rack-rails",
    "destination": "/docs/references/ruby/rails",
    "permanent": true
  },
  {
    "source": "/docs/request-authentication/same-origin",
    "destination": "/docs/backend-requests/making-requests#same-origin-requests",
    "permanent": true
  },
  {
    "source": "/docs/request-authentication/validate-session-tokens",
    "destination": "/docs/backend-requests/manual-jwt",
    "permanent": true
  },
  {
    "source": "/docs/security/introduction",
    "destination": "/docs/security/overview",
    "permanent": true
  },
  {
    "source": "/docs/security/session-leak-protection",
    "destination": "/docs/security/overview",
    "permanent": true
  },
  {
    "source": "/docs/testing/e2e-testing",
    "destination": "/docs/testing/test-emails-and-phones",
    "permanent": true
  },
  {
    "source": "/docs/upgrade-guides/client-side-changes-all-frameworks",
    "destination": "/docs/upgrade-guides/upgrading-from-v2-to-v3",
    "permanent": true
  },
  {
    "source": "/docs/upgrade-guides/express-server-side-changes",
    "destination": "/docs/upgrade-guides/upgrading-from-v2-to-v3",
    "permanent": true
  },
  {
    "source": "/docs/upgrade-guides/nextjs-server-side-changes",
    "destination": "/docs/upgrade-guides/upgrading-from-v2-to-v3",
    "permanent": true
  },
  {
    "source": "/docs/users/contact-users",
    "destination": "/docs/users/overview",
    "permanent": true
  },
  {
    "source": "/docs/users/create-users",
    "destination": "/docs/users/overview",
    "permanent": true
  },
  {
    "source": "/docs/users/identify-users",
    "destination": "/docs/users/overview",
    "permanent": true
  },
  {
    "source": "/docs/users/sync-data-to-your-backend",
    "destination": "/docs/webhooks/sync-data",
    "permanent": true
  },
  {
    "source": "/docs/users/update-user-profiles",
    "destination": "/docs/users/overview",
    "permanent": true
  },
  {
    "source": "/docs/users/user-account-security",
    "destination": "/docs/users/overview",
    "permanent": true
  },
  {
    "source": "/docs/users/user-metadata",
    "destination": "/docs/users/metadata",
    "permanent": true
  },
  {
    "source": "/docs/users/build-your-own-ui",
    "destination": "/docs/custom-flows/overview",
    "permanent": true
  },
  {
    "source": "/docs/users/user-button",
    "destination": "/docs/components/user/user-button",
    "permanent": true
  },
  {
    "source": "/docs/users/user-profile",
    "destination": "/docs/components/user/user-profile",
    "permanent": true
  },
  {
    "source": "/docs/users",
    "destination": "/docs/users/overview",
    "permanent": true
  },
  {
    "source": "/docs/users/web3-wallets",
    "destination": "/docs/users/web3",
    "permanent": true
  },
  {
    "source": "/docs/reference/social-login-with-github",
    "destination": "/docs/authentication/social-connections/github",
    "permanent": true
  },
  {
    "source": "/docs/get-started/gatsby",
    "destination": "/docs/quickstarts/gatsby",
    "permanent": true
  },
  {
    "source": "/docs/how-to/set-up-your-application",
    "destination": "/docs/quickstarts/setup-clerk",
    "permanent": true
  },
  {
    "source": "/docs/how-to/authenticate-with-email-and-password",
    "destination": "/docs/authentication/configuration/sign-in-options",
    "permanent": true
  },
  {
    "source": "/docs/get-started/create-react-app",
    "destination": "/docs/quickstarts/react",
    "permanent": true
  },
  {
    "source": "/docs/main-concepts/user-object",
    "destination": "/docs/users/overview",
    "permanent": true
  },
  {
    "source": "/docs/authentication/social-login-with-gitlab",
    "destination": "/docs/authentication/social-connections/gitlab",
    "permanent": true
  },
  {
    "source": "/docs/authentication/social-login-with-spotify",
    "destination": "/docs/authentication/social-connections/spotify",
    "permanent": true
  },
  {
    "source": "/docs/upgrading-to-v3/introduction",
    "destination": "/docs/upgrade-guides/upgrading-from-v2-to-v3",
    "permanent": true
  },
  {
    "source": "/docs/how-to/e2e-testing",
    "destination": "/docs/testing/overview",
    "permanent": true
  },
  {
    "source": "/docs/learning-center/security",
    "destination": "/docs/security/introduction",
    "permanent": true
  },
  {
    "source": "/docs/main-concepts/progressive-sign-up-beta",
    "destination": "/docs/upgrade-guides/progressive-sign-up",
    "permanent": true
  },
  {
    "source": "/docs/authentication/e2e-testing",
    "destination": "/docs/testing/e2e-testing",
    "permanent": true
  },
  {
    "source": "/docs/authentication/social-login-with-bitbucket",
    "destination": "/docs/authentication/social-connections/bitbucket",
    "permanent": true
  },
  {
    "source": "/docs/reference/clerk-expo",
    "destination": "/docs/quickstarts/expo",
    "permanent": true
  },
  {
    "source": "/docs/how-to/sync-data-to-your-backend",
    "destination": "/docs/webhooks/sync-data",
    "permanent": true
  },
  {
    "source": "/docs/how-to/deploy-to-production",
    "destination": "/docs/deployments/overview",
    "permanent": true
  },
  {
    "source": "/docs/reference/webhooks",
    "destination": "/docs/webhooks/overview",
    "permanent": true
  },
  {
    "source": "/docs/main-concepts/import-users",
    "destination": "/docs/deployments/migrate-overview",
    "permanent": true
  },
  {
    "source": "/docs/main-concepts/email-deliverability",
    "destination": "/docs/troubleshooting/email-deliverability",
    "permanent": true
  },
  {
    "source": "/docs/authentication/social-login-with-notion",
    "destination": "/docs/authentication/social-connections/notion",
    "permanent": true
  },
  {
    "source": "/docs/authentication/session-lifetime",
    "destination": "/docs/guides/secure/session-options#session-lifetime",
    "permanent": true
  },
  {
    "source": "/docs/authentication/social-login-with-hubspot",
    "destination": "/docs/authentication/social-connections/hubspot",
    "permanent": true
  },
  {
    "source": "/docs/how-to/social-login-oauth",
    "destination": "/docs/authentication/social-connections/oauth",
    "permanent": true
  },
  {
    "source": "/docs/authentication/sign-in-flow",
    "destination": "/docs/authentication/configuration/sign-in-options",
    "permanent": true
  },
  {
    "source": "/docs/how-to/invitations",
    "destination": "/docs/custom-flows/invitations",
    "permanent": true
  },
  {
    "source": "/docs/how-to/validate-session-tokens",
    "destination": "/docs/guides/how-clerk-works/session-tokens#how-do-i-validate-a-session-token",
    "permanent": true
  },
  {
    "source": "/docs/authentication/social-login-with-dropbox",
    "destination": "/docs/authentication/social-connections/dropbox",
    "permanent": true
  },
  {
    "source": "/docs/reference/social-login-with-twitch",
    "destination": "/docs/authentication/social-connections/twitch",
    "permanent": true
  },
  {
    "source": "/docs/nextjs/control-components",
    "destination": "/docs/components/overview",
    "permanent": true
  },
  {
    "source": "/docs/main-concepts/sign-up-flow",
    "destination": "/docs/authentication/configuration/sign-up-options",
    "permanent": true
  },
  {
    "source": "/docs/how-to/organizations",
    "destination": "/docs/organizations/overview",
    "permanent": true
  },
  {
    "source": "/docs/how-to/passwordless-authentication",
    "destination": "/docs/custom-flows/email-sms-otp",
    "permanent": true
  },
  {
    "source": "/docs/how-to/sign-out",
    "destination": "/docs/custom-flows/sign-out",
    "permanent": true
  },
  {
    "source": "/docs/get-started/remix",
    "destination": "/docs/quickstarts/remix",
    "permanent": true
  },
  {
    "source": "/docs/get-started/redwoodjs",
    "destination": "/docs/references/redwood/overview",
    "permanent": true
  },
  {
    "source": "/docs/users/jwt-templates",
    "destination": "/docs/backend-requests/jwt-templates",
    "permanent": true
  },
  {
    "source": "/docs/how-to/make-authenticated-requests-to-the-backend",
    "destination": "/docs/backend-requests/overview",
    "permanent": true
  },
  {
    "source": "/docs/authentication/email-and-password",
    "destination": "/docs/custom-flows/email-password",
    "permanent": true
  },
  {
    "source": "/docs/get-started/web3",
    "destination": "/docs/users/web3",
    "permanent": true
  },
  {
    "source": "/docs/authentication/social-login-with-discord",
    "destination": "/docs/authentication/social-connections/discord",
    "permanent": true
  },
  {
    "source": "/docs/authentication/social-login-with-tiktok",
    "destination": "/docs/authentication/social-connections/tiktok",
    "permanent": true
  },
  {
    "source": "/docs/how-to/embeddable-magic-links",
    "destination": "/docs/custom-flows/embedded-email-links",
    "permanent": true
  },
  {
    "source": "/docs/upgrading-to-v3/client-side-changes-all-frameworks",
    "destination": "/docs/upgrade-guides/upgrading-from-v2-to-v3",
    "permanent": true
  },
  {
    "source": "/docs/troubleshooting/rate-limits",
    "destination": "/docs/guides/how-clerk-works/system-limits",
    "permanent": true
  },
  {
    "source": "/docs/get-started/nextjs",
    "destination": "/docs/quickstarts/nextjs",
    "permanent": true
  },
  {
    "source": "/docs/reference/social-login-with-twitter",
    "destination": "/docs/authentication/social-connections/twitter",
    "permanent": true
  },
  {
    "source": "/docs/authentication/social-login-oauth",
    "destination": "/docs/authentication/social-connections/oauth",
    "permanent": true
  },
  {
    "source": "/docs/authentication/social-login-with-google",
    "destination": "/docs/authentication/social-connections/google",
    "permanent": true
  },
  {
    "source": "/docs/main-concepts/sign-in-flow",
    "destination": "/docs/authentication/configuration/sign-in-options",
    "permanent": true
  },
  {
    "source": "/docs/users/make-authenticated-requests-to-the-backend",
    "destination": "/docs/backend-requests/overview",
    "permanent": true
  },
  {
    "source": "/docs/reference/social-login-with-apple",
    "destination": "/docs/authentication/social-connections/apple",
    "permanent": true
  },
  {
    "source": "/docs/authentication/social-login-with-coinbase",
    "destination": "/docs/authentication/social-connections/coinbase",
    "permanent": true
  },
  {
    "source": "/docs/authentication/social-login-with-twitter",
    "destination": "/docs/authentication/social-connections/twitter",
    "permanent": true
  },
  {
    "source": "/docs/authentication/social-login-with-facebook",
    "destination": "/docs/authentication/social-connections/facebook",
    "permanent": true
  },
  {
    "source": "/docs/authentication/magic-links",
    "destination": "/docs/authentication/custom-flows/magic-links",
    "permanent": true
  },
  {
    "source": "/docs/authentication/social-login-with-twitch",
    "destination": "/docs/authentication/social-connections/twitch",
    "permanent": true
  },
  {
    "source": "/docs/upgrading-to-v3/express-server-side-changes",
    "destination": "/docs/upgrade-guides/upgrading-from-v2-to-v3",
    "permanent": true
  },
  {
    "source": "/docs/reference/social-login-with-linkedin",
    "destination": "/docs/authentication/social-connections/linkedin",
    "permanent": true
  },
  {
    "source": "/docs/authentication/social-login-with-linkedin",
    "destination": "/docs/authentication/social-connections/linkedin",
    "permanent": true
  },
  {
    "source": "/docs/how-to/build-your-own-ui",
    "destination": "/docs/custom-flows/overview",
    "permanent": true
  },
  {
    "source": "/docs/reference/social-login-with-discord",
    "destination": "/docs/authentication/social-connections/discord",
    "permanent": true
  },
  {
    "source": "/docs/upgrade-guides/cookieless-dev",
    "destination": "/docs/upgrade-guides/url-based-session-syncing",
    "permanent": true
  },
  {
    "source": "/docs/authentication/social-login-with-apple",
    "destination": "/docs/authentication/social-connections/apple",
    "permanent": true
  },
  {
    "source": "/docs/main-concepts/export-users",
    "destination": "/docs/deployments/exporting-users",
    "permanent": true
  },
  {
    "source": "/docs/how-to/email-sms-templates",
    "destination": "/docs/authentication/configuration/email-sms-templates",
    "permanent": true
  },
  {
    "source": "/docs/reference/social-login-with-google",
    "destination": "/docs/authentication/social-connections/google",
    "permanent": true
  },
  {
    "source": "/docs/reference/social-login-with-bitbucket",
    "destination": "/docs/authentication/social-connections/bitbucket",
    "permanent": true
  },
  {
    "source": "/docs/how-to/authenticate-with-magic-links",
    "destination": "/docs/custom-flows/email-links",
    "permanent": true
  },
  {
    "source": "/docs/reference/social-login-with-gitlab",
    "destination": "/docs/authentication/social-connections/gitlab",
    "permanent": true
  },
  {
    "source": "/docs/authentication/one-time-codes",
    "destination": "/docs/custom-flows/email-sms-otp",
    "permanent": true
  },
  {
    "source": "/docs/reference/social-login-with-microsoft",
    "destination": "/docs/authentication/social-connections/microsoft",
    "permanent": true
  },
  {
    "source": "/docs/reference/social-login-with-notion",
    "destination": "/docs/authentication/social-connections/notion",
    "permanent": true
  },
  {
    "source": "/docs/authentication/sign-up-flow",
    "destination": "/docs/custom-flows/overview#sign-up-flow",
    "permanent": true
  },
  {
    "source": "/docs/how-to/jwt-templates",
    "destination": "/docs/backend-requests/jwt-templates",
    "permanent": true
  },
  {
    "source": "/docs/reference/social-login-with-dropbox",
    "destination": "/docs/authentication/social-connections/dropbox",
    "permanent": true
  },
  {
    "source": "/docs/authentication/social-login-with-microsoft",
    "destination": "/docs/authentication/social-connections/microsoft",
    "permanent": true
  },
  {
    "source": "/docs/reference/social-login-with-hubspot",
    "destination": "/docs/authentication/social-connections/hubspot",
    "permanent": true
  },
  {
    "source": "/docs/reference/social-login-with-facebook",
    "destination": "/docs/authentication/social-connections/facebook",
    "permanent": true
  },
  {
    "source": "/docs/how-to/multi-factor-authentication",
    "destination": "/docs/custom-flows/email-password-mfa",
    "permanent": true
  },
  {
    "source": "/docs/authentication/social-login-with-line",
    "destination": "/docs/authentication/social-connections/line",
    "permanent": true
  },
  {
    "source": "/docs/how-to/multi-session-applications",
    "destination": "/docs/custom-flows/multi-session-applications",
    "permanent": true
  },
  {
    "source": "/docs/how-to/organizations",
    "destination": "/docs/organizations/overview",
    "permanent": true
  },
  {
    "source": "/docs/authentication/progressive-sign-up-beta",
    "destination": "/docs/upgrade-guides/progressive-sign-up",
    "permanent": true
  },
  {
    "source": "/docs/authentication/social-login-with-github",
    "destination": "/docs/authentication/social-connections/github",
    "permanent": true
  },
  {
    "source": "/docs/how-to/migrate-from-firebase",
    "destination": "/docs/deployments/migrate-from-firebase",
    "permanent": true
  },
  {
    "source": "/docs/main-concepts/session-lifetime",
    "destination": "/docs/guides/secure/session-options#session-lifetime",
    "permanent": true
  },
  {
    "source": "/docs/upgrading-to-v3/nextjs-server-side-changes",
    "destination": "/docs/upgrade-guides/upgrading-from-v2-to-v3",
    "permanent": true
  },
  {
    "source": "/docs/nextjs/installation",
    "destination": "/docs/quickstarts/nextjs",
    "permanent": true
  },
  {
    "source": "/docs/references/remix/clerk-catch-boundary",
    "destination": "/docs/references/remix/clerk-error-boundary",
    "permanent": true
  },
  {
    "source": "/docs/deployments/import-and-export-users",
    "destination": "/docs/deployments/migrate-overview",
    "permanent": true
  },
  {
    "source": "/docs/references/backend/emails/create-email",
    "destination": "/docs/references/backend/overview",
    "permanent": true
  },
  {
    "source": "/docs/references/backend/organization/get-pending-organization-invitation-list",
    "destination": "/docs/references/backend/organization/get-organization-invitation-list",
    "permanent": true
  },
  {
    "source": "/docs/references/javascript/types/paginated-response",
    "destination": "/docs/references/javascript/types/clerk-paginated-response",
    "permanent": true
  },
  {
    "source": "/docs/references/nextjs/with-clerk-middleware",
    "destination": "/docs/references/nextjs/clerk-middleware",
    "permanent": true
  },
  {
    "source": "/docs/references/react/use-organizations",
    "destination": "/docs/hooks/use-organization-list",
    "permanent": true
  },
  {
    "source": "/docs/upgrade-guides/v3-introduction",
    "destination": "/docs/upgrade-guides/upgrading-from-v2-to-v3",
    "permanent": true
  },
  {
    "source": "/docs/upgrade-guides/v3-client-side-changes",
    "destination": "/docs/upgrade-guides/upgrading-from-v2-to-v3",
    "permanent": true
  },
  {
    "source": "/docs/upgrade-guides/v3-nextjs-server-side-changes",
    "destination": "/docs/upgrade-guides/upgrading-from-v2-to-v3",
    "permanent": true
  },
  {
    "source": "/docs/upgrade-guides/v3-express-server-side-changes",
    "destination": "/docs/upgrade-guides/upgrading-from-v2-to-v3",
    "permanent": true
  },
  {
    "source": "/docs/custom-flows/magic-links",
    "destination": "/docs/custom-flows/email-links",
    "permanent": true
  },
  {
    "source": "/docs/custom-flows/embedded-magic-links",
    "destination": "/docs/custom-flows/embedded-email-links",
    "permanent": true
  },
  {
    "source": "/docs/references/javascript/types/magic-link-error",
    "destination": "/docs/references/javascript/types/email-link-error",
    "permanent": true
  },
  {
    "source": "/docs/organizations/multiple-orgs",
    "destination": "/docs/custom-flows/organization-switcher",
    "permanent": true
  },
  {
    "source": "/docs/integrations/webhooks",
    "destination": "/docs/webhooks/overview",
    "permanent": true
  },
  {
    "source": "/docs/users/sync-data",
    "destination": "/docs/webhooks/sync-data",
    "permanent": true
  },
  {
    "source": "/docs/quickstarts/redwood",
    "destination": "/docs/references/redwood/overview",
    "permanent": true
  },
  {
    "source": "/docs/references/javascript/clerk/sign-in",
    "destination": "/docs/components/authentication/sign-in",
    "permanent": true
  },
  {
    "source": "/docs/references/javascript/clerk/sign-up",
    "destination": "/docs/components/authentication/sign-up",
    "permanent": true
  },
  {
    "source": "/docs/references/javascript/clerk/user-button",
    "destination": "/docs/components/user/user-button",
    "permanent": true
  },
  {
    "source": "/docs/references/javascript/clerk/user-profile",
    "destination": "/docs/components/user/user-profile",
    "permanent": true
  },
  {
    "source": "/docs/references/javascript/clerk/create-organization",
    "destination": "/docs/components/organization/create-organization",
    "permanent": true
  },
  {
    "source": "/docs/references/javascript/clerk/organization-profile",
    "destination": "/docs/components/organization/organization-profile",
    "permanent": true
  },
  {
    "source": "/docs/references/javascript/clerk/organization-switcher",
    "destination": "/docs/components/organization/organization-switcher",
    "permanent": true
  },
  {
    "source": "/docs/references/javascript/types/paginated-response",
    "destination": "/docs/references/javascript/types/clerk-paginated-response",
    "permanent": true
  },
  {
    "source": "/docs/references/javascript/types/oauth-strategy",
    "destination": "/docs/references/javascript/types/sso",
    "permanent": true
  },
  {
    "source": "/docs/references/javascript/types/oauth-provider",
    "destination": "/docs/references/javascript/types/sso",
    "permanent": true
  },
  {
    "source": "/docs/authentication/saml-at-clerk",
    "destination": "/docs/authentication/saml/overview",
    "permanent": true
  },
  {
    "source": "/docs/authentication/configuration/email-options",
    "destination": "/docs/authentication/configuration/email-sms-templates",
    "permanent": true
  },
  {
    "source": "/docs/component-redesign",
    "destination": "docs/components/overview",
    "permanent": true
  },
  {
    "source": "/docs/custom-flows/use-sign-up",
    "destination": "/docs/custom-flows/overview",
    "permanent": true
  },
  {
    "source": "/docs/custom-flows/mfa",
    "destination": "/docs/custom-flows/email-password-mfa",
    "permanent": true
  },
  {
    "source": "/docs/references/javascript/phone-number/phone-number",
    "destination": "/docs/references/javascript/types/phone-number",
    "permanent": true
  },
  {
    "source": "/docs/references/javascript/phone-number/second-factor",
    "destination": "/docs/references/javascript/types/phone-number",
    "permanent": true
  },
  {
    "source": "/docs/references/javascript/phone-number/verification",
    "destination": "/docs/references/javascript/types/phone-number",
    "permanent": true
  },
  {
    "source": "/docs/references/javascript/email-address/email-address",
    "destination": "/docs/references/javascript/types/email-address",
    "permanent": true
  },
  {
    "source": "/docs/references/javascript/email-address/verification",
    "destination": "/docs/references/javascript/types/email-address",
    "permanent": true
  },
  {
    "source": "/docs/references/backend/sessions/authenticate-request",
    "destination": "/docs/references/backend/authenticate-request",
    "permanent": true
  },
  {
    "source": "/docs/references/expo/expo-read-session-user-data",
    "destination": "/docs/references/expo/read-session-user-data",
    "permanent": true
  },
  {
    "source": "/docs/references/nodejs/token-verification",
    "destination": "/docs/backend-requests/manual-jwt",
    "permanent": true
  },
  {
    "source": "/docs/components/customization",
    "destination": "/docs/customization/overview",
    "permanent": true
  },
  {
    "source": "/docs/account-portal",
    "destination": "/docs/account-portal/overview",
    "permanent": true
  },
  {
    "source": "/docs/account-portal/user-profile-org-profile",
    "destination": "/docs/account-portal/overview",
    "permanent": true
  },
  {
    "source": "/docs/testing/playwright",
    "destination": "/docs/testing/playwright/overview",
    "permanent": true
  },
  {
    "source": "/docs/testing/cypress",
    "destination": "/docs/testing/cypress/overview",
    "permanent": true
  },
  {
    "source": "/docs/references/nextjs/auth-middleware",
    "destination": "/docs/references/nextjs/clerk-middleware",
    "permanent": true
  },
  {
    "source": "/docs/components/waitlist/overview",
    "destination": "/docs/components/waitlist",
    "permanent": true
  },
  {
    "source": "/docs/backend-requests/resources/cookie-size-limits",
    "destination": "/docs/guides/how-clerk-works/session-tokens#size-limitations",
    "permanent": true
  },
  {
    "source": "/docs/custom-flows/saml-connections",
    "destination": "/docs/custom-flows/enterprise-connections",
    "permanent": true
  },
  {
    "source": "/docs/references/react/add-react-router",
    "destination": "/docs/quickstarts/react-router",
    "permanent": true
  },
  {
    "source": "/docs/upgrade-guides/api-keys",
    "destination": "/docs/deployments/clerk-environment-variables",
    "permanent": true
  },
  {
    "source": "/docs/references/nextjs/auth-object",
    "destination": "/docs/references/backend/types/auth-object",
    "permanent": true
  },
  {
    "source": "/docs/guides/add-onboarding-flow",
    "destination": "/docs/references/nextjs/add-onboarding-flow",
    "permanent": true
  },
  {
    "source": "/docs/guides/waitlist",
    "destination": "/docs/references/nextjs/waitlist",
    "permanent": true
  },
  {
    "source": "/docs/how-clerk-works/routing",
    "destination": "/docs/guides/how-clerk-works/routing",
    "permanent": true
  },
  {
    "source": "/docs/guides/image-optimization/imageurl-image-optimization",
    "destination": "/docs/guides-image-optimization",
    "permanent": true
  },
  {
    "source": "/docs/guides/basic-rbac",
    "destination": "/docs/references/nextjs/basic-rbac",
    "permanent": true
  },
  {
    "source": "/docs/guides/force-organizations",
    "destination": "/docs/organizations/force-organizations",
    "permanent": true
  },
  {
    "source": "/docs/guides/authjs-migration",
    "destination": "/docs/references/nextjs/authjs-migration",
    "permanent": true
  },
  {
    "source": "/docs/guides/force-mfa",
    "destination": "/docs/authentication/configuration/force-mfa",
    "permanent": true
  },
  {
    "source": "/docs/references/expo/web-support/custom-signup-signin-pages",
    "destination": "/docs/references/expo/web-support/custom-sign-in-or-up-page",
    "permanent": true
  },
  {
    "source": "/docs/guides/architecture-scenarios",
    "destination": "/docs/guides/how-clerk-works/multi-tenant-architecture",
    "permanent": true
  },
  {
    "source": "/docs/references/javascript/phone-number",
    "destination": "/docs/references/javascript/types/phone-number",
    "permanent": true
  },
  {
    "source": "/docs/references/javascript/email-address",
    "destination": "/docs/references/javascript/types/email-address",
    "permanent": true
  },
  {
    "source": "/docs/references/javascript/external-account",
    "destination": "/docs/references/javascript/types/external-account",
    "permanent": true
  },
  {
    "source": "/docs/references/javascript/session-with-activities",
    "destination": "/docs/references/javascript/types/session-with-activities",
    "permanent": true
  },
  {
    "source": "/docs/references/javascript/web3-wallet/web3-wallet",
    "destination": "/docs/references/javascript/types/web3-wallet",
    "permanent": true
  },
  {
    "source": "/docs/references/javascript/web3-wallet/verification",
    "destination": "/docs/references/javascript/types/web3-wallet",
    "permanent": true
  },
  {
    "source": "/docs/references/javascript/organization-domain",
    "destination": "/docs/references/javascript/types/organization-domain",
    "permanent": true
  },
  {
    "source": "/docs/references/javascript/organization-invitation",
    "destination": "/docs/references/javascript/types/organization-invitation",
    "permanent": true
  },
  {
    "source": "/docs/references/javascript/organization-membership-request",
    "destination": "/docs/references/javascript/types/organization-membership-request",
    "permanent": true
  },
  {
    "source": "/docs/references/javascript/organization-membership",
    "destination": "/docs/references/javascript/types/organization-membership",
    "permanent": true
  },
  {
    "source": "/docs/backend-requests/handling/nodejs",
    "destination": "/docs/references/express/overview",
    "permanent": true
  },
  {
    "source": "/docs/references/nodejs/overview",
    "destination": "/docs/references/express/overview",
    "permanent": true
  },
  {
    "source": "/docs/references/nodejs/available-methods",
    "destination": "/docs/references/express/overview",
    "permanent": true
  },
  {
    "source": "/docs/references/javascript/types/oauth",
    "destination": "/docs/references/javascript/types/sso",
    "permanent": true
  },
  {
    "source": "/docs/organizations/accept-organization-invitations",
    "destination": "/docs/custom-flows/accept-organization-invitations",
    "permanent": true
  },
  {
    "source": "/docs/custom-flows/invitations",
    "destination": "/docs/custom-flows/application-invitations",
    "permanent": true
  },
  {
    "source": "/docs/organizations/creating-organizations",
    "destination": "/docs/custom-flows/create-organizations",
    "permanent": true
  },
  {
    "source": "/docs/organizations/updating-organizations",
    "destination": "/docs/custom-flows/update-organizations",
    "permanent": true
  },
  {
    "source": "/docs/organizations/inviting-users",
    "destination": "/docs/custom-flows/manage-organization-invitations",
    "permanent": true
  },
  {
    "source": "/docs/organizations/manage-invitations",
    "destination": "/docs/custom-flows/manage-user-org-invitations",
    "permanent": true
  },
  {
    "source": "/docs/organizations/manage-membership-requests",
    "destination": "/docs/custom-flows/manage-membership-requests",
    "permanent": true
  },
  {
    "source": "/docs/organizations/managing-roles",
    "destination": "/docs/custom-flows/manage-roles",
    "permanent": true
  },
  {
    "source": "/docs/organizations/viewing-memberships",
    "destination": "/docs/custom-flows/organization-switcher",
    "permanent": true
  },
  {
    "source": "/docs/organizations/custom-organization-switcher",
    "destination": "/docs/custom-flows/organization-switcher",
    "permanent": true
  },
  {
    "source": "/docs/references/javascript/clerk/clerk",
    "destination": "/docs/references/javascript/clerk",
    "permanent": true
  },
  {
    "source": "/docs/references/javascript/clerk/build-urls",
    "destination": "/docs/references/javascript/clerk",
    "permanent": true
  },
  {
    "source": "/docs/references/javascript/clerk/handle-navigation",
    "destination": "/docs/references/javascript/clerk",
    "permanent": true
  },
  {
    "source": "/docs/references/javascript/clerk/organization-methods",
    "destination": "/docs/references/javascript/clerk",
    "permanent": true
  },
  {
    "source": "/docs/references/javascript/clerk/redirect-methods",
    "destination": "/docs/references/javascript/clerk",
    "permanent": true
  },
  {
    "source": "/docs/references/javascript/clerk/session-methods",
    "destination": "/docs/references/javascript/clerk",
    "permanent": true
  },
  {
    "source": "/docs/references/javascript/clerk/waitlist-methods",
    "destination": "/docs/references/javascript/clerk",
    "permanent": true
  },
  {
    "source": "/docs/references/javascript/organization/organization",
    "destination": "/docs/references/javascript/organization",
    "permanent": true
  },
  {
    "source": "/docs/references/javascript/organization/domains",
    "destination": "/docs/references/javascript/organization",
    "permanent": true
  },
  {
    "source": "/docs/references/javascript/organization/invitations",
    "destination": "/docs/references/javascript/organization",
    "permanent": true
  },
  {
    "source": "/docs/references/javascript/organization/members",
    "destination": "/docs/references/javascript/organization",
    "permanent": true
  },
  {
    "source": "/docs/references/javascript/organization/membership-requests",
    "destination": "/docs/references/javascript/organization",
    "permanent": true
  },
  {
    "source": "/docs/references/javascript/sign-in/sign-in",
    "destination": "/docs/references/javascript/sign-in",
    "permanent": true
  },
  {
    "source": "/docs/references/javascript/sign-in/authenticate-with",
    "destination": "/docs/references/javascript/sign-in",
    "permanent": true
  },
  {
    "source": "/docs/references/javascript/sign-in/first-factor",
    "destination": "/docs/references/javascript/sign-in",
    "permanent": true
  },
  {
    "source": "/docs/references/javascript/sign-in/second-factor",
    "destination": "/docs/references/javascript/sign-in",
    "permanent": true
  },
  {
    "source": "/docs/references/javascript/sign-up/sign-up",
    "destination": "/docs/references/javascript/sign-up",
    "permanent": true
  },
  {
    "source": "/docs/references/javascript/sign-up/authenticate-with",
    "destination": "/docs/references/javascript/sign-up",
    "permanent": true
  },
  {
    "source": "/docs/references/javascript/sign-up/email-verification",
    "destination": "/docs/references/javascript/sign-up",
    "permanent": true
  },
  {
    "source": "/docs/references/javascript/sign-up/phone-verification",
    "destination": "/docs/references/javascript/sign-up",
    "permanent": true
  },
  {
    "source": "/docs/references/javascript/sign-up/verification",
    "destination": "/docs/references/javascript/sign-up",
    "permanent": true
  },
  {
    "source": "/docs/references/javascript/sign-up/web3-verification",
    "destination": "/docs/references/javascript/sign-up",
    "permanent": true
  },
  {
    "source": "/docs/references/javascript/user/user",
    "destination": "/docs/references/javascript/user",
    "permanent": true
  },
  {
    "source": "/docs/references/javascript/user/create-metadata",
    "destination": "/docs/references/javascript/user",
    "permanent": true
  },
  {
    "source": "/docs/references/javascript/user/password-management",
    "destination": "/docs/references/javascript/user",
    "permanent": true
  },
  {
    "source": "/docs/references/javascript/user/totp",
    "destination": "/docs/references/javascript/user",
    "permanent": true
  },
  {
    "source": "/docs/components/control/multi-session",
    "destination": "/docs/guides/secure/session-options#multi-session-applications",
    "permanent": true
  },
  {
    "source": "/docs/guides/transferring-your-app",
    "destination": "/docs/organizations/organization-workspaces#transfer-ownership-of-an-application",
    "permanent": true
  },
  {
    "source": "/docs/how-clerk-works/tokens-signatures",
    "destination": "/docs/backend-requests/resources/tokens-and-signatures",
    "permanent": true
  },
  {
    "source": "/docs/backend-requests/making/same-origin",
    "destination": "/docs/backend-requests/making-requests#same-origin-requests",
    "permanent": true
  },
  {
    "source": "/docs/backend-requests/making/cross-origin",
    "destination": "/docs/backend-requests/making-requests#cross-origin-requests",
    "permanent": true
  },
  {
    "source": "/docs/backend-requests/making/custom-session-token",
    "destination": "/docs/backend-requests/custom-session-token",
    "permanent": true
  },
  {
    "source": "/docs/backend-requests/making/jwt-templates",
    "destination": "/docs/backend-requests/jwt-templates",
    "permanent": true
  },
  {
    "source": "/docs/backend-requests/handling/go",
    "destination": "/docs/references/go/overview",
    "permanent": true
  },
  {
    "source": "/docs/backend-requests/handling/ruby-rails",
    "destination": "/docs/references/ruby/overview",
    "permanent": true
  },
  {
    "source": "/docs/backend-requests/handling/manual-jwt",
    "destination": "/docs/backend-requests/manual-jwt",
    "permanent": true
  },
  {
    "source": "/docs/backend-requests/versioning/overview",
    "destination": "/docs/versioning/overview",
    "permanent": true
  },
  {
    "source": "/docs/backend-requests/versioning/available-versions",
    "destination": "/docs/versioning/available-versions",
    "permanent": true
  },
  {
    "source": "/docs/deployments/clerk-cookies",
    "destination": "/docs/how-clerk-works/cookies",
    "permanent": true
  },
  {
    "source": "/docs/references/redwood/overview",
    "destination": "https://docs.redwoodjs.com/docs/auth/clerk/",
    "permanent": true
  },
  {
    "source": "/docs/references/react/use-auth",
    "destination": "/docs/hooks/use-auth",
    "permanent": true
  },
  {
    "source": "/docs/references/react/use-clerk",
    "destination": "/docs/hooks/use-clerk",
    "permanent": true
  },
  {
    "source": "/docs/references/react/use-organization-list",
    "destination": "/docs/hooks/use-organization-list",
    "permanent": true
  },
  {
    "source": "/docs/references/react/use-organization",
    "destination": "/docs/hooks/use-organization",
    "permanent": true
  },
  {
    "source": "/docs/references/react/use-reverification",
    "destination": "/docs/hooks/use-reverification",
    "permanent": true
  },
  {
    "source": "/docs/references/react/use-session-list",
    "destination": "/docs/hooks/use-session-list",
    "permanent": true
  },
  {
    "source": "/docs/references/react/use-session",
    "destination": "/docs/hooks/use-session",
    "permanent": true
  },
  {
    "source": "/docs/references/react/use-sign-in",
    "destination": "/docs/hooks/use-sign-in",
    "permanent": true
  },
  {
    "source": "/docs/references/react/use-sign-up",
    "destination": "/docs/hooks/use-sign-up",
    "permanent": true
  },
  {
    "source": "/docs/references/react/use-user",
    "destination": "/docs/hooks/use-user",
    "permanent": true
  },
  {
    "source": "/docs/quickstarts/tanstack-start",
    "destination": "/docs/quickstarts/tanstack-react-start",
    "permanent": true
  },
  {
    "source": "/docs/organizations/verify-user-permissions",
    "destination": "/docs/guides/secure/authorization-checks",
    "permanent": true
  },
  {
    "source": "/docs/errors/actor-tokens",
    "destination": "/docs/errors/overview",
    "permanent": true
  },
  {
    "source": "/docs/errors/allowlist-identifiers",
    "destination": "/docs/errors/overview",
    "permanent": true
  },
  {
    "source": "/docs/errors/application",
    "destination": "/docs/errors/overview",
    "permanent": true
  },
  {
    "source": "/docs/errors/authentication",
    "destination": "/docs/errors/overview",
    "permanent": true
  },
  {
    "source": "/docs/errors/backup-codes",
    "destination": "/docs/errors/overview",
    "permanent": true
  },
  {
    "source": "/docs/errors/billing",
    "destination": "/docs/errors/overview",
    "permanent": true
  },
  {
    "source": "/docs/errors/billing-accounts",
    "destination": "/docs/errors/overview",
    "permanent": true
  },
  {
    "source": "/docs/errors/",
    "destination": "/docs/errors/overview",
    "permanent": true
  },
  {
    "source": "/docs/errors/blocklist-identifiers",
    "destination": "/docs/errors/overview",
    "permanent": true
  },
  {
    "source": "/docs/errors/clients",
    "destination": "/docs/errors/overview",
    "permanent": true
  },
  {
    "source": "/docs/errors/cookie",
    "destination": "/docs/errors/overview",
    "permanent": true
  },
  {
    "source": "/docs/errors/deprecation",
    "destination": "/docs/errors/overview",
    "permanent": true
  },
  {
    "source": "/docs/errors/",
    "destination": "/docs/errors/overview",
    "permanent": true
  },
  {
    "source": "/docs/errors/domains",
    "destination": "/docs/errors/overview",
    "permanent": true
  },
  {
    "source": "/docs/errors/entitlements",
    "destination": "/docs/errors/overview",
    "permanent": true
  },
  {
    "source": "/docs/errors/features",
    "destination": "/docs/errors/overview",
    "permanent": true
  },
  {
    "source": "/docs/errors/forms",
    "destination": "/docs/errors/overview",
    "permanent": true
  },
  {
    "source": "/docs/errors/identifications",
    "destination": "/docs/errors/overview",
    "permanent": true
  },
  {
    "source": "/docs/errors/passkeys",
    "destination": "/docs/errors/overview",
    "permanent": true
  },
  {
    "source": "/docs/errors/rate-limits",
    "destination": "/docs/errors/overview",
    "permanent": true
  },
  {
    "source": "/docs/errors/sign-in",
    "destination": "/docs/errors/overview",
    "permanent": true
  },
  {
    "source": "/docs/errors/sign-up",
    "destination": "/docs/errors/overview",
    "permanent": true
  },
  {
    "source": "/docs/errors/sign-in-tokens",
    "destination": "/docs/errors/overview",
    "permanent": true
  },
  {
    "source": "/docs/references/backend/types/saml-connection",
    "destination": "/docs/references/backend/types/backend-saml-connection",
    "permanent": true
  },
  {
    "source": "/docs/oauth/oauth-overview",
    "destination": "/docs/oauth/overview",
    "permanent": true
  },
  {
    "source": "/docs/oauth/oauth-single-sign-on",
    "destination": "/docs/oauth/single-sign-on",
    "permanent": true
  },
  {
    "source": "/docs/oauth/oauth-scoped-access",
    "destination": "/docs/oauth/scoped-access",
    "permanent": true
  },
  {
    "source": "/docs/oauth/oauth-verify-tokens",
    "destination": "/docs/oauth/verify-oauth-tokens",
    "permanent": true
  },
  {
    "source": "/docs/security/customize-user-lockout",
    "destination": "/docs/guides/secure/best-practices/user-lockout#customize-max-sign-in-attempts-and-lockout-duration",
    "permanent": true
  },
  {
    "source": "/docs/security/unlock-user-accounts",
    "destination": "/docs/guides/secure/best-practices/user-lockout#unlock-user-accounts",
    "permanent": true
  },
  {
    "source": "/docs/security/programmatically-lock-user-accounts",
    "destination": "/docs/guides/secure/best-practices/user-lockout#lock-a-user-programmatically",
    "permanent": true
  },
  {
    "source": "/docs/organizations/creator-role",
    "destination": "/docs/organizations/roles-permissions#the-creator-role",
    "permanent": true
  },
  {
    "source": "/docs/organizations/default-role",
    "destination": "/docs/organizations/roles-permissions#the-default-role-for-members",
    "permanent": true
  },
  {
    "source": "/docs/organizations/create-roles-permissions",
    "destination": "/docs/organizations/roles-permissions#custom-roles",
    "permanent": true
  },
  {
    "source": "/docs/upgrade-guides/core-2/component-redesign",
    "destination": "/docs/upgrade-guides/core-2/overview#component-redesign",
    "permanent": true
  },
  {
    "source": "/docs/references/community-sdk/overview",
    "destination": "/docs/references/overview#build-with-community-maintained-sdks",
    "permanent": true
  },
  {
<<<<<<< HEAD
    "source": "/docs/authentication/configuration/legal-compliance",
    "destination": "/docs/guides/secure/legal-compliance",
    "permanent": true
  },
  {
    "source": "/docs/authentication/configuration/restrictions",
    "destination": "/docs/guides/secure/restricting-access",
    "permanent": true
  },
  {
    "source": "/docs/authentication/configuration/session-options",
    "destination": "/docs/guides/secure/session-options",
    "permanent": true
  },
  {
    "source": "/docs/guides/authorization-checks",
    "destination": "/docs/guides/secure/authorization-checks",
    "permanent": true
  },
  {
    "source": "/docs/guides/reverification",
    "destination": "/docs/guides/secure/reverification",
    "permanent": true
  },
  {
    "source": "/docs/security/bot-protection",
    "destination": "/docs/guides/secure/bot-protection",
    "permanent": true
  },
  {
    "source": "/docs/security/csrf-protection",
    "destination": "/docs/guides/secure/best-practices/csrf-protection",
    "permanent": true
  },
  {
    "source": "/docs/security/clerk-csp",
    "destination": "/docs/guides/secure/best-practices/csp-headers",
    "permanent": true
  },
  {
    "source": "/docs/security/email-link-protection",
    "destination": "/docs/guides/secure/best-practices/protect-email-links",
    "permanent": true
  },
  {
    "source": "/docs/security/xss-leak-protection",
    "destination": "/docs/guides/secure/best-practices/xss-leak-protection",
    "permanent": true
  },
  {
    "source": "/docs/security/fixation-protection",
    "destination": "/docs/guides/secure/best-practices/fixation-protection",
    "permanent": true
  },
  {
    "source": "/docs/security/vulnerability-disclosure-policy",
    "destination": "/docs/guides/how-clerk-works/security/vulnerability-disclosure-policy",
    "permanent": true
  },
  {
    "source": "/docs/telemetry",
    "destination": "/docs/guides/how-clerk-works/security/clerk-telemetry",
    "permanent": true
  },
  {
    "source": "/docs/security/password-protection",
    "destination": "/docs/guides/secure/password-protection-and-rules",
    "permanent": true
  },
  {
    "source": "/docs/security/user-lock-guide",
    "destination": "/docs/guides/secure/best-practices/user-lockout",
    "permanent": true
  },
  {
    "source": "/docs/security/unauthorized-sign-in",
    "destination": "/docs/guides/secure/best-practices/unauthorized-sign-in",
    "permanent": true
  },
  {
    "source": "/docs/security/overview",
    "destination": "/docs/",
    "permanent": true
  },
  {
    "source": "/docs/backend-requests/resources/cookies",
    "destination": "/docs/guides/how-clerk-works/cookies",
    "permanent": true
  },
  {
    "source": "/docs/backend-requests/resources/rate-limits",
    "destination": "/docs/guides/how-clerk-works/system-limits",
    "permanent": true
  },
  {
    "source": "/docs/backend-requests/resources/session-tokens",
    "destination": "/docs/guides/how-clerk-works/session-tokens",
    "permanent": true
  },
  {
    "source": "/docs/guides/multi-tenant-architecture",
    "destination": "/docs/guides/how-clerk-works/multi-tenant-architecture",
    "permanent": true
  },
  {
    "source": "/docs/guides/routing",
    "destination": "/docs/guides/how-clerk-works/routing",
    "permanent": true
  },
  {
    "source": "/docs/how-clerk-works/overview",
    "destination": "/docs/guides/how-clerk-works/overview",
    "permanent": true
  },
  {
    "source": "/docs/how-clerk-works/cookies",
    "destination": "/docs/guides/how-clerk-works/cookies",
=======
    "source": "/docs/references/nextjs/build-mcp-server",
    "destination": "/docs/mcp/build-mcp-server",
    "permanent": true
  },
  {
    "source": "/docs/references/nextjs/connect-mcp-client",
    "destination": "/docs/mcp/connect-mcp-client",
>>>>>>> 3f0ec0e9
    "permanent": true
  }
]<|MERGE_RESOLUTION|>--- conflicted
+++ resolved
@@ -2470,7 +2470,16 @@
     "permanent": true
   },
   {
-<<<<<<< HEAD
+    "source": "/docs/references/nextjs/build-mcp-server",
+    "destination": "/docs/mcp/build-mcp-server",
+    "permanent": true
+  },
+  {
+    "source": "/docs/references/nextjs/connect-mcp-client",
+    "destination": "/docs/mcp/connect-mcp-client",
+    "permanent": true
+  },
+  {
     "source": "/docs/authentication/configuration/legal-compliance",
     "destination": "/docs/guides/secure/legal-compliance",
     "permanent": true
@@ -2588,15 +2597,6 @@
   {
     "source": "/docs/how-clerk-works/cookies",
     "destination": "/docs/guides/how-clerk-works/cookies",
-=======
-    "source": "/docs/references/nextjs/build-mcp-server",
-    "destination": "/docs/mcp/build-mcp-server",
-    "permanent": true
-  },
-  {
-    "source": "/docs/references/nextjs/connect-mcp-client",
-    "destination": "/docs/mcp/connect-mcp-client",
->>>>>>> 3f0ec0e9
     "permanent": true
   }
 ]