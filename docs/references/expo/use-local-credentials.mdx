---
title: '`useLocalCredentials()`'
description: Clerk's useLocalCredentials() hook enables you to store and access a user's password credentials on their device.
sdk: expo
---

The `useLocalCredentials()` hook enables you to store a user's password credentials on their device and subsequently use biometrics for sign-in. This enhances the user experience by allowing users to sign in using Face ID or another biometric authentication method during future sign-ins.

> [!WARNING]
> This hook isn't supported in web apps and can only be used in native apps.
<<<<<<< HEAD
> This API is available only for [`@clerk/clerk-expo >=2.2.0`](/docs/guides/development/upgrading/upgrade-guides/expo-v2).
> Be aware that this works only for sign-in attempts using a [password](/docs/authentication/configuration/sign-up-sign-in-options#sign-in-options).
=======
> This API is available only for [`@clerk/clerk-expo >=2.2.0`](/docs/upgrade-guides/expo/v2).
> Be aware that this works only for sign-in attempts using a [password](/docs/guides/configure/auth-strategies/sign-up-sign-in-options#sign-in-options).
>>>>>>> a8bd6452

## Returns

<Properties>
  - `hasCredentials`
  - `boolean`

  Indicates if there are any credentials stored on the device.

  ---

  - `userOwnsCredentials`
  - `boolean`

  Indicates if the stored credentials belong to the signed in user. When there is no signed-in user, the value will always be `false`.

  ---

  - `biometricType`
  - `'face-recognition' | 'fingerprint' | null`

  Indicates the supported enrolled biometric authenticator type.

  ---

  - `setCredentials()`
  - <code>(params: [LocalCredentials](#local-credentials)) => Promise\<void></code>

  Stores the provided credentials on the device if the device has enrolled biometrics. The end user needs to have a passcode set in order for the credentials to be stored, and those credentials will be removed if the passcode gets removed. The promise will reject if the value cannot be stored on the device.

  ---

  - `clearCredentials()`
  - <code>() => Promise\<void></code>

  Removes the stored credentials from the device. The promise will reject if the value cannot be deleted from the device.

  ---

  - `authenticate()`
  - <code>() => Promise\<[SignInResource](/docs/references/javascript/sign-in)></code>

  Attempts to read the stored credentials and creates a sign-in attempt with the password strategy.The promise will resolve to a `SignInResource` if the stored credentials were accessed. Otherwise, the promise will reject.
</Properties>

### `LocalCredentials`

<Properties>
  - `identifier`
  - `string?`

  The identifier of the credentials to be stored on the device. It can be a username, email, phone number, etc.

  ---

  - `password`
  - `string`

  The password for the identifier to be stored on the device. If an identifier already exists on the device, passing only `password` would update the password for the stored identifier.
</Properties>

## How to use the `useLocalCredentials()` hook

To learn how to use the `useLocalCredentials()` hook, see the [reference doc](/docs/references/expo/local-credentials).<|MERGE_RESOLUTION|>--- conflicted
+++ resolved
@@ -8,13 +8,8 @@
 
 > [!WARNING]
 > This hook isn't supported in web apps and can only be used in native apps.
-<<<<<<< HEAD
 > This API is available only for [`@clerk/clerk-expo >=2.2.0`](/docs/guides/development/upgrading/upgrade-guides/expo-v2).
-> Be aware that this works only for sign-in attempts using a [password](/docs/authentication/configuration/sign-up-sign-in-options#sign-in-options).
-=======
-> This API is available only for [`@clerk/clerk-expo >=2.2.0`](/docs/upgrade-guides/expo/v2).
 > Be aware that this works only for sign-in attempts using a [password](/docs/guides/configure/auth-strategies/sign-up-sign-in-options#sign-in-options).
->>>>>>> a8bd6452
 
 ## Returns
 
