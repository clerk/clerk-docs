---
title: Use organization slugs in URLs
description: Learn how to use organization slugs in your application URLs to build tenant-specific authentication flows. Enable seamless switching between active orgs (one-to-many or many-to-many) with Clerk's secure and scalable multi-tenant authentication suite.
metadata:
  title: Use organization slugs in URLs for tenant-specific auth flows
---

<TutorialHero
  beforeYouStart={[
    {
      title: "Set up a Next.js + Clerk app",
      link: "/docs/quickstarts/nextjs",
      icon: "nextjs",
    },
    {
      title: "Enable organizations for your instance",
      link: "/docs/organizations/overview",
      icon: "globe",
    }
  ]}
  exampleRepo={[
    {
      title: "Demo app",
      link: "https://github.com/clerk/orgs/tree/main/examples/sync-org-with-url"
    }
  ]}
/>

Organization slugs are human-readable URL identifiers that help users reference which organization they're working in. A common pattern for organization-scoped areas in an application is to include the organization slug in the URL path.

For example, a B2B application named "Petstore" has two customer organizations: **Acmecorp** and **Widgetco**. Each organization uses its name as a slug in the URL:

- **Acmecorp**: `https://petstore.example.com/orgs/`**`acmecorp`**`/dashboard`
- **Widgetco**: `https://petstore.example.com/orgs/`**`widgetco`**`/dashboard`

Alternatively, [organization IDs](/docs/references/javascript/organization#properties) can be used to identify organizations in URLs:

- **Acmecorp**: `https://petstore.example.com/orgs/`**`org_1a2b3c4d5e6f7g8e`**`/dashboard`
- **Widgetco**: `https://petstore.example.com/orgs/`**`org_1a2b3c4d5e6f7g8f`**`/dashboard`

### When to use organization slugs

This feature is intended for apps that **require** organization slugs in URLs. **Adding slugs to URLs isn't recommended unless necessary.**

Use organization slugs if:

- Users frequently share links for public-facing content (e.g., documentation, marketing materials, and third-party blogs)
- Users regularly switch between multiple organizations
- Organization-specific URLs provide meaningful context

**Don't** use organization slugs if:

- Most users belong to only one organization
- You want to keep URLs simple and consistent
- You're primarily using the Clerk session for organization context

This guide shows you how to add organization slugs to your app's URLs, configure Clerk components to handle slug-based navigation, and access organization data based on the URL slug at runtime.

<Steps>
<<<<<<< HEAD
  ## Configure your app's URL structure

  Your application URLs should be structured to indicate which sections of your app are scoped to organizations versus [personal accounts](/docs/organizations/organization-workspaces).

  The following example uses the following URL structure:

  - `/orgs/` indicates the [**active organization**](!active-organization), followed by the **organization slug**
  - `/me/` indicates the **active personal account**

  | URL | What should be active? | What should be displayed? |
  | - | - | - |
  | `/orgs/acmecorp` | Organization Acmecorp | Acmecorp's home page |
  | `/orgs/acmecorp/settings` | Organization Acmecorp | Acmecorp's settings page |
  | `/me` | Personal account | Personal home page |
  | `/me/settings` | Personal account | Personal settings page |

=======
>>>>>>> bf6c672f
  ## Configure `<OrganizationSwitcher />` and `<OrganizationList />`

  The [`<OrganizationSwitcher />`](/docs/components/organization/organization-switcher) and [`<OrganizationList />`](/docs/components/organization/organization-list) components provide a robust set of options to manage organization slugs and IDs in your application's URLs.

  Set the following properties to configure the components to handle slug-based navigation:

  - Set `hideSlug` to `false` to allow users to customize the organization's URL slug when creating an organization.
  - Set `afterCreateOrganizationUrl` to `/orgs/:slug` to navigate the user to the organization's slug after creating an organization.
  - Set `afterSelectOrganizationUrl` to `/orgs/:slug` to navigate the user to the organization's slug after selecting it.

  For example, if the organization has the slug `acmecorp`, when a user creates or selects that organization using either component, they'll be redirected to `/orgs/acmecorp`.

  <Tabs items={["<OrganizationSwitcher />", "<OrganizationList />"]}>
    <Tab>
      ```tsx {{ filename: 'components/Header.tsx' }}
      import { OrganizationSwitcher } from '@clerk/nextjs'

      export default function Header() {
        return (
          <OrganizationSwitcher
            hideSlug={false} // Allow users to customize the org's URL slug
            afterCreateOrganizationUrl="/orgs/:slug" // Navigate to the org's slug after creating an org
            afterSelectOrganizationUrl="/orgs/:slug" // Navigate to the org's slug after selecting  it
          />
        )
      }
      ```
    </Tab>

    <Tab>
      ```tsx {{ filename: 'app/organization-list/[[...organization-list]]/page.tsx' }}
      import { OrganizationList } from '@clerk/nextjs'

      export default function OrganizationListPage() {
        return (
          <OrganizationList
            hideSlug={false} // Allow users to customize the org's URL slug
            afterCreateOrganizationUrl="/orgs/:slug" // Navigate to the org's slug after creating an org
            afterSelectOrganizationUrl="/orgs/:slug" // Navigate to the org's slug after selecting it
          />
        )
      }
      ```
    </Tab>
  </Tabs>

  ## Configure `clerkMiddleware()` to set the active organization

  > [!TIP]
<<<<<<< HEAD
  > If your app doesn't use `clerkMiddleware()`, or you prefer to manually set the [active organization](!active-organization), use the [`setActive()`](/docs/references/javascript/clerk) method to control the active organization on the client-side. See [this guide](/docs/organizations/force-organizations#set-an-active-organization-based-on-the-url) to learn how to manually activate a specific organization based on the URL.
=======
  > If your app doesn't use `clerkMiddleware()`, or you prefer to manually set the active organization, use the [`setActive()`](/docs/references/javascript/clerk) method to control the active organization on the client side.
>>>>>>> bf6c672f

  With [`clerkMiddleware()`](/docs/references/nextjs/clerk-middleware), you can use the [`organizationSyncOptions`](/docs/references/nextjs/clerk-middleware#organization-sync-options) property to declare URL patterns that determine whether a specific organization should be activated.

  If the middleware detects one of these patterns in the URL and finds that a different organization is active in the session, it'll attempt to set the specified organization as the active one.

  In the following example, two `organizationPatterns` are defined: one for the root (e.g., `/orgs/acmecorp`) and one as the wildcard matcher `(.*)` to match `/orgs/acmecorp/any/other/resource`. This configuration ensures that the path `/orgs/:slug` with any optional trailing path segments will set the organization indicated by the slug as the active one.

  > [!WARNING]
  > If no organization with the specified slug exists, or if the user isn't a member of the organization, then `clerkMiddleware()` **won't** modify the active organization. Instead, it will leave the previously active organization unchanged on the Clerk session.

  ```tsx {{ filename: 'middleware.ts', mark: [[7, 13]] }}
  import { clerkMiddleware } from '@clerk/nextjs/server'

  export default clerkMiddleware(
    (auth, req) => {
      // Add your middleware checks
    },
    {
      organizationSyncOptions: {
        organizationPatterns: [
          '/orgs/:slug', // Match the org slug
          '/orgs/:slug/(.*)', // Wildcard match for optional trailing path segments
        ],
      },
    },
  )

  export const config = {
    matcher: [
      // Skip Next.js internals and all static files, unless found in search params
      '/((?!_next|[^?]*\\.(?:html?|css|js(?!on)|jpe?g|webp|png|gif|svg|ttf|woff2?|ico|csv|docx?|xlsx?|zip|webmanifest)).*)',
      // Always run for API routes
      '/(api|trpc)(.*)',
    ],
  }
  ```

  ### Handle failed activation

  Now that `clerkMiddleware()` is configured to activate organizations, you can build an organization-specific page while handling cases where the organization can't be activated.

  Failed activation occurs if no organization with the specified slug exists, or if the given user isn't a member of the organization. When this happens, the middleware won't change the active organization, leaving the previously active one unchanged.

  For troubleshooting, a message will also be logged on the server:

  > Clerk: Organization activation handshake loop detected. This is likely due to an invalid organization ID or slug. Skipping organization activation.

  It's ultimately the responsibility of the page to ensure that it renders the appropriate content for a given URL, and to handle the case where the expected organization **isn't** active.

  In the following example, the organization slug is detected as a Next.js [Dynamic Route](https://nextjs.org/docs/pages/building-your-application/routing/dynamic-routes) param and passed as a parameter to the page. If the slug doesn't match the active organization slug, an error message is rendered and the [`<OrganizationList />`](/docs/components/organization/organization-list) component allows the user to select a valid organization.

  ```tsx {{ filename: 'app/orgs/[slug]/page.tsx' }}
  import { auth } from '@clerk/nextjs/server'
  import { OrganizationList } from '@clerk/nextjs'

  export default async function Home({ params }: { params: { slug: string } }) {
    const { orgSlug } = await auth()
    const { slug } = await params

    // Check if the organization slug from the URL params doesn't match
    // the active organization slug from the user's session.
    // If they don't match, show an error message and the list of valid organizations.
    if (slug != orgSlug) {
      return (
        <>
          <p>Sorry, organization {slug} is not valid.</p>
          <OrganizationList
            hideSlug={false}
            afterCreateOrganizationUrl="/orgs/:slug"
            afterSelectOrganizationUrl="/orgs/:slug"
          />
        </>
      )
    }

    return <div>Welcome to organization {orgSlug}</div>
  }
  ```

  ## Render organization-specific content

  Use the following tabs to learn how to access organization information on the server-side and client-side.

  <Tabs items={["Server-side","Client-side"]}>
    <Tab>
      To get organization information on the server-side, access the [`Auth`](/docs/references/backend/types/auth-object) object which includes the active org's `orgId` and `orgSlug` and the current user's `orgRole` and `orgPermissions`. To access _additional_ organization information server-side, like the organization name, you can store the additional information in the user's session token. To [customize the session token](/docs/backend-requests/custom-session-token), do the following:

      1. In the Clerk Dashboard, navigate to the [**Sessions**](https://dashboard.clerk.com/last-active?path=sessions) page.
      1. Under **Customize session token**, in the **Claims** editor, add any claim you need to your session token. For this guide, add the following claim:

         ```json
         {
           "org_name": "{{org.name}}"
         }
         ```
      1. Select **Save**.

      Now that you've added the claim to the session token, you can access it from the [`sessionClaims`](/docs/references/backend/types/auth-object) property on the `Auth` object.

      ```tsx {{ filename: 'app/orgs/[slug]/page.tsx', mark: [[24, 25]] }}
      import { auth } from '@clerk/nextjs/server'
      import { OrganizationList } from '@clerk/nextjs'

      export default async function Home({ params }: { params: { slug: string } }) {
        const { orgSlug, sessionClaims } = await auth()
        const { slug } = await params

        // Check if the organization slug from the URL params doesn't match
        // the active organization slug from the user's session.
        // If they don't match, show an error message and the list of valid organizations.
        if (slug != orgSlug) {
          return (
            <>
              <p>Sorry, organization {slug} is not valid.</p>
              <OrganizationList
                hideSlug={false}
                afterCreateOrganizationUrl="/orgs/:slug"
                afterSelectOrganizationUrl="/orgs/:slug"
              />
            </>
          )
        }

        // Access the organization name from the session claims
        let orgId = sessionClaims['org_id'] as string

        return <div>{orgId && `Welcome to organization ${orgId}`}</div>
      }
      ```
    </Tab>

    <Tab>
      To get organization information on the client-side, use the [`useOrganization()`](/docs/hooks/use-organization) hook to access the [`organization`](/docs/references/javascript/organization) object.

      ```tsx {{ filename: 'app/orgs/[slug]/page.tsx', mark: [[27, 28]] }}
      'use client'

      import { OrganizationList, useOrganization } from '@clerk/nextjs'

      export default function Home({ params }: { params: { slug: string } }) {
        // Use `useOrganization()` to access the currently active organization's `Organization` object
        const { organization } = useOrganization()

        // Check if the organization slug from the URL params doesn't match
        // the active organization slug from the user's session.
        // If they don't match, show an error message and the list of valid organizations.
        if (!organization || organization.slug != params.slug) {
          return (
            <>
              <p>Sorry, organization {params.slug} is not valid.</p>
              <OrganizationList
                hidePersonal={false}
                hideSlug={false}
                afterCreateOrganizationUrl="/orgs/:slug"
                afterSelectOrganizationUrl="/orgs/:slug"
                afterSelectPersonalUrl="/me"
              />
            </>
          )
        }

        // Access the organization name from the `Organization` object
        return <div>{organization && `Welcome to organization ${organization.name}`}</div>
      }
      ```
    </Tab>
  </Tabs>
</Steps><|MERGE_RESOLUTION|>--- conflicted
+++ resolved
@@ -57,25 +57,6 @@
 This guide shows you how to add organization slugs to your app's URLs, configure Clerk components to handle slug-based navigation, and access organization data based on the URL slug at runtime.
 
 <Steps>
-<<<<<<< HEAD
-  ## Configure your app's URL structure
-
-  Your application URLs should be structured to indicate which sections of your app are scoped to organizations versus [personal accounts](/docs/organizations/organization-workspaces).
-
-  The following example uses the following URL structure:
-
-  - `/orgs/` indicates the [**active organization**](!active-organization), followed by the **organization slug**
-  - `/me/` indicates the **active personal account**
-
-  | URL | What should be active? | What should be displayed? |
-  | - | - | - |
-  | `/orgs/acmecorp` | Organization Acmecorp | Acmecorp's home page |
-  | `/orgs/acmecorp/settings` | Organization Acmecorp | Acmecorp's settings page |
-  | `/me` | Personal account | Personal home page |
-  | `/me/settings` | Personal account | Personal settings page |
-
-=======
->>>>>>> bf6c672f
   ## Configure `<OrganizationSwitcher />` and `<OrganizationList />`
 
   The [`<OrganizationSwitcher />`](/docs/components/organization/organization-switcher) and [`<OrganizationList />`](/docs/components/organization/organization-list) components provide a robust set of options to manage organization slugs and IDs in your application's URLs.
@@ -125,11 +106,7 @@
   ## Configure `clerkMiddleware()` to set the active organization
 
   > [!TIP]
-<<<<<<< HEAD
-  > If your app doesn't use `clerkMiddleware()`, or you prefer to manually set the [active organization](!active-organization), use the [`setActive()`](/docs/references/javascript/clerk) method to control the active organization on the client-side. See [this guide](/docs/organizations/force-organizations#set-an-active-organization-based-on-the-url) to learn how to manually activate a specific organization based on the URL.
-=======
-  > If your app doesn't use `clerkMiddleware()`, or you prefer to manually set the active organization, use the [`setActive()`](/docs/references/javascript/clerk) method to control the active organization on the client side.
->>>>>>> bf6c672f
+  > If your app doesn't use `clerkMiddleware()`, or you prefer to manually set the [active organization](!active-organization), use the [`setActive()`](/docs/references/javascript/clerk) method to control the active organization on the client side.
 
   With [`clerkMiddleware()`](/docs/references/nextjs/clerk-middleware), you can use the [`organizationSyncOptions`](/docs/references/nextjs/clerk-middleware#organization-sync-options) property to declare URL patterns that determine whether a specific organization should be activated.
 
