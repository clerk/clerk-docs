---
title: Same-origin requests
description: Learn about various ways to make same-origin requests to the backend when using Clerk SDKs.
---

<<<<<<< HEAD
If your client and server are on the same origin (e.g. making an API call to `foo.com/api` from JavaScript running on `foo.com`), the [session token](https://clerk.com/docs/backend-requests/resources/session-tokens) is automatically passed to the backend in a cookie. This means that all requests to same-origin endpoints are authenticated by default.
=======
# Same-origin requests

If your client and server are on the same origin (e.g. making an API call to `foo.com/api` from JavaScript running on `foo.com`), the [session token](/docs/backend-requests/resources/session-tokens) is automatically passed to the backend in a cookie. This means that all requests to same-origin endpoints are authenticated by default.
>>>>>>> 277bc549

## Using Fetch

You can use the native browser Fetch API as you normally would and the request will be authenticated.

```js {{ prettier: false }}
fetch('/api/foo').then(res => res.json());
```

## useSWR hook

If you are using React or Next.js and would like to use the [useSWR](https://swr.vercel.app/) hook, it’s as simple as supplying the API route with whichever fetcher function you are using. Because of the [automatic revalidation feature](https://swr.vercel.app/docs/revalidation) of SWR, you need to retrieve and set the session token in the Authorization header. Call the asynchronous `getToken` method from the [`useAuth()`](/docs/references/react/use-auth) hook and add it as a Bearer token.

<CodeBlockTabs type="js-ts" options={["JavaScript", "TypeScript"]}>
  ```jsx {{ prettier: false }}
  import useSWR from 'swr';
  import { useAuth } from '@clerk/nextjs';

  export default function useClerkSWR(url) {
    const { getToken } = useAuth();

    const fetcher = async (...args) => {
      return fetch(...args, {
        headers: { Authorization: `Bearer ${await getToken()}` }
      }).then(res => res.json());
    };

    return useSWR(url, fetcher);
  }
  ```

  ```tsx {{ prettier: false }}
  import useSWR from 'swr';
  import { useAuth } from '@clerk/nextjs';

  export default function useClerkSWR(url: string) {
    const { getToken } = useAuth();

    const fetcher = async (...args: [RequestInfo]) => {
      return fetch(...args, {
        headers: { Authorization: `Bearer ${await getToken()}` }
      }).then(res => res.json());
    };

    return useSWR(url, fetcher);
  }
  ```
</CodeBlockTabs>

When you re-focus a page or switch between tabs, SWR automatically revalidates data. This can be useful to immediately synchronize to the latest state in scenarios like stale mobile tabs, or laptops that went to sleep.

## Tanstack Query (React Query)

If you are using [Tanstack Query](https://tanstack.com/query/v4/docs/react/overview), formally known as React Query, in your application, you need to use a query function that throws errors. Since the native Fetch API does not, you can add it in.

> [!WARNING]
> Make sure that you have your application wrapped in `<QueryClientProvider />` with a `QueryClient` set.

```jsx {{ prettier: false }}
import { useQuery } from '@tanstack/react-query';

const { data, error } = useQuery('foo', async () => {
  const res = await fetch('/api/foo');
  if (!res.ok) {
    throw new Error('Network response error')
  }
  return res.json()
});
```

## Background fetching

For applications that are fetching content in the background, like when a tab is no longer focused, you will need to include an Authorization header along with your request.

```jsx {{ prettier: false }}
import { useAuth } from '@clerk/nextjs';

export default function useFetch() {
  const { getToken } = useAuth();

  const authenticatedFetch = async (...args) => {
    return fetch(...args, {
      headers: { Authorization: `Bearer ${await getToken()}` }
    }).then(res => res.json());
  };
  return authenticatedFetch;
}
```<|MERGE_RESOLUTION|>--- conflicted
+++ resolved
@@ -3,13 +3,7 @@
 description: Learn about various ways to make same-origin requests to the backend when using Clerk SDKs.
 ---
 
-<<<<<<< HEAD
-If your client and server are on the same origin (e.g. making an API call to `foo.com/api` from JavaScript running on `foo.com`), the [session token](https://clerk.com/docs/backend-requests/resources/session-tokens) is automatically passed to the backend in a cookie. This means that all requests to same-origin endpoints are authenticated by default.
-=======
-# Same-origin requests
-
 If your client and server are on the same origin (e.g. making an API call to `foo.com/api` from JavaScript running on `foo.com`), the [session token](/docs/backend-requests/resources/session-tokens) is automatically passed to the backend in a cookie. This means that all requests to same-origin endpoints are authenticated by default.
->>>>>>> 277bc549
 
 ## Using Fetch
 
