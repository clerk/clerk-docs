[
  {
    "source": "/docs/advanced-usage/custom-session-token",
    "destination": "/docs/guides/configure/session-token",
    "permanent": true
  },
  {
    "source": "/docs/advanced-usage/manual-jwt",
    "destination": "/docs/guides/development/manual-jwt",
    "permanent": true
  },
  {
    "source": "/docs/advanced-usage/clerk-idp",
    "destination": "/docs/guides/configure/auth-strategies/oauth/single-sign-on",
    "permanent": true
  },
  {
    "source": "/docs/authentication/allowlist",
    "destination": "/docs/guides/secure/restricting-access",
    "permanent": true
  },
  {
    "source": "/docs/authentication/components/sign-in",
    "destination": "/docs/reference/general/components/authentication/sign-in",
    "permanent": true
  },
  {
    "source": "/docs/authentication/components/sign-up",
    "destination": "/docs/reference/general/components/authentication/sign-up",
    "permanent": true
  },
  {
    "source": "/docs/authentication/custom-flows",
    "destination": "/docs/guides/development/custom-flows/overview",
    "permanent": true
  },
  {
    "source": "/docs/authentication/custom-flows/email-sms-otp",
    "destination": "/docs/guides/development/custom-flows/authentication/email-sms-otp",
    "permanent": true
  },
  {
    "source": "/docs/authentication/custom-flows/magic-links",
    "destination": "/docs/guides/development/custom-flows/authentication/email-links",
    "permanent": true
  },
  {
    "source": "/docs/authentication/custom-flows/multifactor",
    "destination": "/docs/guides/development/custom-flows/authentication/email-password-mfa",
    "permanent": true
  },
  {
    "source": "/docs/authentication/custom-flows/password",
    "destination": "/docs/guides/development/custom-flows/authentication/email-password",
    "permanent": true
  },
  {
    "source": "/docs/authentication/email-sms-templates",
    "destination": "/docs/guides/customizing-clerk/email-sms-templates",
    "permanent": true
  },
  {
    "source": "/docs/authentication/embeddable-magic-links",
    "destination": "/docs/guides/development/custom-flows/authentication/embedded-email-links",
    "permanent": true
  },
  {
    "source": "/docs/authentication/error-handling",
    "destination": "/docs/guides/development/custom-flows/error-handling",
    "permanent": true
  },
  {
    "source": "/docs/authentication/forgot-password",
    "destination": "/docs/guides/development/custom-flows/account-updates/forgot-password",
    "permanent": true
  },
  {
    "source": "/docs/authentication/invitations",
    "destination": "/docs/guides/development/custom-flows/authentication/application-invitations",
    "permanent": true
  },
  {
    "source": "/docs/authentication/multi-factor",
    "destination": "/docs/guides/development/custom-flows/authentication/email-password-mfa",
    "permanent": true
  },
  {
    "source": "/docs/authentication/multi-session-applications",
    "destination": "/docs/guides/development/custom-flows/authentication/multi-session-applications",
    "permanent": true
  },
  {
    "source": "/docs/authentication/oauth-custom-flow",
    "destination": "/docs/guides/development/custom-flows/authentication/oauth-connections",
    "permanent": true
  },
  {
    "source": "/docs/authentication/saml-custom-flow",
    "destination": "/docs/guides/development/custom-flows/authentication/enterprise-connections",
    "permanent": true
  },
  {
    "source": "/docs/authentication/session-options",
    "destination": "/docs/guides/secure/session-options",
    "permanent": true
  },
  {
    "source": "/docs/authentication/set-up-your-application",
    "destination": "/docs/quickstarts/setup-clerk",
    "permanent": true
  },
  {
    "source": "/docs/authentication/sign-in",
    "destination": "/docs/reference/general/components/authentication/sign-in",
    "permanent": true
  },
  {
    "source": "/docs/authentication/sign-in-options",
    "destination": "/docs/authentication/configuration/sign-in-options",
    "permanent": true
  },
  {
    "source": "/docs/authentication/sign-out",
    "destination": "/docs/guides/development/custom-flows/authentication/sign-out",
    "permanent": true
  },
  {
    "source": "/docs/authentication/sign-up",
    "destination": "/docs/reference/general/components/authentication/sign-up",
    "permanent": true
  },
  {
    "source": "/docs/authentication/sign-up-options",
    "destination": "/docs/authentication/configuration/sign-up-options",
    "permanent": true
  },
  {
    "source": "/docs/authentication/social-connection-with-apple",
    "destination": "/docs/guides/configure/auth-strategies/social-connections/apple",
    "permanent": true
  },
  {
    "source": "/docs/authentication/social-connection-with-atlassian",
    "destination": "/docs/guides/configure/auth-strategies/social-connections/atlassian",
    "permanent": true
  },
  {
    "source": "/docs/authentication/social-connection-with-bitbucket",
    "destination": "/docs/guides/configure/auth-strategies/social-connections/bitbucket",
    "permanent": true
  },
  {
    "source": "/docs/authentication/social-connection-with-box",
    "destination": "/docs/guides/configure/auth-strategies/social-connections/box",
    "permanent": true
  },
  {
    "source": "/docs/authentication/social-connection-with-coinbase",
    "destination": "/docs/guides/configure/auth-strategies/social-connections/coinbase",
    "permanent": true
  },
  {
    "source": "/docs/authentication/social-connection-with-discord",
    "destination": "/docs/guides/configure/auth-strategies/social-connections/discord",
    "permanent": true
  },
  {
    "source": "/docs/authentication/social-connection-with-dropbox",
    "destination": "/docs/guides/configure/auth-strategies/social-connections/dropbox",
    "permanent": true
  },
  {
    "source": "/docs/authentication/social-connection-with-facebook",
    "destination": "/docs/guides/configure/auth-strategies/social-connections/facebook",
    "permanent": true
  },
  {
    "source": "/docs/authentication/social-connection-with-github",
    "destination": "/docs/guides/configure/auth-strategies/social-connections/github",
    "permanent": true
  },
  {
    "source": "/docs/authentication/social-connection-with-gitlab",
    "destination": "/docs/guides/configure/auth-strategies/social-connections/gitlab",
    "permanent": true
  },
  {
    "source": "/docs/authentication/social-connection-with-google",
    "destination": "/docs/guides/configure/auth-strategies/social-connections/google",
    "permanent": true
  },
  {
    "source": "/docs/authentication/social-connection-with-hubspot",
    "destination": "/docs/guides/configure/auth-strategies/social-connections/hubspot",
    "permanent": true
  },
  {
    "source": "/docs/authentication/social-connection-with-line",
    "destination": "/docs/guides/configure/auth-strategies/social-connections/line",
    "permanent": true
  },
  {
    "source": "/docs/authentication/social-connection-with-linear",
    "destination": "/docs/guides/configure/auth-strategies/social-connections/linear",
    "permanent": true
  },
  {
    "source": "/docs/authentication/social-connection-with-linkedin",
    "destination": "/docs/guides/configure/auth-strategies/social-connections/linkedin-oidc",
    "permanent": true
  },
  {
    "source": "/docs/authentication/social-connection-with-microsoft",
    "destination": "/docs/guides/configure/auth-strategies/social-connections/microsoft",
    "permanent": true
  },
  {
    "source": "/docs/authentication/social-connection-with-notion",
    "destination": "/docs/guides/configure/auth-strategies/social-connections/notion",
    "permanent": true
  },
  {
    "source": "/docs/authentication/social-connection-with-slack",
    "destination": "/docs/guides/configure/auth-strategies/social-connections/slack",
    "permanent": true
  },
  {
    "source": "/docs/authentication/social-connection-with-spotify",
    "destination": "/docs/guides/configure/auth-strategies/social-connections/spotify",
    "permanent": true
  },
  {
    "source": "/docs/authentication/social-connection-with-tiktok",
    "destination": "/docs/guides/configure/auth-strategies/social-connections/tiktok",
    "permanent": true
  },
  {
    "source": "/docs/authentication/social-connection-with-twitch",
    "destination": "/docs/guides/configure/auth-strategies/social-connections/twitch",
    "permanent": true
  },
  {
    "source": "/docs/authentication/social-connection-with-twitter",
    "destination": "/docs/guides/configure/auth-strategies/social-connections/twitter",
    "permanent": true
  },
  {
    "source": "/docs/authentication/social-connection-with-xero",
    "destination": "/docs/guides/configure/auth-strategies/social-connections/xero",
    "permanent": true
  },
  {
    "source": "/docs/authentication/social-connection-with-x-twitter-v2",
    "destination": "/docs/guides/configure/auth-strategies/social-connections/x-twitter",
    "permanent": true
  },
  {
    "source": "/docs/authentication/social-connections/x-twitter-v2",
    "destination": "/docs/guides/configure/auth-strategies/social-connections/x-twitter",
    "permanent": true
  },
  {
    "source": "/docs/authentication/social-connections-oauth",
    "destination": "/docs/guides/configure/auth-strategies/social-connections/all-providers",
    "permanent": true
  },
  {
    "source": "/docs/authentication/user-impersonation",
    "destination": "/docs/guides/development/custom-flows/account-updates/user-impersonation",
    "permanent": true
  },
  {
    "source": "/docs/authentication/usesignup-and-usesignin",
    "destination": "/docs/guides/development/custom-flows/overview",
    "permanent": true
  },
  {
    "source": "/docs/authentication/using-clerk-components",
    "destination": "/docs/reference/general/components/overview",
    "permanent": true
  },
  {
    "source": "/docs/authentication/using-clerk-hosted-pages",
    "destination": "/docs/guides/customizing-clerk/account-portal",
    "permanent": true
  },
  {
    "source": "/docs/authentication/using-clerk-hosted-uis",
    "destination": "/docs/guides/customizing-clerk/account-portal",
    "permanent": true
  },
  {
    "source": "/docs/account-portal/custom-redirects",
    "destination": "/docs/guides/customizing-clerk/account-portal",
    "permanent": true
  },
  {
    "source": "/docs/component-customization/appearance-prop",
    "destination": "/docs/guides/customizing-clerk/appearance-prop/overview",
    "permanent": true
  },
  {
    "source": "/docs/component-customization/localization-prop",
    "destination": "/docs/guides/customizing-clerk/localization",
    "permanent": true
  },
  {
    "source": "/docs/component-customization/using-css-modules",
    "destination": "/docs/guides/customizing-clerk/appearance-prop/overview#using-css-modules",
    "permanent": true
  },
  {
    "source": "/docs/component-customization/using-global-css",
    "destination": "/docs/guides/customizing-clerk/appearance-prop/overview#global-css",
    "permanent": true
  },
  {
    "source": "/docs/component-customization/using-inline-css",
    "destination": "/docs/guides/customizing-clerk/appearance-prop/overview#inline-css-objects",
    "permanent": true
  },
  {
    "source": "/docs/component-customization/using-tailwind",
    "destination": "/docs/guides/customizing-clerk/appearance-prop/overview#using-tailwind",
    "permanent": true
  },
  {
    "source": "/docs/component-reference/authenticate-with-redirect-callback",
    "destination": "/docs/reference/general/components/control/authenticate-with-redirect-callback",
    "permanent": true
  },
  {
    "source": "/docs/component-reference/clerk-loaded",
    "destination": "/docs/reference/general/components/control/clerk-loaded",
    "permanent": true
  },
  {
    "source": "/docs/component-reference/clerk-loading",
    "destination": "/docs/reference/general/components/control/clerk-loading",
    "permanent": true
  },
  {
    "source": "/docs/component-reference/createorganization",
    "destination": "/docs/reference/general/components/organization/create-organization",
    "permanent": true
  },
  {
    "source": "/docs/component-reference/customization",
    "destination": "/docs/guides/customizing-clerk/appearance-prop/overview",
    "permanent": true
  },
  {
    "source": "/docs/component-reference/multisession-app-support",
    "destination": "/docs/guides/secure/session-options#multi-session-applications",
    "permanent": true
  },
  {
    "source": "/docs/component-reference/organizationprofile",
    "destination": "/docs/reference/general/components/organization/organization-profile",
    "permanent": true
  },
  {
    "source": "/docs/component-reference/organizationswitcher",
    "destination": "/docs/reference/general/components/organization/organization-switcher",
    "permanent": true
  },
  {
    "source": "/docs/component-reference/overview",
    "destination": "/docs/reference/general/components/overview",
    "permanent": true
  },
  {
    "source": "/docs/component-reference/redirect-to-sign-in",
    "destination": "/docs/reference/general/components/control/redirect-to-sign-in",
    "permanent": true
  },
  {
    "source": "/docs/component-reference/redirect-to-sign-up",
    "destination": "/docs/reference/general/components/control/redirect-to-sign-up",
    "permanent": true
  },
  {
    "source": "/docs/component-reference/redirect-to-user-profile",
    "destination": "/docs/reference/general/components/control/redirect-to-user-profile",
    "permanent": true
  },
  {
    "source": "/docs/component-reference/sign-in",
    "destination": "/docs/reference/general/components/authentication/sign-in",
    "permanent": true
  },
  {
    "source": "/docs/component-reference/sign-in-button",
    "destination": "/docs/reference/general/components/unstyled/sign-in-button",
    "permanent": true
  },
  {
    "source": "/docs/component-reference/sign-up",
    "destination": "/docs/reference/general/components/authentication/sign-up",
    "permanent": true
  },
  {
    "source": "/docs/component-reference/sign-up-button",
    "destination": "/docs/reference/general/components/unstyled/sign-up-button",
    "permanent": true
  },
  {
    "source": "/docs/component-reference/signed-in",
    "destination": "/docs/reference/general/components/control/signed-in",
    "permanent": true
  },
  {
    "source": "/docs/component-reference/signed-out",
    "destination": "/docs/reference/general/components/control/signed-out",
    "permanent": true
  },
  {
    "source": "/docs/component-reference/signin-with-metamask-button",
    "destination": "/docs/reference/general/components/unstyled/sign-in-with-metamask",
    "permanent": true
  },
  {
    "source": "/docs/component-reference/signoutbutton",
    "destination": "/docs/reference/general/components/unstyled/sign-out-button",
    "permanent": true
  },
  {
    "source": "/docs/component-reference/user-button",
    "destination": "/docs/reference/general/components/user/user-button",
    "permanent": true
  },
  {
    "source": "/docs/component-reference/user-profile",
    "destination": "/docs/reference/general/components/user/user-profile",
    "permanent": true
  },
  {
    "source": "/docs/deployments/change-production-domain",
    "destination": "/docs/guides/development/deployment/changing-domains",
    "permanent": true
  },
  {
    "source": "/docs/deployments/vercel",
    "destination": "/docs/guides/development/deployment/vercel",
    "permanent": true
  },
  {
    "source": "/docs/deployments/import-users",
    "destination": "/docs/guides/development/migrating/overview",
    "permanent": true
  },
  {
    "source": "/docs/deployments/export-users",
    "destination": "/docs/deployments/exporting-users",
    "permanent": true
  },
  {
    "source": "/docs/integration/convex",
    "destination": "/docs/guides/configure/integrations/databases/convex",
    "permanent": true
  },
  {
    "source": "/docs/integration/fauna",
    "destination": "/docs/guides/configure/integrations/databases/fauna",
    "permanent": true
  },
  {
    "source": "/docs/integration/firebase",
    "destination": "/docs/guides/configure/integrations/databases/firebase",
    "permanent": true
  },
  {
    "source": "/docs/integration/google-analytics",
    "destination": "/docs/guides/configure/integrations/analytics/google-analytics",
    "permanent": true
  },
  {
    "source": "/docs/integration/grafbase",
    "destination": "/docs/guides/configure/integrations/databases/grafbase",
    "permanent": true
  },
  {
    "source": "/docs/integration/hasura",
    "destination": "/docs/guides/configure/integrations/databases/hasura",
    "permanent": true
  },
  {
    "source": "/docs/integration/nhost",
    "destination": "/docs/guides/configure/integrations/databases/nhost",
    "permanent": true
  },
  {
    "source": "/docs/integration/overview",
    "destination": "/docs/guides/configure/integrations/overview",
    "permanent": true
  },
  {
    "source": "/docs/integration/supabase",
    "destination": "/docs/guides/configure/integrations/databases/supabase",
    "permanent": true
  },
  {
    "source": "/docs/integration/webhooks",
    "destination": "/docs/guides/configure/webhooks/overview",
    "permanent": true
  },
  {
    "source": "/docs/nextjs/accessing-the-api",
    "destination": "/docs/references/backend/overview",
    "permanent": true
  },
  {
    "source": "/docs/nextjs/api-routes",
    "destination": "/docs/references/nextjs/get-auth",
    "permanent": true
  },
  {
    "source": "/docs/nextjs/appearance-prop",
    "destination": "/docs/guides/customizing-clerk/appearance-prop/overview",
    "permanent": true
  },
  {
    "source": "/docs/nextjs/auth",
    "destination": "/docs/references/nextjs/auth",
    "permanent": true
  },
  {
    "source": "/docs/nextjs/authentication-props",
    "destination": "/docs/references/backend/types/auth-object",
    "permanent": true
  },
  {
    "source": "/docs/references/nextjs/authentication-object",
    "destination": "/docs/references/backend/types/auth-object",
    "permanent": true
  },
  {
    "source": "/docs/nextjs/build-your-own-pages",
    "destination": "/docs/quickstarts/nextjs#build-your-own-sign-in-and-sign-up-pages",
    "permanent": true
  },
  {
    "source": "/docs/nextjs/configure-clerkprovider",
    "destination": "/docs/reference/general/components/clerk-provider#clerk-provider",
    "permanent": true
  },
  {
    "source": "/docs/nextjs/configure-middleware",
    "destination": "/docs/quickstarts/nextjs#protect-your-application",
    "permanent": true
  },
  {
    "source": "/docs/nextjs/convex",
    "destination": "/docs/guides/configure/integrations/databases/convex",
    "permanent": true
  },
  {
    "source": "/docs/nextjs/createorganization",
    "destination": "/docs/reference/general/components/organization/create-organization",
    "permanent": true
  },
  {
    "source": "/docs/nextjs/current-user",
    "destination": "/docs/references/nextjs/current-user",
    "permanent": true
  },
  {
    "source": "/docs/nextjs/fauna",
    "destination": "/docs/guides/configure/integrations/databases/fauna",
    "permanent": true
  },
  {
    "source": "/docs/nextjs/firebase",
    "destination": "/docs/guides/configure/integrations/databases/firebase",
    "permanent": true
  },
  {
    "source": "/docs/nextjs/get-started-with-nextjs",
    "destination": "/docs/quickstarts/nextjs",
    "permanent": true
  },
  {
    "source": "/docs/nextjs/getserversideprops",
    "destination": "/docs/references/nextjs/build-clerk-props",
    "permanent": true
  },
  {
    "source": "/docs/nextjs/grafbase",
    "destination": "/docs/guides/configure/integrations/databases/grafbase",
    "permanent": true
  },
  {
    "source": "/docs/nextjs/hasura",
    "destination": "/docs/guides/configure/integrations/databases/hasura",
    "permanent": true
  },
  {
    "source": "/docs/nextjs/localization",
    "destination": "/docs/guides/customizing-clerk/localization",
    "permanent": true
  },
  {
    "source": "/docs/nextjs/middleware",
    "destination": "/docs/references/nextjs/clerk-middleware",
    "permanent": true
  },
  {
    "source": "/docs/nextjs/nextjs-with-app-router",
    "destination": "/docs/quickstarts/nextjs",
    "permanent": true
  },
  {
    "source": "/docs/nextjs/nextjs-with-pages",
    "destination": "/docs/quickstarts/nextjs",
    "permanent": true
  },
  {
    "source": "/docs/nextjs/nhost",
    "destination": "/docs/guides/configure/integrations/databases/nhost",
    "permanent": true
  },
  {
    "source": "/docs/nextjs/organization-object",
    "destination": "/docs/references/backend/overview#organization-operations",
    "permanent": true
  },
  {
    "source": "/docs/nextjs/organizationprofile",
    "destination": "/docs/reference/general/components/organization/organization-profile",
    "permanent": true
  },
  {
    "source": "/docs/nextjs/organizationswitcher",
    "destination": "/docs/reference/general/components/organization/organization-switcher",
    "permanent": true
  },
  {
    "source": "/docs/nextjs/overview",
    "destination": "/docs/references/nextjs/overview",
    "permanent": true
  },
  {
    "source": "/docs/nextjs/pages-react",
    "destination": "/docs/quickstarts/nextjs",
    "permanent": true
  },
  {
    "source": "/docs/nextjs/read-session-and-user-data",
    "destination": "/docs/quickstarts/nextjs#read-session-user-data",
    "permanent": true
  },
  {
    "source": "/docs/nextjs/route-handlers",
    "destination": "/docs/references/nextjs/route-handlers",
    "permanent": true
  },
  {
    "source": "/docs/nextjs/server-actions",
    "destination": "/docs/references/nextjs/server-actions",
    "permanent": true
  },
  {
    "source": "/docs/nextjs/set-environment-keys",
    "destination": "/docs/quickstarts/nextjs#set-environment-keys",
    "permanent": true
  },
  {
    "source": "/docs/nextjs/signin",
    "destination": "/docs/reference/general/components/authentication/sign-in",
    "permanent": true
  },
  {
    "source": "/docs/nextjs/signup",
    "destination": "/docs/reference/general/components/authentication/sign-up",
    "permanent": true
  },
  {
    "source": "/docs/nextjs/supabase",
    "destination": "/docs/guides/configure/integrations/databases/supabase",
    "permanent": true
  },
  {
    "source": "/docs/nextjs/trpc",
    "destination": "/docs/references/nextjs/trpc",
    "permanent": true
  },
  {
    "source": "/docs/nextjs/useauth",
    "destination": "/docs/reference/general/hooks/use-auth",
    "permanent": true
  },
  {
    "source": "/docs/nextjs/useorganization",
    "destination": "/docs/reference/general/hooks/use-organization",
    "permanent": true
  },
  {
    "source": "/docs/nextjs/user-object",
    "destination": "/docs/references/backend/overview#user-operations",
    "permanent": true
  },
  {
    "source": "/docs/nextjs/userbutton",
    "destination": "/docs/reference/general/components/user/user-button",
    "permanent": true
  },
  {
    "source": "/docs/nextjs/userprofile",
    "destination": "/docs/reference/general/components/user/user-profile",
    "permanent": true
  },
  {
    "source": "/docs/nextjs/useuser",
    "destination": "/docs/reference/general/hooks/use-user",
    "permanent": true
  },
  {
    "source": "/docs/nextjs/v13-beta",
    "destination": "/docs/quickstarts/nextjs",
    "permanent": true
  },
  {
    "source": "/docs/next/api-routes",
    "destination": "/docs/references/nextjs/clerk-middleware",
    "permanent": true
  },
  {
    "source": "/docs/next.js/configure-middleware",
    "destination": "/docs/references/nextjs/clerk-middleware",
    "permanent": true
  },
  {
    "source": "/docs/organizations/create-an-organization",
    "destination": "/docs/guides/development/custom-flows/organizations/create-organizations",
    "permanent": true
  },
  {
    "source": "/docs/organizations/create-component",
    "destination": "/docs/reference/general/components/organization/create-organization",
    "permanent": true
  },
  {
    "source": "/docs/organizations/organization-profile",
    "destination": "/docs/reference/general/components/organization/organization-profile",
    "permanent": true
  },
  {
    "source": "/docs/organizations/organization-switcher",
    "destination": "/docs/reference/general/components/organization/organization-switcher",
    "permanent": true
  },
  {
    "source": "/docs/organizations/invite-users",
    "destination": "/docs/guides/development/custom-flows/organizations/manage-organization-invitations",
    "permanent": true
  },
  {
    "source": "/docs/organizations/manage-member-roles",
    "destination": "/docs/guides/development/custom-flows/organizations/manage-roles",
    "permanent": true
  },
  {
    "source": "/docs/organizations/organization-metadata",
    "destination": "/docs/organizations/metadata",
    "permanent": true
  },
  {
    "source": "/docs/organizations/organization-switching",
    "destination": "/docs/guides/development/custom-flows/organizations/organization-switcher",
    "permanent": true
  },
  {
    "source": "/docs/quickstarts/clerk-oauth2",
    "destination": "/docs/guides/configure/auth-strategies/oauth/single-sign-on",
    "permanent": true
  },
  {
    "source": "/docs/quickstarts/get-started-with-create-react-app",
    "destination": "/docs/quickstarts/react",
    "permanent": true
  },
  {
    "source": "/docs/quickstarts/get-started-with-expo",
    "destination": "/docs/quickstarts/expo",
    "permanent": true
  },
  {
    "source": "/docs/quickstarts/get-started-with-fastify",
    "destination": "/docs/quickstarts/fastify",
    "permanent": true
  },
  {
    "source": "/docs/quickstarts/get-started-with-gatsby",
    "destination": "/docs/quickstarts/gatsby",
    "permanent": true
  },
  {
    "source": "/docs/quickstarts/get-started-with-nextjs",
    "destination": "/docs/quickstarts/nextjs",
    "permanent": true
  },
  {
    "source": "/docs/quickstarts/get-started-with-redwoodjs",
    "destination": "/docs/references/redwood/overview",
    "permanent": true
  },
  {
    "source": "/docs/quickstarts/get-started-with-remix",
    "destination": "/docs/quickstarts/remix",
    "permanent": true
  },
  {
    "source": "/docs/reference/clerk-react/clerkprovider",
    "destination": "/docs/reference/general/components/clerk-provider",
    "permanent": true
  },
  {
    "source": "/docs/reference/clerk-react/installation",
    "destination": "/docs/references/react/overview",
    "permanent": true
  },
  {
    "source": "/docs/reference/clerk-react/useauth",
    "destination": "/docs/reference/general/hooks/use-auth",
    "permanent": true
  },
  {
    "source": "/docs/reference/clerk-react/useclerk",
    "destination": "/docs/reference/general/hooks/use-clerk",
    "permanent": true
  },
  {
    "source": "/docs/reference/clerk-react/useorganization",
    "destination": "/docs/reference/general/hooks/use-organization",
    "permanent": true
  },
  {
    "source": "/docs/reference/clerk-react/useorganizationlist",
    "destination": "/docs/reference/general/hooks/use-organization-list",
    "permanent": true
  },
  {
    "source": "/docs/reference/clerk-react/useorganizations",
    "destination": "/docs/reference/general/hooks/use-organization-list",
    "permanent": true
  },
  {
    "source": "/docs/reference/clerk-react/usesession",
    "destination": "/docs/reference/general/hooks/use-session",
    "permanent": true
  },
  {
    "source": "/docs/reference/clerk-react/usesessionlist",
    "destination": "/docs/reference/general/hooks/use-session-list",
    "permanent": true
  },
  {
    "source": "/docs/reference/clerk-react/usesignin",
    "destination": "/docs/reference/general/hooks/use-sign-in",
    "permanent": true
  },
  {
    "source": "/docs/reference/clerk-react/usesignup",
    "destination": "/docs/reference/general/hooks/use-sign-up",
    "permanent": true
  },
  {
    "source": "/docs/reference/clerk-react/useuser",
    "destination": "/docs/reference/general/hooks/use-user",
    "permanent": true
  },
  {
    "source": "/docs/reference/clerkjs/clerk",
    "destination": "/docs/references/javascript/clerk",
    "permanent": true
  },
  {
    "source": "/docs/reference/clerkjs/client",
    "destination": "/docs/references/javascript/client",
    "permanent": true
  },
  {
    "source": "/docs/reference/clerkjs/emailaddress",
    "destination": "/docs/references/javascript/types/email-address",
    "permanent": true
  },
  {
    "source": "/docs/reference/clerkjs/externalaccount",
    "destination": "/docs/references/javascript/types/external-account",
    "permanent": true
  },
  {
    "source": "/docs/reference/clerkjs/installation",
    "destination": "/docs/references/javascript/overview",
    "permanent": true
  },
  {
    "source": "/docs/reference/clerkjs/organization",
    "destination": "/docs/references/javascript/organization",
    "permanent": true
  },
  {
    "source": "/docs/reference/clerkjs/organization-invitation",
    "destination": "/docs/references/javascript/types/organization-invitation",
    "permanent": true
  },
  {
    "source": "/docs/reference/clerkjs/organization-membership",
    "destination": "/docs/references/javascript/types/organization-membership",
    "permanent": true
  },
  {
    "source": "/docs/reference/clerkjs/phonenumber",
    "destination": "/docs/references/javascript/types/phone-number",
    "permanent": true
  },
  {
    "source": "/docs/reference/clerkjs/session",
    "destination": "/docs/references/javascript/session",
    "permanent": true
  },
  {
    "source": "/docs/reference/clerkjs/sessionwithactivities",
    "destination": "/docs/references/javascript/types/session-with-activities",
    "permanent": true
  },
  {
    "source": "/docs/reference/clerkjs/signin",
    "destination": "/docs/references/javascript/sign-in",
    "permanent": true
  },
  {
    "source": "/docs/reference/clerkjs/signup",
    "destination": "/docs/references/javascript/sign-up",
    "permanent": true
  },
  {
    "source": "/docs/reference/clerkjs/user",
    "destination": "/docs/references/javascript/user",
    "permanent": true
  },
  {
    "source": "/docs/reference/clerkjs/web3wallet",
    "destination": "/docs/references/javascript/types/web3-wallet",
    "permanent": true
  },
  {
    "source": "/docs/reference/golang/getting-started",
    "destination": "/docs/references/go/overview",
    "permanent": true
  },
  {
    "source": "/docs/reference/golang/other-examples",
    "destination": "/docs/references/go/other-examples",
    "permanent": true
  },
  {
    "source": "/docs/reference/golang/verifying-a-session",
    "destination": "/docs/references/go/verifying-sessions",
    "permanent": true
  },
  {
    "source": "/docs/reference/node/available-methods",
    "destination": "/docs/references/nodejs/methods",
    "permanent": true
  },
  {
    "source": "/docs/reference/node/getting-started",
    "destination": "/docs/references/express/overview",
    "permanent": true
  },
  {
    "source": "/docs/reference/node/networkless-token-verification",
    "destination": "/docs/guides/development/manual-jwt",
    "permanent": true
  },
  {
    "source": "/docs/reference/node/troubleshooting",
    "destination": "/docs/references/nodejs/troubleshooting",
    "permanent": true
  },
  {
    "source": "/docs/reference/overview",
    "destination": "/docs/references/overview",
    "permanent": true
  },
  {
    "source": "/docs/reference/rate-limits",
    "destination": "/docs/guides/how-clerk-works/system-limits",
    "permanent": true
  },
  {
    "source": "/docs/reference/ruby/available-methods",
    "destination": "/docs/references/ruby/available-methods",
    "permanent": true
  },
  {
    "source": "/docs/reference/ruby/getting-started",
    "destination": "/docs/references/ruby/overview",
    "permanent": true
  },
  {
    "source": "/docs/reference/ruby/rack-rails-integration",
    "destination": "/docs/references/ruby/rack-rails",
    "permanent": true
  },
  {
    "source": "/docs/request-authentication/backend",
    "destination": "/docs/guides/development/making-requests",
    "permanent": true
  },
  {
    "source": "/docs/request-authentication/cross-origin",
    "destination": "/docs/backend-requests/making-requests#cross-origin-requests",
    "permanent": true
  },
  {
    "source": "/docs/request-authentication/customizing-session-tokens",
    "destination": "/docs/guides/configure/session-token",
    "permanent": true
  },
  {
    "source": "/docs/request-authentication/go",
    "destination": "/docs/references/go/overview",
    "permanent": true
  },
  {
    "source": "/docs/request-authentication/jwt-templates",
    "destination": "/docs/guides/development/jwt-templates",
    "permanent": true
  },
  {
    "source": "/docs/request-authentication/nextjs",
    "destination": "/docs/references/nextjs/clerk-middleware",
    "permanent": true
  },
  {
    "source": "/docs/request-authentication/nodejs-express",
    "destination": "/docs/references/express/overview",
    "permanent": true
  },
  {
    "source": "/docs/request-authentication/overview",
    "destination": "/docs/guides/development/making-requests",
    "permanent": true
  },
  {
    "source": "/docs/request-authentication/rack-rails",
    "destination": "/docs/references/ruby/rails",
    "permanent": true
  },
  {
    "source": "/docs/request-authentication/same-origin",
    "destination": "/docs/backend-requests/making-requests#same-origin-requests",
    "permanent": true
  },
  {
    "source": "/docs/request-authentication/validate-session-tokens",
    "destination": "/docs/guides/development/manual-jwt",
    "permanent": true
  },
  {
    "source": "/docs/security/introduction",
    "destination": "/docs/security/overview",
    "permanent": true
  },
  {
    "source": "/docs/security/session-leak-protection",
    "destination": "/docs/security/overview",
    "permanent": true
  },
  {
    "source": "/docs/testing/e2e-testing",
    "destination": "/docs/guides/development/testing/test-emails-and-phones",
    "permanent": true
  },
  {
    "source": "/docs/upgrade-guides/client-side-changes-all-frameworks",
    "destination": "/docs/guides/development/upgrading/upgrading-from-v2-to-v3",
    "permanent": true
  },
  {
    "source": "/docs/upgrade-guides/express-server-side-changes",
    "destination": "/docs/guides/development/upgrading/upgrading-from-v2-to-v3",
    "permanent": true
  },
  {
    "source": "/docs/upgrade-guides/nextjs-server-side-changes",
    "destination": "/docs/guides/development/upgrading/upgrading-from-v2-to-v3",
    "permanent": true
  },
  {
    "source": "/docs/users/contact-users",
    "destination": "/docs/guides/users/managing",
    "permanent": true
  },
  {
    "source": "/docs/users/create-users",
    "destination": "/docs/guides/users/managing",
    "permanent": true
  },
  {
    "source": "/docs/users/identify-users",
    "destination": "/docs/guides/users/managing",
    "permanent": true
  },
  {
    "source": "/docs/users/sync-data-to-your-backend",
    "destination": "/docs/guides/configure/webhooks/syncing",
    "permanent": true
  },
  {
    "source": "/docs/users/update-user-profiles",
    "destination": "/docs/guides/users/managing",
    "permanent": true
  },
  {
    "source": "/docs/users/user-account-security",
    "destination": "/docs/guides/users/managing",
    "permanent": true
  },
  {
    "source": "/docs/users/user-metadata",
    "destination": "/docs/guides/users/extending",
    "permanent": true
  },
  {
    "source": "/docs/users/build-your-own-ui",
    "destination": "/docs/guides/development/custom-flows/overview",
    "permanent": true
  },
  {
    "source": "/docs/users/user-button",
    "destination": "/docs/reference/general/components/user/user-button",
    "permanent": true
  },
  {
    "source": "/docs/users/user-profile",
    "destination": "/docs/reference/general/components/user/user-profile",
    "permanent": true
  },
  {
    "source": "/docs/users",
    "destination": "/docs/guides/users/managing",
    "permanent": true
  },
  {
    "source": "/docs/users/web3-wallets",
    "destination": "/docs/users/web3",
    "permanent": true
  },
  {
    "source": "/docs/reference/social-login-with-github",
    "destination": "/docs/guides/configure/auth-strategies/social-connections/github",
    "permanent": true
  },
  {
    "source": "/docs/get-started/gatsby",
    "destination": "/docs/quickstarts/gatsby",
    "permanent": true
  },
  {
    "source": "/docs/how-to/set-up-your-application",
    "destination": "/docs/quickstarts/setup-clerk",
    "permanent": true
  },
  {
    "source": "/docs/how-to/authenticate-with-email-and-password",
    "destination": "/docs/authentication/configuration/sign-in-options",
    "permanent": true
  },
  {
    "source": "/docs/get-started/create-react-app",
    "destination": "/docs/quickstarts/react",
    "permanent": true
  },
  {
    "source": "/docs/main-concepts/user-object",
    "destination": "/docs/guides/users/managing",
    "permanent": true
  },
  {
    "source": "/docs/authentication/social-login-with-gitlab",
    "destination": "/docs/guides/configure/auth-strategies/social-connections/gitlab",
    "permanent": true
  },
  {
    "source": "/docs/authentication/social-login-with-spotify",
    "destination": "/docs/guides/configure/auth-strategies/social-connections/spotify",
    "permanent": true
  },
  {
    "source": "/docs/upgrading-to-v3/introduction",
    "destination": "/docs/guides/development/upgrading/upgrading-from-v2-to-v3",
    "permanent": true
  },
  {
    "source": "/docs/how-to/e2e-testing",
    "destination": "/docs/guides/development/testing/overview",
    "permanent": true
  },
  {
    "source": "/docs/learning-center/security",
    "destination": "/docs/security/introduction",
    "permanent": true
  },
  {
    "source": "/docs/main-concepts/progressive-sign-up-beta",
    "destination": "/docs/guides/development/upgrading/upgrade-guides/progressive-sign-up",
    "permanent": true
  },
  {
    "source": "/docs/authentication/e2e-testing",
    "destination": "/docs/guides/development/testing/test-emails-and-phones",
    "permanent": true
  },
  {
    "source": "/docs/authentication/social-login-with-bitbucket",
    "destination": "/docs/guides/configure/auth-strategies/social-connections/bitbucket",
    "permanent": true
  },
  {
    "source": "/docs/reference/clerk-expo",
    "destination": "/docs/quickstarts/expo",
    "permanent": true
  },
  {
    "source": "/docs/how-to/sync-data-to-your-backend",
    "destination": "/docs/guides/configure/webhooks/syncing",
    "permanent": true
  },
  {
    "source": "/docs/how-to/deploy-to-production",
    "destination": "/docs/guides/development/deployment/production",
    "permanent": true
  },
  {
    "source": "/docs/reference/webhooks",
    "destination": "/docs/guides/configure/webhooks/overview",
    "permanent": true
  },
  {
    "source": "/docs/main-concepts/import-users",
    "destination": "/docs/guides/development/migrating/overview",
    "permanent": true
  },
  {
    "source": "/docs/main-concepts/email-deliverability",
    "destination": "/docs/guides/development/troubleshooting/email-deliverability",
    "permanent": true
  },
  {
    "source": "/docs/authentication/social-login-with-notion",
    "destination": "/docs/guides/configure/auth-strategies/social-connections/notion",
    "permanent": true
  },
  {
    "source": "/docs/authentication/session-lifetime",
    "destination": "/docs/guides/secure/session-options#session-lifetime",
    "permanent": true
  },
  {
    "source": "/docs/authentication/social-login-with-hubspot",
    "destination": "/docs/guides/configure/auth-strategies/social-connections/hubspot",
    "permanent": true
  },
  {
    "source": "/docs/how-to/social-login-oauth",
    "destination": "/docs/guides/configure/auth-strategies/social-connections/all-providers",
    "permanent": true
  },
  {
    "source": "/docs/authentication/sign-in-flow",
    "destination": "/docs/authentication/configuration/sign-in-options",
    "permanent": true
  },
  {
    "source": "/docs/how-to/invitations",
    "destination": "/docs/guides/development/custom-flows/authentication/application-invitations",
    "permanent": true
  },
  {
    "source": "/docs/how-to/validate-session-tokens",
    "destination": "/docs/guides/how-clerk-works/session-tokens#how-do-i-validate-a-session-token",
    "permanent": true
  },
  {
    "source": "/docs/authentication/social-login-with-dropbox",
    "destination": "/docs/guides/configure/auth-strategies/social-connections/dropbox",
    "permanent": true
  },
  {
    "source": "/docs/reference/social-login-with-twitch",
    "destination": "/docs/guides/configure/auth-strategies/social-connections/twitch",
    "permanent": true
  },
  {
    "source": "/docs/nextjs/control-components",
    "destination": "/docs/reference/general/components/overview",
    "permanent": true
  },
  {
    "source": "/docs/main-concepts/sign-up-flow",
    "destination": "/docs/authentication/configuration/sign-up-options",
    "permanent": true
  },
  {
    "source": "/docs/how-to/organizations",
    "destination": "/docs/organizations/overview",
    "permanent": true
  },
  {
    "source": "/docs/how-to/passwordless-authentication",
    "destination": "/docs/guides/development/custom-flows/authentication/email-sms-otp",
    "permanent": true
  },
  {
    "source": "/docs/how-to/sign-out",
    "destination": "/docs/guides/development/custom-flows/authentication/sign-out",
    "permanent": true
  },
  {
    "source": "/docs/get-started/remix",
    "destination": "/docs/quickstarts/remix",
    "permanent": true
  },
  {
    "source": "/docs/get-started/redwoodjs",
    "destination": "/docs/references/redwood/overview",
    "permanent": true
  },
  {
    "source": "/docs/users/jwt-templates",
    "destination": "/docs/guides/development/jwt-templates",
    "permanent": true
  },
  {
    "source": "/docs/how-to/make-authenticated-requests-to-the-backend",
    "destination": "/docs/guides/development/making-requests",
    "permanent": true
  },
  {
    "source": "/docs/authentication/email-and-password",
    "destination": "/docs/guides/development/custom-flows/authentication/email-password",
    "permanent": true
  },
  {
    "source": "/docs/get-started/web3",
    "destination": "/docs/users/web3",
    "permanent": true
  },
  {
    "source": "/docs/authentication/social-login-with-discord",
    "destination": "/docs/guides/configure/auth-strategies/social-connections/discord",
    "permanent": true
  },
  {
    "source": "/docs/authentication/social-login-with-tiktok",
    "destination": "/docs/guides/configure/auth-strategies/social-connections/tiktok",
    "permanent": true
  },
  {
    "source": "/docs/how-to/embeddable-magic-links",
    "destination": "/docs/guides/development/custom-flows/authentication/embedded-email-links",
    "permanent": true
  },
  {
    "source": "/docs/upgrading-to-v3/client-side-changes-all-frameworks",
    "destination": "/docs/guides/development/upgrading/upgrading-from-v2-to-v3",
    "permanent": true
  },
  {
    "source": "/docs/troubleshooting/rate-limits",
    "destination": "/docs/guides/how-clerk-works/system-limits",
    "permanent": true
  },
  {
    "source": "/docs/get-started/nextjs",
    "destination": "/docs/quickstarts/nextjs",
    "permanent": true
  },
  {
    "source": "/docs/reference/social-login-with-twitter",
    "destination": "/docs/guides/configure/auth-strategies/social-connections/twitter",
    "permanent": true
  },
  {
    "source": "/docs/authentication/social-login-oauth",
    "destination": "/docs/guides/configure/auth-strategies/social-connections/all-providers",
    "permanent": true
  },
  {
    "source": "/docs/authentication/social-login-with-google",
    "destination": "/docs/guides/configure/auth-strategies/social-connections/google",
    "permanent": true
  },
  {
    "source": "/docs/main-concepts/sign-in-flow",
    "destination": "/docs/authentication/configuration/sign-in-options",
    "permanent": true
  },
  {
    "source": "/docs/users/make-authenticated-requests-to-the-backend",
    "destination": "/docs/guides/development/making-requests",
    "permanent": true
  },
  {
    "source": "/docs/reference/social-login-with-apple",
    "destination": "/docs/guides/configure/auth-strategies/social-connections/apple",
    "permanent": true
  },
  {
    "source": "/docs/authentication/social-login-with-coinbase",
    "destination": "/docs/guides/configure/auth-strategies/social-connections/coinbase",
    "permanent": true
  },
  {
    "source": "/docs/authentication/social-login-with-twitter",
    "destination": "/docs/guides/configure/auth-strategies/social-connections/twitter",
    "permanent": true
  },
  {
    "source": "/docs/authentication/social-login-with-facebook",
    "destination": "/docs/guides/configure/auth-strategies/social-connections/facebook",
    "permanent": true
  },
  {
    "source": "/docs/authentication/magic-links",
    "destination": "/docs/guides/development/custom-flows/authentication/email-links",
    "permanent": true
  },
  {
    "source": "/docs/authentication/social-login-with-twitch",
    "destination": "/docs/guides/configure/auth-strategies/social-connections/twitch",
    "permanent": true
  },
  {
    "source": "/docs/upgrading-to-v3/express-server-side-changes",
    "destination": "/docs/guides/development/upgrading/upgrading-from-v2-to-v3",
    "permanent": true
  },
  {
    "source": "/docs/reference/social-login-with-linkedin",
    "destination": "/docs/guides/configure/auth-strategies/social-connections/linkedin-oidc",
    "permanent": true
  },
  {
    "source": "/docs/authentication/social-login-with-linkedin",
    "destination": "/docs/guides/configure/auth-strategies/social-connections/linkedin-oidc",
    "permanent": true
  },
  {
    "source": "/docs/how-to/build-your-own-ui",
    "destination": "/docs/guides/development/custom-flows/overview",
    "permanent": true
  },
  {
    "source": "/docs/reference/social-login-with-discord",
    "destination": "/docs/guides/configure/auth-strategies/social-connections/discord",
    "permanent": true
  },
  {
    "source": "/docs/upgrade-guides/cookieless-dev",
    "destination": "/docs/guides/development/upgrading/upgrade-guides/url-based-session-syncing",
    "permanent": true
  },
  {
    "source": "/docs/authentication/social-login-with-apple",
    "destination": "/docs/guides/configure/auth-strategies/social-connections/apple",
    "permanent": true
  },
  {
    "source": "/docs/main-concepts/export-users",
    "destination": "/docs/deployments/exporting-users",
    "permanent": true
  },
  {
    "source": "/docs/how-to/email-sms-templates",
    "destination": "/docs/guides/customizing-clerk/email-sms-templates",
    "permanent": true
  },
  {
    "source": "/docs/reference/social-login-with-google",
    "destination": "/docs/guides/configure/auth-strategies/social-connections/google",
    "permanent": true
  },
  {
    "source": "/docs/reference/social-login-with-bitbucket",
    "destination": "/docs/guides/configure/auth-strategies/social-connections/bitbucket",
    "permanent": true
  },
  {
    "source": "/docs/how-to/authenticate-with-magic-links",
    "destination": "/docs/guides/development/custom-flows/authentication/email-links",
    "permanent": true
  },
  {
    "source": "/docs/reference/social-login-with-gitlab",
    "destination": "/docs/guides/configure/auth-strategies/social-connections/gitlab",
    "permanent": true
  },
  {
    "source": "/docs/authentication/one-time-codes",
    "destination": "/docs/guides/development/custom-flows/authentication/email-sms-otp",
    "permanent": true
  },
  {
    "source": "/docs/reference/social-login-with-microsoft",
    "destination": "/docs/guides/configure/auth-strategies/social-connections/microsoft",
    "permanent": true
  },
  {
    "source": "/docs/reference/social-login-with-notion",
    "destination": "/docs/guides/configure/auth-strategies/social-connections/notion",
    "permanent": true
  },
  {
    "source": "/docs/authentication/sign-up-flow",
    "destination": "/docs/guides/development/custom-flows/overview#sign-up-flow",
    "permanent": true
  },
  {
    "source": "/docs/how-to/jwt-templates",
    "destination": "/docs/guides/development/jwt-templates",
    "permanent": true
  },
  {
    "source": "/docs/reference/social-login-with-dropbox",
    "destination": "/docs/guides/configure/auth-strategies/social-connections/dropbox",
    "permanent": true
  },
  {
    "source": "/docs/authentication/social-login-with-microsoft",
    "destination": "/docs/guides/configure/auth-strategies/social-connections/microsoft",
    "permanent": true
  },
  {
    "source": "/docs/reference/social-login-with-hubspot",
    "destination": "/docs/guides/configure/auth-strategies/social-connections/hubspot",
    "permanent": true
  },
  {
    "source": "/docs/reference/social-login-with-facebook",
    "destination": "/docs/guides/configure/auth-strategies/social-connections/facebook",
    "permanent": true
  },
  {
    "source": "/docs/how-to/multi-factor-authentication",
    "destination": "/docs/guides/development/custom-flows/authentication/email-password-mfa",
    "permanent": true
  },
  {
    "source": "/docs/authentication/social-login-with-line",
    "destination": "/docs/guides/configure/auth-strategies/social-connections/line",
    "permanent": true
  },
  {
    "source": "/docs/how-to/multi-session-applications",
    "destination": "/docs/guides/development/custom-flows/authentication/multi-session-applications",
    "permanent": true
  },
  {
    "source": "/docs/how-to/organizations",
    "destination": "/docs/organizations/overview",
    "permanent": true
  },
  {
    "source": "/docs/authentication/progressive-sign-up-beta",
    "destination": "/docs/guides/development/upgrading/upgrade-guides/progressive-sign-up",
    "permanent": true
  },
  {
    "source": "/docs/authentication/social-login-with-github",
    "destination": "/docs/guides/configure/auth-strategies/social-connections/github",
    "permanent": true
  },
  {
    "source": "/docs/how-to/migrate-from-firebase",
    "destination": "/docs/guides/development/migrating/firebase",
    "permanent": true
  },
  {
    "source": "/docs/main-concepts/session-lifetime",
    "destination": "/docs/guides/secure/session-options#session-lifetime",
    "permanent": true
  },
  {
    "source": "/docs/upgrading-to-v3/nextjs-server-side-changes",
    "destination": "/docs/guides/development/upgrading/upgrading-from-v2-to-v3",
    "permanent": true
  },
  {
    "source": "/docs/nextjs/installation",
    "destination": "/docs/quickstarts/nextjs",
    "permanent": true
  },
  {
    "source": "/docs/references/remix/clerk-catch-boundary",
    "destination": "/docs/references/remix/clerk-error-boundary",
    "permanent": true
  },
  {
    "source": "/docs/deployments/import-and-export-users",
    "destination": "/docs/guides/development/migrating/overview",
    "permanent": true
  },
  {
    "source": "/docs/references/backend/emails/create-email",
    "destination": "/docs/references/backend/overview",
    "permanent": true
  },
  {
    "source": "/docs/references/backend/organization/get-pending-organization-invitation-list",
    "destination": "/docs/references/backend/organization/get-organization-invitation-list",
    "permanent": true
  },
  {
    "source": "/docs/references/javascript/types/paginated-response",
    "destination": "/docs/references/javascript/types/clerk-paginated-response",
    "permanent": true
  },
  {
    "source": "/docs/references/nextjs/with-clerk-middleware",
    "destination": "/docs/references/nextjs/clerk-middleware",
    "permanent": true
  },
  {
    "source": "/docs/references/react/use-organizations",
    "destination": "/docs/reference/general/hooks/use-organization-list",
    "permanent": true
  },
  {
    "source": "/docs/upgrade-guides/v3-introduction",
    "destination": "/docs/guides/development/upgrading/upgrading-from-v2-to-v3",
    "permanent": true
  },
  {
    "source": "/docs/upgrade-guides/v3-client-side-changes",
    "destination": "/docs/guides/development/upgrading/upgrading-from-v2-to-v3",
    "permanent": true
  },
  {
    "source": "/docs/upgrade-guides/v3-nextjs-server-side-changes",
    "destination": "/docs/guides/development/upgrading/upgrading-from-v2-to-v3",
    "permanent": true
  },
  {
    "source": "/docs/upgrade-guides/v3-express-server-side-changes",
    "destination": "/docs/guides/development/upgrading/upgrading-from-v2-to-v3",
    "permanent": true
  },
  {
    "source": "/docs/custom-flows/magic-links",
    "destination": "/docs/guides/development/custom-flows/authentication/email-links",
    "permanent": true
  },
  {
    "source": "/docs/custom-flows/embedded-magic-links",
    "destination": "/docs/guides/development/custom-flows/authentication/embedded-email-links",
    "permanent": true
  },
  {
    "source": "/docs/references/javascript/types/magic-link-error",
    "destination": "/docs/references/javascript/types/email-link-error",
    "permanent": true
  },
  {
    "source": "/docs/organizations/multiple-orgs",
    "destination": "/docs/guides/development/custom-flows/organizations/organization-switcher",
    "permanent": true
  },
  {
    "source": "/docs/integrations/webhooks",
    "destination": "/docs/guides/configure/webhooks/overview",
    "permanent": true
  },
  {
    "source": "/docs/users/sync-data",
    "destination": "/docs/guides/configure/webhooks/syncing",
    "permanent": true
  },
  {
    "source": "/docs/quickstarts/redwood",
    "destination": "/docs/references/redwood/overview",
    "permanent": true
  },
  {
    "source": "/docs/references/javascript/clerk/sign-in",
    "destination": "/docs/reference/general/components/authentication/sign-in",
    "permanent": true
  },
  {
    "source": "/docs/references/javascript/clerk/sign-up",
    "destination": "/docs/reference/general/components/authentication/sign-up",
    "permanent": true
  },
  {
    "source": "/docs/references/javascript/clerk/user-button",
    "destination": "/docs/reference/general/components/user/user-button",
    "permanent": true
  },
  {
    "source": "/docs/references/javascript/clerk/user-profile",
    "destination": "/docs/reference/general/components/user/user-profile",
    "permanent": true
  },
  {
    "source": "/docs/references/javascript/clerk/create-organization",
    "destination": "/docs/reference/general/components/organization/create-organization",
    "permanent": true
  },
  {
    "source": "/docs/references/javascript/clerk/organization-profile",
    "destination": "/docs/reference/general/components/organization/organization-profile",
    "permanent": true
  },
  {
    "source": "/docs/references/javascript/clerk/organization-switcher",
    "destination": "/docs/reference/general/components/organization/organization-switcher",
    "permanent": true
  },
  {
    "source": "/docs/references/javascript/types/paginated-response",
    "destination": "/docs/references/javascript/types/clerk-paginated-response",
    "permanent": true
  },
  {
    "source": "/docs/references/javascript/types/oauth-strategy",
    "destination": "/docs/references/javascript/types/sso",
    "permanent": true
  },
  {
    "source": "/docs/references/javascript/types/oauth-provider",
    "destination": "/docs/references/javascript/types/sso",
    "permanent": true
  },
  {
    "source": "/docs/authentication/saml-at-clerk",
    "destination": "/docs/authentication/saml/overview",
    "permanent": true
  },
  {
    "source": "/docs/authentication/configuration/email-options",
    "destination": "/docs/guides/customizing-clerk/email-sms-templates",
    "permanent": true
  },
  {
    "source": "/docs/component-redesign",
    "destination": "docs/components/overview",
    "permanent": true
  },
  {
    "source": "/docs/custom-flows/use-sign-up",
    "destination": "/docs/guides/development/custom-flows/overview",
    "permanent": true
  },
  {
    "source": "/docs/custom-flows/mfa",
    "destination": "/docs/guides/development/custom-flows/authentication/email-password-mfa",
    "permanent": true
  },
  {
    "source": "/docs/references/javascript/phone-number/phone-number",
    "destination": "/docs/references/javascript/types/phone-number",
    "permanent": true
  },
  {
    "source": "/docs/references/javascript/phone-number/second-factor",
    "destination": "/docs/references/javascript/types/phone-number",
    "permanent": true
  },
  {
    "source": "/docs/references/javascript/phone-number/verification",
    "destination": "/docs/references/javascript/types/phone-number",
    "permanent": true
  },
  {
    "source": "/docs/references/javascript/email-address/email-address",
    "destination": "/docs/references/javascript/types/email-address",
    "permanent": true
  },
  {
    "source": "/docs/references/javascript/email-address/verification",
    "destination": "/docs/references/javascript/types/email-address",
    "permanent": true
  },
  {
    "source": "/docs/references/backend/sessions/authenticate-request",
    "destination": "/docs/references/backend/authenticate-request",
    "permanent": true
  },
  {
    "source": "/docs/references/expo/expo-read-session-user-data",
    "destination": "/docs/references/expo/read-session-user-data",
    "permanent": true
  },
  {
    "source": "/docs/references/nodejs/token-verification",
    "destination": "/docs/guides/development/manual-jwt",
    "permanent": true
  },
  {
    "source": "/docs/components/customization",
    "destination": "/docs/guides/customizing-clerk/appearance-prop/overview",
    "permanent": true
  },
  {
    "source": "/docs/account-portal",
    "destination": "/docs/guides/customizing-clerk/account-portal",
    "permanent": true
  },
  {
    "source": "/docs/account-portal/user-profile-org-profile",
    "destination": "/docs/guides/customizing-clerk/account-portal",
    "permanent": true
  },
  {
    "source": "/docs/testing/playwright",
    "destination": "/docs/guides/development/testing/playwright/overview",
    "permanent": true
  },
  {
    "source": "/docs/testing/cypress",
    "destination": "/docs/guides/development/testing/cypress/overview",
    "permanent": true
  },
  {
    "source": "/docs/references/nextjs/auth-middleware",
    "destination": "/docs/references/nextjs/clerk-middleware",
    "permanent": true
  },
  {
    "source": "/docs/components/waitlist/overview",
    "destination": "/docs/reference/general/components/authentication/waitlist",
    "permanent": true
  },
  {
    "source": "/docs/backend-requests/resources/cookie-size-limits",
    "destination": "/docs/guides/how-clerk-works/session-tokens#size-limitations",
    "permanent": true
  },
  {
    "source": "/docs/custom-flows/saml-connections",
    "destination": "/docs/guides/development/custom-flows/authentication/enterprise-connections",
    "permanent": true
  },
  {
    "source": "/docs/references/react/add-react-router",
    "destination": "/docs/quickstarts/react-router",
    "permanent": true
  },
  {
    "source": "/docs/upgrade-guides/api-keys",
    "destination": "/docs/guides/development/clerk-environment-variables",
    "permanent": true
  },
  {
    "source": "/docs/references/nextjs/auth-object",
    "destination": "/docs/references/backend/types/auth-object",
    "permanent": true
  },
  {
    "source": "/docs/guides/add-onboarding-flow",
    "destination": "/docs/references/nextjs/add-onboarding-flow",
    "permanent": true
  },
  {
    "source": "/docs/guides/waitlist",
    "destination": "/docs/references/nextjs/waitlist",
    "permanent": true
  },
  {
    "source": "/docs/how-clerk-works/routing",
    "destination": "/docs/guides/how-clerk-works/routing",
    "permanent": true
  },
  {
    "source": "/docs/guides/image-optimization/imageurl-image-optimization",
    "destination": "/docs/guides-image-optimization",
    "permanent": true
  },
  {
    "source": "/docs/guides/basic-rbac",
    "destination": "/docs/references/nextjs/basic-rbac",
    "permanent": true
  },
  {
    "source": "/docs/guides/force-organizations",
    "destination": "/docs/organizations/force-organizations",
    "permanent": true
  },
  {
    "source": "/docs/guides/authjs-migration",
    "destination": "/docs/references/nextjs/authjs-migration",
    "permanent": true
  },
  {
    "source": "/docs/guides/force-mfa",
    "destination": "/docs/authentication/configuration/force-mfa",
    "permanent": true
  },
  {
    "source": "/docs/references/expo/web-support/custom-signup-signin-pages",
    "destination": "/docs/references/expo/web-support/custom-sign-in-or-up-page",
    "permanent": true
  },
  {
    "source": "/docs/guides/architecture-scenarios",
    "destination": "/docs/guides/how-clerk-works/multi-tenant-architecture",
    "permanent": true
  },
  {
    "source": "/docs/references/javascript/phone-number",
    "destination": "/docs/references/javascript/types/phone-number",
    "permanent": true
  },
  {
    "source": "/docs/references/javascript/email-address",
    "destination": "/docs/references/javascript/types/email-address",
    "permanent": true
  },
  {
    "source": "/docs/references/javascript/external-account",
    "destination": "/docs/references/javascript/types/external-account",
    "permanent": true
  },
  {
    "source": "/docs/references/javascript/session-with-activities",
    "destination": "/docs/references/javascript/types/session-with-activities",
    "permanent": true
  },
  {
    "source": "/docs/references/javascript/web3-wallet/web3-wallet",
    "destination": "/docs/references/javascript/types/web3-wallet",
    "permanent": true
  },
  {
    "source": "/docs/references/javascript/web3-wallet/verification",
    "destination": "/docs/references/javascript/types/web3-wallet",
    "permanent": true
  },
  {
    "source": "/docs/references/javascript/organization-domain",
    "destination": "/docs/references/javascript/types/organization-domain",
    "permanent": true
  },
  {
    "source": "/docs/references/javascript/organization-invitation",
    "destination": "/docs/references/javascript/types/organization-invitation",
    "permanent": true
  },
  {
    "source": "/docs/references/javascript/organization-membership-request",
    "destination": "/docs/references/javascript/types/organization-membership-request",
    "permanent": true
  },
  {
    "source": "/docs/references/javascript/organization-membership",
    "destination": "/docs/references/javascript/types/organization-membership",
    "permanent": true
  },
  {
    "source": "/docs/backend-requests/handling/nodejs",
    "destination": "/docs/references/express/overview",
    "permanent": true
  },
  {
    "source": "/docs/references/nodejs/overview",
    "destination": "/docs/references/express/overview",
    "permanent": true
  },
  {
    "source": "/docs/references/nodejs/available-methods",
    "destination": "/docs/references/express/overview",
    "permanent": true
  },
  {
    "source": "/docs/references/javascript/types/oauth",
    "destination": "/docs/references/javascript/types/sso",
    "permanent": true
  },
  {
    "source": "/docs/organizations/accept-organization-invitations",
    "destination": "/docs/guides/development/custom-flows/organizations/accept-organization-invitations",
    "permanent": true
  },
  {
    "source": "/docs/custom-flows/invitations",
    "destination": "/docs/guides/development/custom-flows/authentication/application-invitations",
    "permanent": true
  },
  {
    "source": "/docs/organizations/creating-organizations",
    "destination": "/docs/guides/development/custom-flows/organizations/create-organizations",
    "permanent": true
  },
  {
    "source": "/docs/organizations/updating-organizations",
    "destination": "/docs/guides/development/custom-flows/organizations/update-organizations",
    "permanent": true
  },
  {
    "source": "/docs/organizations/inviting-users",
    "destination": "/docs/guides/development/custom-flows/organizations/manage-organization-invitations",
    "permanent": true
  },
  {
    "source": "/docs/organizations/manage-invitations",
    "destination": "/docs/guides/development/custom-flows/organizations/manage-user-org-invitations",
    "permanent": true
  },
  {
    "source": "/docs/organizations/manage-membership-requests",
    "destination": "/docs/guides/development/custom-flows/organizations/manage-membership-requests",
    "permanent": true
  },
  {
    "source": "/docs/organizations/managing-roles",
    "destination": "/docs/guides/development/custom-flows/organizations/manage-roles",
    "permanent": true
  },
  {
    "source": "/docs/organizations/viewing-memberships",
    "destination": "/docs/guides/development/custom-flows/organizations/organization-switcher",
    "permanent": true
  },
  {
    "source": "/docs/organizations/custom-organization-switcher",
    "destination": "/docs/guides/development/custom-flows/organizations/organization-switcher",
    "permanent": true
  },
  {
    "source": "/docs/references/javascript/clerk/clerk",
    "destination": "/docs/references/javascript/clerk",
    "permanent": true
  },
  {
    "source": "/docs/references/javascript/clerk/build-urls",
    "destination": "/docs/references/javascript/clerk",
    "permanent": true
  },
  {
    "source": "/docs/references/javascript/clerk/handle-navigation",
    "destination": "/docs/references/javascript/clerk",
    "permanent": true
  },
  {
    "source": "/docs/references/javascript/clerk/organization-methods",
    "destination": "/docs/references/javascript/clerk",
    "permanent": true
  },
  {
    "source": "/docs/references/javascript/clerk/redirect-methods",
    "destination": "/docs/references/javascript/clerk",
    "permanent": true
  },
  {
    "source": "/docs/references/javascript/clerk/session-methods",
    "destination": "/docs/references/javascript/clerk",
    "permanent": true
  },
  {
    "source": "/docs/references/javascript/clerk/waitlist-methods",
    "destination": "/docs/references/javascript/clerk",
    "permanent": true
  },
  {
    "source": "/docs/references/javascript/organization/organization",
    "destination": "/docs/references/javascript/organization",
    "permanent": true
  },
  {
    "source": "/docs/references/javascript/organization/domains",
    "destination": "/docs/references/javascript/organization",
    "permanent": true
  },
  {
    "source": "/docs/references/javascript/organization/invitations",
    "destination": "/docs/references/javascript/organization",
    "permanent": true
  },
  {
    "source": "/docs/references/javascript/organization/members",
    "destination": "/docs/references/javascript/organization",
    "permanent": true
  },
  {
    "source": "/docs/references/javascript/organization/membership-requests",
    "destination": "/docs/references/javascript/organization",
    "permanent": true
  },
  {
    "source": "/docs/references/javascript/sign-in/sign-in",
    "destination": "/docs/references/javascript/sign-in",
    "permanent": true
  },
  {
    "source": "/docs/references/javascript/sign-in/authenticate-with",
    "destination": "/docs/references/javascript/sign-in",
    "permanent": true
  },
  {
    "source": "/docs/references/javascript/sign-in/first-factor",
    "destination": "/docs/references/javascript/sign-in",
    "permanent": true
  },
  {
    "source": "/docs/references/javascript/sign-in/second-factor",
    "destination": "/docs/references/javascript/sign-in",
    "permanent": true
  },
  {
    "source": "/docs/references/javascript/sign-up/sign-up",
    "destination": "/docs/references/javascript/sign-up",
    "permanent": true
  },
  {
    "source": "/docs/references/javascript/sign-up/authenticate-with",
    "destination": "/docs/references/javascript/sign-up",
    "permanent": true
  },
  {
    "source": "/docs/references/javascript/sign-up/email-verification",
    "destination": "/docs/references/javascript/sign-up",
    "permanent": true
  },
  {
    "source": "/docs/references/javascript/sign-up/phone-verification",
    "destination": "/docs/references/javascript/sign-up",
    "permanent": true
  },
  {
    "source": "/docs/references/javascript/sign-up/verification",
    "destination": "/docs/references/javascript/sign-up",
    "permanent": true
  },
  {
    "source": "/docs/references/javascript/sign-up/web3-verification",
    "destination": "/docs/references/javascript/sign-up",
    "permanent": true
  },
  {
    "source": "/docs/references/javascript/user/user",
    "destination": "/docs/references/javascript/user",
    "permanent": true
  },
  {
    "source": "/docs/references/javascript/user/create-metadata",
    "destination": "/docs/references/javascript/user",
    "permanent": true
  },
  {
    "source": "/docs/references/javascript/user/password-management",
    "destination": "/docs/references/javascript/user",
    "permanent": true
  },
  {
    "source": "/docs/references/javascript/user/totp",
    "destination": "/docs/references/javascript/user",
    "permanent": true
  },
  {
    "source": "/docs/components/control/multi-session",
    "destination": "/docs/guides/secure/session-options#multi-session-applications",
    "permanent": true
  },
  {
    "source": "/docs/guides/transferring-your-app",
    "destination": "/docs/organizations/organization-workspaces#transfer-ownership-of-an-application",
    "permanent": true
  },
  {
    "source": "/docs/how-clerk-works/tokens-signatures",
    "destination": "/docs/guides/how-clerk-works/tokens-and-signatures",
    "permanent": true
  },
  {
    "source": "/docs/backend-requests/making/same-origin",
    "destination": "/docs/backend-requests/making-requests#same-origin-requests",
    "permanent": true
  },
  {
    "source": "/docs/backend-requests/making/cross-origin",
    "destination": "/docs/backend-requests/making-requests#cross-origin-requests",
    "permanent": true
  },
  {
    "source": "/docs/backend-requests/making/custom-session-token",
    "destination": "/docs/guides/configure/session-token",
    "permanent": true
  },
  {
    "source": "/docs/backend-requests/making/jwt-templates",
    "destination": "/docs/guides/development/jwt-templates",
    "permanent": true
  },
  {
    "source": "/docs/backend-requests/handling/go",
    "destination": "/docs/references/go/overview",
    "permanent": true
  },
  {
    "source": "/docs/backend-requests/handling/ruby-rails",
    "destination": "/docs/references/ruby/overview",
    "permanent": true
  },
  {
    "source": "/docs/backend-requests/handling/manual-jwt",
    "destination": "/docs/guides/development/manual-jwt",
    "permanent": true
  },
  {
    "source": "/docs/backend-requests/versioning/overview",
    "destination": "/docs/guides/development/upgrading/versioning",
    "permanent": true
  },
  {
    "source": "/docs/backend-requests/versioning/available-versions",
    "destination": "/docs/versioning/available-versions",
    "permanent": true
  },
  {
    "source": "/docs/deployments/clerk-cookies",
    "destination": "/docs/how-clerk-works/cookies",
    "permanent": true
  },
  {
    "source": "/docs/references/redwood/overview",
    "destination": "https://docs.redwoodjs.com/docs/auth/clerk/",
    "permanent": true
  },
  {
    "source": "/docs/references/react/use-auth",
    "destination": "/docs/reference/general/hooks/use-auth",
    "permanent": true
  },
  {
    "source": "/docs/references/react/use-clerk",
    "destination": "/docs/reference/general/hooks/use-clerk",
    "permanent": true
  },
  {
    "source": "/docs/references/react/use-organization-list",
    "destination": "/docs/reference/general/hooks/use-organization-list",
    "permanent": true
  },
  {
    "source": "/docs/references/react/use-organization",
    "destination": "/docs/reference/general/hooks/use-organization",
    "permanent": true
  },
  {
    "source": "/docs/references/react/use-reverification",
    "destination": "/docs/reference/general/hooks/use-reverification",
    "permanent": true
  },
  {
    "source": "/docs/references/react/use-session-list",
    "destination": "/docs/reference/general/hooks/use-session-list",
    "permanent": true
  },
  {
    "source": "/docs/references/react/use-session",
    "destination": "/docs/reference/general/hooks/use-session",
    "permanent": true
  },
  {
    "source": "/docs/references/react/use-sign-in",
    "destination": "/docs/reference/general/hooks/use-sign-in",
    "permanent": true
  },
  {
    "source": "/docs/references/react/use-sign-up",
    "destination": "/docs/reference/general/hooks/use-sign-up",
    "permanent": true
  },
  {
    "source": "/docs/references/react/use-user",
    "destination": "/docs/reference/general/hooks/use-user",
    "permanent": true
  },
  {
    "source": "/docs/quickstarts/tanstack-start",
    "destination": "/docs/quickstarts/tanstack-react-start",
    "permanent": true
  },
  {
    "source": "/docs/organizations/verify-user-permissions",
    "destination": "/docs/guides/secure/authorization-checks",
    "permanent": true
  },
  {
    "source": "/docs/errors/actor-tokens",
    "destination": "/docs/guides/development/errors/overview",
    "permanent": true
  },
  {
    "source": "/docs/errors/allowlist-identifiers",
    "destination": "/docs/guides/development/errors/overview",
    "permanent": true
  },
  {
    "source": "/docs/errors/application",
    "destination": "/docs/guides/development/errors/overview",
    "permanent": true
  },
  {
    "source": "/docs/errors/authentication",
    "destination": "/docs/guides/development/errors/overview",
    "permanent": true
  },
  {
    "source": "/docs/errors/backup-codes",
    "destination": "/docs/guides/development/errors/overview",
    "permanent": true
  },
  {
    "source": "/docs/errors/billing",
    "destination": "/docs/guides/development/errors/overview",
    "permanent": true
  },
  {
    "source": "/docs/errors/billing-accounts",
    "destination": "/docs/guides/development/errors/overview",
    "permanent": true
  },
  {
    "source": "/docs/errors/",
    "destination": "/docs/guides/development/errors/overview",
    "permanent": true
  },
  {
    "source": "/docs/errors/blocklist-identifiers",
    "destination": "/docs/guides/development/errors/overview",
    "permanent": true
  },
  {
    "source": "/docs/errors/clients",
    "destination": "/docs/guides/development/errors/overview",
    "permanent": true
  },
  {
    "source": "/docs/errors/cookie",
    "destination": "/docs/guides/development/errors/overview",
    "permanent": true
  },
  {
    "source": "/docs/errors/deprecation",
    "destination": "/docs/guides/development/errors/overview",
    "permanent": true
  },
  {
    "source": "/docs/errors/",
    "destination": "/docs/guides/development/errors/overview",
    "permanent": true
  },
  {
    "source": "/docs/errors/domains",
    "destination": "/docs/guides/development/errors/overview",
    "permanent": true
  },
  {
    "source": "/docs/errors/entitlements",
    "destination": "/docs/guides/development/errors/overview",
    "permanent": true
  },
  {
    "source": "/docs/errors/features",
    "destination": "/docs/guides/development/errors/overview",
    "permanent": true
  },
  {
    "source": "/docs/errors/forms",
    "destination": "/docs/guides/development/errors/overview",
    "permanent": true
  },
  {
    "source": "/docs/errors/identifications",
    "destination": "/docs/guides/development/errors/overview",
    "permanent": true
  },
  {
    "source": "/docs/errors/passkeys",
    "destination": "/docs/guides/development/errors/overview",
    "permanent": true
  },
  {
    "source": "/docs/errors/rate-limits",
    "destination": "/docs/guides/development/errors/overview",
    "permanent": true
  },
  {
    "source": "/docs/errors/sign-in",
    "destination": "/docs/guides/development/errors/overview",
    "permanent": true
  },
  {
    "source": "/docs/errors/sign-up",
    "destination": "/docs/guides/development/errors/overview",
    "permanent": true
  },
  {
    "source": "/docs/errors/sign-in-tokens",
    "destination": "/docs/guides/development/errors/overview",
    "permanent": true
  },
  {
    "source": "/docs/references/backend/types/saml-connection",
    "destination": "/docs/references/backend/types/backend-saml-connection",
    "permanent": true
  },
  {
    "source": "/docs/oauth/oauth-overview",
    "destination": "/docs/guides/configure/auth-strategies/oauth/overview",
    "permanent": true
  },
  {
    "source": "/docs/oauth/oauth-single-sign-on",
    "destination": "/docs/guides/configure/auth-strategies/oauth/single-sign-on",
    "permanent": true
  },
  {
    "source": "/docs/oauth/oauth-scoped-access",
    "destination": "/docs/guides/configure/auth-strategies/oauth/scoped-access",
    "permanent": true
  },
  {
    "source": "/docs/oauth/oauth-verify-tokens",
    "destination": "/docs/guides/configure/auth-strategies/oauth/verify-oauth-tokens",
    "permanent": true
  },
  {
    "source": "/docs/security/customize-user-lockout",
    "destination": "/docs/guides/secure/user-lockout#customize-max-sign-in-attempts-and-lockout-duration",
    "permanent": true
  },
  {
    "source": "/docs/security/unlock-user-accounts",
    "destination": "/docs/guides/secure/user-lockout#unlock-user-accounts",
    "permanent": true
  },
  {
    "source": "/docs/security/programmatically-lock-user-accounts",
    "destination": "/docs/guides/secure/user-lockout#lock-a-user-programmatically",
    "permanent": true
  },
  {
    "source": "/docs/organizations/creator-role",
    "destination": "/docs/organizations/roles-permissions#the-creator-role",
    "permanent": true
  },
  {
    "source": "/docs/organizations/default-role",
    "destination": "/docs/organizations/roles-permissions#the-default-role-for-members",
    "permanent": true
  },
  {
    "source": "/docs/organizations/create-roles-permissions",
    "destination": "/docs/organizations/roles-permissions#custom-roles",
    "permanent": true
  },
  {
    "source": "/docs/upgrade-guides/core-2/component-redesign",
    "destination": "/docs/guides/development/upgrading/upgrade-guides/core-2#component-redesign",
    "permanent": true
  },
  {
    "source": "/docs/references/community-sdk/overview",
    "destination": "/docs/references/overview#build-with-community-maintained-sdks",
    "permanent": true
  },
  {
    "source": "/docs/references/nextjs/build-mcp-server",
    "destination": "/docs/mcp/build-mcp-server",
    "permanent": true
  },
  {
    "source": "/docs/references/nextjs/connect-mcp-client",
    "destination": "/docs/mcp/connect-mcp-client",
    "permanent": true
  },
  {
    "source": "/docs/hooks/use-user",
    "destination": "/docs/reference/general/hooks/use-user",
    "permanent": true
  },
  {
    "source": "/docs/hooks/use-sign-up",
    "destination": "/docs/reference/general/hooks/use-sign-up",
    "permanent": true
  },
  {
    "source": "/docs/hooks/use-sign-in",
    "destination": "/docs/reference/general/hooks/use-sign-in",
    "permanent": true
  },
  {
    "source": "/docs/hooks/use-session",
    "destination": "/docs/reference/general/hooks/use-session",
    "permanent": true
  },
  {
    "source": "/docs/hooks/use-session-list",
    "destination": "/docs/reference/general/hooks/use-session-list",
    "permanent": true
  },
  {
    "source": "/docs/hooks/use-reverification",
    "destination": "/docs/reference/general/hooks/use-reverification",
    "permanent": true
  },
  {
    "source": "/docs/hooks/use-organization",
    "destination": "/docs/reference/general/hooks/use-organization",
    "permanent": true
  },
  {
    "source": "/docs/hooks/use-organization-list",
    "destination": "/docs/reference/general/hooks/use-organization-list",
    "permanent": true
  },
  {
    "source": "/docs/hooks/use-clerk",
    "destination": "/docs/reference/general/hooks/use-clerk",
    "permanent": true
  },
  {
    "source": "/docs/hooks/use-auth",
    "destination": "/docs/reference/general/hooks/use-auth",
    "permanent": true
  },
  {
    "source": "/docs/hooks/use-checkout",
    "destination": "/docs/reference/general/hooks/use-checkout",
    "permanent": true
  },
  {
    "source": "/docs/hooks/use-payment-element",
    "destination": "/docs/reference/general/hooks/use-payment-element",
    "permanent": true
  },
  {
    "source": "/docs/hooks/use-plans",
    "destination": "/docs/reference/general/hooks/use-plans",
    "permanent": true
  },
  {
    "source": "/docs/hooks/use-payment-methods",
    "destination": "/docs/reference/general/hooks/use-payment-methods",
    "permanent": true
  },
  {
    "source": "/docs/hooks/use-subscription",
    "destination": "/docs/reference/general/hooks/use-subscription",
    "permanent": true
  },
  {
    "source": "/docs/hooks/overview",
    "destination": "/docs/reference/general/hooks/overview",
    "permanent": true
  },
  {
    "source": "/docs/components/waitlist",
    "destination": "/docs/reference/general/components/authentication/waitlist",
    "permanent": true
  },
  {
    "source": "/docs/components/subscription-details-button",
    "destination": "/docs/reference/general/components/billing/subscription-details-button",
    "permanent": true
  },
  {
<<<<<<< HEAD
    "source": "/docs/references/nextjs/build-mcp-server",
    "destination": "/docs/guides/development/mcp/build-mcp-server",
    "permanent": true
  },
  {
    "source": "/docs/references/nextjs/connect-mcp-client",
    "destination": "/docs/guides/development/mcp/connect-mcp-client",
    "permanent": true
  },
  {
    "source": "/docs/ai-prompts/nextjs",
    "destination": "/docs/guides/ai-prompts",
    "permanent": true
  },
  {
    "source": "/docs/ai-prompts/overview",
    "destination": "/docs/guides/ai-prompts",
    "permanent": true
  },
  {
    "source": "/docs/ai-prompts/react",
    "destination": "/docs/guides/ai-prompts",
    "permanent": true
  },
  {
    "source": "/docs/upgrade-guides/url-based-session-syncing",
    "destination": "/docs/guides/development/upgrading/upgrade-guides/url-based-session-syncing",
    "permanent": true
  },
  {
    "source": "/docs/upgrade-guides/upgrading-from-v2-to-v3",
    "destination": "/docs/guides/development/upgrading/upgrading-from-v2-to-v3",
    "permanent": true
  },
  {
    "source": "/docs/upgrade-guides/sdk-versioning",
    "destination": "/docs/guides/development/upgrading/versioning",
    "permanent": true
  },
  {
    "source": "/docs/upgrade-guides/progressive-sign-up",
    "destination": "/docs/guides/development/upgrading/upgrade-guides/progressive-sign-up",
    "permanent": true
  },
  {
    "source": "/docs/upgrade-guides/overview",
    "destination": "/docs/guides/development/upgrading/overview",
    "permanent": true
  },
  {
    "source": "/docs/upgrade-guides/node-to-express",
    "destination": "/docs/guides/development/upgrading/upgrade-guides/node-to-express",
    "permanent": true
  },
  {
    "source": "/docs/upgrade-guides/long-term-support",
    "destination": "/docs/guides/development/upgrading/versioning",
    "permanent": true
  },
  {
    "source": "/docs/backend-requests/jwt-templates",
    "destination": "/docs/guides/development/jwt-templates",
    "permanent": true
  },
  {
    "source": "/docs/backend-requests/overview",
    "destination": "/docs/guides/development/making-requests",
    "permanent": true
  },
  {
    "source": "/docs/backend-requests/making-requests",
    "destination": "/docs/guides/development/making-requests",
    "permanent": true
  },
  {
    "source": "/docs/backend-requests/manual-jwt",
    "destination": "/docs/guides/development/manual-jwt",
    "permanent": true
  },
  {
    "source": "/docs/deployments/environments",
    "destination": "/docs/guides/development/managing-environments",
    "permanent": true
  },
  {
    "source": "/docs/deployments/clerk-environment-variables",
    "destination": "/docs/guides/development/clerk-environment-variables",
    "permanent": true
  },
  {
    "source": "/docs/deployments/changing-domains",
    "destination": "/docs/guides/development/deployment/changing-domains",
    "permanent": true
  },
  {
    "source": "/docs/deployments/overview",
    "destination": "/docs/guides/development/deployment/production",
    "permanent": true
  },
  {
    "source": "/docs/deployments/deploy-to-vercel",
    "destination": "/docs/guides/development/deployment/vercel",
    "permanent": true
  },
  {
    "source": "/docs/deployments/deploy-behind-a-proxy",
    "destination": "/docs/guides/development/deployment/behind-a-proxy",
    "permanent": true
  },
  {
    "source": "/docs/deployments/deploy-astro",
    "destination": "/docs/guides/development/deployment/astro",
    "permanent": true
  },
  {
    "source": "/docs/deployments/deploy-chrome-extension",
    "destination": "/docs/guides/development/deployment/chrome-extension",
    "permanent": true
  },
  {
    "source": "/docs/deployments/deploy-expo",
    "destination": "/docs/guides/development/deployment/expo",
    "permanent": true
  },
  {
    "source": "/docs/deployments/set-up-preview-environment",
    "destination": "/docs/guides/development/managing-environments",
    "permanent": true
  },
  {
    "source": "/docs/deployments/set-up-staging",
    "destination": "/docs/guides/development/managing-environments",
    "permanent": true
  },
  {
    "source": "/docs/deployments/staging-alternatives",
    "destination": "/docs/guides/development/deployment/staging-alternatives",
    "permanent": true
  },
  {
    "source": "/docs/deployments/migrate-overview",
    "destination": "/docs/guides/development/migrating/overview",
    "permanent": true
  },
  {
    "source": "/docs/deployments/exporting-users",
    "destination": "/docs/guides/development/migrating/overview",
    "permanent": true
  },
  {
    "source": "/docs/deployments/migrate-from-cognito",
    "destination": "/docs/guides/development/migrating/cognito",
    "permanent": true
  },
  {
    "source": "/docs/deployments/migrate-from-firebase",
    "destination": "/docs/guides/development/migrating/firebase",
    "permanent": true
  },
  {
    "source": "/docs/errors/overview",
    "destination": "/docs/guides/development/errors/overview",
    "permanent": true
  },
  {
    "source": "/docs/guides/custom-redirects",
    "destination": "/docs/guides/development/customize-redirect-urls",
    "permanent": true
  },
  {
    "source": "/docs/guides/custom-types",
    "destination": "/docs/guides/development/override-clerk-types-interfaces",
    "permanent": true
  },
  {
    "source": "/docs/guides/image-optimization",
    "destination": "/docs/guides/development/image-optimization",
    "permanent": true
  },
  {
    "source": "/docs/testing/cypress/custom-commands",
    "destination": "/docs/guides/development/testing/cypress/custom-commands",
    "permanent": true
  },
  {
    "source": "/docs/testing/cypress/overview",
    "destination": "/docs/guides/development/testing/cypress/overview",
    "permanent": true
  },
  {
    "source": "/docs/testing/cypress/test-account-portal",
    "destination": "/docs/guides/development/testing/cypress/test-account-portal",
    "permanent": true
  },
  {
    "source": "/docs/testing/overview",
    "destination": "/docs/guides/development/testing/overview",
    "permanent": true
  },
  {
    "source": "/docs/testing/playwright/overview",
    "destination": "/docs/guides/development/testing/playwright/overview",
    "permanent": true
  },
  {
    "source": "/docs/testing/playwright/test-authenticated-flows",
    "destination": "/docs/guides/development/testing/playwright/test-authenticated-flows",
    "permanent": true
  },
  {
    "source": "/docs/testing/playwright/test-helpers",
    "destination": "/docs/guides/development/testing/playwright/test-helpers",
    "permanent": true
  },
  {
    "source": "/docs/testing/postman-or-insomnia",
    "destination": "/docs/guides/development/testing/postman-or-insomnia",
    "permanent": true
  },
  {
    "source": "/docs/testing/test-emails-and-phones",
    "destination": "/docs/guides/development/testing/test-emails-and-phones",
    "permanent": true
  },
  {
    "source": "/docs/troubleshooting/create-a-minimal-reproduction",
    "destination": "/docs/guides/development/troubleshooting/help-support/create-a-minimal-reproduction",
    "permanent": true
  },
  {
    "source": "/docs/troubleshooting/email-deliverability",
    "destination": "/docs/guides/development/troubleshooting/email-deliverability",
    "permanent": true
  },
  {
    "source": "/docs/troubleshooting/overview",
    "destination": "/docs/guides/development/troubleshooting/overview",
    "permanent": true
  },
  {
    "source": "/docs/troubleshooting/script-loading",
    "destination": "/docs/guides/development/troubleshooting/script-loading",
    "permanent": true
  },
  {
    "source": "/docs/versioning/overview",
    "destination": "/docs/guides/development/upgrading/versioning",
    "permanent": true
  },
  {
    "source": "/docs/versioning/available-versions",
    "destination": "/docs/guides/development/upgrading/versioning",
    "permanent": true
  },
  {
    "source": "/docs/guides/development/production",
    "destination": "/docs/guides/development/deployment/production",
    "permanent": true
  },
  {
    "source": "/docs/guides/development/vercel",
    "destination": "/docs/guides/development/deployment/vercel",
    "permanent": true
  },
  {
    "source": "/docs/guides/development/behind-a-proxy",
    "destination": "/docs/guides/development/deployment/behind-a-proxy",
    "permanent": true
  },
  {
    "source": "/docs/guides/development/astro",
    "destination": "/docs/guides/development/deployment/astro",
    "permanent": true
  },
  {
    "source": "/docs/guides/development/chrome-extension",
    "destination": "/docs/guides/development/deployment/chrome-extension",
    "permanent": true
  },
  {
    "source": "/docs/guides/development/expo",
    "destination": "/docs/guides/development/deployment/expo",
    "permanent": true
  },
  {
    "source": "/docs/upgrade-guides/core-2/remix",
    "destination": "/docs/guides/development/upgrading/upgrade-guides/core-2/remix",
    "permanent": true
  },
  {
    "source": "/docs/upgrade-guides/core-2/react",
    "destination": "/docs/guides/development/upgrading/upgrade-guides/core-2/react",
    "permanent": true
  },
  {
    "source": "/docs/upgrade-guides/core-2/overview",
    "destination": "/docs/guides/development/upgrading/upgrade-guides/core-2",
    "permanent": true
  },
  {
    "source": "/docs/upgrade-guides/core-2/node",
    "destination": "/docs/guides/development/upgrading/upgrade-guides/core-2/node",
    "permanent": true
  },
  {
    "source": "/docs/upgrade-guides/core-2/nextjs",
    "destination": "/docs/guides/development/upgrading/upgrade-guides/core-2/nextjs",
    "permanent": true
  },
  {
    "source": "/docs/upgrade-guides/core-2/javascript",
    "destination": "/docs/guides/development/upgrading/upgrade-guides/core-2/javascript",
    "permanent": true
  },
  {
    "source": "/docs/upgrade-guides/core-2/fastify",
    "destination": "/docs/guides/development/upgrading/upgrade-guides/core-2/fastify",
    "permanent": true
  },
  {
    "source": "/docs/upgrade-guides/core-2/expo",
    "destination": "/docs/guides/development/upgrading/upgrade-guides/core-2/expo",
    "permanent": true
  },
  {
    "source": "/docs/upgrade-guides/core-2/chrome-extension",
    "destination": "/docs/guides/development/upgrading/upgrade-guides/core-2/chrome-extension",
    "permanent": true
  },
  {
    "source": "/docs/upgrade-guides/core-2/backend",
    "destination": "/docs/guides/development/upgrading/upgrade-guides/core-2/backend",
    "permanent": true
  },
  {
    "source": "/docs/upgrade-guides/expo/v2",
    "destination": "/docs/guides/development/upgrading/upgrade-guides/expo-v2",
    "permanent": true
  },
  {
    "source": "/docs/upgrade-guides/nextjs/v6",
    "destination": "/docs/guides/development/upgrading/upgrade-guides/nextjs-v6",
    "permanent": true
  },
  {
    "source": "/docs/references/sdk/types",
    "destination": "/docs/guides/development/sdk-development/types",
    "permanent": true
  },
  {
    "source": "/docs/references/sdk/terminology",
    "destination": "/docs/guides/development/sdk-development/terminology",
    "permanent": true
  },
  {
    "source": "/docs/references/sdk/philosophy",
    "destination": "/docs/guides/development/sdk-development/philosophy",
    "permanent": true
  },
  {
    "source": "/docs/references/sdk/overview",
    "destination": "/docs/guides/development/sdk-development/overview",
    "permanent": true
  },
  {
    "source": "/docs/references/sdk/fullstack",
    "destination": "/docs/guides/development/sdk-development/fullstack",
    "permanent": true
  },
  {
    "source": "/docs/references/sdk/frontend-only",
    "destination": "/docs/guides/development/sdk-development/frontend-only",
    "permanent": true
  },
  {
    "source": "/docs/references/sdk/conventions",
    "destination": "/docs/guides/development/sdk-development/conventions",
    "permanent": true
  },
  {
    "source": "/docs/references/sdk/backend-only",
    "destination": "/docs/guides/development/sdk-development/backend-only",
=======
    "source": "/docs/components/billing/subscription-details-button",
    "destination": "/docs/reference/general/components/billing/subscription-details-button",
    "permanent": true
  },
  {
    "source": "/docs/components/protect",
    "destination": "/docs/reference/general/components/control/protect",
    "permanent": true
  },
  {
    "source": "/docs/components/pricing-table",
    "destination": "/docs/reference/general/components/billing/pricing-table",
    "permanent": true
  },
  {
    "source": "/docs/components/billing/pricing-table",
    "destination": "/docs/reference/general/components/billing/pricing-table",
    "permanent": true
  },
  {
    "source": "/docs/components/plan-details-button",
    "destination": "/docs/reference/general/components/billing/plan-details-button",
    "permanent": true
  },
  {
    "source": "/docs/components/billing/plan-details-button",
    "destination": "/docs/reference/general/components/billing/plan-details-button",
    "permanent": true
  },
  {
    "source": "/docs/components/overview",
    "destination": "/docs/reference/general/components/overview",
    "permanent": true
  },
  {
    "source": "/docs/components/clerk-provider",
    "destination": "/docs/reference/general/components/clerk-provider",
    "permanent": true
  },
  {
    "source": "/docs/components/checkout-button",
    "destination": "/docs/reference/general/components/billing/checkout-button",
    "permanent": true
  },
  {
    "source": "/docs/components/billing/checkout-button",
    "destination": "/docs/reference/general/components/billing/checkout-button",
    "permanent": true
  },
  {
    "source": "/docs/components/authentication/sign-up",
    "destination": "/docs/reference/general/components/authentication/sign-up",
    "permanent": true
  },
  {
    "source": "/docs/components/authentication/sign-in",
    "destination": "/docs/reference/general/components/authentication/sign-in",
    "permanent": true
  },
  {
    "source": "/docs/components/authentication/google-one-tap",
    "destination": "/docs/reference/general/components/authentication/google-one-tap",
    "permanent": true
  },
  {
    "source": "/docs/components/user/user-profile",
    "destination": "/docs/reference/general/components/user/user-profile",
    "permanent": true
  },
  {
    "source": "/docs/components/user/user-button",
    "destination": "/docs/reference/general/components/user/user-button",
    "permanent": true
  },
  {
    "source": "/docs/components/organization/organization-switcher",
    "destination": "/docs/reference/general/components/organization/organization-switcher",
    "permanent": true
  },
  {
    "source": "/docs/components/organization/organization-profile",
    "destination": "/docs/reference/general/components/organization/organization-profile",
    "permanent": true
  },
  {
    "source": "/docs/components/organization/organization-list",
    "destination": "/docs/reference/general/components/organization/organization-list",
    "permanent": true
  },
  {
    "source": "/docs/components/organization/create-organization",
    "destination": "/docs/reference/general/components/organization/create-organization",
    "permanent": true
  },
  {
    "source": "/docs/components/control/signed-out",
    "destination": "/docs/reference/general/components/control/signed-out",
    "permanent": true
  },
  {
    "source": "/docs/components/control/signed-in",
    "destination": "/docs/reference/general/components/control/signed-in",
    "permanent": true
  },
  {
    "source": "/docs/components/control/redirect-to-user-profile",
    "destination": "/docs/reference/general/components/control/redirect-to-user-profile",
    "permanent": true
  },
  {
    "source": "/docs/components/control/redirect-to-sign-up",
    "destination": "/docs/reference/general/components/control/redirect-to-sign-up",
    "permanent": true
  },
  {
    "source": "/docs/components/control/redirect-to-sign-in",
    "destination": "/docs/reference/general/components/control/redirect-to-sign-in",
    "permanent": true
  },
  {
    "source": "/docs/components/control/redirect-to-organization-profile",
    "destination": "/docs/reference/general/components/control/redirect-to-organization-profile",
    "permanent": true
  },
  {
    "source": "/docs/components/control/redirect-to-create-organization",
    "destination": "/docs/reference/general/components/control/redirect-to-create-organization",
    "permanent": true
  },
  {
    "source": "/docs/components/control/clerk-loading",
    "destination": "/docs/reference/general/components/control/clerk-loading",
    "permanent": true
  },
  {
    "source": "/docs/components/control/clerk-loaded",
    "destination": "/docs/reference/general/components/control/clerk-loaded",
    "permanent": true
  },
  {
    "source": "/docs/components/control/authenticate-with-redirect-callback",
    "destination": "/docs/reference/general/components/control/authenticate-with-redirect-callback",
    "permanent": true
  },
  {
    "source": "/docs/components/unstyled/sign-up-button",
    "destination": "/docs/reference/general/components/unstyled/sign-up-button",
    "permanent": true
  },
  {
    "source": "/docs/components/unstyled/sign-out-button",
    "destination": "/docs/reference/general/components/unstyled/sign-out-button",
    "permanent": true
  },
  {
    "source": "/docs/components/unstyled/sign-in-with-metamask",
    "destination": "/docs/reference/general/components/unstyled/sign-in-with-metamask",
    "permanent": true
  },
  {
    "source": "/docs/components/unstyled/sign-in-button",
    "destination": "/docs/reference/general/components/unstyled/sign-in-button",
>>>>>>> 698e41be
    "permanent": true
  },
  {
    "source": "/docs/customization/overview",
    "destination": "/docs/guides/customizing-clerk/appearance-prop/overview",
    "permanent": true
  },
  {
    "source": "/docs/customization/layout",
    "destination": "/docs/guides/customizing-clerk/appearance-prop/layout",
    "permanent": true
  },
  {
    "source": "/docs/customization/themes",
    "destination": "/docs/guides/customizing-clerk/appearance-prop/themes",
    "permanent": true
  },
  {
    "source": "/docs/customization/variables",
    "destination": "/docs/guides/customizing-clerk/appearance-prop/variables",
    "permanent": true
  },
  {
    "source": "/docs/customization/captcha",
    "destination": "/docs/guides/customizing-clerk/appearance-prop/captcha",
    "permanent": true
  },
  {
    "source": "/docs/customization/organization-profile",
    "destination": "/docs/guides/customizing-clerk/adding-items/organization-profile",
    "permanent": true
  },
  {
    "source": "/docs/customization/user-profile",
    "destination": "/docs/guides/customizing-clerk/adding-items/user-profile",
    "permanent": true
  },
  {
    "source": "/docs/customization/user-button",
    "destination": "/docs/guides/customizing-clerk/adding-items/user-button",
    "permanent": true
  },
  {
    "source": "/docs/customization/localization",
    "destination": "/docs/guides/customizing-clerk/localization",
    "permanent": true
  },
  {
    "source": "/docs/customization/elements/overview",
    "destination": "/docs/guides/customizing-clerk/elements/overview",
    "permanent": true
  },
  {
    "source": "/docs/authentication/configuration/email-sms-templates",
    "destination": "/docs/guides/customizing-clerk/email-sms-templates",
    "permanent": true
  },
  {
    "source": "/docs/account-portal/overview",
    "destination": "/docs/guides/customizing-clerk/account-portal",
    "permanent": true
  },
  {
    "source": "/docs/account-portal/getting-started",
    "destination": "/docs/guides/customizing-clerk/account-portal",
    "permanent": true
  },
  {
    "source": "/docs/account-portal/disable-account-portal",
    "destination": "/docs/guides/customizing-clerk/account-portal",
    "permanent": true
  },
  {
    "source": "/docs/account-portal/direct-links",
    "destination": "/docs/guides/customizing-clerk/account-portal",
    "permanent": true
  },
  {
    "source": "/docs/customization/elements/guides/sign-in",
    "destination": "/docs/guides/customizing-clerk/elements/guides/sign-in",
    "permanent": true
  },
  {
    "source": "/docs/customization/elements/guides/sign-up",
    "destination": "/docs/guides/customizing-clerk/elements/guides/sign-up",
    "permanent": true
  },
  {
    "source": "/docs/customization/elements/guides/styling",
    "destination": "/docs/guides/customizing-clerk/elements/guides/styling",
    "permanent": true
  },
  {
    "source": "/docs/customization/elements/examples/sign-up",
    "destination": "/docs/guides/customizing-clerk/elements/examples/sign-up",
    "permanent": true
  },
  {
    "source": "/docs/customization/elements/examples/sign-in",
    "destination": "/docs/guides/customizing-clerk/elements/examples/sign-in",
    "permanent": true
  },
  {
    "source": "/docs/customization/elements/examples/shadcn-ui",
    "destination": "/docs/guides/customizing-clerk/elements/examples/shadcn-ui",
    "permanent": true
  },
  {
    "source": "/docs/customization/elements/examples/primitives",
    "destination": "/docs/guides/customizing-clerk/elements/examples/primitives",
    "permanent": true
  },
  {
    "source": "/docs/customization/elements/reference/sign-up",
    "destination": "/docs/guides/customizing-clerk/elements/reference/sign-up",
    "permanent": true
  },
  {
    "source": "/docs/customization/elements/reference/sign-in",
    "destination": "/docs/guides/customizing-clerk/elements/reference/sign-in",
    "permanent": true
  },
  {
    "source": "/docs/customization/elements/reference/common",
    "destination": "/docs/guides/customizing-clerk/elements/reference/common",
    "permanent": true
  },
  {
    "source": "/docs/authentication/social-connections/xero",
    "destination": "/docs/guides/configure/auth-strategies/social-connections/xero",
    "permanent": true
  },
  {
    "source": "/docs/authentication/social-connections/x-twitter",
    "destination": "/docs/guides/configure/auth-strategies/social-connections/x-twitter",
    "permanent": true
  },
  {
    "source": "/docs/authentication/social-connections/twitter",
    "destination": "/docs/guides/configure/auth-strategies/social-connections/twitter",
    "permanent": true
  },
  {
    "source": "/docs/authentication/social-connections/twitch",
    "destination": "/docs/guides/configure/auth-strategies/social-connections/twitch",
    "permanent": true
  },
  {
    "source": "/docs/authentication/social-connections/tiktok",
    "destination": "/docs/guides/configure/auth-strategies/social-connections/tiktok",
    "permanent": true
  },
  {
    "source": "/docs/authentication/social-connections/spotify",
    "destination": "/docs/guides/configure/auth-strategies/social-connections/spotify",
    "permanent": true
  },
  {
    "source": "/docs/authentication/social-connections/slack",
    "destination": "/docs/guides/configure/auth-strategies/social-connections/slack",
    "permanent": true
  },
  {
    "source": "/docs/authentication/social-connections/overview",
    "destination": "/docs/guides/configure/auth-strategies/social-connections/overview",
    "permanent": true
  },
  {
    "source": "/docs/authentication/social-connections/oauth",
    "destination": "/docs/guides/configure/auth-strategies/social-connections/all-providers",
    "permanent": true
  },
  {
    "source": "/docs/authentication/social-connections/notion",
    "destination": "/docs/guides/configure/auth-strategies/social-connections/notion",
    "permanent": true
  },
  {
    "source": "/docs/authentication/social-connections/microsoft",
    "destination": "/docs/guides/configure/auth-strategies/social-connections/microsoft",
    "permanent": true
  },
  {
    "source": "/docs/authentication/social-connections/linkedin",
    "destination": "/docs/guides/configure/auth-strategies/social-connections/linkedin",
    "permanent": true
  },
  {
    "source": "/docs/authentication/social-connections/linkedin-oidc",
    "destination": "/docs/guides/configure/auth-strategies/social-connections/linkedin-oidc",
    "permanent": true
  },
  {
    "source": "/docs/authentication/social-connections/linear",
    "destination": "/docs/guides/configure/auth-strategies/social-connections/linear",
    "permanent": true
  },
  {
    "source": "/docs/authentication/social-connections/line",
    "destination": "/docs/guides/configure/auth-strategies/social-connections/line",
    "permanent": true
  },
  {
    "source": "/docs/authentication/social-connections/huggingface",
    "destination": "/docs/guides/configure/auth-strategies/social-connections/hugging-face",
    "permanent": true
  },
  {
    "source": "/docs/authentication/social-connections/hubspot",
    "destination": "/docs/guides/configure/auth-strategies/social-connections/hubspot",
    "permanent": true
  },
  {
    "source": "/docs/authentication/social-connections/google",
    "destination": "/docs/guides/configure/auth-strategies/social-connections/google",
    "permanent": true
  },
  {
    "source": "/docs/authentication/social-connections/gitlab",
    "destination": "/docs/guides/configure/auth-strategies/social-connections/gitlab",
    "permanent": true
  },
  {
    "source": "/docs/authentication/social-connections/github",
    "destination": "/docs/guides/configure/auth-strategies/social-connections/github",
    "permanent": true
  },
  {
    "source": "/docs/authentication/social-connections/facebook",
    "destination": "/docs/guides/configure/auth-strategies/social-connections/facebook",
    "permanent": true
  },
  {
    "source": "/docs/authentication/social-connections/dropbox",
    "destination": "/docs/guides/configure/auth-strategies/social-connections/dropbox",
    "permanent": true
  },
  {
    "source": "/docs/authentication/social-connections/discord",
    "destination": "/docs/guides/configure/auth-strategies/social-connections/discord",
    "permanent": true
  },
  {
    "source": "/docs/authentication/social-connections/custom-provider",
    "destination": "/docs/guides/configure/auth-strategies/social-connections/custom-provider",
    "permanent": true
  },
  {
    "source": "/docs/authentication/social-connections/coinbase",
    "destination": "/docs/guides/configure/auth-strategies/social-connections/coinbase",
    "permanent": true
  },
  {
    "source": "/docs/authentication/social-connections/box",
    "destination": "/docs/guides/configure/auth-strategies/social-connections/box",
    "permanent": true
  },
  {
    "source": "/docs/authentication/social-connections/bitbucket",
    "destination": "/docs/guides/configure/auth-strategies/social-connections/bitbucket",
    "permanent": true
  },
  {
    "source": "/docs/authentication/social-connections/atlassian",
    "destination": "/docs/guides/configure/auth-strategies/social-connections/atlassian",
    "permanent": true
  },
  {
    "source": "/docs/authentication/social-connections/apple",
    "destination": "/docs/guides/configure/auth-strategies/social-connections/apple",
    "permanent": true
  },
  {
    "source": "/docs/authentication/social-connections/account-linking",
    "destination": "/docs/guides/configure/auth-strategies/social-connections/account-linking",
    "permanent": true
  },
  {
    "source": "/docs/authentication/enterprise-connections/overview",
    "destination": "/docs/guides/configure/auth-strategies/enterprise-connections/overview",
    "permanent": true
  },
  {
    "source": "/docs/authentication/enterprise-connections/jit-provisioning",
    "destination": "/docs/guides/configure/auth-strategies/enterprise-connections/jit-provisioning",
    "permanent": true
  },
  {
    "source": "/docs/authentication/enterprise-connections/authentication-flows",
    "destination": "/docs/guides/configure/auth-strategies/enterprise-connections/authentication-flows",
    "permanent": true
  },
  {
    "source": "/docs/authentication/enterprise-connections/account-linking",
    "destination": "/docs/guides/configure/auth-strategies/enterprise-connections/account-linking",
    "permanent": true
  },
  {
    "source": "/docs/authentication/web3/okx-wallet",
    "destination": "/docs/guides/configure/auth-strategies/web3/okx-wallet",
    "permanent": true
  },
  {
    "source": "/docs/authentication/web3/metamask",
    "destination": "/docs/guides/configure/auth-strategies/web3/metamask",
    "permanent": true
  },
  {
    "source": "/docs/authentication/web3/coinbase-wallet",
    "destination": "/docs/guides/configure/auth-strategies/web3/coinbase-wallet",
    "permanent": true
  },
  {
    "source": "/docs/oauth/verify-oauth-tokens",
    "destination": "/docs/guides/configure/auth-strategies/oauth/verify-oauth-tokens",
    "permanent": true
  },
  {
    "source": "/docs/oauth/single-sign-on",
    "destination": "/docs/guides/configure/auth-strategies/oauth/single-sign-on",
    "permanent": true
  },
  {
    "source": "/docs/oauth/scoped-access",
    "destination": "/docs/guides/configure/auth-strategies/oauth/scoped-access",
    "permanent": true
  },
  {
    "source": "/docs/oauth/overview",
    "destination": "/docs/guides/configure/auth-strategies/oauth/overview",
    "permanent": true
  },
  {
    "source": "/docs/oauth/how-clerk-implements-oauth",
    "destination": "/docs/guides/configure/auth-strategies/oauth/how-clerk-implements-oauth",
    "permanent": true
  },
  {
    "source": "/docs/backend-requests/custom-session-token",
    "destination": "/docs/guides/configure/session-token",
    "permanent": true
  },
  {
    "source": "/docs/webhooks/overview",
    "destination": "/docs/guides/configure/webhooks/overview",
    "permanent": true
  },
  {
    "source": "/docs/webhooks/sync-data",
    "destination": "/docs/guides/configure/webhooks/syncing",
    "permanent": true
  },
  {
    "source": "/docs/webhooks/debug-your-webhooks",
    "destination": "/docs/guides/configure/webhooks/debugging",
    "permanent": true
  },
  {
    "source": "/docs/authentication/configuration/sign-up-sign-in-options",
    "destination": "/docs/guides/configure/auth-strategies/sign-up-sign-in-options",
    "permanent": true
  },
  {
    "source": "/docs/integrations/vercel-marketplace",
    "destination": "/docs/guides/configure/integrations/platforms/vercel-marketplace",
    "permanent": true
  },
  {
    "source": "/docs/integrations/shopify",
    "destination": "/docs/guides/configure/integrations/platforms/shopify",
    "permanent": true
  },
  {
    "source": "/docs/integrations/overview",
    "destination": "/docs/guides/configure/integrations/overview",
    "permanent": true
  },
  {
    "source": "/docs/authentication/overview",
    "destination": "/docs/guides/configure/auth-strategies/sign-up-sign-in-options",
    "permanent": true
  },
  {
    "source": "/docs/authentication/enterprise-connections/saml/azure",
    "destination": "/docs/guides/configure/auth-strategies/enterprise-connections/saml/azure",
    "permanent": true
  },
  {
    "source": "/docs/authentication/enterprise-connections/saml/google",
    "destination": "/docs/guides/configure/auth-strategies/enterprise-connections/saml/google",
    "permanent": true
  },
  {
    "source": "/docs/authentication/enterprise-connections/saml/okta",
    "destination": "/docs/guides/configure/auth-strategies/enterprise-connections/saml/okta",
    "permanent": true
  },
  {
    "source": "/docs/authentication/enterprise-connections/saml/custom-provider",
    "destination": "/docs/guides/configure/auth-strategies/enterprise-connections/saml/custom-provider",
    "permanent": true
  },
  {
    "source": "/docs/authentication/enterprise-connections/oidc/custom-provider",
    "destination": "/docs/guides/configure/auth-strategies/enterprise-connections/oidc/custom-provider",
    "permanent": true
  },
  {
    "source": "/docs/authentication/enterprise-connections/easie/google",
    "destination": "/docs/guides/configure/auth-strategies/enterprise-connections/easie/google",
    "permanent": true
  },
  {
    "source": "/docs/authentication/enterprise-connections/easie/microsoft",
    "destination": "/docs/guides/configure/auth-strategies/enterprise-connections/easie/microsoft",
    "permanent": true
  },
  {
    "source": "/docs/integrations/databases/supabase",
    "destination": "/docs/guides/configure/integrations/databases/supabase",
    "permanent": true
  },
  {
    "source": "/docs/integrations/databases/nhost",
    "destination": "/docs/guides/configure/integrations/databases/nhost",
    "permanent": true
  },
  {
    "source": "/docs/integrations/databases/neon",
    "destination": "/docs/guides/configure/integrations/databases/neon",
    "permanent": true
  },
  {
    "source": "/docs/integrations/databases/instantdb",
    "destination": "/docs/guides/configure/integrations/databases/instantdb",
    "permanent": true
  },
  {
    "source": "/docs/integrations/databases/hasura",
    "destination": "/docs/guides/configure/integrations/databases/hasura",
    "permanent": true
  },
  {
    "source": "/docs/integrations/databases/grafbase",
    "destination": "/docs/guides/configure/integrations/databases/grafbase",
    "permanent": true
  },
  {
    "source": "/docs/integrations/databases/firebase",
    "destination": "/docs/guides/configure/integrations/databases/firebase",
    "permanent": true
  },
  {
    "source": "/docs/integrations/databases/fauna",
    "destination": "/docs/guides/configure/integrations/databases/fauna",
    "permanent": true
  },
  {
    "source": "/docs/integrations/databases/convex",
    "destination": "/docs/guides/configure/integrations/databases/convex",
    "permanent": true
  },
  {
    "source": "/docs/integrations/analytics/google-analytics",
    "destination": "/docs/guides/configure/integrations/analytics/google-analytics",
    "permanent": true
  },
  {
    "source": "/docs/webhooks/inngest",
    "destination": "/docs/guides/configure/webhooks/inngest",
    "permanent": true
  },
  {
    "source": "/docs/webhooks/loops",
    "destination": "/docs/guides/configure/webhooks/loops",
    "permanent": true
  },
  {
    "source": "/docs/custom-flows/user-impersonation",
    "destination": "/docs/guides/development/custom-flows/account-updates/user-impersonation",
    "permanent": true
  },
  {
    "source": "/docs/custom-flows/update-organizations",
    "destination": "/docs/guides/development/custom-flows/organizations/update-organizations",
    "permanent": true
  },
  {
    "source": "/docs/custom-flows/sign-out",
    "destination": "/docs/guides/development/custom-flows/authentication/sign-out",
    "permanent": true
  },
  {
    "source": "/docs/custom-flows/passkeys",
    "destination": "/docs/guides/development/custom-flows/authentication/passkeys",
    "permanent": true
  },
  {
    "source": "/docs/custom-flows/overview",
    "destination": "/docs/guides/development/custom-flows/overview",
    "permanent": true
  },
  {
    "source": "/docs/custom-flows/organization-switcher",
    "destination": "/docs/guides/development/custom-flows/organizations/organization-switcher",
    "permanent": true
  },
  {
    "source": "/docs/custom-flows/oauth-connections",
    "destination": "/docs/guides/development/custom-flows/authentication/oauth-connections",
    "permanent": true
  },
  {
    "source": "/docs/custom-flows/multi-session-applications",
    "destination": "/docs/guides/development/custom-flows/authentication/multi-session-applications",
    "permanent": true
  },
  {
    "source": "/docs/custom-flows/manage-user-org-invitations",
    "destination": "/docs/guides/development/custom-flows/organizations/manage-user-org-invitations",
    "permanent": true
  },
  {
    "source": "/docs/custom-flows/manage-totp-based-mfa",
    "destination": "/docs/guides/development/custom-flows/account-updates/manage-totp-based-mfa",
    "permanent": true
  },
  {
    "source": "/docs/custom-flows/manage-sso-connections",
    "destination": "/docs/guides/development/custom-flows/account-updates/manage-sso-connections",
    "permanent": true
  },
  {
    "source": "/docs/custom-flows/manage-sms-based-mfa",
    "destination": "/docs/guides/development/custom-flows/account-updates/manage-sms-based-mfa",
    "permanent": true
  },
  {
    "source": "/docs/custom-flows/manage-roles",
    "destination": "/docs/guides/development/custom-flows/organizations/manage-roles",
    "permanent": true
  },
  {
    "source": "/docs/custom-flows/manage-organization-invitations",
    "destination": "/docs/guides/development/custom-flows/organizations/manage-organization-invitations",
    "permanent": true
  },
  {
    "source": "/docs/custom-flows/manage-membership-requests",
    "destination": "/docs/guides/development/custom-flows/organizations/manage-membership-requests",
    "permanent": true
  },
  {
    "source": "/docs/custom-flows/google-one-tap",
    "destination": "/docs/guides/development/custom-flows/authentication/google-one-tap",
    "permanent": true
  },
  {
    "source": "/docs/custom-flows/forgot-password",
    "destination": "/docs/guides/development/custom-flows/account-updates/forgot-password",
    "permanent": true
  },
  {
    "source": "/docs/custom-flows/error-handling",
    "destination": "/docs/guides/development/custom-flows/error-handling",
    "permanent": true
  },
  {
    "source": "/docs/custom-flows/enterprise-connections",
    "destination": "/docs/guides/development/custom-flows/authentication/enterprise-connections",
    "permanent": true
  },
  {
    "source": "/docs/custom-flows/embedded-email-links",
    "destination": "/docs/guides/development/custom-flows/authentication/embedded-email-links",
    "permanent": true
  },
  {
    "source": "/docs/custom-flows/email-sms-otp",
    "destination": "/docs/guides/development/custom-flows/authentication/email-sms-otp",
    "permanent": true
  },
  {
    "source": "/docs/custom-flows/email-password",
    "destination": "/docs/guides/development/custom-flows/authentication/email-password",
    "permanent": true
  },
  {
    "source": "/docs/custom-flows/email-password-mfa",
    "destination": "/docs/guides/development/custom-flows/authentication/email-password-mfa",
    "permanent": true
  },
  {
    "source": "/docs/custom-flows/email-links",
    "destination": "/docs/guides/development/custom-flows/authentication/email-links",
    "permanent": true
  },
  {
    "source": "/docs/custom-flows/create-organizations",
    "destination": "/docs/guides/development/custom-flows/organizations/create-organizations",
    "permanent": true
  },
  {
    "source": "/docs/custom-flows/checkout-new-payment-method",
    "destination": "/docs/guides/development/custom-flows/billing/checkout-new-payment-method",
    "permanent": true
  },
  {
    "source": "/docs/custom-flows/checkout-existing-payment-method",
    "destination": "/docs/guides/development/custom-flows/billing/checkout-existing-payment-method",
    "permanent": true
  },
  {
    "source": "/docs/custom-flows/bot-sign-up-protection",
    "destination": "/docs/guides/development/custom-flows/authentication/bot-sign-up-protection",
    "permanent": true
  },
  {
    "source": "/docs/custom-flows/application-invitations",
    "destination": "/docs/guides/development/custom-flows/authentication/application-invitations",
    "permanent": true
  },
  {
    "source": "/docs/custom-flows/add-phone",
    "destination": "/docs/guides/development/custom-flows/account-updates/add-phone",
    "permanent": true
  },
  {
    "source": "/docs/custom-flows/add-new-payment-method",
    "destination": "/docs/guides/development/custom-flows/billing/add-new-payment-method",
    "permanent": true
  },
  {
    "source": "/docs/custom-flows/add-email",
    "destination": "/docs/guides/development/custom-flows/account-updates/add-email",
    "permanent": true
  },
  {
    "source": "/docs/custom-flows/accept-organization-invitations",
    "destination": "/docs/guides/development/custom-flows/organizations/accept-organization-invitations",
    "permanent": true
  },
  {
    "source": "/docs/users/overview",
    "destination": "/docs/guides/users/managing",
    "permanent": true
  },
  {
    "source": "/docs/users/invitations",
    "destination": "/docs/guides/users/inviting",
    "permanent": true
  },
  {
    "source": "/docs/users/metadata",
    "destination": "/docs/guides/users/extending",
    "permanent": true
  },
  {
    "source": "/docs/users/user-impersonation",
    "destination": "/docs/guides/users/impersonation",
    "permanent": true
  },
  {
    "source": "/docs/users/creating-users",
    "destination": "/docs/guides/users/managing",
    "permanent": true
  },
  {
    "source": "/docs/users/deleting-users",
    "destination": "/docs/guides/users/managing",
    "permanent": true
  },
  {
    "source": "/docs/authentication/configuration/legal-compliance",
    "destination": "/docs/guides/secure/legal-compliance",
    "permanent": true
  },
  {
    "source": "/docs/authentication/configuration/restrictions",
    "destination": "/docs/guides/secure/restricting-access",
    "permanent": true
  },
  {
    "source": "/docs/authentication/configuration/session-options",
    "destination": "/docs/guides/secure/session-options",
    "permanent": true
  },
  {
    "source": "/docs/guides/authorization-checks",
    "destination": "/docs/guides/secure/authorization-checks",
    "permanent": true
  },
  {
    "source": "/docs/guides/reverification",
    "destination": "/docs/guides/secure/reverification",
    "permanent": true
  },
  {
    "source": "/docs/security/bot-protection",
    "destination": "/docs/guides/secure/bot-protection",
    "permanent": true
  },
  {
    "source": "/docs/security/csrf-protection",
    "destination": "/docs/guides/secure/best-practices/csrf-protection",
    "permanent": true
  },
  {
    "source": "/docs/security/clerk-csp",
    "destination": "/docs/guides/secure/best-practices/csp-headers",
    "permanent": true
  },
  {
    "source": "/docs/security/email-link-protection",
    "destination": "/docs/guides/secure/best-practices/protect-email-links",
    "permanent": true
  },
  {
    "source": "/docs/security/xss-leak-protection",
    "destination": "/docs/guides/secure/best-practices/xss-leak-protection",
    "permanent": true
  },
  {
    "source": "/docs/security/fixation-protection",
    "destination": "/docs/guides/secure/best-practices/fixation-protection",
    "permanent": true
  },
  {
    "source": "/docs/security/vulnerability-disclosure-policy",
    "destination": "/docs/guides/how-clerk-works/security/vulnerability-disclosure-policy",
    "permanent": true
  },
  {
    "source": "/docs/telemetry",
    "destination": "/docs/guides/how-clerk-works/security/clerk-telemetry",
    "permanent": true
  },
  {
    "source": "/docs/security/password-protection",
    "destination": "/docs/guides/secure/password-protection-and-rules",
    "permanent": true
  },
  {
    "source": "/docs/security/user-lock-guide",
    "destination": "/docs/guides/secure/user-lockout",
    "permanent": true
  },
  {
    "source": "/docs/security/unauthorized-sign-in",
    "destination": "/docs/guides/secure/best-practices/unauthorized-sign-in",
    "permanent": true
  },
  {
    "source": "/docs/security/overview",
    "destination": "/docs",
    "permanent": true
  },
  {
    "source": "/docs/backend-requests/resources/cookies",
    "destination": "/docs/guides/how-clerk-works/cookies",
    "permanent": true
  },
  {
    "source": "/docs/backend-requests/resources/rate-limits",
    "destination": "/docs/guides/how-clerk-works/system-limits",
    "permanent": true
  },
  {
    "source": "/docs/backend-requests/resources/session-tokens",
    "destination": "/docs/guides/how-clerk-works/session-tokens",
    "permanent": true
  },
  {
    "source": "/docs/guides/multi-tenant-architecture",
    "destination": "/docs/guides/how-clerk-works/multi-tenant-architecture",
    "permanent": true
  },
  {
    "source": "/docs/guides/routing",
    "destination": "/docs/guides/how-clerk-works/routing",
    "permanent": true
  },
  {
    "source": "/docs/guides/how-clerk-works/overview",
    "destination": "/docs/guides/how-clerk-works/overview",
    "permanent": true
  },
  {
    "source": "/docs/how-clerk-works/cookies",
    "destination": "/docs/guides/how-clerk-works/cookies",
    "permanent": true
  },
  {
    "source": "/docs/backend-requests/resources/tokens-and-signatures",
    "destination": "/docs/guides/how-clerk-works/tokens-and-signatures",
    "permanent": true
  },
  {
    "source": "/docs/guides/development/custom-flows/email-password",
    "destination": "/docs/guides/development/custom-flows/authentication/email-password",
    "permanent": true
  },
  {
    "source": "/docs/guides/development/custom-flows/email-sms-otp",
    "destination": "/docs/guides/development/custom-flows/authentication/email-sms-otp",
    "permanent": true
  },
  {
    "source": "/docs/guides/development/custom-flows/email-links",
    "destination": "/docs/guides/development/custom-flows/authentication/email-links",
    "permanent": true
  },
  {
    "source": "/docs/guides/development/custom-flows/email-password-mfa",
    "destination": "/docs/guides/development/custom-flows/authentication/email-password-mfa",
    "permanent": true
  },
  {
    "source": "/docs/guides/development/custom-flows/passkeys",
    "destination": "/docs/guides/development/custom-flows/authentication/passkeys",
    "permanent": true
  },
  {
    "source": "/docs/guides/development/custom-flows/google-one-tap",
    "destination": "/docs/guides/development/custom-flows/authentication/google-one-tap",
    "permanent": true
  },
  {
    "source": "/docs/guides/development/custom-flows/oauth-connections",
    "destination": "/docs/guides/development/custom-flows/authentication/oauth-connections",
    "permanent": true
  },
  {
    "source": "/docs/guides/development/custom-flows/enterprise-connections",
    "destination": "/docs/guides/development/custom-flows/authentication/enterprise-connections",
    "permanent": true
  },
  {
    "source": "/docs/guides/development/custom-flows/sign-out",
    "destination": "/docs/guides/development/custom-flows/authentication/sign-out",
    "permanent": true
  },
  {
    "source": "/docs/guides/development/custom-flows/application-invitations",
    "destination": "/docs/guides/development/custom-flows/authentication/application-invitations",
    "permanent": true
  },
  {
    "source": "/docs/guides/development/custom-flows/embedded-email-links",
    "destination": "/docs/guides/development/custom-flows/authentication/embedded-email-links",
    "permanent": true
  },
  {
    "source": "/docs/guides/development/custom-flows/multi-session-applications",
    "destination": "/docs/guides/development/custom-flows/authentication/multi-session-applications",
    "permanent": true
  },
  {
    "source": "/docs/guides/development/custom-flows/bot-sign-up-protection",
    "destination": "/docs/guides/development/custom-flows/authentication/bot-sign-up-protection",
    "permanent": true
  },
  {
    "source": "/docs/guides/development/custom-flows/accept-organization-invitations",
    "destination": "/docs/guides/development/custom-flows/organizations/accept-organization-invitations",
    "permanent": true
  },
  {
    "source": "/docs/guides/development/custom-flows/create-organizations",
    "destination": "/docs/guides/development/custom-flows/organizations/create-organizations",
    "permanent": true
  },
  {
    "source": "/docs/guides/development/custom-flows/manage-organization-invitations",
    "destination": "/docs/guides/development/custom-flows/organizations/manage-organization-invitations",
    "permanent": true
  },
  {
    "source": "/docs/guides/development/custom-flows/organization-switcher",
    "destination": "/docs/guides/development/custom-flows/organizations/organization-switcher",
    "permanent": true
  },
  {
    "source": "/docs/guides/development/custom-flows/manage-user-org-invitations",
    "destination": "/docs/guides/development/custom-flows/organizations/manage-user-org-invitations",
    "permanent": true
  },
  {
    "source": "/docs/guides/development/custom-flows/manage-roles",
    "destination": "/docs/guides/development/custom-flows/organizations/manage-roles",
    "permanent": true
  },
  {
    "source": "/docs/guides/development/custom-flows/manage-membership-requests",
    "destination": "/docs/guides/development/custom-flows/organizations/manage-membership-requests",
    "permanent": true
  },
  {
    "source": "/docs/guides/development/custom-flows/update-organizations",
    "destination": "/docs/guides/development/custom-flows/organizations/update-organizations",
    "permanent": true
  },
  {
    "source": "/docs/guides/development/custom-flows/checkout-new-payment-method",
    "destination": "/docs/guides/development/custom-flows/billing/checkout-new-payment-method",
    "permanent": true
  },
  {
    "source": "/docs/guides/development/custom-flows/checkout-existing-payment-method",
    "destination": "/docs/guides/development/custom-flows/billing/checkout-existing-payment-method",
    "permanent": true
  },
  {
    "source": "/docs/guides/development/custom-flows/add-new-payment-method",
    "destination": "/docs/guides/development/custom-flows/billing/add-new-payment-method",
    "permanent": true
  },
  {
    "source": "/docs/guides/development/custom-flows/forgot-password",
    "destination": "/docs/guides/development/custom-flows/account-updates/forgot-password",
    "permanent": true
  },
  {
    "source": "/docs/guides/development/custom-flows/user-impersonation",
    "destination": "/docs/guides/development/custom-flows/account-updates/user-impersonation",
    "permanent": true
  },
  {
    "source": "/docs/guides/development/custom-flows/add-email",
    "destination": "/docs/guides/development/custom-flows/account-updates/add-email",
    "permanent": true
  },
  {
    "source": "/docs/guides/development/custom-flows/add-phone",
    "destination": "/docs/guides/development/custom-flows/account-updates/add-phone",
    "permanent": true
  },
  {
    "source": "/docs/guides/development/custom-flows/manage-sso-connections",
    "destination": "/docs/guides/development/custom-flows/account-updates/manage-sso-connections",
    "permanent": true
  },
  {
    "source": "/docs/guides/development/custom-flows/manage-sms-based-mfa",
    "destination": "/docs/guides/development/custom-flows/account-updates/manage-sms-based-mfa",
    "permanent": true
  },
  {
    "source": "/docs/guides/development/custom-flows/manage-totp-based-mfa",
    "destination": "/docs/guides/development/custom-flows/account-updates/manage-totp-based-mfa",
    "permanent": true
  },
  {
    "source": "/docs/guides/development/upgrading/sdk-versioning",
    "destination": "/docs/guides/development/upgrading/versioning",
    "permanent": true
  },
  {
    "source": "/docs/guides/force-token-refresh",
    "destination": "/docs/guides/development/force-token-refresh",
    "permanent": true
  },
  {
    "source": "/docs/mcp/overview",
    "destination": "/docs/guides/development/mcp/overview",
    "permanent": true
  },
  {
    "source": "/docs/mcp/connect-mcp-client",
    "destination": "/docs/guides/development/mcp/connect-mcp-client",
    "permanent": true
  },
  {
    "source": "/docs/mcp/build-mcp-server",
    "destination": "/docs/guides/development/mcp/build-mcp-server",
    "permanent": true
  }
]<|MERGE_RESOLUTION|>--- conflicted
+++ resolved
@@ -2471,12 +2471,387 @@
   },
   {
     "source": "/docs/references/nextjs/build-mcp-server",
-    "destination": "/docs/mcp/build-mcp-server",
+    "destination": "/docs/guides/development/mcp/build-mcp-server",
     "permanent": true
   },
   {
     "source": "/docs/references/nextjs/connect-mcp-client",
-    "destination": "/docs/mcp/connect-mcp-client",
+    "destination": "/docs/guides/development/mcp/connect-mcp-client",
+    "permanent": true
+  },
+  {
+    "source": "/docs/ai-prompts/nextjs",
+    "destination": "/docs/guides/ai-prompts",
+    "permanent": true
+  },
+  {
+    "source": "/docs/ai-prompts/overview",
+    "destination": "/docs/guides/ai-prompts",
+    "permanent": true
+  },
+  {
+    "source": "/docs/ai-prompts/react",
+    "destination": "/docs/guides/ai-prompts",
+    "permanent": true
+  },
+  {
+    "source": "/docs/upgrade-guides/url-based-session-syncing",
+    "destination": "/docs/guides/development/upgrading/upgrade-guides/url-based-session-syncing",
+    "permanent": true
+  },
+  {
+    "source": "/docs/upgrade-guides/upgrading-from-v2-to-v3",
+    "destination": "/docs/guides/development/upgrading/upgrading-from-v2-to-v3",
+    "permanent": true
+  },
+  {
+    "source": "/docs/upgrade-guides/sdk-versioning",
+    "destination": "/docs/guides/development/upgrading/versioning",
+    "permanent": true
+  },
+  {
+    "source": "/docs/upgrade-guides/progressive-sign-up",
+    "destination": "/docs/guides/development/upgrading/upgrade-guides/progressive-sign-up",
+    "permanent": true
+  },
+  {
+    "source": "/docs/upgrade-guides/overview",
+    "destination": "/docs/guides/development/upgrading/overview",
+    "permanent": true
+  },
+  {
+    "source": "/docs/upgrade-guides/node-to-express",
+    "destination": "/docs/guides/development/upgrading/upgrade-guides/node-to-express",
+    "permanent": true
+  },
+  {
+    "source": "/docs/upgrade-guides/long-term-support",
+    "destination": "/docs/guides/development/upgrading/versioning",
+    "permanent": true
+  },
+  {
+    "source": "/docs/backend-requests/jwt-templates",
+    "destination": "/docs/guides/development/jwt-templates",
+    "permanent": true
+  },
+  {
+    "source": "/docs/backend-requests/overview",
+    "destination": "/docs/guides/development/making-requests",
+    "permanent": true
+  },
+  {
+    "source": "/docs/backend-requests/making-requests",
+    "destination": "/docs/guides/development/making-requests",
+    "permanent": true
+  },
+  {
+    "source": "/docs/backend-requests/manual-jwt",
+    "destination": "/docs/guides/development/manual-jwt",
+    "permanent": true
+  },
+  {
+    "source": "/docs/deployments/environments",
+    "destination": "/docs/guides/development/managing-environments",
+    "permanent": true
+  },
+  {
+    "source": "/docs/deployments/clerk-environment-variables",
+    "destination": "/docs/guides/development/clerk-environment-variables",
+    "permanent": true
+  },
+  {
+    "source": "/docs/deployments/changing-domains",
+    "destination": "/docs/guides/development/deployment/changing-domains",
+    "permanent": true
+  },
+  {
+    "source": "/docs/deployments/overview",
+    "destination": "/docs/guides/development/deployment/production",
+    "permanent": true
+  },
+  {
+    "source": "/docs/deployments/deploy-to-vercel",
+    "destination": "/docs/guides/development/deployment/vercel",
+    "permanent": true
+  },
+  {
+    "source": "/docs/deployments/deploy-behind-a-proxy",
+    "destination": "/docs/guides/development/deployment/behind-a-proxy",
+    "permanent": true
+  },
+  {
+    "source": "/docs/deployments/deploy-astro",
+    "destination": "/docs/guides/development/deployment/astro",
+    "permanent": true
+  },
+  {
+    "source": "/docs/deployments/deploy-chrome-extension",
+    "destination": "/docs/guides/development/deployment/chrome-extension",
+    "permanent": true
+  },
+  {
+    "source": "/docs/deployments/deploy-expo",
+    "destination": "/docs/guides/development/deployment/expo",
+    "permanent": true
+  },
+  {
+    "source": "/docs/deployments/set-up-preview-environment",
+    "destination": "/docs/guides/development/managing-environments",
+    "permanent": true
+  },
+  {
+    "source": "/docs/deployments/set-up-staging",
+    "destination": "/docs/guides/development/managing-environments",
+    "permanent": true
+  },
+  {
+    "source": "/docs/deployments/staging-alternatives",
+    "destination": "/docs/guides/development/deployment/staging-alternatives",
+    "permanent": true
+  },
+  {
+    "source": "/docs/deployments/migrate-overview",
+    "destination": "/docs/guides/development/migrating/overview",
+    "permanent": true
+  },
+  {
+    "source": "/docs/deployments/exporting-users",
+    "destination": "/docs/guides/development/migrating/overview",
+    "permanent": true
+  },
+  {
+    "source": "/docs/deployments/migrate-from-cognito",
+    "destination": "/docs/guides/development/migrating/cognito",
+    "permanent": true
+  },
+  {
+    "source": "/docs/deployments/migrate-from-firebase",
+    "destination": "/docs/guides/development/migrating/firebase",
+    "permanent": true
+  },
+  {
+    "source": "/docs/errors/overview",
+    "destination": "/docs/guides/development/errors/overview",
+    "permanent": true
+  },
+  {
+    "source": "/docs/guides/custom-redirects",
+    "destination": "/docs/guides/development/customize-redirect-urls",
+    "permanent": true
+  },
+  {
+    "source": "/docs/guides/custom-types",
+    "destination": "/docs/guides/development/override-clerk-types-interfaces",
+    "permanent": true
+  },
+  {
+    "source": "/docs/guides/image-optimization",
+    "destination": "/docs/guides/development/image-optimization",
+    "permanent": true
+  },
+  {
+    "source": "/docs/testing/cypress/custom-commands",
+    "destination": "/docs/guides/development/testing/cypress/custom-commands",
+    "permanent": true
+  },
+  {
+    "source": "/docs/testing/cypress/overview",
+    "destination": "/docs/guides/development/testing/cypress/overview",
+    "permanent": true
+  },
+  {
+    "source": "/docs/testing/cypress/test-account-portal",
+    "destination": "/docs/guides/development/testing/cypress/test-account-portal",
+    "permanent": true
+  },
+  {
+    "source": "/docs/testing/overview",
+    "destination": "/docs/guides/development/testing/overview",
+    "permanent": true
+  },
+  {
+    "source": "/docs/testing/playwright/overview",
+    "destination": "/docs/guides/development/testing/playwright/overview",
+    "permanent": true
+  },
+  {
+    "source": "/docs/testing/playwright/test-authenticated-flows",
+    "destination": "/docs/guides/development/testing/playwright/test-authenticated-flows",
+    "permanent": true
+  },
+  {
+    "source": "/docs/testing/playwright/test-helpers",
+    "destination": "/docs/guides/development/testing/playwright/test-helpers",
+    "permanent": true
+  },
+  {
+    "source": "/docs/testing/postman-or-insomnia",
+    "destination": "/docs/guides/development/testing/postman-or-insomnia",
+    "permanent": true
+  },
+  {
+    "source": "/docs/testing/test-emails-and-phones",
+    "destination": "/docs/guides/development/testing/test-emails-and-phones",
+    "permanent": true
+  },
+  {
+    "source": "/docs/troubleshooting/create-a-minimal-reproduction",
+    "destination": "/docs/guides/development/troubleshooting/help-support/create-a-minimal-reproduction",
+    "permanent": true
+  },
+  {
+    "source": "/docs/troubleshooting/email-deliverability",
+    "destination": "/docs/guides/development/troubleshooting/email-deliverability",
+    "permanent": true
+  },
+  {
+    "source": "/docs/troubleshooting/overview",
+    "destination": "/docs/guides/development/troubleshooting/overview",
+    "permanent": true
+  },
+  {
+    "source": "/docs/troubleshooting/script-loading",
+    "destination": "/docs/guides/development/troubleshooting/script-loading",
+    "permanent": true
+  },
+  {
+    "source": "/docs/versioning/overview",
+    "destination": "/docs/guides/development/upgrading/versioning",
+    "permanent": true
+  },
+  {
+    "source": "/docs/versioning/available-versions",
+    "destination": "/docs/guides/development/upgrading/versioning",
+    "permanent": true
+  },
+  {
+    "source": "/docs/guides/development/production",
+    "destination": "/docs/guides/development/deployment/production",
+    "permanent": true
+  },
+  {
+    "source": "/docs/guides/development/vercel",
+    "destination": "/docs/guides/development/deployment/vercel",
+    "permanent": true
+  },
+  {
+    "source": "/docs/guides/development/behind-a-proxy",
+    "destination": "/docs/guides/development/deployment/behind-a-proxy",
+    "permanent": true
+  },
+  {
+    "source": "/docs/guides/development/astro",
+    "destination": "/docs/guides/development/deployment/astro",
+    "permanent": true
+  },
+  {
+    "source": "/docs/guides/development/chrome-extension",
+    "destination": "/docs/guides/development/deployment/chrome-extension",
+    "permanent": true
+  },
+  {
+    "source": "/docs/guides/development/expo",
+    "destination": "/docs/guides/development/deployment/expo",
+    "permanent": true
+  },
+  {
+    "source": "/docs/upgrade-guides/core-2/remix",
+    "destination": "/docs/guides/development/upgrading/upgrade-guides/core-2/remix",
+    "permanent": true
+  },
+  {
+    "source": "/docs/upgrade-guides/core-2/react",
+    "destination": "/docs/guides/development/upgrading/upgrade-guides/core-2/react",
+    "permanent": true
+  },
+  {
+    "source": "/docs/upgrade-guides/core-2/overview",
+    "destination": "/docs/guides/development/upgrading/upgrade-guides/core-2",
+    "permanent": true
+  },
+  {
+    "source": "/docs/upgrade-guides/core-2/node",
+    "destination": "/docs/guides/development/upgrading/upgrade-guides/core-2/node",
+    "permanent": true
+  },
+  {
+    "source": "/docs/upgrade-guides/core-2/nextjs",
+    "destination": "/docs/guides/development/upgrading/upgrade-guides/core-2/nextjs",
+    "permanent": true
+  },
+  {
+    "source": "/docs/upgrade-guides/core-2/javascript",
+    "destination": "/docs/guides/development/upgrading/upgrade-guides/core-2/javascript",
+    "permanent": true
+  },
+  {
+    "source": "/docs/upgrade-guides/core-2/fastify",
+    "destination": "/docs/guides/development/upgrading/upgrade-guides/core-2/fastify",
+    "permanent": true
+  },
+  {
+    "source": "/docs/upgrade-guides/core-2/expo",
+    "destination": "/docs/guides/development/upgrading/upgrade-guides/core-2/expo",
+    "permanent": true
+  },
+  {
+    "source": "/docs/upgrade-guides/core-2/chrome-extension",
+    "destination": "/docs/guides/development/upgrading/upgrade-guides/core-2/chrome-extension",
+    "permanent": true
+  },
+  {
+    "source": "/docs/upgrade-guides/core-2/backend",
+    "destination": "/docs/guides/development/upgrading/upgrade-guides/core-2/backend",
+    "permanent": true
+  },
+  {
+    "source": "/docs/upgrade-guides/expo/v2",
+    "destination": "/docs/guides/development/upgrading/upgrade-guides/expo-v2",
+    "permanent": true
+  },
+  {
+    "source": "/docs/upgrade-guides/nextjs/v6",
+    "destination": "/docs/guides/development/upgrading/upgrade-guides/nextjs-v6",
+    "permanent": true
+  },
+  {
+    "source": "/docs/references/sdk/types",
+    "destination": "/docs/guides/development/sdk-development/types",
+    "permanent": true
+  },
+  {
+    "source": "/docs/references/sdk/terminology",
+    "destination": "/docs/guides/development/sdk-development/terminology",
+    "permanent": true
+  },
+  {
+    "source": "/docs/references/sdk/philosophy",
+    "destination": "/docs/guides/development/sdk-development/philosophy",
+    "permanent": true
+  },
+  {
+    "source": "/docs/references/sdk/overview",
+    "destination": "/docs/guides/development/sdk-development/overview",
+    "permanent": true
+  },
+  {
+    "source": "/docs/references/sdk/fullstack",
+    "destination": "/docs/guides/development/sdk-development/fullstack",
+    "permanent": true
+  },
+  {
+    "source": "/docs/references/sdk/frontend-only",
+    "destination": "/docs/guides/development/sdk-development/frontend-only",
+    "permanent": true
+  },
+  {
+    "source": "/docs/references/sdk/conventions",
+    "destination": "/docs/guides/development/sdk-development/conventions",
+    "permanent": true
+  },
+  {
+    "source": "/docs/references/sdk/backend-only",
+    "destination": "/docs/guides/development/sdk-development/backend-only",
     "permanent": true
   },
   {
@@ -2570,390 +2945,6 @@
     "permanent": true
   },
   {
-<<<<<<< HEAD
-    "source": "/docs/references/nextjs/build-mcp-server",
-    "destination": "/docs/guides/development/mcp/build-mcp-server",
-    "permanent": true
-  },
-  {
-    "source": "/docs/references/nextjs/connect-mcp-client",
-    "destination": "/docs/guides/development/mcp/connect-mcp-client",
-    "permanent": true
-  },
-  {
-    "source": "/docs/ai-prompts/nextjs",
-    "destination": "/docs/guides/ai-prompts",
-    "permanent": true
-  },
-  {
-    "source": "/docs/ai-prompts/overview",
-    "destination": "/docs/guides/ai-prompts",
-    "permanent": true
-  },
-  {
-    "source": "/docs/ai-prompts/react",
-    "destination": "/docs/guides/ai-prompts",
-    "permanent": true
-  },
-  {
-    "source": "/docs/upgrade-guides/url-based-session-syncing",
-    "destination": "/docs/guides/development/upgrading/upgrade-guides/url-based-session-syncing",
-    "permanent": true
-  },
-  {
-    "source": "/docs/upgrade-guides/upgrading-from-v2-to-v3",
-    "destination": "/docs/guides/development/upgrading/upgrading-from-v2-to-v3",
-    "permanent": true
-  },
-  {
-    "source": "/docs/upgrade-guides/sdk-versioning",
-    "destination": "/docs/guides/development/upgrading/versioning",
-    "permanent": true
-  },
-  {
-    "source": "/docs/upgrade-guides/progressive-sign-up",
-    "destination": "/docs/guides/development/upgrading/upgrade-guides/progressive-sign-up",
-    "permanent": true
-  },
-  {
-    "source": "/docs/upgrade-guides/overview",
-    "destination": "/docs/guides/development/upgrading/overview",
-    "permanent": true
-  },
-  {
-    "source": "/docs/upgrade-guides/node-to-express",
-    "destination": "/docs/guides/development/upgrading/upgrade-guides/node-to-express",
-    "permanent": true
-  },
-  {
-    "source": "/docs/upgrade-guides/long-term-support",
-    "destination": "/docs/guides/development/upgrading/versioning",
-    "permanent": true
-  },
-  {
-    "source": "/docs/backend-requests/jwt-templates",
-    "destination": "/docs/guides/development/jwt-templates",
-    "permanent": true
-  },
-  {
-    "source": "/docs/backend-requests/overview",
-    "destination": "/docs/guides/development/making-requests",
-    "permanent": true
-  },
-  {
-    "source": "/docs/backend-requests/making-requests",
-    "destination": "/docs/guides/development/making-requests",
-    "permanent": true
-  },
-  {
-    "source": "/docs/backend-requests/manual-jwt",
-    "destination": "/docs/guides/development/manual-jwt",
-    "permanent": true
-  },
-  {
-    "source": "/docs/deployments/environments",
-    "destination": "/docs/guides/development/managing-environments",
-    "permanent": true
-  },
-  {
-    "source": "/docs/deployments/clerk-environment-variables",
-    "destination": "/docs/guides/development/clerk-environment-variables",
-    "permanent": true
-  },
-  {
-    "source": "/docs/deployments/changing-domains",
-    "destination": "/docs/guides/development/deployment/changing-domains",
-    "permanent": true
-  },
-  {
-    "source": "/docs/deployments/overview",
-    "destination": "/docs/guides/development/deployment/production",
-    "permanent": true
-  },
-  {
-    "source": "/docs/deployments/deploy-to-vercel",
-    "destination": "/docs/guides/development/deployment/vercel",
-    "permanent": true
-  },
-  {
-    "source": "/docs/deployments/deploy-behind-a-proxy",
-    "destination": "/docs/guides/development/deployment/behind-a-proxy",
-    "permanent": true
-  },
-  {
-    "source": "/docs/deployments/deploy-astro",
-    "destination": "/docs/guides/development/deployment/astro",
-    "permanent": true
-  },
-  {
-    "source": "/docs/deployments/deploy-chrome-extension",
-    "destination": "/docs/guides/development/deployment/chrome-extension",
-    "permanent": true
-  },
-  {
-    "source": "/docs/deployments/deploy-expo",
-    "destination": "/docs/guides/development/deployment/expo",
-    "permanent": true
-  },
-  {
-    "source": "/docs/deployments/set-up-preview-environment",
-    "destination": "/docs/guides/development/managing-environments",
-    "permanent": true
-  },
-  {
-    "source": "/docs/deployments/set-up-staging",
-    "destination": "/docs/guides/development/managing-environments",
-    "permanent": true
-  },
-  {
-    "source": "/docs/deployments/staging-alternatives",
-    "destination": "/docs/guides/development/deployment/staging-alternatives",
-    "permanent": true
-  },
-  {
-    "source": "/docs/deployments/migrate-overview",
-    "destination": "/docs/guides/development/migrating/overview",
-    "permanent": true
-  },
-  {
-    "source": "/docs/deployments/exporting-users",
-    "destination": "/docs/guides/development/migrating/overview",
-    "permanent": true
-  },
-  {
-    "source": "/docs/deployments/migrate-from-cognito",
-    "destination": "/docs/guides/development/migrating/cognito",
-    "permanent": true
-  },
-  {
-    "source": "/docs/deployments/migrate-from-firebase",
-    "destination": "/docs/guides/development/migrating/firebase",
-    "permanent": true
-  },
-  {
-    "source": "/docs/errors/overview",
-    "destination": "/docs/guides/development/errors/overview",
-    "permanent": true
-  },
-  {
-    "source": "/docs/guides/custom-redirects",
-    "destination": "/docs/guides/development/customize-redirect-urls",
-    "permanent": true
-  },
-  {
-    "source": "/docs/guides/custom-types",
-    "destination": "/docs/guides/development/override-clerk-types-interfaces",
-    "permanent": true
-  },
-  {
-    "source": "/docs/guides/image-optimization",
-    "destination": "/docs/guides/development/image-optimization",
-    "permanent": true
-  },
-  {
-    "source": "/docs/testing/cypress/custom-commands",
-    "destination": "/docs/guides/development/testing/cypress/custom-commands",
-    "permanent": true
-  },
-  {
-    "source": "/docs/testing/cypress/overview",
-    "destination": "/docs/guides/development/testing/cypress/overview",
-    "permanent": true
-  },
-  {
-    "source": "/docs/testing/cypress/test-account-portal",
-    "destination": "/docs/guides/development/testing/cypress/test-account-portal",
-    "permanent": true
-  },
-  {
-    "source": "/docs/testing/overview",
-    "destination": "/docs/guides/development/testing/overview",
-    "permanent": true
-  },
-  {
-    "source": "/docs/testing/playwright/overview",
-    "destination": "/docs/guides/development/testing/playwright/overview",
-    "permanent": true
-  },
-  {
-    "source": "/docs/testing/playwright/test-authenticated-flows",
-    "destination": "/docs/guides/development/testing/playwright/test-authenticated-flows",
-    "permanent": true
-  },
-  {
-    "source": "/docs/testing/playwright/test-helpers",
-    "destination": "/docs/guides/development/testing/playwright/test-helpers",
-    "permanent": true
-  },
-  {
-    "source": "/docs/testing/postman-or-insomnia",
-    "destination": "/docs/guides/development/testing/postman-or-insomnia",
-    "permanent": true
-  },
-  {
-    "source": "/docs/testing/test-emails-and-phones",
-    "destination": "/docs/guides/development/testing/test-emails-and-phones",
-    "permanent": true
-  },
-  {
-    "source": "/docs/troubleshooting/create-a-minimal-reproduction",
-    "destination": "/docs/guides/development/troubleshooting/help-support/create-a-minimal-reproduction",
-    "permanent": true
-  },
-  {
-    "source": "/docs/troubleshooting/email-deliverability",
-    "destination": "/docs/guides/development/troubleshooting/email-deliverability",
-    "permanent": true
-  },
-  {
-    "source": "/docs/troubleshooting/overview",
-    "destination": "/docs/guides/development/troubleshooting/overview",
-    "permanent": true
-  },
-  {
-    "source": "/docs/troubleshooting/script-loading",
-    "destination": "/docs/guides/development/troubleshooting/script-loading",
-    "permanent": true
-  },
-  {
-    "source": "/docs/versioning/overview",
-    "destination": "/docs/guides/development/upgrading/versioning",
-    "permanent": true
-  },
-  {
-    "source": "/docs/versioning/available-versions",
-    "destination": "/docs/guides/development/upgrading/versioning",
-    "permanent": true
-  },
-  {
-    "source": "/docs/guides/development/production",
-    "destination": "/docs/guides/development/deployment/production",
-    "permanent": true
-  },
-  {
-    "source": "/docs/guides/development/vercel",
-    "destination": "/docs/guides/development/deployment/vercel",
-    "permanent": true
-  },
-  {
-    "source": "/docs/guides/development/behind-a-proxy",
-    "destination": "/docs/guides/development/deployment/behind-a-proxy",
-    "permanent": true
-  },
-  {
-    "source": "/docs/guides/development/astro",
-    "destination": "/docs/guides/development/deployment/astro",
-    "permanent": true
-  },
-  {
-    "source": "/docs/guides/development/chrome-extension",
-    "destination": "/docs/guides/development/deployment/chrome-extension",
-    "permanent": true
-  },
-  {
-    "source": "/docs/guides/development/expo",
-    "destination": "/docs/guides/development/deployment/expo",
-    "permanent": true
-  },
-  {
-    "source": "/docs/upgrade-guides/core-2/remix",
-    "destination": "/docs/guides/development/upgrading/upgrade-guides/core-2/remix",
-    "permanent": true
-  },
-  {
-    "source": "/docs/upgrade-guides/core-2/react",
-    "destination": "/docs/guides/development/upgrading/upgrade-guides/core-2/react",
-    "permanent": true
-  },
-  {
-    "source": "/docs/upgrade-guides/core-2/overview",
-    "destination": "/docs/guides/development/upgrading/upgrade-guides/core-2",
-    "permanent": true
-  },
-  {
-    "source": "/docs/upgrade-guides/core-2/node",
-    "destination": "/docs/guides/development/upgrading/upgrade-guides/core-2/node",
-    "permanent": true
-  },
-  {
-    "source": "/docs/upgrade-guides/core-2/nextjs",
-    "destination": "/docs/guides/development/upgrading/upgrade-guides/core-2/nextjs",
-    "permanent": true
-  },
-  {
-    "source": "/docs/upgrade-guides/core-2/javascript",
-    "destination": "/docs/guides/development/upgrading/upgrade-guides/core-2/javascript",
-    "permanent": true
-  },
-  {
-    "source": "/docs/upgrade-guides/core-2/fastify",
-    "destination": "/docs/guides/development/upgrading/upgrade-guides/core-2/fastify",
-    "permanent": true
-  },
-  {
-    "source": "/docs/upgrade-guides/core-2/expo",
-    "destination": "/docs/guides/development/upgrading/upgrade-guides/core-2/expo",
-    "permanent": true
-  },
-  {
-    "source": "/docs/upgrade-guides/core-2/chrome-extension",
-    "destination": "/docs/guides/development/upgrading/upgrade-guides/core-2/chrome-extension",
-    "permanent": true
-  },
-  {
-    "source": "/docs/upgrade-guides/core-2/backend",
-    "destination": "/docs/guides/development/upgrading/upgrade-guides/core-2/backend",
-    "permanent": true
-  },
-  {
-    "source": "/docs/upgrade-guides/expo/v2",
-    "destination": "/docs/guides/development/upgrading/upgrade-guides/expo-v2",
-    "permanent": true
-  },
-  {
-    "source": "/docs/upgrade-guides/nextjs/v6",
-    "destination": "/docs/guides/development/upgrading/upgrade-guides/nextjs-v6",
-    "permanent": true
-  },
-  {
-    "source": "/docs/references/sdk/types",
-    "destination": "/docs/guides/development/sdk-development/types",
-    "permanent": true
-  },
-  {
-    "source": "/docs/references/sdk/terminology",
-    "destination": "/docs/guides/development/sdk-development/terminology",
-    "permanent": true
-  },
-  {
-    "source": "/docs/references/sdk/philosophy",
-    "destination": "/docs/guides/development/sdk-development/philosophy",
-    "permanent": true
-  },
-  {
-    "source": "/docs/references/sdk/overview",
-    "destination": "/docs/guides/development/sdk-development/overview",
-    "permanent": true
-  },
-  {
-    "source": "/docs/references/sdk/fullstack",
-    "destination": "/docs/guides/development/sdk-development/fullstack",
-    "permanent": true
-  },
-  {
-    "source": "/docs/references/sdk/frontend-only",
-    "destination": "/docs/guides/development/sdk-development/frontend-only",
-    "permanent": true
-  },
-  {
-    "source": "/docs/references/sdk/conventions",
-    "destination": "/docs/guides/development/sdk-development/conventions",
-    "permanent": true
-  },
-  {
-    "source": "/docs/references/sdk/backend-only",
-    "destination": "/docs/guides/development/sdk-development/backend-only",
-=======
     "source": "/docs/components/billing/subscription-details-button",
     "destination": "/docs/reference/general/components/billing/subscription-details-button",
     "permanent": true
@@ -3116,7 +3107,6 @@
   {
     "source": "/docs/components/unstyled/sign-in-button",
     "destination": "/docs/reference/general/components/unstyled/sign-in-button",
->>>>>>> 698e41be
     "permanent": true
   },
   {
