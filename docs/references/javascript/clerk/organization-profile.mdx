---
title: Organization Profile Component
description: The OrganizationProfile component is used to render a beautiful, full-featured organization management UI that allows users to manage their organization profile and security settings.
---

import { Tab, Tabs } from "nextra-theme-docs";
import { Tables } from "@/components/Table";
import { Images } from "@/components/Images";
import { CodeBlockTabs } from "@/components/CodeBlockTabs";

# Organization Profile Component

<<<<<<< HEAD
<Images alt="Organization Profile Example" width={1024} height={548} src="/images/ui-components/component-org_profile.svg" />

The `OrganizationProfile` component is used to render a beautiful, full-featured organization management UI that allows users to manage their organization profile and security settings.
=======
<Images alt="Organization Profile Example" width={1024} height={548} src="/docs/images/ui-components/component-org_profile.svg" />

The `OrganizationProfile` component is used to render a beautiful, full-featured organization management
UI that allows users to manage their organization profile and security settings.
>>>>>>> dc568f18

## `mountOrganizationProfile()`

Render the `OrganizationProfile` component to an HTML `<div>` element.

### Usage

<CodeBlockTabs options={['NPM Module', 'window.Clerk']}>
  ```typescript {15-19}
  import Clerk from '@clerk/clerk-js';
  import { dark } from "@clerk/themes";

  document.querySelector<HTMLDivElement>('#app')!.innerHTML = `
    <div
      id="organization-profile"
    ></div>
  `;

  const organizationProfileComponent = document.querySelector<HTMLDivElement>('#organization-profile')!;

  const clerk = new Clerk('pk_[publishable_key]');
  await clerk.load();

  clerk.mountOrganizationProfile(organizationProfileComponent, {
    appearance: {
      baseTheme: dark
    }
  });
  ```

  ```html {13-17}
  <div id="organization-profile"></div>
  <script>
    const script = document.createElement('script');
    script.setAttribute('data-clerk-publishable-key', 'pk_[publishable_key]');
    script.async = true;
    script.src = `https://[your-domain].clerk.accounts.dev/npm/@clerk/clerk-js@latest/dist/clerk.browser.js`;

    script.addEventListener('load', async function () {
      await window.Clerk.load();

      const organizationProfileComponent = document.querySelector('#organization-profile');

      window.Clerk.mountOrganizationProfile(organizationProfileComponent, {
        appearance: {
          baseTheme: dark
        }
      });
    });
    document.body.appendChild(script);
  </script>
  ```
</CodeBlockTabs>

### Props

```typescript
function mountOrganizationProfile(node: HTMLDivElement, props?: OrganizationProfileProps): void;
```

<Tables
  headings={["Name", "Type", "Description"]}
  rows={[
  {
  cells: [
  "node",
  <a href="https://developer.mozilla.org/en-US/docs/Web/API/HTMLDivElement"><code>HTMLDivElement</code></a>,
  <>The <code>{`<div>`}</code> element used to render in the organization-profile component</>
  ],
  },
  {
  cells: [
  "props?",
  <a href="#organizationprofileprops"><code>OrganizationProfileProps</code></a>,
  "The properties to pass to the organization-profile component",
  ],
  },
  ]}
/>

## `unmountOrganizationProfile()`

Unmount and run cleanup on an existing OrganizationProfile component instance.

### Usage

<CodeBlockTabs options={['NPM Module', 'window.Clerk']}>
  ```typescript {19}
  import Clerk from '@clerk/clerk-js';

  document.querySelector<HTMLDivElement>('#app')!.innerHTML = `
    <div
      id="organization-profile"
    ></div>
  `

  const organizationProfileComponent = document.querySelector<HTMLDivElement>('#organization-profile')!;

  const clerk = new Clerk('pk_[publishable_key]');

  await clerk.load();

  clerk.mountOrganizationProfile(organizationProfileComponent);

  // ...

  clerk.unmountOrganizationProfile(organizationProfileComponent);
  ```

  ```html {17}
  <div id="organization-profile"></div>
  <script>
    const script = document.createElement('script');
    script.setAttribute('data-clerk-publishable-key', 'pk_[publishable_key]');
    script.async = true;
    script.src = `https://[your-domain].clerk.accounts.dev/npm/@clerk/clerk-js@latest/dist/clerk.browser.js`;

    script.addEventListener('load', async function () {
      await window.Clerk.load();

      const organizationProfileComponent = document.querySelector('#organization-profile');

      window.Clerk.mountOrganizationProfile(organizationProfileComponent);

      // ...

      window.Clerk.unmountOrganizationProfile(organizationProfileComponent);
    });
    document.body.appendChild(script);
  </script>
  ```
</CodeBlockTabs>

### Props

```typescript
function unmountOrganizationProfile(node: HTMLDivElement): void;
```

<Tables
  headings={["Name", "Type", "Description"]}
  rows={[
  {
  cells: [
  "node",
  <a href="https://developer.mozilla.org/en-US/docs/Web/API/HTMLDivElement"><code>HTMLDivElement</code></a>,
  <>The container <code>{`<div>`}</code> element with a rendered organization-profile component instance</>
  ],
  },
  ]}
/>

## `openOrganizationProfile()`

Opens the OrganizationProfile component as an overlay at the root of your HTML `body` element.

### Usage

<CodeBlockTabs options={['NPM Module', 'window.Clerk']}>
  ```typescript {7-11}
  import Clerk from '@clerk/clerk-js';
  import { dark } from "@clerk/themes";

  const clerk = new Clerk('pk_[publishable_key]');
  await clerk.load();

  clerk.openOrganizationProfile({
    appearance: {
      baseTheme: dark
    }
  });
  ```

  ```html {10-14}
  <script>
    const script = document.createElement('script');
    script.setAttribute('data-clerk-publishable-key', 'pk_[publishable_key]');
    script.async = true;
    script.src = `https://[your-domain].clerk.accounts.dev/npm/@clerk/clerk-js@latest/dist/clerk.browser.js`;

    script.addEventListener('load', async function () {
      await window.Clerk.load();

      window.Clerk.openOrganizationProfile({
        appearance: {
          baseTheme: dark
        }
      });
    });
    document.body.appendChild(script);
  </script>
  ```
</CodeBlockTabs>

### Props

```typescript
function openOrganizationProfile(props?: OrganizationProfileProps): void;
```

<Tables
  headings={["Name", "Type", "Description"]}
  rows={[
  {
  cells: [
  "props?",
  <a href="#organizationprofileprops"><code>OrganizationProfileProps</code></a>,
  "The properties to pass to the organization-profile component",
  ],
  },
  ]}
/>

## `closeOrganizationProfile()`

Closes the organization profile overlay.

### Usage

<CodeBlockTabs options={['NPM Module', 'window.Clerk']}>
  ```typescript {11}
  import Clerk from '@clerk/clerk-js';
  import { dark } from "@clerk/themes";

  const clerk = new Clerk('pk_[publishable_key]');
  await clerk.load();

  clerk.openOrganizationProfile();

  // ...

  clerk.closeOrganizationProfile();
  ```

  ```html {14}
  <script>
    const script = document.createElement('script');
    script.setAttribute('data-clerk-publishable-key', 'pk_[publishable_key]');
    script.async = true;
    script.src = `https://[your-domain].clerk.accounts.dev/npm/@clerk/clerk-js@latest/dist/clerk.browser.js`;

    script.addEventListener('load', async function () {
      await window.Clerk.load();

      window.Clerk.openOrganizationProfile();

      // ...

      window.Clerk.closeOrganizationProfile();
    });
    document.body.appendChild(script);
  </script>
  ```
</CodeBlockTabs>

### Props

```typescript
function closeOrganizationProfile(): void;
```

## `OrganizationProfileProps`

All props below are optional.

<Tables
  headings={["Name", "Type", "Description"]}
  rows={[
  {
  cells: [
  <code>afterLeaveOrganizationUrl</code>,
  <code>string</code>,
  "Full URL or path to navigate after leaving an organization.",
  ],
  },
  {
  cells: [
  <code>path</code>,
  <code>string</code>,
  "The path where the component is mounted when path-based routing is used. -e.g. /org-profile. This prop is ignored in hash and virtual based routing.",
  ],
  },
  {
  cells: [
  <code>routing</code>,
  <code>RoutingStrategy</code>,
  `The routing strategy for your pages. Supported values are:
  - hash (default): Hash based routing.
  - path: Path based routing.
  - virtual: Virtual based routing.`,
  ],
  },
  {
  cells: [
  <code>appearance</code>,
  <code>object</code>,
  "Control the look and feel of the component.",
  ],
  },
  ]}
/>
<|MERGE_RESOLUTION|>--- conflicted
+++ resolved
@@ -1,323 +1,316 @@
----
-title: Organization Profile Component
-description: The OrganizationProfile component is used to render a beautiful, full-featured organization management UI that allows users to manage their organization profile and security settings.
----
-
-import { Tab, Tabs } from "nextra-theme-docs";
-import { Tables } from "@/components/Table";
-import { Images } from "@/components/Images";
-import { CodeBlockTabs } from "@/components/CodeBlockTabs";
-
-# Organization Profile Component
-
-<<<<<<< HEAD
-<Images alt="Organization Profile Example" width={1024} height={548} src="/images/ui-components/component-org_profile.svg" />
-
-The `OrganizationProfile` component is used to render a beautiful, full-featured organization management UI that allows users to manage their organization profile and security settings.
-=======
-<Images alt="Organization Profile Example" width={1024} height={548} src="/docs/images/ui-components/component-org_profile.svg" />
-
-The `OrganizationProfile` component is used to render a beautiful, full-featured organization management
-UI that allows users to manage their organization profile and security settings.
->>>>>>> dc568f18
-
-## `mountOrganizationProfile()`
-
-Render the `OrganizationProfile` component to an HTML `<div>` element.
-
-### Usage
-
-<CodeBlockTabs options={['NPM Module', 'window.Clerk']}>
-  ```typescript {15-19}
-  import Clerk from '@clerk/clerk-js';
-  import { dark } from "@clerk/themes";
-
-  document.querySelector<HTMLDivElement>('#app')!.innerHTML = `
-    <div
-      id="organization-profile"
-    ></div>
-  `;
-
-  const organizationProfileComponent = document.querySelector<HTMLDivElement>('#organization-profile')!;
-
-  const clerk = new Clerk('pk_[publishable_key]');
-  await clerk.load();
-
-  clerk.mountOrganizationProfile(organizationProfileComponent, {
-    appearance: {
-      baseTheme: dark
-    }
-  });
-  ```
-
-  ```html {13-17}
-  <div id="organization-profile"></div>
-  <script>
-    const script = document.createElement('script');
-    script.setAttribute('data-clerk-publishable-key', 'pk_[publishable_key]');
-    script.async = true;
-    script.src = `https://[your-domain].clerk.accounts.dev/npm/@clerk/clerk-js@latest/dist/clerk.browser.js`;
-
-    script.addEventListener('load', async function () {
-      await window.Clerk.load();
-
-      const organizationProfileComponent = document.querySelector('#organization-profile');
-
-      window.Clerk.mountOrganizationProfile(organizationProfileComponent, {
-        appearance: {
-          baseTheme: dark
-        }
-      });
-    });
-    document.body.appendChild(script);
-  </script>
-  ```
-</CodeBlockTabs>
-
-### Props
-
-```typescript
-function mountOrganizationProfile(node: HTMLDivElement, props?: OrganizationProfileProps): void;
-```
-
-<Tables
-  headings={["Name", "Type", "Description"]}
-  rows={[
-  {
-  cells: [
-  "node",
-  <a href="https://developer.mozilla.org/en-US/docs/Web/API/HTMLDivElement"><code>HTMLDivElement</code></a>,
-  <>The <code>{`<div>`}</code> element used to render in the organization-profile component</>
-  ],
-  },
-  {
-  cells: [
-  "props?",
-  <a href="#organizationprofileprops"><code>OrganizationProfileProps</code></a>,
-  "The properties to pass to the organization-profile component",
-  ],
-  },
-  ]}
-/>
-
-## `unmountOrganizationProfile()`
-
-Unmount and run cleanup on an existing OrganizationProfile component instance.
-
-### Usage
-
-<CodeBlockTabs options={['NPM Module', 'window.Clerk']}>
-  ```typescript {19}
-  import Clerk from '@clerk/clerk-js';
-
-  document.querySelector<HTMLDivElement>('#app')!.innerHTML = `
-    <div
-      id="organization-profile"
-    ></div>
-  `
-
-  const organizationProfileComponent = document.querySelector<HTMLDivElement>('#organization-profile')!;
-
-  const clerk = new Clerk('pk_[publishable_key]');
-
-  await clerk.load();
-
-  clerk.mountOrganizationProfile(organizationProfileComponent);
-
-  // ...
-
-  clerk.unmountOrganizationProfile(organizationProfileComponent);
-  ```
-
-  ```html {17}
-  <div id="organization-profile"></div>
-  <script>
-    const script = document.createElement('script');
-    script.setAttribute('data-clerk-publishable-key', 'pk_[publishable_key]');
-    script.async = true;
-    script.src = `https://[your-domain].clerk.accounts.dev/npm/@clerk/clerk-js@latest/dist/clerk.browser.js`;
-
-    script.addEventListener('load', async function () {
-      await window.Clerk.load();
-
-      const organizationProfileComponent = document.querySelector('#organization-profile');
-
-      window.Clerk.mountOrganizationProfile(organizationProfileComponent);
-
-      // ...
-
-      window.Clerk.unmountOrganizationProfile(organizationProfileComponent);
-    });
-    document.body.appendChild(script);
-  </script>
-  ```
-</CodeBlockTabs>
-
-### Props
-
-```typescript
-function unmountOrganizationProfile(node: HTMLDivElement): void;
-```
-
-<Tables
-  headings={["Name", "Type", "Description"]}
-  rows={[
-  {
-  cells: [
-  "node",
-  <a href="https://developer.mozilla.org/en-US/docs/Web/API/HTMLDivElement"><code>HTMLDivElement</code></a>,
-  <>The container <code>{`<div>`}</code> element with a rendered organization-profile component instance</>
-  ],
-  },
-  ]}
-/>
-
-## `openOrganizationProfile()`
-
-Opens the OrganizationProfile component as an overlay at the root of your HTML `body` element.
-
-### Usage
-
-<CodeBlockTabs options={['NPM Module', 'window.Clerk']}>
-  ```typescript {7-11}
-  import Clerk from '@clerk/clerk-js';
-  import { dark } from "@clerk/themes";
-
-  const clerk = new Clerk('pk_[publishable_key]');
-  await clerk.load();
-
-  clerk.openOrganizationProfile({
-    appearance: {
-      baseTheme: dark
-    }
-  });
-  ```
-
-  ```html {10-14}
-  <script>
-    const script = document.createElement('script');
-    script.setAttribute('data-clerk-publishable-key', 'pk_[publishable_key]');
-    script.async = true;
-    script.src = `https://[your-domain].clerk.accounts.dev/npm/@clerk/clerk-js@latest/dist/clerk.browser.js`;
-
-    script.addEventListener('load', async function () {
-      await window.Clerk.load();
-
-      window.Clerk.openOrganizationProfile({
-        appearance: {
-          baseTheme: dark
-        }
-      });
-    });
-    document.body.appendChild(script);
-  </script>
-  ```
-</CodeBlockTabs>
-
-### Props
-
-```typescript
-function openOrganizationProfile(props?: OrganizationProfileProps): void;
-```
-
-<Tables
-  headings={["Name", "Type", "Description"]}
-  rows={[
-  {
-  cells: [
-  "props?",
-  <a href="#organizationprofileprops"><code>OrganizationProfileProps</code></a>,
-  "The properties to pass to the organization-profile component",
-  ],
-  },
-  ]}
-/>
-
-## `closeOrganizationProfile()`
-
-Closes the organization profile overlay.
-
-### Usage
-
-<CodeBlockTabs options={['NPM Module', 'window.Clerk']}>
-  ```typescript {11}
-  import Clerk from '@clerk/clerk-js';
-  import { dark } from "@clerk/themes";
-
-  const clerk = new Clerk('pk_[publishable_key]');
-  await clerk.load();
-
-  clerk.openOrganizationProfile();
-
-  // ...
-
-  clerk.closeOrganizationProfile();
-  ```
-
-  ```html {14}
-  <script>
-    const script = document.createElement('script');
-    script.setAttribute('data-clerk-publishable-key', 'pk_[publishable_key]');
-    script.async = true;
-    script.src = `https://[your-domain].clerk.accounts.dev/npm/@clerk/clerk-js@latest/dist/clerk.browser.js`;
-
-    script.addEventListener('load', async function () {
-      await window.Clerk.load();
-
-      window.Clerk.openOrganizationProfile();
-
-      // ...
-
-      window.Clerk.closeOrganizationProfile();
-    });
-    document.body.appendChild(script);
-  </script>
-  ```
-</CodeBlockTabs>
-
-### Props
-
-```typescript
-function closeOrganizationProfile(): void;
-```
-
-## `OrganizationProfileProps`
-
-All props below are optional.
-
-<Tables
-  headings={["Name", "Type", "Description"]}
-  rows={[
-  {
-  cells: [
-  <code>afterLeaveOrganizationUrl</code>,
-  <code>string</code>,
-  "Full URL or path to navigate after leaving an organization.",
-  ],
-  },
-  {
-  cells: [
-  <code>path</code>,
-  <code>string</code>,
-  "The path where the component is mounted when path-based routing is used. -e.g. /org-profile. This prop is ignored in hash and virtual based routing.",
-  ],
-  },
-  {
-  cells: [
-  <code>routing</code>,
-  <code>RoutingStrategy</code>,
-  `The routing strategy for your pages. Supported values are:
-  - hash (default): Hash based routing.
-  - path: Path based routing.
-  - virtual: Virtual based routing.`,
-  ],
-  },
-  {
-  cells: [
-  <code>appearance</code>,
-  <code>object</code>,
-  "Control the look and feel of the component.",
-  ],
-  },
-  ]}
-/>
+---
+title: Organization Profile Component
+description: The OrganizationProfile component is used to render a beautiful, full-featured organization management UI that allows users to manage their organization profile and security settings.
+---
+
+import { Tab, Tabs } from "nextra-theme-docs";
+import { Tables } from "@/components/Table";
+import { Images } from "@/components/Images";
+import { CodeBlockTabs } from "@/components/CodeBlockTabs";
+
+# Organization Profile Component
+
+<Images alt="Organization Profile Example" width={1024} height={548} src="/docs/images/ui-components/component-org_profile.svg" />
+
+The `OrganizationProfile` component is used to render a beautiful, full-featured organization management UI that allows users to manage their organization profile and security settings.
+
+## `mountOrganizationProfile()`
+
+Render the `OrganizationProfile` component to an HTML `<div>` element.
+
+### Usage
+
+<CodeBlockTabs options={['NPM Module', 'window.Clerk']}>
+  ```typescript {15-19}
+  import Clerk from '@clerk/clerk-js';
+  import { dark } from "@clerk/themes";
+
+  document.querySelector<HTMLDivElement>('#app')!.innerHTML = `
+    <div
+      id="organization-profile"
+    ></div>
+  `;
+
+  const organizationProfileComponent = document.querySelector<HTMLDivElement>('#organization-profile')!;
+
+  const clerk = new Clerk('pk_[publishable_key]');
+  await clerk.load();
+
+  clerk.mountOrganizationProfile(organizationProfileComponent, {
+    appearance: {
+      baseTheme: dark
+    }
+  });
+  ```
+
+  ```html {13-17}
+  <div id="organization-profile"></div>
+  <script>
+    const script = document.createElement('script');
+    script.setAttribute('data-clerk-publishable-key', 'pk_[publishable_key]');
+    script.async = true;
+    script.src = `https://[your-domain].clerk.accounts.dev/npm/@clerk/clerk-js@latest/dist/clerk.browser.js`;
+
+    script.addEventListener('load', async function () {
+      await window.Clerk.load();
+
+      const organizationProfileComponent = document.querySelector('#organization-profile');
+
+      window.Clerk.mountOrganizationProfile(organizationProfileComponent, {
+        appearance: {
+          baseTheme: dark
+        }
+      });
+    });
+    document.body.appendChild(script);
+  </script>
+  ```
+</CodeBlockTabs>
+
+### Props
+
+```typescript
+function mountOrganizationProfile(node: HTMLDivElement, props?: OrganizationProfileProps): void;
+```
+
+<Tables
+  headings={["Name", "Type", "Description"]}
+  rows={[
+  {
+  cells: [
+  "node",
+  <a href="https://developer.mozilla.org/en-US/docs/Web/API/HTMLDivElement"><code>HTMLDivElement</code></a>,
+  <>The <code>{`<div>`}</code> element used to render in the organization-profile component</>
+  ],
+  },
+  {
+  cells: [
+  "props?",
+  <a href="#organizationprofileprops"><code>OrganizationProfileProps</code></a>,
+  "The properties to pass to the organization-profile component",
+  ],
+  },
+  ]}
+/>
+
+## `unmountOrganizationProfile()`
+
+Unmount and run cleanup on an existing OrganizationProfile component instance.
+
+### Usage
+
+<CodeBlockTabs options={['NPM Module', 'window.Clerk']}>
+  ```typescript {19}
+  import Clerk from '@clerk/clerk-js';
+
+  document.querySelector<HTMLDivElement>('#app')!.innerHTML = `
+    <div
+      id="organization-profile"
+    ></div>
+  `
+
+  const organizationProfileComponent = document.querySelector<HTMLDivElement>('#organization-profile')!;
+
+  const clerk = new Clerk('pk_[publishable_key]');
+
+  await clerk.load();
+
+  clerk.mountOrganizationProfile(organizationProfileComponent);
+
+  // ...
+
+  clerk.unmountOrganizationProfile(organizationProfileComponent);
+  ```
+
+  ```html {17}
+  <div id="organization-profile"></div>
+  <script>
+    const script = document.createElement('script');
+    script.setAttribute('data-clerk-publishable-key', 'pk_[publishable_key]');
+    script.async = true;
+    script.src = `https://[your-domain].clerk.accounts.dev/npm/@clerk/clerk-js@latest/dist/clerk.browser.js`;
+
+    script.addEventListener('load', async function () {
+      await window.Clerk.load();
+
+      const organizationProfileComponent = document.querySelector('#organization-profile');
+
+      window.Clerk.mountOrganizationProfile(organizationProfileComponent);
+
+      // ...
+
+      window.Clerk.unmountOrganizationProfile(organizationProfileComponent);
+    });
+    document.body.appendChild(script);
+  </script>
+  ```
+</CodeBlockTabs>
+
+### Props
+
+```typescript
+function unmountOrganizationProfile(node: HTMLDivElement): void;
+```
+
+<Tables
+  headings={["Name", "Type", "Description"]}
+  rows={[
+  {
+  cells: [
+  "node",
+  <a href="https://developer.mozilla.org/en-US/docs/Web/API/HTMLDivElement"><code>HTMLDivElement</code></a>,
+  <>The container <code>{`<div>`}</code> element with a rendered organization-profile component instance</>
+  ],
+  },
+  ]}
+/>
+
+## `openOrganizationProfile()`
+
+Opens the OrganizationProfile component as an overlay at the root of your HTML `body` element.
+
+### Usage
+
+<CodeBlockTabs options={['NPM Module', 'window.Clerk']}>
+  ```typescript {7-11}
+  import Clerk from '@clerk/clerk-js';
+  import { dark } from "@clerk/themes";
+
+  const clerk = new Clerk('pk_[publishable_key]');
+  await clerk.load();
+
+  clerk.openOrganizationProfile({
+    appearance: {
+      baseTheme: dark
+    }
+  });
+  ```
+
+  ```html {10-14}
+  <script>
+    const script = document.createElement('script');
+    script.setAttribute('data-clerk-publishable-key', 'pk_[publishable_key]');
+    script.async = true;
+    script.src = `https://[your-domain].clerk.accounts.dev/npm/@clerk/clerk-js@latest/dist/clerk.browser.js`;
+
+    script.addEventListener('load', async function () {
+      await window.Clerk.load();
+
+      window.Clerk.openOrganizationProfile({
+        appearance: {
+          baseTheme: dark
+        }
+      });
+    });
+    document.body.appendChild(script);
+  </script>
+  ```
+</CodeBlockTabs>
+
+### Props
+
+```typescript
+function openOrganizationProfile(props?: OrganizationProfileProps): void;
+```
+
+<Tables
+  headings={["Name", "Type", "Description"]}
+  rows={[
+  {
+  cells: [
+  "props?",
+  <a href="#organizationprofileprops"><code>OrganizationProfileProps</code></a>,
+  "The properties to pass to the organization-profile component",
+  ],
+  },
+  ]}
+/>
+
+## `closeOrganizationProfile()`
+
+Closes the organization profile overlay.
+
+### Usage
+
+<CodeBlockTabs options={['NPM Module', 'window.Clerk']}>
+  ```typescript {11}
+  import Clerk from '@clerk/clerk-js';
+  import { dark } from "@clerk/themes";
+
+  const clerk = new Clerk('pk_[publishable_key]');
+  await clerk.load();
+
+  clerk.openOrganizationProfile();
+
+  // ...
+
+  clerk.closeOrganizationProfile();
+  ```
+
+  ```html {14}
+  <script>
+    const script = document.createElement('script');
+    script.setAttribute('data-clerk-publishable-key', 'pk_[publishable_key]');
+    script.async = true;
+    script.src = `https://[your-domain].clerk.accounts.dev/npm/@clerk/clerk-js@latest/dist/clerk.browser.js`;
+
+    script.addEventListener('load', async function () {
+      await window.Clerk.load();
+
+      window.Clerk.openOrganizationProfile();
+
+      // ...
+
+      window.Clerk.closeOrganizationProfile();
+    });
+    document.body.appendChild(script);
+  </script>
+  ```
+</CodeBlockTabs>
+
+### Props
+
+```typescript
+function closeOrganizationProfile(): void;
+```
+
+## `OrganizationProfileProps`
+
+All props below are optional.
+
+<Tables
+  headings={["Name", "Type", "Description"]}
+  rows={[
+  {
+  cells: [
+  <code>afterLeaveOrganizationUrl</code>,
+  <code>string</code>,
+  "Full URL or path to navigate after leaving an organization.",
+  ],
+  },
+  {
+  cells: [
+  <code>path</code>,
+  <code>string</code>,
+  "The path where the component is mounted when path-based routing is used. -e.g. /org-profile. This prop is ignored in hash and virtual based routing.",
+  ],
+  },
+  {
+  cells: [
+  <code>routing</code>,
+  <code>RoutingStrategy</code>,
+  `The routing strategy for your pages. Supported values are:
+  - hash (default): Hash based routing.
+  - path: Path based routing.
+  - virtual: Virtual based routing.`,
+  ],
+  },
+  {
+  cells: [
+  <code>appearance</code>,
+  <code>object</code>,
+  "Control the look and feel of the component.",
+  ],
+  },
+  ]}
+/>