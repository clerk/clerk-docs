---
title: Next.js Quickstart
description: Add authentication and user management to your Next.js app with Clerk.
---

<TutorialHero
  framework="nextjs"
  beforeYouStart={[
    {
      title: "Set up a Clerk application",
      link: "/docs/quickstarts/setup-clerk",
      icon: "clerk",
    },
    {
      title: "Create a Next.js application",
      link: "https://nextjs.org/docs/getting-started/installation",
      icon: "nextjs",
    },
  ]}
>
  - Install `@clerk/nextjs`
  - Set up your environment keys to test your app locally
  - Add `<ClerkProvider />` to your application
  - Use Clerk middleware to implement route-specific authentication
  - Create a header with Clerk components for users to sign in and out
</TutorialHero>

<Steps>
  ### Install `@clerk/nextjs`

  Clerk's [Next.js SDK](/docs/references/nextjs/overview) has prebuilt components, React hooks, and helpers to make user authentication easier.

  To get started using Clerk with Next.js, add the SDK to your project:

  <CodeBlockTabs type="installer" options={["npm", "yarn", "pnpm"]}>
    ```bash {{ filename: 'terminal' }}
    npm install @clerk/nextjs
    ```

    ```bash {{ filename: 'terminal' }}
    yarn add @clerk/nextjs
    ```

    ```bash {{ filename: 'terminal' }}
    pnpm add @clerk/nextjs
    ```
  </CodeBlockTabs>

  ### Set your environment variables

<<<<<<< HEAD
  <If condition={experiment.enabled}>
    <ExperimentCreateAccountFromDocsQuickstart params={experiment} />
  </If>

  <If condition={!experiment.enabled}>
    <SignedIn>
      Add the following keys to your `.env.local` file. These keys can always be retrieved from the [API Keys](https://dashboard.clerk.com/last-active?path=api-keys) page of your Clerk Dashboard.
    </SignedIn>

    <SignedOut>
      1. Navigate to the Clerk Dashboard.
      1. In the navigation sidebar, select [API Keys](https://dashboard.clerk.com/last-active?path=api-keys){{ track: 'docs_nextjs_quickstart_API_keys_clicked' }}.
      1. In the **Quick Copy** section, copy your Clerk publishable and secret key.
      1. Paste your keys into your `.env.local` file.

      The final result should resemble the following:
    </SignedOut>
  </If>
=======
  <SignedIn>
    Add the following keys to your `.env.local` file. These keys can always be retrieved from the [API Keys](https://dashboard.clerk.com/last-active?path=api-keys) page of your Clerk Dashboard.
  </SignedIn>

  <SignedOut>
    1. Navigate to the [Clerk Dashboard](https://dashboard.clerk.com/last-active?path=api-keys){{ track: 'exp_create_account_nextjs_quickstart' }}.
    1. In the top navigation, select **Configure**. Then in the sidebar, select **API Keys**.
    1. In the **Quick Copy** section, copy your Clerk publishable and secret key.
    1. Paste your keys into your `.env.local` file.

    The final result should resemble the following:
  </SignedOut>
>>>>>>> 08cde4b4

  ```env {{ filename: '.env.local' }}
  NEXT_PUBLIC_CLERK_PUBLISHABLE_KEY={{pub_key}}
  CLERK_SECRET_KEY={{secret}}
  ```

  ### Add Middleware to your application

  [`clerkMiddleware()`](/docs/references/nextjs/clerk-middleware#clerk-middleware) grants you access to user authentication state throughout your application, on any route or page. It also allows you to protect specific routes from unauthenticated users. To add `clerkMiddleware()` to your application, follow these steps:

  1. Create a `middleware.ts` file.
     - If you're using the `/src` directory, place `middleware.ts` in the `/src` directory.
     - If you're not using the `/src` directory, place `middleware.ts` in the root directory alongside `.env.local`.

  1. In your middleware.ts, export Clerk's `clerkMiddleware()` helper:

     ```tsx {{ filename: 'middleware.ts' }}
     import { clerkMiddleware } from '@clerk/nextjs/server'

     export default clerkMiddleware()

     export const config = {
       matcher: [
         // Skip Next.js internals and all static files, unless found in search params
         '/((?!_next|[^?]*\\.(?:html?|css|js(?!on)|jpe?g|webp|png|gif|svg|ttf|woff2?|ico|csv|docx?|xlsx?|zip|webmanifest)).*)',
         // Always run for API routes
         '/(api|trpc)(.*)',
       ],
     }
     ```

  1. By default, `clerkMiddleware()` will not protect any routes. All routes are public and you must opt-in to protection for routes. See the [`clerkMiddleware()` reference](/docs/references/nextjs/clerk-middleware) to learn how to require authentication for specific routes.

  ### Add `<ClerkProvider>` and components to your app

  All Clerk hooks and components must be children of the [`<ClerkProvider>`](/docs/components/clerk-provider) component, which provides active session and user context.

  You can control which content signed in and signed out users can see with Clerk's [prebuilt components](/docs/components/overview). To get started, create a header for your users to sign in or out. To do this, you will use:

  - [`<SignedIn>`](/docs/components/control/signed-in): Children of this component can only be seen while **signed in**.
  - [`<SignedOut>`](/docs/components/control/signed-out): Children of this component can only be seen while **signed out**.
  - [`<UserButton />`](/docs/components/user/user-button): A prebuilt component that comes styled out of the box to show the avatar from the account the user is signed in with.
  - [`<SignInButton />`](/docs/components/unstyled/sign-in-button): An unstyled component that links to the sign-in page. For this example, because you have not specified any props or [environment variables](/docs/deployments/clerk-environment-variables) for the sign-in URL, the component will link to the [Account Portal sign-in page.](/docs/customization/account-portal/overview)

  Select your preferred router to learn how to make this data available across your entire app:

  <CodeBlockTabs type="router" options={["App Router", "Pages Router"]}>
    ```tsx {{ filename: 'app/layout.tsx', mark: [6, [9, 16], 20] }}
    import { ClerkProvider, SignInButton, SignedIn, SignedOut, UserButton } from '@clerk/nextjs'
    import './globals.css'

    export default function RootLayout({ children }: { children: React.ReactNode }) {
      return (
        <ClerkProvider>
          <html lang="en">
            <body>
              <header>
                <SignedOut>
                  <SignInButton />
                </SignedOut>
                <SignedIn>
                  <UserButton />
                </SignedIn>
              </header>
              <main>{children}</main>
            </body>
          </html>
        </ClerkProvider>
      )
    }
    ```

    ```tsx {{ filename: 'pages/_app.tsx', mark: [[7, 15]] }}
    import '@/styles/globals.css'
    import { ClerkProvider, SignInButton, SignedIn, SignedOut, UserButton } from '@clerk/nextjs'
    import type { AppProps } from 'next/app'

    function MyApp({ Component, pageProps }: AppProps) {
      return (
        <ClerkProvider {...pageProps}>
          <SignedOut>
            <SignInButton />
          </SignedOut>
          <SignedIn>
            <UserButton />
          </SignedIn>
          <Component {...pageProps} />
        </ClerkProvider>
      )
    }

    export default MyApp
    ```
  </CodeBlockTabs>

  ### Create your first user

  Run your project with the following command:

  <CodeBlockTabs options={["npm", "yarn", "pnpm"]}>
    ```bash {{ filename: 'terminal' }}
    npm run dev
    ```

    ```bash {{ filename: 'terminal' }}
    yarn dev
    ```

    ```bash {{ filename: 'terminal' }}
    pnpm dev
    ```
  </CodeBlockTabs>

  Visit your app's homepage at [http://localhost:3000](http://localhost:3000). Sign up to create your first user.
</Steps>

## Next steps

<Cards>
  - [Protect routes using Clerk Middleware](/docs/references/nextjs/clerk-middleware)
  - Learn how to protect specific routes from unauthenticated users.

  ---

  - [Create custom sign-up and sign-in pages](/docs/references/nextjs/custom-signup-signin-pages)
  - Learn how add custom sign-up and sign-in pages with Clerk components.

  ---

  - [Read user and session data](/docs/references/nextjs/read-session-data)
  - Learn how to use Clerk's hooks and helpers to access the active session and user data in your Next.js application.

  ---

  - [Client Side Helpers](/docs/references/nextjs/overview#client-side-helpers)
  - Learn more about Next.js client side helpers and how to use them.

  ---

  - [Next.js SDK Reference](/docs/references/nextjs/overview)
  - Learn more about additional Next.js methods.

  ---

  - [Deploy to Production](/docs/deployments/overview)
  - Learn how to deploy your Clerk app to production.

  ---

  - [Deploy to Vercel](/docs/deployments/deploy-to-vercel)
  - Learn how to deploy your Clerk app to production on Vercel.

  ---

  - [Clerk + Next.js App Router Quickstart Repo](https://github.com/clerk/clerk-nextjs-app-quickstart)
  - The official companion repo for Clerk's Next.js Quickstart using App Router.

  ---

  - [Clerk + Next.js Pages Router Quickstart Repo](https://github.com/clerk/clerk-nextjs-pages-quickstart)
  - The official companion repo for Clerk's Next.js Quickstart using Pages Router.
</Cards><|MERGE_RESOLUTION|>--- conflicted
+++ resolved
@@ -48,7 +48,6 @@
 
   ### Set your environment variables
 
-<<<<<<< HEAD
   <If condition={experiment.enabled}>
     <ExperimentCreateAccountFromDocsQuickstart params={experiment} />
   </If>
@@ -59,28 +58,14 @@
     </SignedIn>
 
     <SignedOut>
-      1. Navigate to the Clerk Dashboard.
-      1. In the navigation sidebar, select [API Keys](https://dashboard.clerk.com/last-active?path=api-keys){{ track: 'docs_nextjs_quickstart_API_keys_clicked' }}.
+      1. Navigate to the [Clerk Dashboard](https://dashboard.clerk.com/last-active?path=api-keys){{ track: 'exp_create_account_nextjs_quickstart' }}.
+      1. In the top navigation, select **Configure**. Then in the sidebar, select **API Keys**.
       1. In the **Quick Copy** section, copy your Clerk publishable and secret key.
       1. Paste your keys into your `.env.local` file.
 
       The final result should resemble the following:
     </SignedOut>
   </If>
-=======
-  <SignedIn>
-    Add the following keys to your `.env.local` file. These keys can always be retrieved from the [API Keys](https://dashboard.clerk.com/last-active?path=api-keys) page of your Clerk Dashboard.
-  </SignedIn>
-
-  <SignedOut>
-    1. Navigate to the [Clerk Dashboard](https://dashboard.clerk.com/last-active?path=api-keys){{ track: 'exp_create_account_nextjs_quickstart' }}.
-    1. In the top navigation, select **Configure**. Then in the sidebar, select **API Keys**.
-    1. In the **Quick Copy** section, copy your Clerk publishable and secret key.
-    1. Paste your keys into your `.env.local` file.
-
-    The final result should resemble the following:
-  </SignedOut>
->>>>>>> 08cde4b4
 
   ```env {{ filename: '.env.local' }}
   NEXT_PUBLIC_CLERK_PUBLISHABLE_KEY={{pub_key}}
