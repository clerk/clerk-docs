--- conflicted
+++ resolved
@@ -64,27 +64,21 @@
 
 Clerk's React SDK gives you access to prebuilt [components](/docs/components/overview), [hooks](/docs/references/react/use-user), and helpers for React. Install it by running the following command in your terminal:
 
-<CodeBlockTabs type="installer" options={["npm", "pnpm", "yarn" ]}>
+<CodeBlockTabs type="installer" options={["npm", "yarn",  "pnpm" ]}>
   ```bash filename="terminal"
   npm install @clerk/clerk-react
   ```
-
+  ```bash filename="terminal"
+  yarn add @clerk/clerk-react
+  ```
+  
   ```bash filename="terminal"
   pnpm add @clerk/clerk-react
   ```
 
-<<<<<<< HEAD
-  ```bash filename="terminal"
-  yarn add @clerk/clerk-react
-  ```
 </CodeBlockTabs>
 
 ### Set environment keys
-=======
-### Configure `<ClerkProvider>`
-
-Clerk requires your React application to be wrapped in the [`<ClerkProvider>`](/docs/components/clerk-provider) component. The `<ClerkProvider>` component provides active session and user context to Clerk's hooks and other components.
->>>>>>> 0fd91eb9
 
 In your React project's root folder, you may have an `.env` file alongside `package.json` and other configuration files. If you don't see it, create it.
 
