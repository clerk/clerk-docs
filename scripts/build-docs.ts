--- conflicted
+++ resolved
@@ -834,28 +834,13 @@
           if (doc.sdk === undefined) return null // skip core docs
           if (doc.sdk.includes(targetSdk) === false) return null // skip docs that are not for the target sdk
 
-<<<<<<< HEAD
-          const vfile = await remark()
-            .use(remarkFrontmatter)
-            .use(remarkMdx)
-            .use(validateAndEmbedLinks(config, docsMap, doc.file.filePath, 'docs', undefined, doc.file.href))
-            .use(checkPartials(config, partials, doc.file, { reportWarnings: true, embed: true }))
-            .use(checkTooltips(config, tooltips, doc.file, { reportWarnings: true, embed: true }))
-            .use(checkTypedoc(config, typedocs, doc.file.filePath, { reportWarnings: true, embed: true }))
-            .use(checkPrompts(config, prompts, doc.file, { reportWarnings: true, update: true }))
-            .use(filterOtherSDKsContentOut(config, doc.file.filePath, targetSdk))
-            .use(validateUniqueHeadings(config, doc.file.filePath, 'docs'))
-            .use(
-              insertFrontmatter({
-                canonical: doc.sdk ? scopeHrefToSDK(config)(doc.file.href, ':sdk:') : doc.file.href,
-                lastUpdated: (await getCommitDate(doc.file.fullFilePath))?.toISOString() ?? undefined,
-=======
           const vfile = await scopedDocCache(targetSdk, doc.file.filePath, async () =>
             remark()
               .use(remarkFrontmatter)
               .use(remarkMdx)
               .use(validateAndEmbedLinks(config, docsMap, doc.file.filePath, 'docs', undefined, doc.file.href))
               .use(checkPartials(config, partials, doc.file, { reportWarnings: true, embed: true }))
+              .use(checkTooltips(config, tooltips, doc.file, { reportWarnings: true, embed: true }))
               .use(checkTypedoc(config, typedocs, doc.file.filePath, { reportWarnings: true, embed: true }))
               .use(checkPrompts(config, prompts, doc.file, { reportWarnings: true, update: true }))
               .use(filterOtherSDKsContentOut(config, doc.file.filePath, targetSdk))
@@ -873,7 +858,6 @@
               .process({
                 path: doc.file.filePath,
                 value: doc.fileContent,
->>>>>>> 4ab5fb04
               }),
           )
 
