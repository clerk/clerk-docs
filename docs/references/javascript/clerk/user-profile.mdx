--- conflicted
+++ resolved
@@ -1,256 +1,252 @@
----
-title: <UserProfile /> Component
-description: The <UserProfile /> component is used to render a beautiful, full-featured account management UI that allows users to manage their profile and security settings.
----
-
-# `<UserProfile />` Component
-
-<Images width={976} height={762} src="/docs/images/ui-components/component-user_profile.svg" alt="User Profile example" />
-
-The [`<UserProfile />`][userprofile-ref] component is used to render a beautiful, full-featured account management UI that allows users to manage their profile and security settings.
-
-## `mountUserProfile()`
-
-Render the [`<UserProfile />`][userprofile-ref] component to an HTML `<div>` element.
-
-### Usage
-
-<CodeBlockTabs options={['NPM Module', 'window.Clerk']}>
-  ```typescript {15-19}
-  import Clerk from '@clerk/clerk-js';
-  import { dark } from "@clerk/themes";
-
-  document.querySelector<HTMLDivElement>('#app')!.innerHTML = `
-    <div
-      id="user-profile"
-    ></div>
-  `;
-
-  const userProfileComponent = document.querySelector<HTMLDivElement>('#user-profile')!;
-
-  const clerk = new Clerk('pk_[publishable_key]');
-  await clerk.load();
-
-  clerk.mountUserProfile(userProfileComponent, {
-    appearance: {
-      baseTheme: dark
-    }
-  });
-  ```
-
-  ```html {13-17}
-  <div id="user-profile"></div>
-  <script>
-    const script = document.createElement('script');
-    script.setAttribute('data-clerk-publishable-key', 'pk_[publishable_key]');
-    script.async = true;
-    script.src = `https://[your-domain].clerk.accounts.dev/npm/@clerk/clerk-js@latest/dist/clerk.browser.js`;
-
-    script.addEventListener('load', async function () {
-      await window.Clerk.load();
-
-      const userProfileComponent = document.querySelector('#user-profile');
-
-      window.Clerk.mountUserProfile(userProfileComponent, {
-        appearance: {
-          baseTheme: dark
-        }
-      });
-    });
-    document.body.appendChild(script);
-  </script>
-  ```
-</CodeBlockTabs>
-
-### Props
-
-```typescript
-function mountUserProfile(node: HTMLDivElement, props?: UserProfileProps): void;
-```
-
-| Name | Type | Description |
-| --- | --- | --- |
-| `node` | [`HTMLDivElement`](https://developer.mozilla.org/en-US/docs/Web/API/HTMLDivElement) | The `<div>` element used to render in the [`<UserProfile />`][userprofile-ref] component |
-| `props?` | [`UserProfileProps`](#user-profile-props) | The properties to pass to the [`<UserProfile />`][userprofile-ref] component |
-
-## `unmountUserProfile()`
-
-Unmount and run cleanup on an existing [`<UserProfile />`][userprofile-ref] component instance.
-
-### Usage
-
-<CodeBlockTabs options={['NPM Module', 'window.Clerk']}>
-  ```typescript {19}
-  import Clerk from '@clerk/clerk-js';
-
-  document.querySelector<HTMLDivElement>('#app')!.innerHTML = `
-    <div
-      id="user-profile"
-    ></div>
-  `
-
-  const userProfileComponent = document.querySelector<HTMLDivElement>('#user-profile')!;
-
-  const clerk = new Clerk('pk_[publishable_key]');
-
-  await clerk.load();
-
-  clerk.mountUserProfile(userProfileComponent);
-
-  // ...
-
-  clerk.unmountUserProfile(userProfileComponent);
-  ```
-
-  ```html {17}
-  <div id="user-profile"></div>
-  <script>
-    const script = document.createElement('script');
-    script.setAttribute('data-clerk-publishable-key', 'pk_[publishable_key]');
-    script.async = true;
-    script.src = `https://[your-domain].clerk.accounts.dev/npm/@clerk/clerk-js@latest/dist/clerk.browser.js`;
-
-    script.addEventListener('load', async function () {
-      await window.Clerk.load();
-
-      const userProfileComponent = document.querySelector('#user-profile');
-
-      window.Clerk.mountUserProfile(userProfileComponent);
-
-      // ...
-
-      window.Clerk.unmountUserProfile(userProfileComponent);
-    });
-    document.body.appendChild(script);
-  </script>
-  ```
-</CodeBlockTabs>
-
-### Props
-
-```typescript
-function unmountUserProfile(node: HTMLDivElement): void;
-```
-
-| Name | Type | Description |
-| --- | --- | --- |
-| `node` | [`HTMLDivElement`](https://developer.mozilla.org/en-US/docs/Web/API/HTMLDivElement) | The container `<div>` element with a rendered [`<UserProfile />`][userprofile-ref] component instance. |
-
-## `openUserProfile()`
-
-Opens the [`<UserProfile />`][userprofile-ref] component as an overlay at the root of your HTML `body` element.
-
-### Usage
-
-<CodeBlockTabs options={['NPM Module', 'window.Clerk']}>
-  ```typescript {7-11}
-  import Clerk from '@clerk/clerk-js';
-  import { dark } from "@clerk/themes";
-
-  const clerk = new Clerk('pk_[publishable_key]');
-  await clerk.load();
-
-  clerk.openUserProfile({
-    appearance: {
-      baseTheme: dark
-    }
-  });
-  ```
-
-  ```html {10-14}
-  <script>
-    const script = document.createElement('script');
-    script.setAttribute('data-clerk-publishable-key', 'pk_[publishable_key]');
-    script.async = true;
-    script.src = `https://[your-domain].clerk.accounts.dev/npm/@clerk/clerk-js@latest/dist/clerk.browser.js`;
-
-    script.addEventListener('load', async function () {
-      await window.Clerk.load();
-
-      window.Clerk.openUserProfile({
-        appearance: {
-          baseTheme: dark
-        }
-      });
-    });
-    document.body.appendChild(script);
-  </script>
-  ```
-</CodeBlockTabs>
-
-### Props
-
-```typescript
-function openUserProfile(props?: UserProfileProps): void;
-```
-
-| Name | Type | Description |
-| --- | --- | --- |
-| `props?` | [`UserProfileProps`](#user-profile-props) | The properties to pass to the [`<UserProfile />`][userprofile-ref] component |
-
-## `closeUserProfile()`
-
-Closes the user profile overlay.
-
-### Usage
-
-<CodeBlockTabs options={['NPM Module', 'window.Clerk']}>
-  ```typescript {11}
-  import Clerk from '@clerk/clerk-js';
-  import { dark } from "@clerk/themes";
-
-  const clerk = new Clerk('pk_[publishable_key]');
-  await clerk.load();
-
-  clerk.openUserProfile();
-
-  // ...
-
-  clerk.closeUserProfile();
-  ```
-
-  ```html {14}
-  <script>
-    const script = document.createElement('script');
-    script.setAttribute('data-clerk-publishable-key', 'pk_[publishable_key]');
-    script.async = true;
-    script.src = `https://[your-domain].clerk.accounts.dev/npm/@clerk/clerk-js@latest/dist/clerk.browser.js`;
-
-    script.addEventListener('load', async function () {
-      await window.Clerk.load();
-
-      window.Clerk.openUserProfile();
-
-      // ...
-
-      window.Clerk.closeUserProfile();
-    });
-    document.body.appendChild(script);
-  </script>
-  ```
-</CodeBlockTabs>
-
-### Props
-
-```typescript
-function closeUserProfile(): void;
-```
-
-## `UserProfileProps`
-
-All props below are optional.
-
-| Name | Type | Description |
-| --- | --- | --- |
-| `appearance` | <code>[Appearance](/docs/components/customization/overview) \| undefined</code> | Optional object to style your components. Will only affect [Clerk Components][components-ref] and not [Account Portal][ap-ref] pages. |
-| `routing` | `'hash' \| 'path' \| 'virtual'` | The routing strategy for your pages. <br />Supported values are: <ul><li>`hash` (default): Hash-based routing.</li> <li>`path`: Path-based routing.</li> <li>`virtual`: Virtual-based routing.</li></ul> |
-| `path` | `string` | The path where the component is mounted when path-based routing is used.<br/>e.g. `/user-profile`.<br />This prop is ignored in hash-based routing. |
-<<<<<<< HEAD
-| `additionalOAuthScopes` | `object` | Specify additional scopes per OAuth provider that your users would like to provide if not already approved.<br/>e.g. `{google: ['foo', 'bar'], github: ['qux']}` |
-=======
-| `additionalOAuthScopes` | `object` | Specify additional scopes per OAuth provider that your users would like to provide if not already approved.<br/>e.g. `{google: ['foo', 'bar'], github: ['qux']}` |
-
-[userprofile-ref]: /docs/components/user/user-profile
-[components-ref]: /docs/components/overview
-[ap-ref]: /docs/account-portal/overview
->>>>>>> 1f712d33
+---
+title: <UserProfile /> Component
+description: The <UserProfile /> component is used to render a beautiful, full-featured account management UI that allows users to manage their profile and security settings.
+---
+
+# `<UserProfile />` Component
+
+<Images width={976} height={762} src="/docs/images/ui-components/component-user_profile.svg" alt="User Profile example" />
+
+The [`<UserProfile />`][userprofile-ref] component is used to render a beautiful, full-featured account management UI that allows users to manage their profile and security settings.
+
+## `mountUserProfile()`
+
+Render the [`<UserProfile />`][userprofile-ref] component to an HTML `<div>` element.
+
+### Usage
+
+<CodeBlockTabs options={['NPM Module', 'window.Clerk']}>
+  ```typescript {15-19}
+  import Clerk from '@clerk/clerk-js';
+  import { dark } from "@clerk/themes";
+
+  document.querySelector<HTMLDivElement>('#app')!.innerHTML = `
+    <div
+      id="user-profile"
+    ></div>
+  `;
+
+  const userProfileComponent = document.querySelector<HTMLDivElement>('#user-profile')!;
+
+  const clerk = new Clerk('pk_[publishable_key]');
+  await clerk.load();
+
+  clerk.mountUserProfile(userProfileComponent, {
+    appearance: {
+      baseTheme: dark
+    }
+  });
+  ```
+
+  ```html {13-17}
+  <div id="user-profile"></div>
+  <script>
+    const script = document.createElement('script');
+    script.setAttribute('data-clerk-publishable-key', 'pk_[publishable_key]');
+    script.async = true;
+    script.src = `https://[your-domain].clerk.accounts.dev/npm/@clerk/clerk-js@latest/dist/clerk.browser.js`;
+
+    script.addEventListener('load', async function () {
+      await window.Clerk.load();
+
+      const userProfileComponent = document.querySelector('#user-profile');
+
+      window.Clerk.mountUserProfile(userProfileComponent, {
+        appearance: {
+          baseTheme: dark
+        }
+      });
+    });
+    document.body.appendChild(script);
+  </script>
+  ```
+</CodeBlockTabs>
+
+### Props
+
+```typescript
+function mountUserProfile(node: HTMLDivElement, props?: UserProfileProps): void;
+```
+
+| Name | Type | Description |
+| --- | --- | --- |
+| `node` | [`HTMLDivElement`](https://developer.mozilla.org/en-US/docs/Web/API/HTMLDivElement) | The `<div>` element used to render in the [`<UserProfile />`][userprofile-ref] component |
+| `props?` | [`UserProfileProps`](#user-profile-props) | The properties to pass to the [`<UserProfile />`][userprofile-ref] component |
+
+## `unmountUserProfile()`
+
+Unmount and run cleanup on an existing [`<UserProfile />`][userprofile-ref] component instance.
+
+### Usage
+
+<CodeBlockTabs options={['NPM Module', 'window.Clerk']}>
+  ```typescript {19}
+  import Clerk from '@clerk/clerk-js';
+
+  document.querySelector<HTMLDivElement>('#app')!.innerHTML = `
+    <div
+      id="user-profile"
+    ></div>
+  `
+
+  const userProfileComponent = document.querySelector<HTMLDivElement>('#user-profile')!;
+
+  const clerk = new Clerk('pk_[publishable_key]');
+
+  await clerk.load();
+
+  clerk.mountUserProfile(userProfileComponent);
+
+  // ...
+
+  clerk.unmountUserProfile(userProfileComponent);
+  ```
+
+  ```html {17}
+  <div id="user-profile"></div>
+  <script>
+    const script = document.createElement('script');
+    script.setAttribute('data-clerk-publishable-key', 'pk_[publishable_key]');
+    script.async = true;
+    script.src = `https://[your-domain].clerk.accounts.dev/npm/@clerk/clerk-js@latest/dist/clerk.browser.js`;
+
+    script.addEventListener('load', async function () {
+      await window.Clerk.load();
+
+      const userProfileComponent = document.querySelector('#user-profile');
+
+      window.Clerk.mountUserProfile(userProfileComponent);
+
+      // ...
+
+      window.Clerk.unmountUserProfile(userProfileComponent);
+    });
+    document.body.appendChild(script);
+  </script>
+  ```
+</CodeBlockTabs>
+
+### Props
+
+```typescript
+function unmountUserProfile(node: HTMLDivElement): void;
+```
+
+| Name | Type | Description |
+| --- | --- | --- |
+| `node` | [`HTMLDivElement`](https://developer.mozilla.org/en-US/docs/Web/API/HTMLDivElement) | The container `<div>` element with a rendered [`<UserProfile />`][userprofile-ref] component instance. |
+
+## `openUserProfile()`
+
+Opens the [`<UserProfile />`][userprofile-ref] component as an overlay at the root of your HTML `body` element.
+
+### Usage
+
+<CodeBlockTabs options={['NPM Module', 'window.Clerk']}>
+  ```typescript {7-11}
+  import Clerk from '@clerk/clerk-js';
+  import { dark } from "@clerk/themes";
+
+  const clerk = new Clerk('pk_[publishable_key]');
+  await clerk.load();
+
+  clerk.openUserProfile({
+    appearance: {
+      baseTheme: dark
+    }
+  });
+  ```
+
+  ```html {10-14}
+  <script>
+    const script = document.createElement('script');
+    script.setAttribute('data-clerk-publishable-key', 'pk_[publishable_key]');
+    script.async = true;
+    script.src = `https://[your-domain].clerk.accounts.dev/npm/@clerk/clerk-js@latest/dist/clerk.browser.js`;
+
+    script.addEventListener('load', async function () {
+      await window.Clerk.load();
+
+      window.Clerk.openUserProfile({
+        appearance: {
+          baseTheme: dark
+        }
+      });
+    });
+    document.body.appendChild(script);
+  </script>
+  ```
+</CodeBlockTabs>
+
+### Props
+
+```typescript
+function openUserProfile(props?: UserProfileProps): void;
+```
+
+| Name | Type | Description |
+| --- | --- | --- |
+| `props?` | [`UserProfileProps`](#user-profile-props) | The properties to pass to the [`<UserProfile />`][userprofile-ref] component |
+
+## `closeUserProfile()`
+
+Closes the user profile overlay.
+
+### Usage
+
+<CodeBlockTabs options={['NPM Module', 'window.Clerk']}>
+  ```typescript {11}
+  import Clerk from '@clerk/clerk-js';
+  import { dark } from "@clerk/themes";
+
+  const clerk = new Clerk('pk_[publishable_key]');
+  await clerk.load();
+
+  clerk.openUserProfile();
+
+  // ...
+
+  clerk.closeUserProfile();
+  ```
+
+  ```html {14}
+  <script>
+    const script = document.createElement('script');
+    script.setAttribute('data-clerk-publishable-key', 'pk_[publishable_key]');
+    script.async = true;
+    script.src = `https://[your-domain].clerk.accounts.dev/npm/@clerk/clerk-js@latest/dist/clerk.browser.js`;
+
+    script.addEventListener('load', async function () {
+      await window.Clerk.load();
+
+      window.Clerk.openUserProfile();
+
+      // ...
+
+      window.Clerk.closeUserProfile();
+    });
+    document.body.appendChild(script);
+  </script>
+  ```
+</CodeBlockTabs>
+
+### Props
+
+```typescript
+function closeUserProfile(): void;
+```
+
+## `UserProfileProps`
+
+All props below are optional.
+
+| Name | Type | Description |
+| --- | --- | --- |
+| `appearance` | <code>[Appearance](/docs/components/customization/overview) \| undefined</code> | Optional object to style your components. Will only affect [Clerk Components][components-ref] and not [Account Portal][ap-ref] pages. |
+| `routing` | `'hash' \| 'path' \| 'virtual'` | The routing strategy for your pages. <br />Supported values are: <ul><li>`hash` (default): Hash-based routing.</li> <li>`path`: Path-based routing.</li> <li>`virtual`: Virtual-based routing.</li></ul> |
+| `path` | `string` | The path where the component is mounted when path-based routing is used.<br/>e.g. `/user-profile`.<br />This prop is ignored in hash-based routing. |
+| `additionalOAuthScopes` | `object` | Specify additional scopes per OAuth provider that your users would like to provide if not already approved.<br/>e.g. `{google: ['foo', 'bar'], github: ['qux']}` |
+
+[userprofile-ref]: /docs/components/user/user-profile
+[components-ref]: /docs/components/overview
+[ap-ref]: /docs/account-portal/overview