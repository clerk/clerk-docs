--- conflicted
+++ resolved
@@ -52,8 +52,7 @@
   1. Fill out the necessary information. Use Box's [guide on OAuth 2.0 setup](https://developer.box.com/guides/authentication/oauth2/oauth2-setup/#app-creation-steps) to help you.
   1. Select **Next**.
   1. In the list of authentication methods, select **User Authentication (OAuth 2.0)**.
-<<<<<<< HEAD
-  1. Select **Create App**. You'll be redirected to the app's configuration page.
+  1. Select **Create App**. You'll be redirected to the app's **Configuration** page.
   1. In the **OAuth 2.0 Redirect URIs** section, paste the **Redirect URI** value you saved from the Clerk Dashboard.
   1. In the **OAuth 2.0 Credentials** section, save the **Client ID** and **Client Secret** somewhere secure.
 
@@ -64,29 +63,4 @@
   ### Test your connection
 
   <Include src="_partials/authentication/test-your-connection" />
-=======
-  1. Select **Create App**. You'll be redirected to the app's **Configuration** page.
-  1. In the **OAuth 2.0 Redirect URIs** section, paste the **Redirect URI** value you saved from the Clerk Dashboard.
-  1. In the **OAuth 2.0 Credentials** section, copy the **Client ID** and **Client Secret** somewhere secure. You'll need them to connect your Box app to your Clerk app.
-
-  ### Set the Client ID and Client Secret in the Clerk Dashboard
-
-  1. Navigate back to the Clerk Dashboard where the modal should still be open. Paste the **Client ID** and **Client Secret** values into the respective fields.
-  1. Select **Add connection**.
-
-  > [!NOTE]
-  > If the modal or page is not still open, navigate to the [**SSO connections**](https://dashboard.clerk.com/last-active?path=user-authentication/sso-connections) page in the Clerk Dashboard. Select the **Box** connection. Under **Use custom credentials**, you can paste the **Client ID** and **Client Secret** into their respective fields.
-
-  ### Test your OAuth
-
-  The simplest way to test your OAuth is to visit your Clerk app's [Account Portal](/docs/customization/account-portal/overview), which is available for all Clerk apps out-of-the-box.
-
-  1. In the Clerk Dashboard, navigate to the [**Account Portal**](https://dashboard.clerk.com/last-active?path=account-portal) page.
-  1. Next to the **Sign-in** URL, select **Visit**. The URL should resemble:
-
-  - **For development** – `https://your-domain.accounts.dev/sign-in`
-  - **For production** – `https://accounts.your-domain.com/sign-in`
-
-  1. Sign in with your Box account.
->>>>>>> 7b0af5fa
 </Steps>