---
title: '`<ClerkProvider>`'
description: The <ClerkProvider> component wraps your React application to provide active session and user context to Clerk's hooks and other components.
---

The `<ClerkProvider>` component wraps your React application to provide active session and user context to Clerk's hooks and other components.

## Usage

The `<ClerkProvider>` component must be added to your React entrypoint.

<Tabs type="framework" items={["Next.js", "React"]}>
  <Tab>
    By default, the `<ClerkProvider>` component has a server component wrapper in order to access header information. This means anything wrapped by the provider will be opted into dynamic rendering at request time.

    If you would prefer not to be opted into dynamic rendering, such as for static-optimized or ISR pages, you can either use `<ClerkProvider>` in a client component, or ensure the content is not wrapped by `<ClerkProvider>`. Instead of wrapping your application root with the provider, you can place it further down the tree to wrap route groups that require authentication.

    For example, if your project includes a set of landing/marketing pages and a dashboard that requires sign-in, you can create separate route groups for marketing and dashboard pages. By adding `<ClerkProvider>` to the `(dashboard)/layout.jsx` file, only the dashboard routes will opt into dynamic rendering, while the marketing routes remain statically optimized.

    <CodeBlockTabs type="router" options={["App Router", "Pages Router"]}>
      ```tsx {{ filename: 'app/layout.tsx' }}
      import React from 'react'
      import { ClerkProvider } from '@clerk/nextjs'

      export default function RootLayout({ children }: { children: React.ReactNode }) {
        return (
          <html lang="en">
            <head>
              <title>Next.js 13 with Clerk</title>
            </head>
            <ClerkProvider>
              <body>{children}</body>
            </ClerkProvider>
          </html>
        )
      }
      ```

      ```tsx {{ filename: '_app.tsx' }}
      import { ClerkProvider } from '@clerk/nextjs'
      import type { AppProps } from 'next/app'

      function MyApp({ Component, pageProps }: AppProps) {
        return (
          <ClerkProvider {...pageProps}>
            <Component {...pageProps} />
          </ClerkProvider>
        )
      }

      export default MyApp
      ```
    </CodeBlockTabs>
  </Tab>

  <Tab>
    ```tsx {{ filename: 'index.tsx' }}
    import React from 'react'
    import ReactDOM from 'react-dom'
    import { ClerkProvider } from '@clerk/clerk-react'
    import App from './App'

    const publishableKey = process.env.REACT_APP_CLERK_PUBLISHABLE_KEY

    ReactDOM.render(
      <React.StrictMode>
        <ClerkProvider publishableKey={publishableKey}>
          <App />
        </ClerkProvider>
      </React.StrictMode>,
      document.getElementById('root'),
    )
    ```
  </Tab>
</Tabs>

{/* TODO: Make dedicated docs pages for these meta-frameworks */}

> [!NOTE]
> Other meta-frameworks, like [Remix](/docs/quickstarts/remix#configure-clerk-app), have wrappers around `<ClerkProvider>` to make their integrations tighter.

## Properties

<Properties>
  - `afterMultiSessionSingleSignOutUrl`
  - `string`

  The full URL or path to navigate to after a signing out from a currently active account in a multi-session app.

  ---

  - `afterSignOutUrl`
  - `string`

  The full URL or path to navigate to after a successful sign-out.

  ---

  - `allowedRedirectOrigins?`
  - `Array<string | RegExp>`

  Optional array of domains used to validate against the query param of an auth redirect. If no match is made, the redirect is considered unsafe and the default redirect will be used with a warning passed to the console.

  ---

  - `appearance?`
  - <code>[Appearance](/docs/customization/overview) | undefined</code>

<<<<<<< HEAD
  Optional object to style your components. Will only affect [Clerk Components](/docs/components/overview) and not [Account Portal](/docs/customization/account-portal/overview) pages.
=======
  Optional object to style your components. Will only affect [Clerk components][components-ref] and not [Account Portal][ap-ref] pages.
>>>>>>> 1c52d756

  ---

  - `clerkJSUrl?`
  - `string`

  Define the URL that `@clerk/clerk-react` should hot-load `@clerk/clerk-js` from.

  ---

  - `clerkJSVariant?`
  - `string`

  If your web application only uses Control components, you can set this value to `headless` and load a minimal ClerkJS bundle for optimal page performance.

  ---

  - `clerkJSVersion?`
  - `string`

  Define the npm version for `@clerk/clerk-js`.

  ---

  - `domain?`
  - `string | ((url: URL) => boolean)`

  This option sets the domain of the satellite application. If your application is a satellite application, this option is required.

  ---

  - `isSatellite?`
  - `boolean | ((url: URL) => boolean)`

  This option defines that the application is a satellite application.

  ---

  - `localization`
  - <code>[Localization](/docs/customization/localization) | undefined</code>

<<<<<<< HEAD
  Optional object to localize your components. Will only affect [Clerk Components](/docs/components/overview) and not [Account Portal](/docs/customization/account-portal/overview) pages.
=======
  Optional object to localize your components. Will only affect [Clerk components][components-ref] and not [Account Portal][ap-ref] pages.
>>>>>>> 1c52d756

  ---

  - `publishableKey`
  - `string`

  The Clerk publishable key for your instance. This can be found in your Clerk Dashboard on the **[API Keys](https://dashboard.clerk.com/last-active?path=api-keys)** page.

  ---

  - `routerPush?`
  - `(to: string) => Promise<unknown> | void`

  A function which takes the destination path as an argument and performs a "push" navigation.

  ---

  - `routerReplace?`
  - `(to: string) => Promise<unknown> | void`

  A function which takes the destination path as an argument and performs a "replace" navigation.

  ---

  - `signInFallbackRedirectUrl?`
  - `string`

  The fallback URL to redirect to after the user signs in, if there's no `redirect_url` in the path already. Defaults to `/`. It's recommended to use [the environment variable](/docs/deployments/clerk-environment-variables#sign-in-and-sign-up-redirects) instead.

  ---

  - `signUpFallbackRedirectUrl?`
  - `string`

  The fallback URL to redirect to after the user signs up, if there's no `redirect_url` in the path already. Defaults to `/`. It's recommended to use [the environment variable](/docs/deployments/clerk-environment-variables#sign-in-and-sign-up-redirects) instead.

  ---

  - `signInForceRedirectUrl?`
  - `string`

  If provided, this URL will always be redirected to after the user signs in. It's recommended to use [the environment variable](/docs/deployments/clerk-environment-variables#sign-in-and-sign-up-redirects) instead.

  ---

  - `signUpForceRedirectUrl?`
  - `string`

  If provided, this URL will always be redirected to after the user signs up. It's recommended to use [the environment variable](/docs/deployments/clerk-environment-variables#sign-in-and-sign-up-redirects) instead.

  ---

  - `signInUrl`
  - `string`

  This URL will be used for any redirects that might happen and needs to point to your primary application on the client-side. This option is optional for production instances. **It is required to be set for a satellite application in a development instance.** It's recommended to use [the environment variable](/docs/deployments/clerk-environment-variables#sign-in-and-sign-up-redirects) instead.

  ---

  - `signUpUrl`
  - `string`

  This URL will be used for any redirects that might happen and needs to point to your primary application on the client-side. This option is optional for production instances and required for development instances. It's recommended to use [the environment variable](/docs/deployments/clerk-environment-variables#sign-in-and-sign-up-redirects) instead.

  ---

  - `supportEmail?`
  - `string`

<<<<<<< HEAD
  Optional support email for display in authentication screens. Will only affect [Clerk Components](/docs/components/overview) and not [Account Portal](/docs/customization/account-portal/overview) pages.
=======
  Optional support email for display in authentication screens. Will only affect [Clerk components][components-ref] and not [Account Portal][ap-ref] pages.
>>>>>>> 1c52d756

  ---

  - `telemetry?`
  - `false | { disabled?: boolean; debug?: boolean } | undefined`

  Controls whether or not Clerk will collect [telemetry data](/docs/telemetry).

  ---

<<<<<<< HEAD
  - `syncHost`
  - `string`

  **Chrome Extension only** To enable, pass the URL of the web application that the extension will sync the authentication state from. See the [dedicated guide](/docs/references/chrome-extension/sync-host-configuration) for more information.

  ---

=======
>>>>>>> 1c52d756
  - `nonce?`
  - `string`

  This nonce value will be passed through to the `@clerk/clerk-js` script tag. You can use this to implement [strict-dynamic CSP](/docs/security/clerk-csp#implementing-a-strict-dynamic-csp).

  ---

  - `sdkMetadata?`
  - `{ name: string; version: string; environment?: string }`

  Contains information about the SDK that the host application is using. You don't need to set this value yourself unless you're [developing an SDK](/docs/references/sdk/overview).

  ---

  - `standardBrowser?`
  - `boolean`

  By default, ClerkJS is loaded with the assumption that cookies can be set (browser setup). On native platforms this value must be set to `false`. You don't need to set this value yourself unless you're [developing an SDK](/docs/references/sdk/overview).

  ---

  - `selectInitialSession?`
  - `(client: ClientResource) => ActiveSessionResource | null`

  By default, the last active session is used during client initialization. This option allows you to override that behavior, e.g. by selecting a specific session. You don't need to set this value yourself unless you're [developing an SDK](/docs/references/sdk/overview).

  ---

  - `touchSession?`
  - `boolean`

  By default, [the Clerk Frontend API `touch` endpoint](https://clerk.com/docs/reference/frontend-api/tag/Sessions#operation/touchSession) is called during page focus to keep the last active session alive. This option allows you to disable this behavior. You don't need to set this value yourself unless you're [developing an SDK](/docs/references/sdk/overview).

  ---

  - `initialState?`
  - `InitialState`

  Provide an initial state of the Clerk client during server-side rendering. You don't need to set this value yourself unless you're [developing an SDK](/docs/references/sdk/overview).
</Properties>

[components-ref]: /docs/components/overview

[ap-ref]: /docs/customization/account-portal/overview<|MERGE_RESOLUTION|>--- conflicted
+++ resolved
@@ -106,11 +106,7 @@
   - `appearance?`
   - <code>[Appearance](/docs/customization/overview) | undefined</code>
 
-<<<<<<< HEAD
-  Optional object to style your components. Will only affect [Clerk Components](/docs/components/overview) and not [Account Portal](/docs/customization/account-portal/overview) pages.
-=======
   Optional object to style your components. Will only affect [Clerk components][components-ref] and not [Account Portal][ap-ref] pages.
->>>>>>> 1c52d756
 
   ---
 
@@ -152,11 +148,7 @@
   - `localization`
   - <code>[Localization](/docs/customization/localization) | undefined</code>
 
-<<<<<<< HEAD
-  Optional object to localize your components. Will only affect [Clerk Components](/docs/components/overview) and not [Account Portal](/docs/customization/account-portal/overview) pages.
-=======
   Optional object to localize your components. Will only affect [Clerk components][components-ref] and not [Account Portal][ap-ref] pages.
->>>>>>> 1c52d756
 
   ---
 
@@ -226,11 +218,7 @@
   - `supportEmail?`
   - `string`
 
-<<<<<<< HEAD
-  Optional support email for display in authentication screens. Will only affect [Clerk Components](/docs/components/overview) and not [Account Portal](/docs/customization/account-portal/overview) pages.
-=======
   Optional support email for display in authentication screens. Will only affect [Clerk components][components-ref] and not [Account Portal][ap-ref] pages.
->>>>>>> 1c52d756
 
   ---
 
@@ -241,7 +229,6 @@
 
   ---
 
-<<<<<<< HEAD
   - `syncHost`
   - `string`
 
@@ -249,8 +236,6 @@
 
   ---
 
-=======
->>>>>>> 1c52d756
   - `nonce?`
   - `string`
 
