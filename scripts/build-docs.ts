// Things this script does

// Validates
// - The manifest structure and its contents
// - Markdown files and their required frontmatter fields:
//   - Ensures title is present (required)
//   - Warns if description is missing (optional)
//   - Validates SDK declarations in frontmatter
// - Validates internal doc links exist
// - Validates hash links point to headings
// - SDK filtering in three contexts:
//   1. Manifest: Ensures SDK scoping is properly defined and inherited
//   2. Frontmatter: Validates SDK declarations in document metadata
//   3. <If /> components: Ensures:
//      - Referenced SDKs exist in the manifest
//      - SDKs are available in the frontmatter
//      - SDK values match the list of valid SDKs
//      - Parent group SDK compatibility
// - Unique headings within documents
// - Typedoc content structure and references
// - Validates all embedded content (partials, typedocs) exists and is properly formatted

// Transforms
// - Content Integration:
//   - Embeds partial content into markdown files
//   - Embeds typedoc content where referenced
//   - Handles special character encoding in typedoc tables
// - Link Processing:
//   - Updates links to SDK-specific docs to use <SDKLink /> components
//   - Removes .mdx extensions from doc links
// - SDK-Specific Processing:
//   - Generates SDK-specific versions of docs in their respective folders
//   - Creates "landing" pages for SDK-specific docs at original URLs
//   - Strips out content filtered by SDKs
// - Manifest Processing:
//   - Generates processed manifest.json with SDK scoping
//   - Applies inheritance rules for SDK scoping in the navigation tree

import fs from 'node:fs/promises'
import path from 'node:path'
import { remark } from 'remark'
import remarkFrontmatter from 'remark-frontmatter'
import remarkMdx from 'remark-mdx'
import { Node } from 'unist'
import { filter as mdastFilter } from 'unist-util-filter'
import { visit as mdastVisit } from 'unist-util-visit'
import reporter from 'vfile-reporter'
import readdirp from 'readdirp'

import { createConfig, type BuildConfig } from './lib/config'
import { watchAndRebuild } from './lib/dev'
import { errorMessages, shouldIgnoreWarning } from './lib/error-messages'
import { ensureDirectory, readDocsFolder, writeDistFile, writeSDKFile } from './lib/io'
import { flattenTree, ManifestGroup, readManifest, traverseTree, traverseTreeItemsFirst } from './lib/manifest'
import { parseInMarkdownFile } from './lib/markdown'
import { readPartialsFolder, readPartialsMarkdown } from './lib/partials'
import { isValidSdk, VALID_SDKS, type SDK } from './lib/schemas'
import { createBlankStore, DocsMap, getMarkdownCache, Store } from './lib/store'
import { readTypedocsFolder, readTypedocsMarkdown, typedocTableSpecialCharacters } from './lib/typedoc'

import { documentHasIfComponents } from './lib/utils/documentHasIfComponents'
import { extractComponentPropValueFromNode } from './lib/utils/extractComponentPropValueFromNode'
import { extractSDKsFromIfProp } from './lib/utils/extractSDKsFromIfProp'
import { removeMdxSuffix } from './lib/utils/removeMdxSuffix'
import { scopeHrefToSDK } from './lib/utils/scopeHrefToSDK'

import { checkPartials } from './lib/plugins/checkPartials'
import { checkTypedoc } from './lib/plugins/checkTypedoc'
import { filterOtherSDKsContentOut } from './lib/plugins/filterOtherSDKsContentOut'
import { insertFrontmatter } from './lib/plugins/insertFrontmatter'
import { validateAndEmbedLinks } from './lib/plugins/validateAndEmbedLinks'
import { validateIfComponents } from './lib/plugins/validateIfComponents'
import { validateUniqueHeadings } from './lib/plugins/validateUniqueHeadings'
import {
  analyzeAndFixRedirects as optimizeRedirects,
  readRedirects,
  type Redirect,
  transformRedirectsToObject,
  writeRedirects,
} from './lib/redirects'

// Only invokes the main function if we run the script directly eg npm run build, bun run ./scripts/build-docs.ts
if (require.main === module) {
  main()
}

async function main() {
  const args = process.argv.slice(2)

  const config = await createConfig({
    basePath: __dirname,
    docsPath: '../docs',
    baseDocsLink: '/docs/',
    manifestPath: '../docs/manifest.json',
    partialsPath: '../docs/_partials',
    distPath: '../dist',
    typedocPath: '../clerk-typedoc',
    publicPath: '../public',
    redirects: {
      static: {
        inputPath: '../redirects/static/docs.json',
        outputPath: '_redirects/static.json',
      },
      dynamic: {
        inputPath: '../redirects/dynamic/docs.jsonc',
        outputPath: '_redirects/dynamic.jsonc',
      },
    },
    ignoreLinks: [
      '/docs/core-1',
      '/docs/reference/backend-api',
      '/docs/reference/frontend-api',
      '/pricing',
      '/support',
      '/discord',
      '/contact',
      '/contact/sales',
      '/contact/support',
      '/blog',
      '/changelog/2024-04-19',
    ],
    ignoreWarnings: {
      docs: {
        'index.mdx': ['doc-not-in-manifest'],
        'guides/overview.mdx': ['doc-not-in-manifest'],
        'quickstarts/overview.mdx': ['doc-not-in-manifest'],
        'references/overview.mdx': ['doc-not-in-manifest'],
        'maintenance-mode.mdx': ['doc-not-in-manifest'],
        'deployments/staging-alternatives.mdx': ['doc-not-in-manifest'],
        'references/nextjs/usage-with-older-versions.mdx': ['doc-not-in-manifest'],
      },
      typedoc: {
        'types/active-session-resource.mdx': ['link-hash-not-found'],
        'types/pending-session-resource.mdx': ['link-hash-not-found'],
      },
      partials: {},
    },
    validSdks: VALID_SDKS,
    manifestOptions: {
      wrapDefault: true,
      collapseDefault: false,
      hideTitleDefault: false,
    },
    cleanDist: false,
    flags: {
      watch: args.includes('--watch'),
      controlled: args.includes('--controlled'),
    },
  })

  const store = createBlankStore()

  const output = await build(config, store)

  if (config.flags.controlled) {
    console.info('---initial-build-complete---')
  }

  if (output !== '') {
    console.info(output)
  }

  if (config.flags.watch) {
    console.info(`Watching for changes...`)

    watchAndRebuild(store, { ...config, cleanDist: true }, build)
  } else if (output !== '') {
    process.exit(1)
  }
}

export async function build(config: BuildConfig, store: Store = createBlankStore()) {
  // Apply currying to create functions pre-configured with config
  const ensureDir = ensureDirectory(config)
  const getManifest = readManifest(config)
  const getDocsFolder = readDocsFolder(config)
  const getPartialsFolder = readPartialsFolder(config)
  const getPartialsMarkdown = readPartialsMarkdown(config, store)
  const getTypedocsFolder = readTypedocsFolder(config)
  const getTypedocsMarkdown = readTypedocsMarkdown(config, store)
  const parseMarkdownFile = parseInMarkdownFile(config)
  const writeFile = writeDistFile(config)
  const writeSdkFile = writeSDKFile(config)
  const markdownCache = getMarkdownCache(store)

  await ensureDir(config.distFinalPath)

  let staticRedirects: Record<string, Redirect> | null = null
  let dynamicRedirects: Redirect[] | null = null

  if (config.redirects) {
    const redirects = await readRedirects(config)

    const optimizedStaticRedirects = optimizeRedirects(redirects.staticRedirects)
    const transformedStaticRedirects = transformRedirectsToObject(optimizedStaticRedirects)

    staticRedirects = transformedStaticRedirects
    dynamicRedirects = redirects.dynamicRedirects

    console.info('✓ Read, optimized and transformed redirects')
  }

  const userManifest = await getManifest()
  console.info('✓ Read Manifest')

  const docsFiles = await getDocsFolder()
  console.info('✓ Read Docs Folder')

  const cachedPartialsSize = store.partials.size
  const partials = await getPartialsMarkdown((await getPartialsFolder()).map((item) => item.path))
  console.info(`✓ Loaded in ${partials.length} partials (${cachedPartialsSize} cached)`)

  const cachedTypedocsSize = store.typedocs.size
  const typedocs = await getTypedocsMarkdown((await getTypedocsFolder()).map((item) => item.path))
  console.info(`✓ Read ${typedocs.length} Typedocs (${cachedTypedocsSize} cached)`)

  const docsMap: DocsMap = new Map()
  const docsInManifest = new Set<string>()

  // Grab all the docs links in the manifest
  await traverseTree({ items: userManifest }, async (item) => {
    if (!item.href?.startsWith(config.baseDocsLink)) return item
    if (item.target !== undefined) return item

    const ignore = config.ignoredLink(item.href)
    if (ignore === true) return item

    docsInManifest.add(item.href)

    return item
  })
  console.info('✓ Parsed in Manifest')

  const cachedDocsSize = store.markdown.size
  // Read in all the docs
  const docsArray = await Promise.all(
    docsFiles.map(async (file) => {
      const href = removeMdxSuffix(`${config.baseDocsLink}${file.path}`)
      const inManifest = docsInManifest.has(href)

      const markdownFile = await markdownCache(href, () =>
        parseMarkdownFile(href, partials, typedocs, inManifest, 'docs'),
      )

      docsMap.set(href, markdownFile)
      return markdownFile
    }),
  )
  console.info(`✓ Loaded in ${docsArray.length} docs (${cachedDocsSize} cached)`)

  // Goes through and grabs the sdk scoping out of the manifest
  const sdkScopedManifestFirstPass = await traverseTree(
    { items: userManifest, sdk: undefined as undefined | SDK[] },
    async (item, tree) => {
      if (!item.href?.startsWith(config.baseDocsLink)) {
        return {
          ...item,
          // Either use the sdk of the item, or the parent group if the item doesn't have a sdk
          sdk: item.sdk ?? tree.sdk,
        }
      }

      const ignore = config.ignoredLink(item.href)
      if (ignore === true) return item // even thou we are not processing them, we still need to keep them

      const doc = docsMap.get(item.href)

      if (doc === undefined) {
        const filePath = `${item.href}.mdx`
        if (!shouldIgnoreWarning(config, filePath, 'docs', 'doc-not-found')) {
          throw new Error(errorMessages['doc-not-found'](item.title, item.href))
        }
        return item
      }

      // This is the sdk of the doc
      const docSDK = doc.sdk

      // This is the sdk of the parent group
      const parentSDK = tree.sdk

      // either use the defined sdk of the doc, or the parent group
      const sdk = docSDK ?? parentSDK

      if (docSDK !== undefined && parentSDK !== undefined) {
        if (docSDK.every((sdk) => parentSDK?.includes(sdk)) === false) {
          const filePath = `${item.href}.mdx`
          if (!shouldIgnoreWarning(config, filePath, 'docs', 'doc-sdk-filtered-by-parent')) {
            throw new Error(errorMessages['doc-sdk-filtered-by-parent'](item.title, docSDK, parentSDK))
          }
        }
      }

      return {
        ...item,
        sdk,
      }
    },
    async ({ items, ...details }, tree) => {
      // This takes all the children items, grabs the sdks out of them, and combines that in to a list
      const groupsItemsCombinedSDKs = (() => {
        const sdks = items?.flatMap((item) => item.flatMap((item) => item.sdk))

        if (sdks === undefined) return []

        return Array.from(new Set(sdks)).filter((sdk): sdk is SDK => sdk !== undefined)
      })()

      // This is the sdk of the group
      const groupSDK = details.sdk

      // This is the sdk of the parent group
      const parentSDK = tree.sdk

      // If there are no children items, then the we either use the group we are looking at sdks if its defined, or its parent group
      if (groupsItemsCombinedSDKs.length === 0) {
        return { ...details, sdk: groupSDK ?? parentSDK, items } as ManifestGroup
      }

      if (groupSDK !== undefined && groupSDK.length > 0) {
        return {
          ...details,
          sdk: groupSDK,
          items,
        } as ManifestGroup
      }

      return {
        ...details,
        // If there are children items, then we combine the sdks of the group and the children items sdks
        sdk: Array.from(new Set([...(groupSDK ?? []), ...groupsItemsCombinedSDKs])) ?? [],
        items,
      } as ManifestGroup
    },
    (item, error) => {
      console.error('↳', item.title)
      throw error
    },
  )

  const sdkScopedManifest = await traverseTreeItemsFirst(
    { items: sdkScopedManifestFirstPass, sdk: undefined as undefined | SDK[] },
    async (item, tree) => item,
    async ({ items, ...details }, tree) => {
      // This takes all the children items, grabs the sdks out of them, and combines that in to a list
      const groupsItemsCombinedSDKs = (() => {
        const sdks = items?.flatMap((item) => item.flatMap((item) => item.sdk))

        // If the child sdks is undefined then its core so it supports all sdks
        const uniqueSDKs = Array.from(new Set(sdks.flatMap((sdk) => (sdk !== undefined ? sdk : config.validSdks))))

        return uniqueSDKs
      })()

      // This is the sdk of the group
      const groupSDK = details.sdk

      // This is the sdk of the parent group
      const parentSDK = tree.sdk

      // If there are no children items, then we either use the group we are looking at sdks if its defined, or its parent group
      if (groupsItemsCombinedSDKs.length === 0) {
        return { ...details, sdk: groupSDK ?? parentSDK, items } as ManifestGroup
      }

      // If all the children items have the same sdk as the group, then we don't need to set the sdk on the group
      if (groupsItemsCombinedSDKs.length === config.validSdks.length) {
        return { ...details, sdk: undefined, items } as ManifestGroup
      }

      if (groupSDK !== undefined && groupSDK.length > 0) {
        return {
          ...details,
          sdk: groupSDK,
          items,
        } as ManifestGroup
      }

      const combinedSDKs = Array.from(new Set([...(groupSDK ?? []), ...groupsItemsCombinedSDKs])) ?? []

      return {
        ...details,
        // If there are children items, then we combine the sdks of the group and the children items sdks
        sdk: combinedSDKs,
        items,
      } as ManifestGroup
    },
    (item, error) => {
      console.error('[DEBUG] Error processing item:', item.title)
      console.error(error)
      throw error
    },
  )
  console.info('✓ Applied manifest sdk scoping')

  const flatSDKScopedManifest = flattenTree(sdkScopedManifest)

  const validatedPartials = await Promise.all(
    partials.map(async (partial) => {
      const partialPath = `${config.partialsRelativePath}/${partial.path}`

      try {
        let node: Node | null = null

        const vfile = await remark()
          .use(remarkFrontmatter)
          .use(remarkMdx)
          .use(validateAndEmbedLinks(config, docsMap, partialPath, 'partials'))
          .use(() => (tree, vfile) => {
            node = tree
          })
          .process(partial.vfile)

        if (node === null) {
          throw new Error(errorMessages['partial-parse-error'](partial.path))
        }

        return {
          ...partial,
          node: node as Node,
          vfile,
        }
      } catch (error) {
        console.error(`✗ Error validating partial: ${partial.path}`)
        throw error
      }
    }),
  )
  console.info(`✓ Validated all partials`)

  const validatedTypedocs = await Promise.all(
    typedocs.map(async (typedoc) => {
      const filePath = path.join(config.typedocRelativePath, typedoc.path)

      try {
        let node: Node | null = null

        const vfile = await remark()
          .use(remarkMdx)
          .use(validateAndEmbedLinks(config, docsMap, filePath, 'typedoc'))
          .use(() => (tree, vfile) => {
            node = tree
          })
          .process(typedoc.vfile)

        if (node === null) {
          throw new Error(errorMessages['typedoc-parse-error'](typedoc.path))
        }

        return {
          ...typedoc,
          vfile,
          node: node as Node,
        }
      } catch (error) {
        try {
          let node: Node | null = null

          const vfile = await remark()
            .use(validateAndEmbedLinks(config, docsMap, filePath, 'typedoc'))
            .use(() => (tree, vfile) => {
              node = tree
            })
            .process(typedoc.vfile)

          if (node === null) {
            throw new Error(errorMessages['typedoc-parse-error'](typedoc.path))
          }

          return {
            ...typedoc,
            vfile,
            node: node as Node,
          }
        } catch (error) {
          console.error(error)
          throw new Error(errorMessages['typedoc-parse-error'](typedoc.path))
        }
      }
    }),
  )
  console.info(`✓ Validated all typedocs`)

  await writeFile(
    'manifest.json',
    JSON.stringify({
      navigation: await traverseTree(
        { items: sdkScopedManifest },
        async (item) => ({
          title: item.title,
          href: docsMap.get(item.href)?.sdk !== undefined ? scopeHrefToSDK(config)(item.href, ':sdk:') : item.href,
          tag: item.tag,
          wrap: item.wrap === config.manifestOptions.wrapDefault ? undefined : item.wrap,
          icon: item.icon,
          target: item.target,
          sdk: item.sdk,
        }),
        // @ts-expect-error - This traverseTree function might just be the death of me
        async (group) => ({
          title: group.title,
          collapse: group.collapse === config.manifestOptions.collapseDefault ? undefined : group.collapse,
          tag: group.tag,
          wrap: group.wrap === config.manifestOptions.wrapDefault ? undefined : group.wrap,
          icon: group.icon,
          hideTitle: group.hideTitle === config.manifestOptions.hideTitleDefault ? undefined : group.hideTitle,
          sdk: group.sdk,
          items: group.items,
        }),
      ),
    }),
  )

  const coreVFiles = await Promise.all(
    docsArray.map(async (doc) => {
      const filePath = `${doc.href}.mdx`

      const vfile = await remark()
        .use(remarkFrontmatter)
        .use(remarkMdx)
        .use(validateAndEmbedLinks(config, docsMap, filePath, 'docs', doc))
        .use(validateIfComponents(config, filePath, doc, flatSDKScopedManifest))
        .use(checkPartials(config, validatedPartials, filePath, { reportWarnings: false, embed: true }))
        .use(checkTypedoc(config, validatedTypedocs, filePath, { reportWarnings: false, embed: true }))
        .process(doc.vfile)

      const distFilePath = `${doc.href.replace(config.baseDocsLink, '')}.mdx`

      if (isValidSdk(config)(distFilePath.split('/')[0])) {
        if (!shouldIgnoreWarning(config, filePath, 'docs', 'sdk-path-conflict')) {
          throw new Error(errorMessages['sdk-path-conflict'](doc.href, distFilePath))
        }
      }

      if (doc.sdk !== undefined) {
        // This is a sdk specific doc, so we want to put a landing page here to redirect the user to a doc customized to their sdk.

        await writeFile(
          distFilePath,
          `---
template: wide
---
<SDKDocRedirectPage title="${doc.frontmatter.title}"${doc.frontmatter.description ? ` description="${doc.frontmatter.description}" ` : ' '}href="${scopeHrefToSDK(config)(doc.href, ':sdk:')}" sdks={${JSON.stringify(doc.sdk)}} />`,
        )

        return vfile
      }

      await writeFile(distFilePath, typedocTableSpecialCharacters.decode(String(vfile)))

      return vfile
    }),
  )

  console.info(`✓ Validated and wrote out all core docs`)

  const sdkSpecificVFiles = await Promise.all(
    config.validSdks.map(async (targetSdk) => {
      const vFiles = await Promise.all(
        docsArray.map(async (doc) => {
          if (doc.sdk === undefined) return null // skip core docs
          if (doc.sdk.includes(targetSdk) === false) return null // skip docs that are not for the target sdk

          const filePath = `${doc.href}.mdx`
          const vfile = await remark()
            .use(remarkFrontmatter)
            .use(remarkMdx)
            .use(validateAndEmbedLinks(config, docsMap, filePath, 'docs', doc))
            .use(checkPartials(config, partials, filePath, { reportWarnings: true, embed: true }))
            .use(checkTypedoc(config, typedocs, filePath, { reportWarnings: true, embed: true }))
            .use(filterOtherSDKsContentOut(config, filePath, targetSdk))
            .use(validateUniqueHeadings(config, filePath, 'docs'))
            .use(insertFrontmatter({ canonical: doc.sdk ? scopeHrefToSDK(config)(doc.href, ':sdk:') : doc.href }))
            .process({
              path: filePath,
              value: doc.fileContent,
            })

          await writeSdkFile(
            targetSdk,
            `${doc.href.replace(config.baseDocsLink, '')}.mdx`,
            typedocTableSpecialCharacters.decode(String(vfile)),
          )

          return vfile
        }),
      )

      const numberOfSdkSpecificDocs = vFiles.filter(Boolean).length

      if (numberOfSdkSpecificDocs > 0) {
        console.info(`✓ Wrote out ${numberOfSdkSpecificDocs} ${targetSdk} specific docs`)
      }

      return { targetSdk, vFiles }
    }),
  )

  const docsWithOnlyIfComponents = docsArray.filter((doc) => doc.sdk === undefined && documentHasIfComponents(doc.node))
  const extractSDKsFromIfComponent = extractSDKsFromIfProp(config)

  for (const doc of docsWithOnlyIfComponents) {
    const filePath = `${doc.href}.mdx`

    // Extract all SDK values from <If /> all components
    const availableSDKs = new Set<SDK>()

    mdastVisit(doc.node, (node) => {
      const sdkProp = extractComponentPropValueFromNode(config, node, undefined, 'If', 'sdk', true, 'docs', filePath)

      if (sdkProp === undefined) return

      const sdks = extractSDKsFromIfComponent(node, undefined, sdkProp, 'docs', filePath)

      if (sdks === undefined) return

      sdks.forEach((sdk) => availableSDKs.add(sdk))
    })

    for (const sdk of availableSDKs) {
      await remark()
        .use(remarkFrontmatter)
        .use(remarkMdx)
        .use(() => (inputTree) => {
          return mdastFilter(inputTree, (node) => {
            const sdkProp = extractComponentPropValueFromNode(
              config,
              node,
              undefined,
              'If',
              'sdk',
              false,
              'docs',
              filePath,
            )
            if (!sdkProp) return true

            const ifSdks = extractSDKsFromIfComponent(node, undefined, sdkProp, 'docs', filePath)

            if (!ifSdks) return true

            return ifSdks.includes(sdk)
          })
        })
        .use(validateUniqueHeadings(config, filePath, 'docs'))
        .process({
          path: filePath,
          value: String(doc.vfile),
        })
    }
  }

  // Write directory.json with a flat list of all markdown files in dist, excluding partials
  const mdxFiles = await readdirp.promise(config.distTempPath, {
    type: 'files',
    fileFilter: '*.mdx',
    alwaysStat: false,
  })
  const mdxFilePaths = mdxFiles
    .map((entry) => entry.path.replace(/\\/g, '/')) // Replace backslashes with forward slashes
    .filter((filePath) => !filePath.startsWith(config.partialsRelativePath)) // Exclude partials
    .map((path) => ({ path }))

  await writeFile('directory.json', JSON.stringify(mdxFilePaths))

  console.info('✓ Wrote out directory.json')

  if (staticRedirects !== null && dynamicRedirects !== null) {
    await writeRedirects(config, staticRedirects, dynamicRedirects)
    console.info('✓ Wrote redirects to disk')
  }

<<<<<<< HEAD
=======
  if (config.publicPath) {
    await fs.cp(config.publicPath, path.join(config.distTempPath, '_public'), { recursive: true })
    console.info('✓ Copied public assets to dist')
  }

>>>>>>> 14c0f93b
  const flatSdkSpecificVFiles = sdkSpecificVFiles
    .flatMap(({ vFiles }) => vFiles)
    .filter((item): item is NonNullable<typeof item> => item !== null)

  const partialsVFiles = validatedPartials.map((partial) => partial.vfile)
  const typedocVFiles = validatedTypedocs.map((typedoc) => typedoc.vfile)

  const warnings = reporter([...coreVFiles, ...partialsVFiles, ...typedocVFiles, ...flatSdkSpecificVFiles], {
    quiet: true,
  })

  await fs.rm(config.distFinalPath, { recursive: true })

  if (process.env.VERCEL === '1') {
    // In vercel ci the temp dir and the final dir will be on separate partitions so fs.rename() will fail
    await fs.cp(config.distTempPath, config.distFinalPath, { recursive: true })
    await fs.rm(config.distTempPath, { recursive: true })
  } else {
    await fs.rename(config.distTempPath, config.distFinalPath)
  }

  return warnings
}<|MERGE_RESOLUTION|>--- conflicted
+++ resolved
@@ -669,14 +669,11 @@
     console.info('✓ Wrote redirects to disk')
   }
 
-<<<<<<< HEAD
-=======
   if (config.publicPath) {
     await fs.cp(config.publicPath, path.join(config.distTempPath, '_public'), { recursive: true })
     console.info('✓ Copied public assets to dist')
   }
 
->>>>>>> 14c0f93b
   const flatSdkSpecificVFiles = sdkSpecificVFiles
     .flatMap(({ vFiles }) => vFiles)
     .filter((item): item is NonNullable<typeof item> => item !== null)
