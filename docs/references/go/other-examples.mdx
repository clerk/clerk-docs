--- conflicted
+++ resolved
@@ -13,11 +13,7 @@
 - Get more details about the organization's user.
 
 <Callout type="info">
-<<<<<<< HEAD
 Your Clerk secret key is required. If you are signed into your Clerk Dashboard, your secret key should become visible by selecting the eye icon. Otherwise, you can retrieve your Clerk secret key from the Clerk Dashboard on the **[API Keys](https://dashboard.clerk.com/last-active?path=api-keys)** page.
-=======
-Your Clerk secret key is required. If you are signed into your Clerk Dashboard, your secret key should become visible by clicking on the eye icon. Otherwise, you can retrieve your Clerk secret key from the Clerk Dashboard on the **[API Keys](https://dashboard.clerk.com/last-active?path=api-keys)** page.
->>>>>>> 1d212946
 </Callout>
 
 <InjectKeys>
