---
title: clerkMiddleware() | Next.js
description: The clerkMiddleware() function allows you to protect your Next.js application using Middleware.
sdk: nextjs
---

The `clerkMiddleware()` helper integrates Clerk authentication into your Next.js application through Middleware. `clerkMiddleware()` is compatible with both the App and Pages routers.

## Configure `clerkMiddleware()`

Create a `middleware.ts` file at the root of your project, or in your `src/` directory if you have one.

> [!NOTE]
> For more information about Middleware in Next.js, see the [Next.js documentation](https://nextjs.org/docs/app/api-reference/file-conventions/middleware).

```tsx {{ filename: 'middleware.ts' }}
import { clerkMiddleware } from '@clerk/nextjs/server'

export default clerkMiddleware()

export const config = {
  matcher: [
    // Skip Next.js internals and all static files, unless found in search params
    '/((?!_next|[^?]*\\.(?:html?|css|js(?!on)|jpe?g|webp|png|gif|svg|ttf|woff2?|ico|csv|docx?|xlsx?|zip|webmanifest)).*)',
    // Always run for API routes
    '/(api|trpc)(.*)',
  ],
}
```

By default, `clerkMiddleware` will not protect any routes. All routes are public and you must opt-in to protection for routes.

## `createRouteMatcher()`

`createRouteMatcher()` is a Clerk helper function that allows you to protect multiple routes. `createRouteMatcher()` accepts an array of routes and checks if the route the user is trying to visit matches one of the routes passed to it. The paths provided to this helper can be in the same format as the paths provided to the Next Middleware matcher.

The `createRouteMatcher()` helper returns a function that, if called with the `req` object from the Middleware, will return `true` if the user is trying to access a route that matches one of the routes passed to `createRouteMatcher()`.

In the following example, `createRouteMatcher()` sets all `/dashboard` and `/forum` routes as protected routes.

```tsx
const isProtectedRoute = createRouteMatcher(['/dashboard(.*)', '/forum(.*)'])
```

## Protect routes

You can protect routes using either or both of the following:

- [Authentication-based protection](#protect-routes-based-on-authentication-status): Verify if the user is signed in.
- [Authorization-based protection](#protect-routes-based-on-authorization-status): Verify if the user has the required organization roles or custom permissions.

<Include src="_partials/nextjs/link-prefetch-callout" />

### Protect routes based on authentication status

You can protect routes based on a user's authentication status by checking if the user is signed in.

There are two methods that you can use:

<<<<<<< HEAD
- Use [`auth.protect()`](/docs/references/nextjs/app-router/auth#auth-protect) if you want to redirect unauthenticated users to the sign-in route automatically.
- Use [`auth().userId`](/docs/references/nextjs/app-router/auth#protect-pages-and-routes) if you want more control over what your app does based on user authentication status.
=======
- Use [`auth.protect()`](/docs/references/nextjs/auth#auth-protect) if you want to redirect unauthenticated users to the sign-in route automatically.
- Use [`auth().isAuthenticated`](/docs/references/nextjs/auth#protect-pages-and-routes) if you want more control over what your app does based on user authentication status.
>>>>>>> 444a8630

<CodeBlockTabs options={["auth.protect()", "auth().isAuthenticated()"]}>
  ```tsx {{ filename: 'middleware.ts' }}
  import { clerkMiddleware, createRouteMatcher } from '@clerk/nextjs/server'

  const isProtectedRoute = createRouteMatcher(['/dashboard(.*)', '/forum(.*)'])

  export default clerkMiddleware(async (auth, req) => {
    if (isProtectedRoute(req)) await auth.protect()
  })

  export const config = {
    matcher: [
      // Skip Next.js internals and all static files, unless found in search params
      '/((?!_next|[^?]*\\.(?:html?|css|js(?!on)|jpe?g|webp|png|gif|svg|ttf|woff2?|ico|csv|docx?|xlsx?|zip|webmanifest)).*)',
      // Always run for API routes
      '/(api|trpc)(.*)',
    ],
  }
  ```

  ```tsx {{ filename: 'app/middleware.ts' }}
  import { clerkMiddleware, createRouteMatcher } from '@clerk/nextjs/server'

  const isProtectedRoute = createRouteMatcher(['/dashboard(.*)', '/forum(.*)'])

  export default clerkMiddleware(async (auth, req) => {
    const { isAuthenticated, redirectToSignIn } = await auth()

    if (!isAuthenticated && isProtectedRoute(req)) {
      // Add custom logic to run before redirecting

      return redirectToSignIn()
    }
  })

  export const config = {
    matcher: [
      // Skip Next.js internals and all static files, unless found in search params
      '/((?!_next|[^?]*\\.(?:html?|css|js(?!on)|jpe?g|webp|png|gif|svg|ttf|woff2?|ico|csv|docx?|xlsx?|zip|webmanifest)).*)',
      // Always run for API routes
      '/(api|trpc)(.*)',
    ],
  }
  ```
</CodeBlockTabs>

### Protect routes based on authorization status

You can protect routes based on a user's authorization status by checking if the user has the required roles or permissions.

There are two methods that you can use:

- Use [`auth.protect()`](/docs/references/nextjs/app-router/auth#auth-protect) if you want Clerk to return a `404` if the user does not have the role or permission.
- Use [`auth().has()`](/docs/references/backend/types/auth-object#has) if you want more control over what your app does based on the authorization status.

<Tabs items={["auth.protect()", "auth().has()"]}>
  <Tab>
    ```tsx {{ filename: 'middleware.ts' }}
    import { clerkMiddleware, createRouteMatcher } from '@clerk/nextjs/server'

    const isProtectedRoute = createRouteMatcher(['/admin(.*)'])

    export default clerkMiddleware(async (auth, req) => {
      // Restrict admin routes to users with specific permissions
      if (isProtectedRoute(req)) {
        await auth.protect((has) => {
          return has({ permission: 'org:admin:example1' }) || has({ permission: 'org:admin:example2' })
        })
      }
    })

    export const config = {
      matcher: [
        // Skip Next.js internals and all static files, unless found in search params
        '/((?!_next|[^?]*\\.(?:html?|css|js(?!on)|jpe?g|webp|png|gif|svg|ttf|woff2?|ico|csv|docx?|xlsx?|zip|webmanifest)).*)',
        // Always run for API routes
        '/(api|trpc)(.*)',
      ],
    }
    ```
  </Tab>

  <Tab>
    <Include src="_partials/has-warning" />

    ```tsx {{ filename: 'middleware.ts' }}
    import { clerkMiddleware, createRouteMatcher } from '@clerk/nextjs/server'

    const isProtectedRoute = createRouteMatcher(['/admin(.*)'])

    export default clerkMiddleware(async (auth, req) => {
      const { has, redirectToSignIn } = await auth()
      // Restrict admin routes to users with specific permissions
      if (
        (isProtectedRoute(req) && !has({ permission: 'org:admin:example1' })) ||
        !has({ permission: 'org:admin:example2' })
      ) {
        // Add logic to run if the user does not have the required permissions

        return redirectToSignIn()
      }
    })

    export const config = {
      matcher: [
        // Skip Next.js internals and all static files, unless found in search params
        '/((?!_next|[^?]*\\.(?:html?|css|js(?!on)|jpe?g|webp|png|gif|svg|ttf|woff2?|ico|csv|docx?|xlsx?|zip|webmanifest)).*)',
        // Always run for API routes
        '/(api|trpc)(.*)',
      ],
    }
    ```
  </Tab>
</Tabs>

## Protect multiple groups of routes

You can use more than one `createRouteMatcher()` in your application if you have two or more groups of routes.

The following example uses the [`has()`](/docs/references/backend/types/auth-object#has) method from the `auth()` helper.

<Include src="_partials/nextjs/link-prefetch-callout" />

```tsx {{ filename: 'middleware.ts' }}
import { clerkMiddleware, createRouteMatcher } from '@clerk/nextjs/server'

const isTenantRoute = createRouteMatcher(['/organization-selector(.*)', '/orgid/(.*)'])

const isTenantAdminRoute = createRouteMatcher(['/orgId/(.*)/memberships', '/orgId/(.*)/domain'])

export default clerkMiddleware(async (auth, req) => {
  // Restrict admin routes to users with specific permissions
  if (isTenantAdminRoute(req)) {
    await auth.protect((has) => {
      return has({ permission: 'org:admin:example1' }) || has({ permission: 'org:admin:example2' })
    })
  }
  // Restrict organization routes to signed in users
  if (isTenantRoute(req)) await auth.protect()
})

export const config = {
  matcher: [
    // Skip Next.js internals and all static files, unless found in search params
    '/((?!_next|[^?]*\\.(?:html?|css|js(?!on)|jpe?g|webp|png|gif|svg|ttf|woff2?|ico|csv|docx?|xlsx?|zip|webmanifest)).*)',
    // Always run for API routes
    '/(api|trpc)(.*)',
  ],
}
```

## Protect all routes

To protect all routes in your application and define specific routes as public, you can use any of the above methods and simply invert the `if` condition.

<Include src="_partials/nextjs/link-prefetch-callout" />

```tsx {{ filename: 'middleware.ts' }}
import { clerkMiddleware, createRouteMatcher } from '@clerk/nextjs/server'

const isPublicRoute = createRouteMatcher(['/sign-in(.*)', '/sign-up(.*)'])

export default clerkMiddleware(async (auth, req) => {
  if (!isPublicRoute(req)) {
    await auth.protect()
  }
})

export const config = {
  matcher: [
    // Skip Next.js internals and all static files, unless found in search params
    '/((?!_next|[^?]*\\.(?:html?|css|js(?!on)|jpe?g|webp|png|gif|svg|ttf|woff2?|ico|csv|docx?|xlsx?|zip|webmanifest)).*)',
    // Always run for API routes
    '/(api|trpc)(.*)',
  ],
}
```

## Protect routes based on token types

You can protect routes based on token types by checking if the request includes the required token (e.g. OAuth token, API key, machine token or session token). This ensures that only requests with the appropriate token type can access the route.

The following example uses the [`protect()`](/docs/references/nextjs/app-router/auth#auth-protect) method from the `auth()` helper. Requests without the required token will return an appropriate error:

- A `404` error for unauthenticated requests with a session token type.
- A `401` error for unauthenticated requests with machine token types.

```tsx {{ filename: 'middleware.ts' }}
import { clerkMiddleware, createRouteMatcher } from '@clerk/nextjs/server'

// Create route matchers to identify which token type each route should require
const isOAuthAccessible = createRouteMatcher(['/oauth(.*)'])
const isApiKeyAccessible = createRouteMatcher(['/api(.*)'])
const isMachineTokenAccessible = createRouteMatcher(['/m2m(.*)'])
const isUserAccessible = createRouteMatcher(['/user(.*)'])
const isAccessibleToAnyValidToken = createRouteMatcher(['/any(.*)'])

export default clerkMiddleware(async (auth, req) => {
  // Check if the request matches each route and enforce the corresponding token type
  if (isOAuthAccessible(req)) await auth.protect({ token: 'oauth_token' })
  if (isApiKeyAccessible(req)) await auth.protect({ token: 'api_key' })
  if (isMachineTokenAccessible(req)) await auth.protect({ token: 'm2m_token' })
  if (isUserAccessible(req)) await auth.protect({ token: 'session_token' })

  if (isAccessibleToAnyValidToken(req)) await auth.protect({ token: 'any' })
})

export const config = {
  matcher: [
    // Skip Next.js internals and all static files, unless found in search params
    '/((?!_next|[^?]*\\.(?:html?|css|js(?!on)|jpe?g|webp|png|gif|svg|ttf|woff2?|ico|csv|docx?|xlsx?|zip|webmanifest)).*)',
    // Always run for API routes
    '/(api|trpc)(.*)',
  ],
}
```

## Debug your Middleware

If you are having issues getting your Middleware dialed in, or are trying to narrow down auth-related issues, you can use the debugging feature in `clerkMiddleware()`. Add `{ debug: true }` to `clerkMiddleware()` and you will get debug logs in your terminal.

```tsx {{ filename: 'middleware.ts', mark: [[4, 7]] }}
import { clerkMiddleware } from '@clerk/nextjs/server'

export default clerkMiddleware(
  (auth, req) => {
    // Add your middleware checks
  },
  { debug: true },
)

export const config = {
  matcher: [
    // Skip Next.js internals and all static files, unless found in search params
    '/((?!_next|[^?]*\\.(?:html?|css|js(?!on)|jpe?g|webp|png|gif|svg|ttf|woff2?|ico|csv|docx?|xlsx?|zip|webmanifest)).*)',
    // Always run for API routes
    '/(api|trpc)(.*)',
  ],
}
```

If you would like to set up debugging for your development environment only, you can use the `process.env.NODE_ENV` variable to conditionally enable debugging. For example, `{ debug: process.env.NODE_ENV === 'development' }`.

## Combine Middleware

You can combine other Middleware with Clerk's Middleware by returning the second Middleware from `clerkMiddleware()`.

```js {{ filename: 'middleware.ts' }}
import { clerkMiddleware, createRouteMatcher } from '@clerk/nextjs/server'
import createMiddleware from 'next-intl/middleware'

import { AppConfig } from './utils/AppConfig'

const intlMiddleware = createMiddleware({
  locales: AppConfig.locales,
  localePrefix: AppConfig.localePrefix,
  defaultLocale: AppConfig.defaultLocale,
})

const isProtectedRoute = createRouteMatcher(['dashboard/(.*)'])

export default clerkMiddleware(async (auth, req) => {
  if (isProtectedRoute(req)) await auth.protect()

  return intlMiddleware(req)
})

export const config = {
  matcher: [
    // Skip Next.js internals and all static files, unless found in search params
    '/((?!_next|[^?]*\\.(?:html?|css|js(?!on)|jpe?g|webp|png|gif|svg|ttf|woff2?|ico|csv|docx?|xlsx?|zip|webmanifest)).*)',
    // Always run for API routes
    '/(api|trpc)(.*)',
  ],
}
```

## `clerkMiddleware()` options

<Include src="_partials/clerk-middleware-options" />

It's also possible to dynamically set options based on the incoming request:

```ts {{ filename: 'middleware.ts' }}
import { clerkMiddleware } from '@clerk/nextjs/server'

export default clerkMiddleware(
  (auth, req) => {
    // Add your middleware checks
  },
  (req) => ({
    // Provide `domain` based on the request host
    domain: req.nextUrl.host,
  }),
)
```

### Dynamic keys

> [!NOTE]
> Dynamic keys are not accessible on the client-side.

The following options, known as "Dynamic Keys," are shared to the Next.js application server through `clerkMiddleware`, enabling access by server-side helpers like [`auth()`](/docs/references/nextjs/app-router/auth):

- `signUpUrl`
- `signInUrl`
- `secretKey`
- `publishableKey`

Dynamic keys are encrypted and shared during request time using a [AES encryption algorithm](https://en.wikipedia.org/wiki/Advanced_Encryption_Standard). When providing a `secretKey`, the `CLERK_ENCRYPTION_KEY` environment variable is mandatory and used as the encryption key. If no `secretKey` is provided to `clerkMiddleware`, the encryption key defaults to `CLERK_SECRET_KEY`.

When providing `CLERK_ENCRYPTION_KEY`, it is recommended to use a 32-byte (256-bit), pseudorandom value. You can use `openssl` to generate a key:

```sh {{ filename: 'terminal' }}
openssl rand --hex 32
```

For multi-tenant applications, you can dynamically define Clerk keys depending on the incoming request. Here's an example:

```ts {{ filename: 'middleware.ts' }}
import { clerkMiddleware } from '@clerk/nextjs/server'

// You would typically fetch these keys from a external store or environment variables.
const tenantKeys = {
  tenant1: { publishableKey: 'pk_tenant1...', secretKey: 'sk_tenant1...' },
  tenant2: { publishableKey: 'pk_tenant2...', secretKey: 'sk_tenant2...' },
}

export default clerkMiddleware(
  (auth, req) => {
    // Add your middleware checks
  },
  (req) => {
    // Resolve tenant based on the request
    const tenant = getTenant(req)
    return tenantKeys[tenant]
  },
)
```

### `OrganizationSyncOptions`

The `organizationSyncOptions` property on the [`clerkMiddleware()`](#clerk-middleware-options) options
object has the type `OrganizationSyncOptions`, which has the following properties:

<Properties>
  - `organizationPatterns`
  - <code>[Pattern](#pattern)\[]</code>

  Specifies URL patterns that are organization-specific, containing an organization ID or slug as a path parameter. If a request
  matches this path, the organization identifier will be used to set that org as active.

  If the route also matches the `personalAccountPatterns` prop, this prop takes precedence.

  Patterns must have a path parameter named either `:id` (to match a Clerk organization ID) or `:slug` (to match a Clerk organization slug).

  > [!WARNING]
  > If the organization can't be activated—either because it doesn't exist or the user lacks access—the previously active organization will remain unchanged. Components must detect this case and provide an appropriate error and/or resolution pathway, such as calling `notFound()` or displaying an [`<OrganizationSwitcher />`](/docs/references/components/organization/organization-switcher).

  Common examples:

  - `["/orgs/:slug", "/orgs/:slug/(.*)"]`
  - `["/orgs/:id", "/orgs/:id/(.*)"]`
  - `["/app/:any/orgs/:slug", "/app/:any/orgs/:slug/(.*)"]`

  ---

  - `personalAccountPatterns`
  - <code>[Pattern](#pattern)\[]</code>

  URL patterns for resources that exist within the context of a user's [personal account](/docs/guides/organizations/overview#allow-personal-accounts).

  If the route also matches the `organizationPattern` prop, the `organizationPattern` prop takes precedence.

  Common examples:

  - `["/me", "/me/(.*)"]`
  - `["/user/:any", "/user/:any/(.*)"]`
</Properties>

### Pattern

A `Pattern` is a `string` that represents the structure of a URL path. In addition to any valid URL, it may include:

- Named path parameters prefixed with a colon (e.g., `:id`, `:slug`, `:any`).
- Wildcard token, `(.*)`, which matches the remainder of the path.

#### Examples

- `/orgs/:slug`

| URL | Matches | `:slug` value |
| - | - | - |
| `/orgs/acmecorp` | ✅ | `acmecorp` |
| `/orgs` | ❌ | n/a |
| `/orgs/acmecorp/settings` | ❌ | n/a |

- `/app/:any/orgs/:id`

| URL | Matches | `:id` value |
| - | - | - |
| `/app/petstore/orgs/org_123` | ✅ | `org_123` |
| `/app/dogstore/v2/orgs/org_123` | ❌ | n/a |

- `/personal-account/(.*)`

| URL | Matches |
| - | - |
| `/personal-account/settings` | ✅ |
| `/personal-account` | ❌ |<|MERGE_RESOLUTION|>--- conflicted
+++ resolved
@@ -57,13 +57,8 @@
 
 There are two methods that you can use:
 
-<<<<<<< HEAD
-- Use [`auth.protect()`](/docs/references/nextjs/app-router/auth#auth-protect) if you want to redirect unauthenticated users to the sign-in route automatically.
-- Use [`auth().userId`](/docs/references/nextjs/app-router/auth#protect-pages-and-routes) if you want more control over what your app does based on user authentication status.
-=======
 - Use [`auth.protect()`](/docs/references/nextjs/auth#auth-protect) if you want to redirect unauthenticated users to the sign-in route automatically.
 - Use [`auth().isAuthenticated`](/docs/references/nextjs/auth#protect-pages-and-routes) if you want more control over what your app does based on user authentication status.
->>>>>>> 444a8630
 
 <CodeBlockTabs options={["auth.protect()", "auth().isAuthenticated()"]}>
   ```tsx {{ filename: 'middleware.ts' }}
