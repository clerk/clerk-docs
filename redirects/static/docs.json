[
  {
    "source": "/docs/advanced-usage/custom-session-token",
    "destination": "/docs/guides/configure/session-token",
    "permanent": true
  },
  {
    "source": "/docs/advanced-usage/manual-jwt",
    "destination": "/docs/backend-requests/manual-jwt",
    "permanent": true
  },
  {
    "source": "/docs/advanced-usage/clerk-idp",
    "destination": "/docs/guides/configure/auth-strategies/oauth/single-sign-on",
    "permanent": true
  },
  {
    "source": "/docs/authentication/allowlist",
    "destination": "/docs/authentication/configuration/restrictions",
    "permanent": true
  },
  {
    "source": "/docs/authentication/components/sign-in",
    "destination": "/docs/components/authentication/sign-in",
    "permanent": true
  },
  {
    "source": "/docs/authentication/components/sign-up",
    "destination": "/docs/components/authentication/sign-up",
    "permanent": true
  },
  {
    "source": "/docs/authentication/custom-flows",
    "destination": "/docs/custom-flows/overview",
    "permanent": true
  },
  {
    "source": "/docs/authentication/custom-flows/email-sms-otp",
    "destination": "/docs/custom-flows/email-sms-otp",
    "permanent": true
  },
  {
    "source": "/docs/authentication/custom-flows/magic-links",
    "destination": "/docs/custom-flows/email-links",
    "permanent": true
  },
  {
    "source": "/docs/authentication/custom-flows/multifactor",
    "destination": "/docs/custom-flows/email-password-mfa",
    "permanent": true
  },
  {
    "source": "/docs/authentication/custom-flows/password",
    "destination": "/docs/custom-flows/email-password",
    "permanent": true
  },
  {
    "source": "/docs/authentication/email-sms-templates",
    "destination": "/docs/guides/customizing-clerk/email-sms-templates",
    "permanent": true
  },
  {
    "source": "/docs/authentication/embeddable-magic-links",
    "destination": "/docs/custom-flows/embedded-email-links",
    "permanent": true
  },
  {
    "source": "/docs/authentication/error-handling",
    "destination": "/docs/custom-flows/error-handling",
    "permanent": true
  },
  {
    "source": "/docs/authentication/forgot-password",
    "destination": "/docs/custom-flows/forgot-password",
    "permanent": true
  },
  {
    "source": "/docs/authentication/invitations",
    "destination": "/docs/custom-flows/invitations",
    "permanent": true
  },
  {
    "source": "/docs/authentication/multi-factor",
    "destination": "/docs/custom-flows/email-password-mfa",
    "permanent": true
  },
  {
    "source": "/docs/authentication/multi-session-applications",
    "destination": "/docs/custom-flows/multi-session-applications",
    "permanent": true
  },
  {
    "source": "/docs/authentication/oauth-custom-flow",
    "destination": "/docs/custom-flows/oauth-connections",
    "permanent": true
  },
  {
    "source": "/docs/authentication/saml-custom-flow",
    "destination": "/docs/custom-flows/saml-connections",
    "permanent": true
  },
  {
    "source": "/docs/authentication/session-options",
    "destination": "/docs/authentication/configuration/session-options",
    "permanent": true
  },
  {
    "source": "/docs/authentication/set-up-your-application",
    "destination": "/docs/quickstarts/setup-clerk",
    "permanent": true
  },
  {
    "source": "/docs/authentication/sign-in",
    "destination": "/docs/authentication/components/sign-in",
    "permanent": true
  },
  {
    "source": "/docs/authentication/sign-in-options",
    "destination": "/docs/authentication/configuration/sign-in-options",
    "permanent": true
  },
  {
    "source": "/docs/authentication/sign-out",
    "destination": "/docs/custom-flows/sign-out",
    "permanent": true
  },
  {
    "source": "/docs/authentication/sign-up",
    "destination": "/docs/authentication/components/sign-up",
    "permanent": true
  },
  {
    "source": "/docs/authentication/sign-up-options",
    "destination": "/docs/authentication/configuration/sign-up-options",
    "permanent": true
  },
  {
    "source": "/docs/authentication/social-connection-with-apple",
    "destination": "/docs/guides/configure/auth-strategies/social-connections/apple",
    "permanent": true
  },
  {
    "source": "/docs/authentication/social-connection-with-atlassian",
    "destination": "/docs/guides/configure/auth-strategies/social-connections/atlassian",
    "permanent": true
  },
  {
    "source": "/docs/authentication/social-connection-with-bitbucket",
    "destination": "/docs/guides/configure/auth-strategies/social-connections/bitbucket",
    "permanent": true
  },
  {
    "source": "/docs/authentication/social-connection-with-box",
    "destination": "/docs/guides/configure/auth-strategies/social-connections/box",
    "permanent": true
  },
  {
    "source": "/docs/authentication/social-connection-with-coinbase",
    "destination": "/docs/guides/configure/auth-strategies/social-connections/coinbase",
    "permanent": true
  },
  {
    "source": "/docs/authentication/social-connection-with-discord",
    "destination": "/docs/guides/configure/auth-strategies/social-connections/discord",
    "permanent": true
  },
  {
    "source": "/docs/authentication/social-connection-with-dropbox",
    "destination": "/docs/guides/configure/auth-strategies/social-connections/dropbox",
    "permanent": true
  },
  {
    "source": "/docs/authentication/social-connection-with-facebook",
    "destination": "/docs/guides/configure/auth-strategies/social-connections/facebook",
    "permanent": true
  },
  {
    "source": "/docs/authentication/social-connection-with-github",
    "destination": "/docs/guides/configure/auth-strategies/social-connections/github",
    "permanent": true
  },
  {
    "source": "/docs/authentication/social-connection-with-gitlab",
    "destination": "/docs/guides/configure/auth-strategies/social-connections/gitlab",
    "permanent": true
  },
  {
    "source": "/docs/authentication/social-connection-with-google",
    "destination": "/docs/guides/configure/auth-strategies/social-connections/google",
    "permanent": true
  },
  {
    "source": "/docs/authentication/social-connection-with-hubspot",
    "destination": "/docs/guides/configure/auth-strategies/social-connections/hubspot",
    "permanent": true
  },
  {
    "source": "/docs/authentication/social-connection-with-line",
    "destination": "/docs/guides/configure/auth-strategies/social-connections/line",
    "permanent": true
  },
  {
    "source": "/docs/authentication/social-connection-with-linear",
    "destination": "/docs/guides/configure/auth-strategies/social-connections/linear",
    "permanent": true
  },
  {
    "source": "/docs/authentication/social-connection-with-linkedin",
    "destination": "/docs/guides/configure/auth-strategies/social-connections/linkedin-oidc",
    "permanent": true
  },
  {
    "source": "/docs/authentication/social-connection-with-microsoft",
    "destination": "/docs/guides/configure/auth-strategies/social-connections/microsoft",
    "permanent": true
  },
  {
    "source": "/docs/authentication/social-connection-with-notion",
    "destination": "/docs/guides/configure/auth-strategies/social-connections/notion",
    "permanent": true
  },
  {
    "source": "/docs/authentication/social-connection-with-slack",
    "destination": "/docs/guides/configure/auth-strategies/social-connections/slack",
    "permanent": true
  },
  {
    "source": "/docs/authentication/social-connection-with-spotify",
    "destination": "/docs/guides/configure/auth-strategies/social-connections/spotify",
    "permanent": true
  },
  {
    "source": "/docs/authentication/social-connection-with-tiktok",
    "destination": "/docs/guides/configure/auth-strategies/social-connections/tiktok",
    "permanent": true
  },
  {
    "source": "/docs/authentication/social-connection-with-twitch",
    "destination": "/docs/guides/configure/auth-strategies/social-connections/twitch",
    "permanent": true
  },
  {
    "source": "/docs/authentication/social-connection-with-twitter",
    "destination": "/docs/guides/configure/auth-strategies/social-connections/twitter",
    "permanent": true
  },
  {
    "source": "/docs/authentication/social-connection-with-xero",
    "destination": "/docs/guides/configure/auth-strategies/social-connections/xero",
    "permanent": true
  },
  {
    "source": "/docs/authentication/social-connection-with-x-twitter-v2",
    "destination": "/docs/guides/configure/auth-strategies/social-connections/x-twitter",
    "permanent": true
  },
  {
    "source": "/docs/authentication/social-connections/x-twitter-v2",
    "destination": "/docs/guides/configure/auth-strategies/social-connections/x-twitter",
    "permanent": true
  },
  {
    "source": "/docs/authentication/social-connections-oauth",
    "destination": "/docs/guides/configure/auth-strategies/social-connections/all-providers",
    "permanent": true
  },
  {
    "source": "/docs/authentication/user-impersonation",
    "destination": "/docs/custom-flows/user-impersonation",
    "permanent": true
  },
  {
    "source": "/docs/authentication/usesignup-and-usesignin",
    "destination": "/docs/custom-flows/overview",
    "permanent": true
  },
  {
    "source": "/docs/authentication/using-clerk-components",
    "destination": "/docs/components/overview",
    "permanent": true
  },
  {
    "source": "/docs/authentication/using-clerk-hosted-pages",
    "destination": "/docs/guides/customizing-clerk/account-portal",
    "permanent": true
  },
  {
    "source": "/docs/authentication/using-clerk-hosted-uis",
    "destination": "/docs/guides/customizing-clerk/account-portal",
    "permanent": true
  },
  {
    "source": "/docs/account-portal/custom-redirects",
    "destination": "/docs/guides/customizing-clerk/account-portal",
    "permanent": true
  },
  {
    "source": "/docs/component-customization/appearance-prop",
    "destination": "/docs/guides/customizing-clerk/appearance-prop/overview",
    "permanent": true
  },
  {
    "source": "/docs/component-customization/localization-prop",
    "destination": "/docs/guides/customizing-clerk/localization",
    "permanent": true
  },
  {
    "source": "/docs/component-customization/using-css-modules",
    "destination": "/docs/guides/customizing-clerk/appearance-prop/overview#using-css-modules",
    "permanent": true
  },
  {
    "source": "/docs/component-customization/using-global-css",
    "destination": "/docs/guides/customizing-clerk/appearance-prop/overview#global-css",
    "permanent": true
  },
  {
    "source": "/docs/component-customization/using-inline-css",
    "destination": "/docs/guides/customizing-clerk/appearance-prop/overview#inline-css-objects",
    "permanent": true
  },
  {
    "source": "/docs/component-customization/using-tailwind",
    "destination": "/docs/guides/customizing-clerk/appearance-prop/overview#using-tailwind",
    "permanent": true
  },
  {
    "source": "/docs/component-reference/authenticate-with-redirect-callback",
    "destination": "/docs/components/control/authenticate-with-callback",
    "permanent": true
  },
  {
    "source": "/docs/component-reference/clerk-loaded",
    "destination": "/docs/components/control/clerk-loaded",
    "permanent": true
  },
  {
    "source": "/docs/component-reference/clerk-loading",
    "destination": "/docs/components/control/clerk-loading",
    "permanent": true
  },
  {
    "source": "/docs/component-reference/createorganization",
    "destination": "/docs/components/organization/create-organization",
    "permanent": true
  },
  {
    "source": "/docs/component-reference/customization",
    "destination": "/docs/guides/customizing-clerk/appearance-prop/overview",
    "permanent": true
  },
  {
    "source": "/docs/component-reference/multisession-app-support",
    "destination": "/docs/authentication/configuration/session-options#multi-session-applications",
    "permanent": true
  },
  {
    "source": "/docs/component-reference/organizationprofile",
    "destination": "/docs/components/organization/organization-profile",
    "permanent": true
  },
  {
    "source": "/docs/component-reference/organizationswitcher",
    "destination": "/docs/components/organization/organization-switcher",
    "permanent": true
  },
  {
    "source": "/docs/component-reference/overview",
    "destination": "/docs/components/overview",
    "permanent": true
  },
  {
    "source": "/docs/component-reference/redirect-to-sign-in",
    "destination": "/docs/components/control/redirect-to-signin",
    "permanent": true
  },
  {
    "source": "/docs/component-reference/redirect-to-sign-up",
    "destination": "/docs/components/control/redirect-to-signup",
    "permanent": true
  },
  {
    "source": "/docs/component-reference/redirect-to-user-profile",
    "destination": "/docs/components/control/redirect-to-userprofile",
    "permanent": true
  },
  {
    "source": "/docs/component-reference/sign-in",
    "destination": "/docs/components/authentication/sign-in",
    "permanent": true
  },
  {
    "source": "/docs/component-reference/sign-in-button",
    "destination": "/docs/components/unstyled/sign-in-button",
    "permanent": true
  },
  {
    "source": "/docs/component-reference/sign-up",
    "destination": "/docs/components/authentication/sign-up",
    "permanent": true
  },
  {
    "source": "/docs/component-reference/sign-up-button",
    "destination": "/docs/components/unstyled/sign-up-button",
    "permanent": true
  },
  {
    "source": "/docs/component-reference/signed-in",
    "destination": "/docs/components/control/signed-in",
    "permanent": true
  },
  {
    "source": "/docs/component-reference/signed-out",
    "destination": "/docs/components/control/signed-out",
    "permanent": true
  },
  {
    "source": "/docs/component-reference/signin-with-metamask-button",
    "destination": "/docs/components/unstyled/sign-in-with-metamask",
    "permanent": true
  },
  {
    "source": "/docs/component-reference/signoutbutton",
    "destination": "/docs/components/unstyled/sign-out-button",
    "permanent": true
  },
  {
    "source": "/docs/component-reference/user-button",
    "destination": "/docs/components/user/user-button",
    "permanent": true
  },
  {
    "source": "/docs/component-reference/user-profile",
    "destination": "/docs/components/user/user-profile",
    "permanent": true
  },
  {
    "source": "/docs/deployments/change-production-domain",
    "destination": "/docs/deployments/changing-domains",
    "permanent": true
  },
  {
    "source": "/docs/deployments/vercel",
    "destination": "/docs/deployments/deploy-to-vercel",
    "permanent": true
  },
  {
    "source": "/docs/deployments/import-users",
    "destination": "/docs/deployments/migrate-overview",
    "permanent": true
  },
  {
    "source": "/docs/deployments/export-users",
    "destination": "/docs/deployments/exporting-users",
    "permanent": true
  },
  {
    "source": "/docs/integration/convex",
    "destination": "/docs/guides/configure/integrations/databases/convex",
    "permanent": true
  },
  {
    "source": "/docs/integration/fauna",
    "destination": "/docs/guides/configure/integrations/databases/fauna",
    "permanent": true
  },
  {
    "source": "/docs/integration/firebase",
    "destination": "/docs/guides/configure/integrations/databases/firebase",
    "permanent": true
  },
  {
    "source": "/docs/integration/google-analytics",
    "destination": "/docs/guides/configure/integrations/analytics/google-analytics",
    "permanent": true
  },
  {
    "source": "/docs/integration/grafbase",
    "destination": "/docs/guides/configure/integrations/databases/grafbase",
    "permanent": true
  },
  {
    "source": "/docs/integration/hasura",
    "destination": "/docs/guides/configure/integrations/databases/hasura",
    "permanent": true
  },
  {
    "source": "/docs/integration/nhost",
    "destination": "/docs/guides/configure/integrations/databases/nhost",
    "permanent": true
  },
  {
    "source": "/docs/integration/overview",
    "destination": "/docs/guides/configure/integrations/overview",
    "permanent": true
  },
  {
    "source": "/docs/integration/supabase",
    "destination": "/docs/guides/configure/integrations/databases/supabase",
    "permanent": true
  },
  {
    "source": "/docs/integration/webhooks",
    "destination": "/docs/guides/configure/webhooks/overview",
    "permanent": true
  },
  {
    "source": "/docs/nextjs/accessing-the-api",
    "destination": "/docs/references/backend/overview",
    "permanent": true
  },
  {
    "source": "/docs/nextjs/api-routes",
    "destination": "/docs/references/nextjs/get-auth",
    "permanent": true
  },
  {
    "source": "/docs/nextjs/appearance-prop",
    "destination": "/docs/guides/customizing-clerk/appearance-prop/overview",
    "permanent": true
  },
  {
    "source": "/docs/nextjs/auth",
    "destination": "/docs/references/nextjs/auth",
    "permanent": true
  },
  {
    "source": "/docs/nextjs/authentication-props",
    "destination": "/docs/references/backend/types/auth-object",
    "permanent": true
  },
  {
    "source": "/docs/references/nextjs/authentication-object",
    "destination": "/docs/references/backend/types/auth-object",
    "permanent": true
  },
  {
    "source": "/docs/nextjs/build-your-own-pages",
    "destination": "/docs/quickstarts/nextjs#build-your-own-sign-in-and-sign-up-pages",
    "permanent": true
  },
  {
    "source": "/docs/nextjs/configure-clerkprovider",
    "destination": "/docs/components/clerk-provider#clerk-provider",
    "permanent": true
  },
  {
    "source": "/docs/nextjs/configure-middleware",
    "destination": "/docs/quickstarts/nextjs#protect-your-application",
    "permanent": true
  },
  {
    "source": "/docs/nextjs/convex",
    "destination": "/docs/guides/configure/integrations/databases/convex",
    "permanent": true
  },
  {
    "source": "/docs/nextjs/createorganization",
    "destination": "/docs/components/organization/create-organization",
    "permanent": true
  },
  {
    "source": "/docs/nextjs/current-user",
    "destination": "/docs/references/nextjs/current-user",
    "permanent": true
  },
  {
    "source": "/docs/nextjs/fauna",
    "destination": "/docs/guides/configure/integrations/databases/fauna",
    "permanent": true
  },
  {
    "source": "/docs/nextjs/firebase",
    "destination": "/docs/guides/configure/integrations/databases/firebase",
    "permanent": true
  },
  {
    "source": "/docs/nextjs/get-started-with-nextjs",
    "destination": "/docs/quickstarts/nextjs",
    "permanent": true
  },
  {
    "source": "/docs/nextjs/getserversideprops",
    "destination": "/docs/references/nextjs/build-clerk-props",
    "permanent": true
  },
  {
    "source": "/docs/nextjs/grafbase",
    "destination": "/docs/guides/configure/integrations/databases/grafbase",
    "permanent": true
  },
  {
    "source": "/docs/nextjs/hasura",
    "destination": "/docs/guides/configure/integrations/databases/hasura",
    "permanent": true
  },
  {
    "source": "/docs/nextjs/localization",
    "destination": "/docs/guides/customizing-clerk/localization",
    "permanent": true
  },
  {
    "source": "/docs/nextjs/middleware",
    "destination": "/docs/references/nextjs/clerk-middleware",
    "permanent": true
  },
  {
    "source": "/docs/nextjs/nextjs-with-app-router",
    "destination": "/docs/quickstarts/nextjs",
    "permanent": true
  },
  {
    "source": "/docs/nextjs/nextjs-with-pages",
    "destination": "/docs/quickstarts/nextjs",
    "permanent": true
  },
  {
    "source": "/docs/nextjs/nhost",
    "destination": "/docs/guides/configure/integrations/databases/nhost",
    "permanent": true
  },
  {
    "source": "/docs/nextjs/organization-object",
    "destination": "/docs/references/backend/overview#organization-operations",
    "permanent": true
  },
  {
    "source": "/docs/nextjs/organizationprofile",
    "destination": "/docs/components/organization/organization-profile",
    "permanent": true
  },
  {
    "source": "/docs/nextjs/organizationswitcher",
    "destination": "/docs/components/organization/organization-switcher",
    "permanent": true
  },
  {
    "source": "/docs/nextjs/overview",
    "destination": "/docs/references/nextjs/overview",
    "permanent": true
  },
  {
    "source": "/docs/nextjs/pages-react",
    "destination": "/docs/quickstarts/nextjs",
    "permanent": true
  },
  {
    "source": "/docs/nextjs/read-session-and-user-data",
    "destination": "/docs/quickstarts/nextjs#read-session-user-data",
    "permanent": true
  },
  {
    "source": "/docs/nextjs/route-handlers",
    "destination": "/docs/references/nextjs/route-handlers",
    "permanent": true
  },
  {
    "source": "/docs/nextjs/server-actions",
    "destination": "/docs/references/nextjs/server-actions",
    "permanent": true
  },
  {
    "source": "/docs/nextjs/set-environment-keys",
    "destination": "/docs/quickstarts/nextjs#set-environment-keys",
    "permanent": true
  },
  {
    "source": "/docs/nextjs/signin",
    "destination": "/docs/components/authentication/sign-in",
    "permanent": true
  },
  {
    "source": "/docs/nextjs/signup",
    "destination": "/docs/components/authentication/sign-up",
    "permanent": true
  },
  {
    "source": "/docs/nextjs/supabase",
    "destination": "/docs/guides/configure/integrations/databases/supabase",
    "permanent": true
  },
  {
    "source": "/docs/nextjs/trpc",
    "destination": "/docs/references/nextjs/trpc",
    "permanent": true
  },
  {
    "source": "/docs/nextjs/useauth",
    "destination": "/docs/hooks/use-auth",
    "permanent": true
  },
  {
    "source": "/docs/nextjs/useorganization",
    "destination": "/docs/hooks/use-organization",
    "permanent": true
  },
  {
    "source": "/docs/nextjs/user-object",
    "destination": "/docs/references/backend/overview#user-operations",
    "permanent": true
  },
  {
    "source": "/docs/nextjs/userbutton",
    "destination": "/docs/components/user/user-button",
    "permanent": true
  },
  {
    "source": "/docs/nextjs/userprofile",
    "destination": "/docs/components/user/user-profile",
    "permanent": true
  },
  {
    "source": "/docs/nextjs/useuser",
    "destination": "/docs/hooks/use-user",
    "permanent": true
  },
  {
    "source": "/docs/nextjs/v13-beta",
    "destination": "/docs/quickstarts/nextjs",
    "permanent": true
  },
  {
    "source": "/docs/next/api-routes",
    "destination": "/docs/references/nextjs/clerk-middleware",
    "permanent": true
  },
  {
    "source": "/docs/next.js/configure-middleware",
    "destination": "/docs/references/nextjs/clerk-middleware",
    "permanent": true
  },
  {
    "source": "/docs/organizations/create-an-organization",
    "destination": "/docs/organizations/creating-organizations",
    "permanent": true
  },
  {
    "source": "/docs/organizations/create-component",
    "destination": "/docs/components/organization/create-organization",
    "permanent": true
  },
  {
    "source": "/docs/organizations/organization-profile",
    "destination": "/docs/components/organization/organization-profile",
    "permanent": true
  },
  {
    "source": "/docs/organizations/organization-switcher",
    "destination": "/docs/components/organization/organization-switcher",
    "permanent": true
  },
  {
    "source": "/docs/organizations/invite-users",
    "destination": "/docs/custom-flows/manage-organization-invitations",
    "permanent": true
  },
  {
    "source": "/docs/organizations/manage-member-roles",
    "destination": "/docs/custom-flows/manage-roles",
    "permanent": true
  },
  {
    "source": "/docs/organizations/organization-metadata",
    "destination": "/docs/organizations/metadata",
    "permanent": true
  },
  {
    "source": "/docs/organizations/organization-switching",
    "destination": "/docs/custom-flows/organization-switcher",
    "permanent": true
  },
  {
    "source": "/docs/quickstarts/clerk-oauth2",
    "destination": "/docs/guides/configure/auth-strategies/oauth/single-sign-on",
    "permanent": true
  },
  {
    "source": "/docs/quickstarts/get-started-with-create-react-app",
    "destination": "/docs/quickstarts/react",
    "permanent": true
  },
  {
    "source": "/docs/quickstarts/get-started-with-expo",
    "destination": "/docs/quickstarts/expo",
    "permanent": true
  },
  {
    "source": "/docs/quickstarts/get-started-with-fastify",
    "destination": "/docs/quickstarts/fastify",
    "permanent": true
  },
  {
    "source": "/docs/quickstarts/get-started-with-gatsby",
    "destination": "/docs/quickstarts/gatsby",
    "permanent": true
  },
  {
    "source": "/docs/quickstarts/get-started-with-nextjs",
    "destination": "/docs/quickstarts/nextjs",
    "permanent": true
  },
  {
    "source": "/docs/quickstarts/get-started-with-redwoodjs",
    "destination": "/docs/references/redwood/overview",
    "permanent": true
  },
  {
    "source": "/docs/quickstarts/get-started-with-remix",
    "destination": "/docs/quickstarts/remix",
    "permanent": true
  },
  {
    "source": "/docs/reference/clerk-react/clerkprovider",
    "destination": "/docs/components/clerk-provider",
    "permanent": true
  },
  {
    "source": "/docs/reference/clerk-react/installation",
    "destination": "/docs/references/react/overview",
    "permanent": true
  },
  {
    "source": "/docs/reference/clerk-react/useauth",
    "destination": "/docs/hooks/use-auth",
    "permanent": true
  },
  {
    "source": "/docs/reference/clerk-react/useclerk",
    "destination": "/docs/hooks/use-clerk",
    "permanent": true
  },
  {
    "source": "/docs/reference/clerk-react/useorganization",
    "destination": "/docs/hooks/use-organization",
    "permanent": true
  },
  {
    "source": "/docs/reference/clerk-react/useorganizationlist",
    "destination": "/docs/hooks/use-organization-list",
    "permanent": true
  },
  {
    "source": "/docs/reference/clerk-react/useorganizations",
    "destination": "/docs/hooks/use-organization-list",
    "permanent": true
  },
  {
    "source": "/docs/reference/clerk-react/usesession",
    "destination": "/docs/hooks/use-session",
    "permanent": true
  },
  {
    "source": "/docs/reference/clerk-react/usesessionlist",
    "destination": "/docs/hooks/use-session-list",
    "permanent": true
  },
  {
    "source": "/docs/reference/clerk-react/usesignin",
    "destination": "/docs/hooks/use-sign-in",
    "permanent": true
  },
  {
    "source": "/docs/reference/clerk-react/usesignup",
    "destination": "/docs/hooks/use-sign-up",
    "permanent": true
  },
  {
    "source": "/docs/reference/clerk-react/useuser",
    "destination": "/docs/hooks/use-user",
    "permanent": true
  },
  {
    "source": "/docs/reference/clerkjs/clerk",
    "destination": "/docs/references/javascript/clerk",
    "permanent": true
  },
  {
    "source": "/docs/reference/clerkjs/client",
    "destination": "/docs/references/javascript/client",
    "permanent": true
  },
  {
    "source": "/docs/reference/clerkjs/emailaddress",
    "destination": "/docs/references/javascript/types/email-address",
    "permanent": true
  },
  {
    "source": "/docs/reference/clerkjs/externalaccount",
    "destination": "/docs/references/javascript/types/external-account",
    "permanent": true
  },
  {
    "source": "/docs/reference/clerkjs/installation",
    "destination": "/docs/references/javascript/overview",
    "permanent": true
  },
  {
    "source": "/docs/reference/clerkjs/organization",
    "destination": "/docs/references/javascript/organization",
    "permanent": true
  },
  {
    "source": "/docs/reference/clerkjs/organization-invitation",
    "destination": "/docs/references/javascript/types/organization-invitation",
    "permanent": true
  },
  {
    "source": "/docs/reference/clerkjs/organization-membership",
    "destination": "/docs/references/javascript/types/organization-membership",
    "permanent": true
  },
  {
    "source": "/docs/reference/clerkjs/phonenumber",
    "destination": "/docs/references/javascript/types/phone-number",
    "permanent": true
  },
  {
    "source": "/docs/reference/clerkjs/session",
    "destination": "/docs/references/javascript/session",
    "permanent": true
  },
  {
    "source": "/docs/reference/clerkjs/sessionwithactivities",
    "destination": "/docs/references/javascript/types/session-with-activities",
    "permanent": true
  },
  {
    "source": "/docs/reference/clerkjs/signin",
    "destination": "/docs/references/javascript/sign-in",
    "permanent": true
  },
  {
    "source": "/docs/reference/clerkjs/signup",
    "destination": "/docs/references/javascript/sign-up",
    "permanent": true
  },
  {
    "source": "/docs/reference/clerkjs/user",
    "destination": "/docs/references/javascript/user",
    "permanent": true
  },
  {
    "source": "/docs/reference/clerkjs/web3wallet",
    "destination": "/docs/references/javascript/types/web3-wallet",
    "permanent": true
  },
  {
    "source": "/docs/reference/golang/getting-started",
    "destination": "/docs/references/go/overview",
    "permanent": true
  },
  {
    "source": "/docs/reference/golang/other-examples",
    "destination": "/docs/references/go/other-examples",
    "permanent": true
  },
  {
    "source": "/docs/reference/golang/verifying-a-session",
    "destination": "/docs/references/go/verifying-sessions",
    "permanent": true
  },
  {
    "source": "/docs/reference/node/available-methods",
    "destination": "/docs/references/nodejs/methods",
    "permanent": true
  },
  {
    "source": "/docs/reference/node/getting-started",
    "destination": "/docs/references/express/overview",
    "permanent": true
  },
  {
    "source": "/docs/reference/node/networkless-token-verification",
    "destination": "/docs/backend-requests/manual-jwt",
    "permanent": true
  },
  {
    "source": "/docs/reference/node/troubleshooting",
    "destination": "/docs/references/nodejs/troubleshooting",
    "permanent": true
  },
  {
    "source": "/docs/reference/overview",
    "destination": "/docs/references/overview",
    "permanent": true
  },
  {
    "source": "/docs/reference/rate-limits",
    "destination": "/docs/backend-requests/resources/rate-limits",
    "permanent": true
  },
  {
    "source": "/docs/reference/ruby/available-methods",
    "destination": "/docs/references/ruby/available-methods",
    "permanent": true
  },
  {
    "source": "/docs/reference/ruby/getting-started",
    "destination": "/docs/references/ruby/overview",
    "permanent": true
  },
  {
    "source": "/docs/reference/ruby/rack-rails-integration",
    "destination": "/docs/references/ruby/rack-rails",
    "permanent": true
  },
  {
    "source": "/docs/request-authentication/backend",
    "destination": "/docs/backend-requests/overview",
    "permanent": true
  },
  {
    "source": "/docs/request-authentication/cross-origin",
    "destination": "/docs/backend-requests/making-requests#cross-origin-requests",
    "permanent": true
  },
  {
    "source": "/docs/request-authentication/customizing-session-tokens",
    "destination": "/docs/guides/configure/session-token",
    "permanent": true
  },
  {
    "source": "/docs/request-authentication/go",
    "destination": "/docs/references/go/overview",
    "permanent": true
  },
  {
    "source": "/docs/request-authentication/jwt-templates",
    "destination": "/docs/backend-requests/jwt-templates",
    "permanent": true
  },
  {
    "source": "/docs/request-authentication/nextjs",
    "destination": "/docs/references/nextjs/clerk-middleware",
    "permanent": true
  },
  {
    "source": "/docs/request-authentication/nodejs-express",
    "destination": "/docs/references/express/overview",
    "permanent": true
  },
  {
    "source": "/docs/request-authentication/overview",
    "destination": "/docs/backend-requests/overview",
    "permanent": true
  },
  {
    "source": "/docs/request-authentication/rack-rails",
    "destination": "/docs/references/ruby/rails",
    "permanent": true
  },
  {
    "source": "/docs/request-authentication/same-origin",
    "destination": "/docs/backend-requests/making-requests#same-origin-requests",
    "permanent": true
  },
  {
    "source": "/docs/request-authentication/validate-session-tokens",
    "destination": "/docs/backend-requests/manual-jwt",
    "permanent": true
  },
  {
    "source": "/docs/security/introduction",
    "destination": "/docs/security/overview",
    "permanent": true
  },
  {
    "source": "/docs/security/session-leak-protection",
    "destination": "/docs/security/overview",
    "permanent": true
  },
  {
    "source": "/docs/testing/e2e-testing",
    "destination": "/docs/testing/test-emails-and-phones",
    "permanent": true
  },
  {
    "source": "/docs/upgrade-guides/client-side-changes-all-frameworks",
    "destination": "/docs/upgrade-guides/upgrading-from-v2-to-v3",
    "permanent": true
  },
  {
    "source": "/docs/upgrade-guides/express-server-side-changes",
    "destination": "/docs/upgrade-guides/upgrading-from-v2-to-v3",
    "permanent": true
  },
  {
    "source": "/docs/upgrade-guides/nextjs-server-side-changes",
    "destination": "/docs/upgrade-guides/upgrading-from-v2-to-v3",
    "permanent": true
  },
  {
    "source": "/docs/users/contact-users",
    "destination": "/docs/guides/users/managing",
    "permanent": true
  },
  {
    "source": "/docs/users/create-users",
    "destination": "/docs/guides/users/managing",
    "permanent": true
  },
  {
    "source": "/docs/users/identify-users",
    "destination": "/docs/guides/users/managing",
    "permanent": true
  },
  {
    "source": "/docs/users/sync-data-to-your-backend",
    "destination": "/docs/guides/configure/webhooks/syncing",
    "permanent": true
  },
  {
    "source": "/docs/users/update-user-profiles",
    "destination": "/docs/guides/users/managing",
    "permanent": true
  },
  {
    "source": "/docs/users/user-account-security",
    "destination": "/docs/guides/users/managing",
    "permanent": true
  },
  {
    "source": "/docs/users/user-metadata",
    "destination": "/docs/guides/users/extending",
    "permanent": true
  },
  {
    "source": "/docs/users/build-your-own-ui",
    "destination": "/docs/custom-flows/overview",
    "permanent": true
  },
  {
    "source": "/docs/users/user-button",
    "destination": "/docs/components/user/user-button",
    "permanent": true
  },
  {
    "source": "/docs/users/user-profile",
    "destination": "/docs/components/user/user-profile",
    "permanent": true
  },
  {
    "source": "/docs/users",
    "destination": "/docs/guides/users/managing",
    "permanent": true
  },
  {
    "source": "/docs/users/web3-wallets",
    "destination": "/docs/users/web3",
    "permanent": true
  },
  {
    "source": "/docs/reference/social-login-with-github",
    "destination": "/docs/guides/configure/auth-strategies/social-connections/github",
    "permanent": true
  },
  {
    "source": "/docs/get-started/gatsby",
    "destination": "/docs/quickstarts/gatsby",
    "permanent": true
  },
  {
    "source": "/docs/how-to/set-up-your-application",
    "destination": "/docs/quickstarts/setup-clerk",
    "permanent": true
  },
  {
    "source": "/docs/how-to/authenticate-with-email-and-password",
    "destination": "/docs/authentication/configuration/sign-in-options",
    "permanent": true
  },
  {
    "source": "/docs/get-started/create-react-app",
    "destination": "/docs/quickstarts/react",
    "permanent": true
  },
  {
    "source": "/docs/main-concepts/user-object",
    "destination": "/docs/guides/users/managing",
    "permanent": true
  },
  {
    "source": "/docs/authentication/social-login-with-gitlab",
    "destination": "/docs/guides/configure/auth-strategies/social-connections/gitlab",
    "permanent": true
  },
  {
    "source": "/docs/authentication/social-login-with-spotify",
    "destination": "/docs/guides/configure/auth-strategies/social-connections/spotify",
    "permanent": true
  },
  {
    "source": "/docs/upgrading-to-v3/introduction",
    "destination": "/docs/upgrade-guides/upgrading-from-v2-to-v3",
    "permanent": true
  },
  {
    "source": "/docs/how-to/e2e-testing",
    "destination": "/docs/testing/overview",
    "permanent": true
  },
  {
    "source": "/docs/learning-center/security",
    "destination": "/docs/security/introduction",
    "permanent": true
  },
  {
    "source": "/docs/main-concepts/progressive-sign-up-beta",
    "destination": "/docs/upgrade-guides/progressive-sign-up",
    "permanent": true
  },
  {
    "source": "/docs/authentication/e2e-testing",
    "destination": "/docs/testing/e2e-testing",
    "permanent": true
  },
  {
    "source": "/docs/authentication/social-login-with-bitbucket",
    "destination": "/docs/guides/configure/auth-strategies/social-connections/bitbucket",
    "permanent": true
  },
  {
    "source": "/docs/reference/clerk-expo",
    "destination": "/docs/quickstarts/expo",
    "permanent": true
  },
  {
    "source": "/docs/how-to/sync-data-to-your-backend",
    "destination": "/docs/guides/configure/webhooks/syncing",
    "permanent": true
  },
  {
    "source": "/docs/how-to/deploy-to-production",
    "destination": "/docs/deployments/overview",
    "permanent": true
  },
  {
    "source": "/docs/reference/webhooks",
    "destination": "/docs/guides/configure/webhooks/overview",
    "permanent": true
  },
  {
    "source": "/docs/main-concepts/import-users",
    "destination": "/docs/deployments/migrate-overview",
    "permanent": true
  },
  {
    "source": "/docs/main-concepts/email-deliverability",
    "destination": "/docs/troubleshooting/email-deliverability",
    "permanent": true
  },
  {
    "source": "/docs/authentication/social-login-with-notion",
    "destination": "/docs/guides/configure/auth-strategies/social-connections/notion",
    "permanent": true
  },
  {
    "source": "/docs/authentication/session-lifetime",
    "destination": "/docs/authentication/configuration/session-options#session-lifetime",
    "permanent": true
  },
  {
    "source": "/docs/authentication/social-login-with-hubspot",
    "destination": "/docs/guides/configure/auth-strategies/social-connections/hubspot",
    "permanent": true
  },
  {
    "source": "/docs/how-to/social-login-oauth",
    "destination": "/docs/guides/configure/auth-strategies/social-connections/all-providers",
    "permanent": true
  },
  {
    "source": "/docs/authentication/sign-in-flow",
    "destination": "/docs/authentication/configuration/sign-in-options",
    "permanent": true
  },
  {
    "source": "/docs/how-to/invitations",
    "destination": "/docs/custom-flows/invitations",
    "permanent": true
  },
  {
    "source": "/docs/how-to/validate-session-tokens",
    "destination": "/docs/backend-requests/resources/session-tokens#how-do-i-validate-a-session-token",
    "permanent": true
  },
  {
    "source": "/docs/authentication/social-login-with-dropbox",
    "destination": "/docs/guides/configure/auth-strategies/social-connections/dropbox",
    "permanent": true
  },
  {
    "source": "/docs/reference/social-login-with-twitch",
    "destination": "/docs/guides/configure/auth-strategies/social-connections/twitch",
    "permanent": true
  },
  {
    "source": "/docs/nextjs/control-components",
    "destination": "/docs/components/overview",
    "permanent": true
  },
  {
    "source": "/docs/main-concepts/sign-up-flow",
    "destination": "/docs/authentication/configuration/sign-up-options",
    "permanent": true
  },
  {
    "source": "/docs/how-to/organizations",
    "destination": "/docs/organizations/overview",
    "permanent": true
  },
  {
    "source": "/docs/how-to/passwordless-authentication",
    "destination": "/docs/custom-flows/email-sms-otp",
    "permanent": true
  },
  {
    "source": "/docs/how-to/sign-out",
    "destination": "/docs/custom-flows/sign-out",
    "permanent": true
  },
  {
    "source": "/docs/get-started/remix",
    "destination": "/docs/quickstarts/remix",
    "permanent": true
  },
  {
    "source": "/docs/get-started/redwoodjs",
    "destination": "/docs/references/redwood/overview",
    "permanent": true
  },
  {
    "source": "/docs/users/jwt-templates",
    "destination": "/docs/backend-requests/jwt-templates",
    "permanent": true
  },
  {
    "source": "/docs/how-to/make-authenticated-requests-to-the-backend",
    "destination": "/docs/backend-requests/overview",
    "permanent": true
  },
  {
    "source": "/docs/authentication/email-and-password",
    "destination": "/docs/custom-flows/email-password",
    "permanent": true
  },
  {
    "source": "/docs/get-started/web3",
    "destination": "/docs/users/web3",
    "permanent": true
  },
  {
    "source": "/docs/authentication/social-login-with-discord",
    "destination": "/docs/guides/configure/auth-strategies/social-connections/discord",
    "permanent": true
  },
  {
    "source": "/docs/authentication/social-login-with-tiktok",
    "destination": "/docs/guides/configure/auth-strategies/social-connections/tiktok",
    "permanent": true
  },
  {
    "source": "/docs/how-to/embeddable-magic-links",
    "destination": "/docs/custom-flows/embedded-email-links",
    "permanent": true
  },
  {
    "source": "/docs/upgrading-to-v3/client-side-changes-all-frameworks",
    "destination": "/docs/upgrade-guides/upgrading-from-v2-to-v3",
    "permanent": true
  },
  {
    "source": "/docs/troubleshooting/rate-limits",
    "destination": "/docs/backend-requests/resources/rate-limits",
    "permanent": true
  },
  {
    "source": "/docs/get-started/nextjs",
    "destination": "/docs/quickstarts/nextjs",
    "permanent": true
  },
  {
    "source": "/docs/reference/social-login-with-twitter",
    "destination": "/docs/guides/configure/auth-strategies/social-connections/twitter",
    "permanent": true
  },
  {
    "source": "/docs/authentication/social-login-oauth",
    "destination": "/docs/guides/configure/auth-strategies/social-connections/all-providers",
    "permanent": true
  },
  {
    "source": "/docs/authentication/social-login-with-google",
    "destination": "/docs/guides/configure/auth-strategies/social-connections/google",
    "permanent": true
  },
  {
    "source": "/docs/main-concepts/sign-in-flow",
    "destination": "/docs/authentication/configuration/sign-in-options",
    "permanent": true
  },
  {
    "source": "/docs/users/make-authenticated-requests-to-the-backend",
    "destination": "/docs/backend-requests/overview",
    "permanent": true
  },
  {
    "source": "/docs/reference/social-login-with-apple",
    "destination": "/docs/guides/configure/auth-strategies/social-connections/apple",
    "permanent": true
  },
  {
    "source": "/docs/authentication/social-login-with-coinbase",
    "destination": "/docs/guides/configure/auth-strategies/social-connections/coinbase",
    "permanent": true
  },
  {
    "source": "/docs/authentication/social-login-with-twitter",
    "destination": "/docs/guides/configure/auth-strategies/social-connections/twitter",
    "permanent": true
  },
  {
    "source": "/docs/authentication/social-login-with-facebook",
    "destination": "/docs/guides/configure/auth-strategies/social-connections/facebook",
    "permanent": true
  },
  {
    "source": "/docs/authentication/magic-links",
    "destination": "/docs/authentication/custom-flows/magic-links",
    "permanent": true
  },
  {
    "source": "/docs/authentication/social-login-with-twitch",
    "destination": "/docs/guides/configure/auth-strategies/social-connections/twitch",
    "permanent": true
  },
  {
    "source": "/docs/upgrading-to-v3/express-server-side-changes",
    "destination": "/docs/upgrade-guides/upgrading-from-v2-to-v3",
    "permanent": true
  },
  {
    "source": "/docs/reference/social-login-with-linkedin",
    "destination": "/docs/guides/configure/auth-strategies/social-connections/linkedin-oidc",
    "permanent": true
  },
  {
    "source": "/docs/authentication/social-login-with-linkedin",
    "destination": "/docs/guides/configure/auth-strategies/social-connections/linkedin-oidc",
    "permanent": true
  },
  {
    "source": "/docs/how-to/build-your-own-ui",
    "destination": "/docs/custom-flows/overview",
    "permanent": true
  },
  {
    "source": "/docs/reference/social-login-with-discord",
    "destination": "/docs/guides/configure/auth-strategies/social-connections/discord",
    "permanent": true
  },
  {
    "source": "/docs/upgrade-guides/cookieless-dev",
    "destination": "/docs/upgrade-guides/url-based-session-syncing",
    "permanent": true
  },
  {
    "source": "/docs/authentication/social-login-with-apple",
    "destination": "/docs/guides/configure/auth-strategies/social-connections/apple",
    "permanent": true
  },
  {
    "source": "/docs/main-concepts/export-users",
    "destination": "/docs/deployments/exporting-users",
    "permanent": true
  },
  {
    "source": "/docs/how-to/email-sms-templates",
    "destination": "/docs/guides/customizing-clerk/email-sms-templates",
    "permanent": true
  },
  {
    "source": "/docs/reference/social-login-with-google",
    "destination": "/docs/guides/configure/auth-strategies/social-connections/google",
    "permanent": true
  },
  {
    "source": "/docs/reference/social-login-with-bitbucket",
    "destination": "/docs/guides/configure/auth-strategies/social-connections/bitbucket",
    "permanent": true
  },
  {
    "source": "/docs/how-to/authenticate-with-magic-links",
    "destination": "/docs/custom-flows/email-links",
    "permanent": true
  },
  {
    "source": "/docs/reference/social-login-with-gitlab",
    "destination": "/docs/guides/configure/auth-strategies/social-connections/gitlab",
    "permanent": true
  },
  {
    "source": "/docs/authentication/one-time-codes",
    "destination": "/docs/custom-flows/email-sms-otp",
    "permanent": true
  },
  {
    "source": "/docs/reference/social-login-with-microsoft",
    "destination": "/docs/guides/configure/auth-strategies/social-connections/microsoft",
    "permanent": true
  },
  {
    "source": "/docs/reference/social-login-with-notion",
    "destination": "/docs/guides/configure/auth-strategies/social-connections/notion",
    "permanent": true
  },
  {
    "source": "/docs/authentication/sign-up-flow",
    "destination": "/docs/custom-flows/overview#sign-up-flow",
    "permanent": true
  },
  {
    "source": "/docs/how-to/jwt-templates",
    "destination": "/docs/backend-requests/jwt-templates",
    "permanent": true
  },
  {
    "source": "/docs/reference/social-login-with-dropbox",
    "destination": "/docs/guides/configure/auth-strategies/social-connections/dropbox",
    "permanent": true
  },
  {
    "source": "/docs/authentication/social-login-with-microsoft",
    "destination": "/docs/guides/configure/auth-strategies/social-connections/microsoft",
    "permanent": true
  },
  {
    "source": "/docs/reference/social-login-with-hubspot",
    "destination": "/docs/guides/configure/auth-strategies/social-connections/hubspot",
    "permanent": true
  },
  {
    "source": "/docs/reference/social-login-with-facebook",
    "destination": "/docs/guides/configure/auth-strategies/social-connections/facebook",
    "permanent": true
  },
  {
    "source": "/docs/how-to/multi-factor-authentication",
    "destination": "/docs/custom-flows/email-password-mfa",
    "permanent": true
  },
  {
    "source": "/docs/authentication/social-login-with-line",
    "destination": "/docs/guides/configure/auth-strategies/social-connections/line",
    "permanent": true
  },
  {
    "source": "/docs/how-to/multi-session-applications",
    "destination": "/docs/custom-flows/multi-session-applications",
    "permanent": true
  },
  {
    "source": "/docs/how-to/organizations",
    "destination": "/docs/organizations/overview",
    "permanent": true
  },
  {
    "source": "/docs/authentication/progressive-sign-up-beta",
    "destination": "/docs/upgrade-guides/progressive-sign-up",
    "permanent": true
  },
  {
    "source": "/docs/authentication/social-login-with-github",
    "destination": "/docs/guides/configure/auth-strategies/social-connections/github",
    "permanent": true
  },
  {
    "source": "/docs/how-to/migrate-from-firebase",
    "destination": "/docs/deployments/migrate-from-firebase",
    "permanent": true
  },
  {
    "source": "/docs/main-concepts/session-lifetime",
    "destination": "/docs/authentication/configuration/session-options#session-lifetime",
    "permanent": true
  },
  {
    "source": "/docs/upgrading-to-v3/nextjs-server-side-changes",
    "destination": "/docs/upgrade-guides/upgrading-from-v2-to-v3",
    "permanent": true
  },
  {
    "source": "/docs/nextjs/installation",
    "destination": "/docs/quickstarts/nextjs",
    "permanent": true
  },
  {
    "source": "/docs/references/remix/clerk-catch-boundary",
    "destination": "/docs/references/remix/clerk-error-boundary",
    "permanent": true
  },
  {
    "source": "/docs/deployments/import-and-export-users",
    "destination": "/docs/deployments/migrate-overview",
    "permanent": true
  },
  {
    "source": "/docs/references/backend/emails/create-email",
    "destination": "/docs/references/backend/overview",
    "permanent": true
  },
  {
    "source": "/docs/references/backend/organization/get-pending-organization-invitation-list",
    "destination": "/docs/references/backend/organization/get-organization-invitation-list",
    "permanent": true
  },
  {
    "source": "/docs/references/javascript/types/paginated-response",
    "destination": "/docs/references/javascript/types/clerk-paginated-response",
    "permanent": true
  },
  {
    "source": "/docs/references/nextjs/with-clerk-middleware",
    "destination": "/docs/references/nextjs/clerk-middleware",
    "permanent": true
  },
  {
    "source": "/docs/references/react/use-organizations",
    "destination": "/docs/hooks/use-organization-list",
    "permanent": true
  },
  {
    "source": "/docs/upgrade-guides/v3-introduction",
    "destination": "/docs/upgrade-guides/upgrading-from-v2-to-v3",
    "permanent": true
  },
  {
    "source": "/docs/upgrade-guides/v3-client-side-changes",
    "destination": "/docs/upgrade-guides/upgrading-from-v2-to-v3",
    "permanent": true
  },
  {
    "source": "/docs/upgrade-guides/v3-nextjs-server-side-changes",
    "destination": "/docs/upgrade-guides/upgrading-from-v2-to-v3",
    "permanent": true
  },
  {
    "source": "/docs/upgrade-guides/v3-express-server-side-changes",
    "destination": "/docs/upgrade-guides/upgrading-from-v2-to-v3",
    "permanent": true
  },
  {
    "source": "/docs/custom-flows/magic-links",
    "destination": "/docs/custom-flows/email-links",
    "permanent": true
  },
  {
    "source": "/docs/custom-flows/embedded-magic-links",
    "destination": "/docs/custom-flows/embedded-email-links",
    "permanent": true
  },
  {
    "source": "/docs/references/javascript/types/magic-link-error",
    "destination": "/docs/references/javascript/types/email-link-error",
    "permanent": true
  },
  {
    "source": "/docs/organizations/multiple-orgs",
    "destination": "/docs/custom-flows/organization-switcher",
    "permanent": true
  },
  {
    "source": "/docs/integrations/webhooks",
    "destination": "/docs/guides/configure/webhooks/overview",
    "permanent": true
  },
  {
    "source": "/docs/users/sync-data",
    "destination": "/docs/guides/configure/webhooks/syncing",
    "permanent": true
  },
  {
    "source": "/docs/quickstarts/redwood",
    "destination": "/docs/references/redwood/overview",
    "permanent": true
  },
  {
    "source": "/docs/references/javascript/clerk/sign-in",
    "destination": "/docs/components/authentication/sign-in",
    "permanent": true
  },
  {
    "source": "/docs/references/javascript/clerk/sign-up",
    "destination": "/docs/components/authentication/sign-up",
    "permanent": true
  },
  {
    "source": "/docs/references/javascript/clerk/user-button",
    "destination": "/docs/components/user/user-button",
    "permanent": true
  },
  {
    "source": "/docs/references/javascript/clerk/user-profile",
    "destination": "/docs/components/user/user-profile",
    "permanent": true
  },
  {
    "source": "/docs/references/javascript/clerk/create-organization",
    "destination": "/docs/components/organization/create-organization",
    "permanent": true
  },
  {
    "source": "/docs/references/javascript/clerk/organization-profile",
    "destination": "/docs/components/organization/organization-profile",
    "permanent": true
  },
  {
    "source": "/docs/references/javascript/clerk/organization-switcher",
    "destination": "/docs/components/organization/organization-switcher",
    "permanent": true
  },
  {
    "source": "/docs/references/javascript/types/paginated-response",
    "destination": "/docs/references/javascript/types/clerk-paginated-response",
    "permanent": true
  },
  {
    "source": "/docs/references/javascript/types/oauth-strategy",
    "destination": "/docs/references/javascript/types/sso",
    "permanent": true
  },
  {
    "source": "/docs/references/javascript/types/oauth-provider",
    "destination": "/docs/references/javascript/types/sso",
    "permanent": true
  },
  {
    "source": "/docs/authentication/saml-at-clerk",
    "destination": "/docs/authentication/saml/overview",
    "permanent": true
  },
  {
    "source": "/docs/authentication/configuration/email-options",
    "destination": "/docs/guides/customizing-clerk/email-sms-templates",
    "permanent": true
  },
  {
    "source": "/docs/component-redesign",
    "destination": "docs/components/overview",
    "permanent": true
  },
  {
    "source": "/docs/custom-flows/use-sign-up",
    "destination": "/docs/custom-flows/overview",
    "permanent": true
  },
  {
    "source": "/docs/custom-flows/mfa",
    "destination": "/docs/custom-flows/email-password-mfa",
    "permanent": true
  },
  {
    "source": "/docs/references/javascript/phone-number/phone-number",
    "destination": "/docs/references/javascript/types/phone-number",
    "permanent": true
  },
  {
    "source": "/docs/references/javascript/phone-number/second-factor",
    "destination": "/docs/references/javascript/types/phone-number",
    "permanent": true
  },
  {
    "source": "/docs/references/javascript/phone-number/verification",
    "destination": "/docs/references/javascript/types/phone-number",
    "permanent": true
  },
  {
    "source": "/docs/references/javascript/email-address/email-address",
    "destination": "/docs/references/javascript/types/email-address",
    "permanent": true
  },
  {
    "source": "/docs/references/javascript/email-address/verification",
    "destination": "/docs/references/javascript/types/email-address",
    "permanent": true
  },
  {
    "source": "/docs/references/backend/sessions/authenticate-request",
    "destination": "/docs/references/backend/authenticate-request",
    "permanent": true
  },
  {
    "source": "/docs/references/expo/expo-read-session-user-data",
    "destination": "/docs/references/expo/read-session-user-data",
    "permanent": true
  },
  {
    "source": "/docs/references/nodejs/token-verification",
    "destination": "/docs/backend-requests/manual-jwt",
    "permanent": true
  },
  {
    "source": "/docs/components/customization",
    "destination": "/docs/guides/customizing-clerk/appearance-prop/overview",
    "permanent": true
  },
  {
    "source": "/docs/account-portal",
    "destination": "/docs/guides/customizing-clerk/account-portal",
    "permanent": true
  },
  {
    "source": "/docs/account-portal/user-profile-org-profile",
    "destination": "/docs/guides/customizing-clerk/account-portal",
    "permanent": true
  },
  {
    "source": "/docs/testing/playwright",
    "destination": "/docs/testing/playwright/overview",
    "permanent": true
  },
  {
    "source": "/docs/testing/cypress",
    "destination": "/docs/testing/cypress/overview",
    "permanent": true
  },
  {
    "source": "/docs/references/nextjs/auth-middleware",
    "destination": "/docs/references/nextjs/clerk-middleware",
    "permanent": true
  },
  {
    "source": "/docs/components/waitlist/overview",
    "destination": "/docs/components/waitlist",
    "permanent": true
  },
  {
    "source": "/docs/backend-requests/resources/cookie-size-limits",
    "destination": "/docs/backend-requests/resources/session-tokens#size-limitations",
    "permanent": true
  },
  {
    "source": "/docs/custom-flows/saml-connections",
    "destination": "/docs/custom-flows/enterprise-connections",
    "permanent": true
  },
  {
    "source": "/docs/references/react/add-react-router",
    "destination": "/docs/quickstarts/react-router",
    "permanent": true
  },
  {
    "source": "/docs/upgrade-guides/api-keys",
    "destination": "/docs/deployments/clerk-environment-variables",
    "permanent": true
  },
  {
    "source": "/docs/references/nextjs/auth-object",
    "destination": "/docs/references/backend/types/auth-object",
    "permanent": true
  },
  {
    "source": "/docs/guides/add-onboarding-flow",
    "destination": "/docs/references/nextjs/add-onboarding-flow",
    "permanent": true
  },
  {
    "source": "/docs/guides/waitlist",
    "destination": "/docs/references/nextjs/waitlist",
    "permanent": true
  },
  {
    "source": "/docs/how-clerk-works/routing",
    "destination": "/docs/guides/routing",
    "permanent": true
  },
  {
    "source": "/docs/guides/image-optimization/imageurl-image-optimization",
    "destination": "/docs/guides-image-optimization",
    "permanent": true
  },
  {
    "source": "/docs/guides/basic-rbac",
    "destination": "/docs/references/nextjs/basic-rbac",
    "permanent": true
  },
  {
    "source": "/docs/guides/force-organizations",
    "destination": "/docs/organizations/force-organizations",
    "permanent": true
  },
  {
    "source": "/docs/guides/authjs-migration",
    "destination": "/docs/references/nextjs/authjs-migration",
    "permanent": true
  },
  {
    "source": "/docs/guides/force-mfa",
    "destination": "/docs/authentication/configuration/force-mfa",
    "permanent": true
  },
  {
    "source": "/docs/references/expo/web-support/custom-signup-signin-pages",
    "destination": "/docs/references/expo/web-support/custom-sign-in-or-up-page",
    "permanent": true
  },
  {
    "source": "/docs/guides/architecture-scenarios",
    "destination": "/docs/guides/multi-tenant-architecture",
    "permanent": true
  },
  {
    "source": "/docs/references/javascript/phone-number",
    "destination": "/docs/references/javascript/types/phone-number",
    "permanent": true
  },
  {
    "source": "/docs/references/javascript/email-address",
    "destination": "/docs/references/javascript/types/email-address",
    "permanent": true
  },
  {
    "source": "/docs/references/javascript/external-account",
    "destination": "/docs/references/javascript/types/external-account",
    "permanent": true
  },
  {
    "source": "/docs/references/javascript/session-with-activities",
    "destination": "/docs/references/javascript/types/session-with-activities",
    "permanent": true
  },
  {
    "source": "/docs/references/javascript/web3-wallet/web3-wallet",
    "destination": "/docs/references/javascript/types/web3-wallet",
    "permanent": true
  },
  {
    "source": "/docs/references/javascript/web3-wallet/verification",
    "destination": "/docs/references/javascript/types/web3-wallet",
    "permanent": true
  },
  {
    "source": "/docs/references/javascript/organization-domain",
    "destination": "/docs/references/javascript/types/organization-domain",
    "permanent": true
  },
  {
    "source": "/docs/references/javascript/organization-invitation",
    "destination": "/docs/references/javascript/types/organization-invitation",
    "permanent": true
  },
  {
    "source": "/docs/references/javascript/organization-membership-request",
    "destination": "/docs/references/javascript/types/organization-membership-request",
    "permanent": true
  },
  {
    "source": "/docs/references/javascript/organization-membership",
    "destination": "/docs/references/javascript/types/organization-membership",
    "permanent": true
  },
  {
    "source": "/docs/backend-requests/handling/nodejs",
    "destination": "/docs/references/express/overview",
    "permanent": true
  },
  {
    "source": "/docs/references/nodejs/overview",
    "destination": "/docs/references/express/overview",
    "permanent": true
  },
  {
    "source": "/docs/references/nodejs/available-methods",
    "destination": "/docs/references/express/overview",
    "permanent": true
  },
  {
    "source": "/docs/references/javascript/types/oauth",
    "destination": "/docs/references/javascript/types/sso",
    "permanent": true
  },
  {
    "source": "/docs/organizations/accept-organization-invitations",
    "destination": "/docs/custom-flows/accept-organization-invitations",
    "permanent": true
  },
  {
    "source": "/docs/custom-flows/invitations",
    "destination": "/docs/custom-flows/application-invitations",
    "permanent": true
  },
  {
    "source": "/docs/organizations/creating-organizations",
    "destination": "/docs/custom-flows/create-organizations",
    "permanent": true
  },
  {
    "source": "/docs/organizations/updating-organizations",
    "destination": "/docs/custom-flows/update-organizations",
    "permanent": true
  },
  {
    "source": "/docs/organizations/inviting-users",
    "destination": "/docs/custom-flows/manage-organization-invitations",
    "permanent": true
  },
  {
    "source": "/docs/organizations/manage-invitations",
    "destination": "/docs/custom-flows/manage-user-org-invitations",
    "permanent": true
  },
  {
    "source": "/docs/organizations/manage-membership-requests",
    "destination": "/docs/custom-flows/manage-membership-requests",
    "permanent": true
  },
  {
    "source": "/docs/organizations/managing-roles",
    "destination": "/docs/custom-flows/manage-roles",
    "permanent": true
  },
  {
    "source": "/docs/organizations/viewing-memberships",
    "destination": "/docs/custom-flows/organization-switcher",
    "permanent": true
  },
  {
    "source": "/docs/organizations/custom-organization-switcher",
    "destination": "/docs/custom-flows/organization-switcher",
    "permanent": true
  },
  {
    "source": "/docs/references/javascript/clerk/clerk",
    "destination": "/docs/references/javascript/clerk",
    "permanent": true
  },
  {
    "source": "/docs/references/javascript/clerk/build-urls",
    "destination": "/docs/references/javascript/clerk",
    "permanent": true
  },
  {
    "source": "/docs/references/javascript/clerk/handle-navigation",
    "destination": "/docs/references/javascript/clerk",
    "permanent": true
  },
  {
    "source": "/docs/references/javascript/clerk/organization-methods",
    "destination": "/docs/references/javascript/clerk",
    "permanent": true
  },
  {
    "source": "/docs/references/javascript/clerk/redirect-methods",
    "destination": "/docs/references/javascript/clerk",
    "permanent": true
  },
  {
    "source": "/docs/references/javascript/clerk/session-methods",
    "destination": "/docs/references/javascript/clerk",
    "permanent": true
  },
  {
    "source": "/docs/references/javascript/clerk/waitlist-methods",
    "destination": "/docs/references/javascript/clerk",
    "permanent": true
  },
  {
    "source": "/docs/references/javascript/organization/organization",
    "destination": "/docs/references/javascript/organization",
    "permanent": true
  },
  {
    "source": "/docs/references/javascript/organization/domains",
    "destination": "/docs/references/javascript/organization",
    "permanent": true
  },
  {
    "source": "/docs/references/javascript/organization/invitations",
    "destination": "/docs/references/javascript/organization",
    "permanent": true
  },
  {
    "source": "/docs/references/javascript/organization/members",
    "destination": "/docs/references/javascript/organization",
    "permanent": true
  },
  {
    "source": "/docs/references/javascript/organization/membership-requests",
    "destination": "/docs/references/javascript/organization",
    "permanent": true
  },
  {
    "source": "/docs/references/javascript/sign-in/sign-in",
    "destination": "/docs/references/javascript/sign-in",
    "permanent": true
  },
  {
    "source": "/docs/references/javascript/sign-in/authenticate-with",
    "destination": "/docs/references/javascript/sign-in",
    "permanent": true
  },
  {
    "source": "/docs/references/javascript/sign-in/first-factor",
    "destination": "/docs/references/javascript/sign-in",
    "permanent": true
  },
  {
    "source": "/docs/references/javascript/sign-in/second-factor",
    "destination": "/docs/references/javascript/sign-in",
    "permanent": true
  },
  {
    "source": "/docs/references/javascript/sign-up/sign-up",
    "destination": "/docs/references/javascript/sign-up",
    "permanent": true
  },
  {
    "source": "/docs/references/javascript/sign-up/authenticate-with",
    "destination": "/docs/references/javascript/sign-up",
    "permanent": true
  },
  {
    "source": "/docs/references/javascript/sign-up/email-verification",
    "destination": "/docs/references/javascript/sign-up",
    "permanent": true
  },
  {
    "source": "/docs/references/javascript/sign-up/phone-verification",
    "destination": "/docs/references/javascript/sign-up",
    "permanent": true
  },
  {
    "source": "/docs/references/javascript/sign-up/verification",
    "destination": "/docs/references/javascript/sign-up",
    "permanent": true
  },
  {
    "source": "/docs/references/javascript/sign-up/web3-verification",
    "destination": "/docs/references/javascript/sign-up",
    "permanent": true
  },
  {
    "source": "/docs/references/javascript/user/user",
    "destination": "/docs/references/javascript/user",
    "permanent": true
  },
  {
    "source": "/docs/references/javascript/user/create-metadata",
    "destination": "/docs/references/javascript/user",
    "permanent": true
  },
  {
    "source": "/docs/references/javascript/user/password-management",
    "destination": "/docs/references/javascript/user",
    "permanent": true
  },
  {
    "source": "/docs/references/javascript/user/totp",
    "destination": "/docs/references/javascript/user",
    "permanent": true
  },
  {
    "source": "/docs/components/control/multi-session",
    "destination": "/docs/authentication/configuration/session-options#multi-session-applications",
    "permanent": true
  },
  {
    "source": "/docs/guides/transferring-your-app",
    "destination": "/docs/organizations/organization-workspaces#transfer-ownership-of-an-application",
    "permanent": true
  },
  {
    "source": "/docs/how-clerk-works/tokens-signatures",
    "destination": "/docs/backend-requests/resources/tokens-and-signatures",
    "permanent": true
  },
  {
    "source": "/docs/backend-requests/making/same-origin",
    "destination": "/docs/backend-requests/making-requests#same-origin-requests",
    "permanent": true
  },
  {
    "source": "/docs/backend-requests/making/cross-origin",
    "destination": "/docs/backend-requests/making-requests#cross-origin-requests",
    "permanent": true
  },
  {
    "source": "/docs/backend-requests/making/custom-session-token",
    "destination": "/docs/guides/configure/session-token",
    "permanent": true
  },
  {
    "source": "/docs/backend-requests/making/jwt-templates",
    "destination": "/docs/backend-requests/jwt-templates",
    "permanent": true
  },
  {
    "source": "/docs/backend-requests/handling/go",
    "destination": "/docs/references/go/overview",
    "permanent": true
  },
  {
    "source": "/docs/backend-requests/handling/ruby-rails",
    "destination": "/docs/references/ruby/overview",
    "permanent": true
  },
  {
    "source": "/docs/backend-requests/handling/manual-jwt",
    "destination": "/docs/backend-requests/manual-jwt",
    "permanent": true
  },
  {
    "source": "/docs/backend-requests/versioning/overview",
    "destination": "/docs/versioning/overview",
    "permanent": true
  },
  {
    "source": "/docs/backend-requests/versioning/available-versions",
    "destination": "/docs/versioning/available-versions",
    "permanent": true
  },
  {
    "source": "/docs/deployments/clerk-cookies",
    "destination": "/docs/how-clerk-works/cookies",
    "permanent": true
  },
  {
    "source": "/docs/references/redwood/overview",
    "destination": "https://docs.redwoodjs.com/docs/auth/clerk/",
    "permanent": true
  },
  {
    "source": "/docs/references/react/use-auth",
    "destination": "/docs/hooks/use-auth",
    "permanent": true
  },
  {
    "source": "/docs/references/react/use-clerk",
    "destination": "/docs/hooks/use-clerk",
    "permanent": true
  },
  {
    "source": "/docs/references/react/use-organization-list",
    "destination": "/docs/hooks/use-organization-list",
    "permanent": true
  },
  {
    "source": "/docs/references/react/use-organization",
    "destination": "/docs/hooks/use-organization",
    "permanent": true
  },
  {
    "source": "/docs/references/react/use-reverification",
    "destination": "/docs/hooks/use-reverification",
    "permanent": true
  },
  {
    "source": "/docs/references/react/use-session-list",
    "destination": "/docs/hooks/use-session-list",
    "permanent": true
  },
  {
    "source": "/docs/references/react/use-session",
    "destination": "/docs/hooks/use-session",
    "permanent": true
  },
  {
    "source": "/docs/references/react/use-sign-in",
    "destination": "/docs/hooks/use-sign-in",
    "permanent": true
  },
  {
    "source": "/docs/references/react/use-sign-up",
    "destination": "/docs/hooks/use-sign-up",
    "permanent": true
  },
  {
    "source": "/docs/references/react/use-user",
    "destination": "/docs/hooks/use-user",
    "permanent": true
  },
  {
    "source": "/docs/quickstarts/tanstack-start",
    "destination": "/docs/quickstarts/tanstack-react-start",
    "permanent": true
  },
  {
    "source": "/docs/organizations/verify-user-permissions",
    "destination": "/docs/guides/authorization-checks",
    "permanent": true
  },
  {
    "source": "/docs/errors/actor-tokens",
    "destination": "/docs/errors/overview",
    "permanent": true
  },
  {
    "source": "/docs/errors/allowlist-identifiers",
    "destination": "/docs/errors/overview",
    "permanent": true
  },
  {
    "source": "/docs/errors/application",
    "destination": "/docs/errors/overview",
    "permanent": true
  },
  {
    "source": "/docs/errors/authentication",
    "destination": "/docs/errors/overview",
    "permanent": true
  },
  {
    "source": "/docs/errors/backup-codes",
    "destination": "/docs/errors/overview",
    "permanent": true
  },
  {
    "source": "/docs/errors/billing",
    "destination": "/docs/errors/overview",
    "permanent": true
  },
  {
    "source": "/docs/errors/billing-accounts",
    "destination": "/docs/errors/overview",
    "permanent": true
  },
  {
    "source": "/docs/errors/",
    "destination": "/docs/errors/overview",
    "permanent": true
  },
  {
    "source": "/docs/errors/blocklist-identifiers",
    "destination": "/docs/errors/overview",
    "permanent": true
  },
  {
    "source": "/docs/errors/clients",
    "destination": "/docs/errors/overview",
    "permanent": true
  },
  {
    "source": "/docs/errors/cookie",
    "destination": "/docs/errors/overview",
    "permanent": true
  },
  {
    "source": "/docs/errors/deprecation",
    "destination": "/docs/errors/overview",
    "permanent": true
  },
  {
    "source": "/docs/errors/",
    "destination": "/docs/errors/overview",
    "permanent": true
  },
  {
    "source": "/docs/errors/domains",
    "destination": "/docs/errors/overview",
    "permanent": true
  },
  {
    "source": "/docs/errors/entitlements",
    "destination": "/docs/errors/overview",
    "permanent": true
  },
  {
    "source": "/docs/errors/features",
    "destination": "/docs/errors/overview",
    "permanent": true
  },
  {
    "source": "/docs/errors/forms",
    "destination": "/docs/errors/overview",
    "permanent": true
  },
  {
    "source": "/docs/errors/identifications",
    "destination": "/docs/errors/overview",
    "permanent": true
  },
  {
    "source": "/docs/errors/passkeys",
    "destination": "/docs/errors/overview",
    "permanent": true
  },
  {
    "source": "/docs/errors/rate-limits",
    "destination": "/docs/errors/overview",
    "permanent": true
  },
  {
    "source": "/docs/errors/sign-in",
    "destination": "/docs/errors/overview",
    "permanent": true
  },
  {
    "source": "/docs/errors/sign-up",
    "destination": "/docs/errors/overview",
    "permanent": true
  },
  {
    "source": "/docs/errors/sign-in-tokens",
    "destination": "/docs/errors/overview",
    "permanent": true
  },
  {
    "source": "/docs/references/backend/types/saml-connection",
    "destination": "/docs/references/backend/types/backend-saml-connection",
    "permanent": true
  },
  {
    "source": "/docs/oauth/oauth-overview",
    "destination": "/docs/guides/configure/auth-strategies/oauth/overview",
    "permanent": true
  },
  {
    "source": "/docs/oauth/oauth-single-sign-on",
    "destination": "/docs/guides/configure/auth-strategies/oauth/single-sign-on",
    "permanent": true
  },
  {
    "source": "/docs/oauth/oauth-scoped-access",
    "destination": "/docs/guides/configure/auth-strategies/oauth/scoped-access",
    "permanent": true
  },
  {
    "source": "/docs/oauth/oauth-verify-tokens",
    "destination": "/docs/guides/configure/auth-strategies/oauth/verify-oauth-tokens",
    "permanent": true
  },
  {
    "source": "/docs/security/customize-user-lockout",
    "destination": "/docs/security/user-lock-guide#customize-max-sign-in-attempts-and-lockout-duration",
    "permanent": true
  },
  {
    "source": "/docs/security/unlock-user-accounts",
    "destination": "/docs/security/user-lock-guide#unlock-user-accounts",
    "permanent": true
  },
  {
    "source": "/docs/security/programmatically-lock-user-accounts",
    "destination": "/docs/security/user-lock-guide#lock-a-user-programmatically",
    "permanent": true
  },
  {
    "source": "/docs/organizations/creator-role",
    "destination": "/docs/organizations/roles-permissions#the-creator-role",
    "permanent": true
  },
  {
    "source": "/docs/organizations/default-role",
    "destination": "/docs/organizations/roles-permissions#the-default-role-for-members",
    "permanent": true
  },
  {
    "source": "/docs/organizations/create-roles-permissions",
    "destination": "/docs/organizations/roles-permissions#custom-roles",
    "permanent": true
  },
  {
    "source": "/docs/upgrade-guides/core-2/component-redesign",
    "destination": "/docs/upgrade-guides/core-2/overview#component-redesign",
    "permanent": true
  },
  {
    "source": "/docs/references/community-sdk/overview",
    "destination": "/docs/references/overview#build-with-community-maintained-sdks",
    "permanent": true
  },
  {
    "source": "/docs/components/checkout-button",
    "destination": "/docs/components/billing/checkout-button",
    "permanent": true
  },
  {
    "source": "/docs/components/plan-details-button",
    "destination": "/docs/components/billing/plan-details-button",
    "permanent": true
  },
  {
    "source": "/docs/components/pricing-table",
    "destination": "/docs/components/billing/pricing-table",
    "permanent": true
  },
  {
    "source": "/docs/components/subscription-details-button",
    "destination": "/docs/components/billing/subscription-details-button",
    "permanent": true
  },
  {
    "source": "/docs/references/nextjs/build-mcp-server",
    "destination": "/docs/mcp/build-mcp-server",
    "permanent": true
  },
  {
    "source": "/docs/references/nextjs/connect-mcp-client",
    "destination": "/docs/mcp/connect-mcp-client",
    "permanent": true
  },
  {
<<<<<<< HEAD
    "source": "/docs/users/overview",
    "destination": "/docs/guides/users/managing",
    "permanent": true
  },
  {
    "source": "/docs/users/invitations",
    "destination": "/docs/guides/users/inviting",
    "permanent": true
  },
  {
    "source": "/docs/users/metadata",
    "destination": "/docs/guides/users/extending",
    "permanent": true
  },
  {
    "source": "/docs/users/user-impersonation",
    "destination": "/docs/guides/users/impersonation",
    "permanent": true
  },
  {
    "source": "/docs/users/creating-users",
    "destination": "/docs/guides/users/managing",
    "permanent": true
  },
  {
    "source": "/docs/users/deleting-users",
    "destination": "/docs/guides/users/managing",
=======
    "source": "/docs/customization/overview",
    "destination": "/docs/guides/customizing-clerk/appearance-prop/overview",
    "permanent": true
  },
  {
    "source": "/docs/customization/layout",
    "destination": "/docs/guides/customizing-clerk/appearance-prop/layout",
    "permanent": true
  },
  {
    "source": "/docs/customization/themes",
    "destination": "/docs/guides/customizing-clerk/appearance-prop/themes",
    "permanent": true
  },
  {
    "source": "/docs/customization/variables",
    "destination": "/docs/guides/customizing-clerk/appearance-prop/variables",
    "permanent": true
  },
  {
    "source": "/docs/customization/captcha",
    "destination": "/docs/guides/customizing-clerk/appearance-prop/captcha",
    "permanent": true
  },
  {
    "source": "/docs/customization/organization-profile",
    "destination": "/docs/guides/customizing-clerk/adding-items/organization-profile",
    "permanent": true
  },
  {
    "source": "/docs/customization/user-profile",
    "destination": "/docs/guides/customizing-clerk/adding-items/user-profile",
    "permanent": true
  },
  {
    "source": "/docs/customization/user-button",
    "destination": "/docs/guides/customizing-clerk/adding-items/user-button",
    "permanent": true
  },
  {
    "source": "/docs/customization/localization",
    "destination": "/docs/guides/customizing-clerk/localization",
    "permanent": true
  },
  {
    "source": "/docs/customization/elements/overview",
    "destination": "/docs/guides/customizing-clerk/elements/overview",
    "permanent": true
  },
  {
    "source": "/docs/authentication/configuration/email-sms-templates",
    "destination": "/docs/guides/customizing-clerk/email-sms-templates",
    "permanent": true
  },
  {
    "source": "/docs/account-portal/overview",
    "destination": "/docs/guides/customizing-clerk/account-portal",
    "permanent": true
  },
  {
    "source": "/docs/account-portal/getting-started",
    "destination": "/docs/guides/customizing-clerk/account-portal",
    "permanent": true
  },
  {
    "source": "/docs/account-portal/disable-account-portal",
    "destination": "/docs/guides/customizing-clerk/account-portal",
    "permanent": true
  },
  {
    "source": "/docs/account-portal/direct-links",
    "destination": "/docs/guides/customizing-clerk/account-portal",
    "permanent": true
  },
  {
    "source": "/docs/customization/elements/guides/sign-in",
    "destination": "/docs/guides/customizing-clerk/elements/guides/sign-in",
    "permanent": true
  },
  {
    "source": "/docs/customization/elements/guides/sign-up",
    "destination": "/docs/guides/customizing-clerk/elements/guides/sign-up",
    "permanent": true
  },
  {
    "source": "/docs/customization/elements/guides/styling",
    "destination": "/docs/guides/customizing-clerk/elements/guides/styling",
    "permanent": true
  },
  {
    "source": "/docs/customization/elements/examples/sign-up",
    "destination": "/docs/guides/customizing-clerk/elements/examples/sign-up",
    "permanent": true
  },
  {
    "source": "/docs/customization/elements/examples/sign-in",
    "destination": "/docs/guides/customizing-clerk/elements/examples/sign-in",
    "permanent": true
  },
  {
    "source": "/docs/customization/elements/examples/shadcn-ui",
    "destination": "/docs/guides/customizing-clerk/elements/examples/shadcn-ui",
    "permanent": true
  },
  {
    "source": "/docs/customization/elements/examples/primitives",
    "destination": "/docs/guides/customizing-clerk/elements/examples/primitives",
    "permanent": true
  },
  {
    "source": "/docs/customization/elements/reference/sign-up",
    "destination": "/docs/guides/customizing-clerk/elements/reference/sign-up",
    "permanent": true
  },
  {
    "source": "/docs/customization/elements/reference/sign-in",
    "destination": "/docs/guides/customizing-clerk/elements/reference/sign-in",
    "permanent": true
  },
  {
    "source": "/docs/customization/elements/reference/common",
    "destination": "/docs/guides/customizing-clerk/elements/reference/common",
    "permanent": true
  },
  {
    "source": "/docs/authentication/social-connections/xero",
    "destination": "/docs/guides/configure/auth-strategies/social-connections/xero",
    "permanent": true
  },
  {
    "source": "/docs/authentication/social-connections/x-twitter",
    "destination": "/docs/guides/configure/auth-strategies/social-connections/x-twitter",
    "permanent": true
  },
  {
    "source": "/docs/authentication/social-connections/twitter",
    "destination": "/docs/guides/configure/auth-strategies/social-connections/twitter",
    "permanent": true
  },
  {
    "source": "/docs/authentication/social-connections/twitch",
    "destination": "/docs/guides/configure/auth-strategies/social-connections/twitch",
    "permanent": true
  },
  {
    "source": "/docs/authentication/social-connections/tiktok",
    "destination": "/docs/guides/configure/auth-strategies/social-connections/tiktok",
    "permanent": true
  },
  {
    "source": "/docs/authentication/social-connections/spotify",
    "destination": "/docs/guides/configure/auth-strategies/social-connections/spotify",
    "permanent": true
  },
  {
    "source": "/docs/authentication/social-connections/slack",
    "destination": "/docs/guides/configure/auth-strategies/social-connections/slack",
    "permanent": true
  },
  {
    "source": "/docs/authentication/social-connections/overview",
    "destination": "/docs/guides/configure/auth-strategies/social-connections/overview",
    "permanent": true
  },
  {
    "source": "/docs/authentication/social-connections/oauth",
    "destination": "/docs/guides/configure/auth-strategies/social-connections/all-providers",
    "permanent": true
  },
  {
    "source": "/docs/authentication/social-connections/notion",
    "destination": "/docs/guides/configure/auth-strategies/social-connections/notion",
    "permanent": true
  },
  {
    "source": "/docs/authentication/social-connections/microsoft",
    "destination": "/docs/guides/configure/auth-strategies/social-connections/microsoft",
    "permanent": true
  },
  {
    "source": "/docs/authentication/social-connections/linkedin",
    "destination": "/docs/guides/configure/auth-strategies/social-connections/linkedin",
    "permanent": true
  },
  {
    "source": "/docs/authentication/social-connections/linkedin-oidc",
    "destination": "/docs/guides/configure/auth-strategies/social-connections/linkedin-oidc",
    "permanent": true
  },
  {
    "source": "/docs/authentication/social-connections/linear",
    "destination": "/docs/guides/configure/auth-strategies/social-connections/linear",
    "permanent": true
  },
  {
    "source": "/docs/authentication/social-connections/line",
    "destination": "/docs/guides/configure/auth-strategies/social-connections/line",
    "permanent": true
  },
  {
    "source": "/docs/authentication/social-connections/huggingface",
    "destination": "/docs/guides/configure/auth-strategies/social-connections/hugging-face",
    "permanent": true
  },
  {
    "source": "/docs/authentication/social-connections/hubspot",
    "destination": "/docs/guides/configure/auth-strategies/social-connections/hubspot",
    "permanent": true
  },
  {
    "source": "/docs/authentication/social-connections/google",
    "destination": "/docs/guides/configure/auth-strategies/social-connections/google",
    "permanent": true
  },
  {
    "source": "/docs/authentication/social-connections/gitlab",
    "destination": "/docs/guides/configure/auth-strategies/social-connections/gitlab",
    "permanent": true
  },
  {
    "source": "/docs/authentication/social-connections/github",
    "destination": "/docs/guides/configure/auth-strategies/social-connections/github",
    "permanent": true
  },
  {
    "source": "/docs/authentication/social-connections/facebook",
    "destination": "/docs/guides/configure/auth-strategies/social-connections/facebook",
    "permanent": true
  },
  {
    "source": "/docs/authentication/social-connections/dropbox",
    "destination": "/docs/guides/configure/auth-strategies/social-connections/dropbox",
    "permanent": true
  },
  {
    "source": "/docs/authentication/social-connections/discord",
    "destination": "/docs/guides/configure/auth-strategies/social-connections/discord",
    "permanent": true
  },
  {
    "source": "/docs/authentication/social-connections/custom-provider",
    "destination": "/docs/guides/configure/auth-strategies/social-connections/custom-provider",
    "permanent": true
  },
  {
    "source": "/docs/authentication/social-connections/coinbase",
    "destination": "/docs/guides/configure/auth-strategies/social-connections/coinbase",
    "permanent": true
  },
  {
    "source": "/docs/authentication/social-connections/box",
    "destination": "/docs/guides/configure/auth-strategies/social-connections/box",
    "permanent": true
  },
  {
    "source": "/docs/authentication/social-connections/bitbucket",
    "destination": "/docs/guides/configure/auth-strategies/social-connections/bitbucket",
    "permanent": true
  },
  {
    "source": "/docs/authentication/social-connections/atlassian",
    "destination": "/docs/guides/configure/auth-strategies/social-connections/atlassian",
    "permanent": true
  },
  {
    "source": "/docs/authentication/social-connections/apple",
    "destination": "/docs/guides/configure/auth-strategies/social-connections/apple",
    "permanent": true
  },
  {
    "source": "/docs/authentication/social-connections/account-linking",
    "destination": "/docs/guides/configure/auth-strategies/social-connections/account-linking",
    "permanent": true
  },
  {
    "source": "/docs/authentication/enterprise-connections/overview",
    "destination": "/docs/guides/configure/auth-strategies/enterprise-connections/overview",
    "permanent": true
  },
  {
    "source": "/docs/authentication/enterprise-connections/jit-provisioning",
    "destination": "/docs/guides/configure/auth-strategies/enterprise-connections/jit-provisioning",
    "permanent": true
  },
  {
    "source": "/docs/authentication/enterprise-connections/authentication-flows",
    "destination": "/docs/guides/configure/auth-strategies/enterprise-connections/authentication-flows",
    "permanent": true
  },
  {
    "source": "/docs/authentication/enterprise-connections/account-linking",
    "destination": "/docs/guides/configure/auth-strategies/enterprise-connections/account-linking",
    "permanent": true
  },
  {
    "source": "/docs/authentication/web3/okx-wallet",
    "destination": "/docs/guides/configure/auth-strategies/web3/okx-wallet",
    "permanent": true
  },
  {
    "source": "/docs/authentication/web3/metamask",
    "destination": "/docs/guides/configure/auth-strategies/web3/metamask",
    "permanent": true
  },
  {
    "source": "/docs/authentication/web3/coinbase-wallet",
    "destination": "/docs/guides/configure/auth-strategies/web3/coinbase-wallet",
    "permanent": true
  },
  {
    "source": "/docs/oauth/verify-oauth-tokens",
    "destination": "/docs/guides/configure/auth-strategies/oauth/verify-oauth-tokens",
    "permanent": true
  },
  {
    "source": "/docs/oauth/single-sign-on",
    "destination": "/docs/guides/configure/auth-strategies/oauth/single-sign-on",
    "permanent": true
  },
  {
    "source": "/docs/oauth/scoped-access",
    "destination": "/docs/guides/configure/auth-strategies/oauth/scoped-access",
    "permanent": true
  },
  {
    "source": "/docs/oauth/overview",
    "destination": "/docs/guides/configure/auth-strategies/oauth/overview",
    "permanent": true
  },
  {
    "source": "/docs/oauth/how-clerk-implements-oauth",
    "destination": "/docs/guides/configure/auth-strategies/oauth/how-clerk-implements-oauth",
    "permanent": true
  },
  {
    "source": "/docs/backend-requests/custom-session-token",
    "destination": "/docs/guides/configure/session-token",
    "permanent": true
  },
  {
    "source": "/docs/webhooks/overview",
    "destination": "/docs/guides/configure/webhooks/overview",
    "permanent": true
  },
  {
    "source": "/docs/webhooks/sync-data",
    "destination": "/docs/guides/configure/webhooks/syncing",
    "permanent": true
  },
  {
    "source": "/docs/webhooks/debug-your-webhooks",
    "destination": "/docs/guides/configure/webhooks/debugging",
    "permanent": true
  },
  {
    "source": "/docs/authentication/configuration/sign-up-sign-in-options",
    "destination": "/docs/guides/configure/auth-strategies/sign-up-sign-in-options",
    "permanent": true
  },
  {
    "source": "/docs/integrations/vercel-marketplace",
    "destination": "/docs/guides/configure/integrations/platforms/vercel-marketplace",
    "permanent": true
  },
  {
    "source": "/docs/integrations/shopify",
    "destination": "/docs/guides/configure/integrations/platforms/shopify",
    "permanent": true
  },
  {
    "source": "/docs/integrations/overview",
    "destination": "/docs/guides/configure/integrations/overview",
    "permanent": true
  },
  {
    "source": "/docs/authentication/overview",
    "destination": "/docs/guides/configure/auth-strategies/sign-up-sign-in-options",
    "permanent": true
  },
  {
    "source": "/docs/authentication/enterprise-connections/saml/azure",
    "destination": "/docs/guides/configure/auth-strategies/enterprise-connections/saml/azure",
    "permanent": true
  },
  {
    "source": "/docs/authentication/enterprise-connections/saml/google",
    "destination": "/docs/guides/configure/auth-strategies/enterprise-connections/saml/google",
    "permanent": true
  },
  {
    "source": "/docs/authentication/enterprise-connections/saml/okta",
    "destination": "/docs/guides/configure/auth-strategies/enterprise-connections/saml/okta",
    "permanent": true
  },
  {
    "source": "/docs/authentication/enterprise-connections/saml/custom-provider",
    "destination": "/docs/guides/configure/auth-strategies/enterprise-connections/saml/custom-provider",
    "permanent": true
  },
  {
    "source": "/docs/authentication/enterprise-connections/oidc/custom-provider",
    "destination": "/docs/guides/configure/auth-strategies/enterprise-connections/oidc/custom-provider",
    "permanent": true
  },
  {
    "source": "/docs/authentication/enterprise-connections/easie/google",
    "destination": "/docs/guides/configure/auth-strategies/enterprise-connections/easie/google",
    "permanent": true
  },
  {
    "source": "/docs/authentication/enterprise-connections/easie/microsoft",
    "destination": "/docs/guides/configure/auth-strategies/enterprise-connections/easie/microsoft",
    "permanent": true
  },
  {
    "source": "/docs/integrations/databases/supabase",
    "destination": "/docs/guides/configure/integrations/databases/supabase",
    "permanent": true
  },
  {
    "source": "/docs/integrations/databases/nhost",
    "destination": "/docs/guides/configure/integrations/databases/nhost",
    "permanent": true
  },
  {
    "source": "/docs/integrations/databases/neon",
    "destination": "/docs/guides/configure/integrations/databases/neon",
    "permanent": true
  },
  {
    "source": "/docs/integrations/databases/instantdb",
    "destination": "/docs/guides/configure/integrations/databases/instantdb",
    "permanent": true
  },
  {
    "source": "/docs/integrations/databases/hasura",
    "destination": "/docs/guides/configure/integrations/databases/hasura",
    "permanent": true
  },
  {
    "source": "/docs/integrations/databases/grafbase",
    "destination": "/docs/guides/configure/integrations/databases/grafbase",
    "permanent": true
  },
  {
    "source": "/docs/integrations/databases/firebase",
    "destination": "/docs/guides/configure/integrations/databases/firebase",
    "permanent": true
  },
  {
    "source": "/docs/integrations/databases/fauna",
    "destination": "/docs/guides/configure/integrations/databases/fauna",
    "permanent": true
  },
  {
    "source": "/docs/integrations/databases/convex",
    "destination": "/docs/guides/configure/integrations/databases/convex",
    "permanent": true
  },
  {
    "source": "/docs/integrations/analytics/google-analytics",
    "destination": "/docs/guides/configure/integrations/analytics/google-analytics",
    "permanent": true
  },
  {
    "source": "/docs/webhooks/inngest",
    "destination": "/docs/guides/configure/webhooks/inngest",
    "permanent": true
  },
  {
    "source": "/docs/webhooks/loops",
    "destination": "/docs/guides/configure/webhooks/loops",
>>>>>>> eac33c75
    "permanent": true
  }
]<|MERGE_RESOLUTION|>--- conflicted
+++ resolved
@@ -2500,7 +2500,482 @@
     "permanent": true
   },
   {
-<<<<<<< HEAD
+    "source": "/docs/customization/overview",
+    "destination": "/docs/guides/customizing-clerk/appearance-prop/overview",
+    "permanent": true
+  },
+  {
+    "source": "/docs/customization/layout",
+    "destination": "/docs/guides/customizing-clerk/appearance-prop/layout",
+    "permanent": true
+  },
+  {
+    "source": "/docs/customization/themes",
+    "destination": "/docs/guides/customizing-clerk/appearance-prop/themes",
+    "permanent": true
+  },
+  {
+    "source": "/docs/customization/variables",
+    "destination": "/docs/guides/customizing-clerk/appearance-prop/variables",
+    "permanent": true
+  },
+  {
+    "source": "/docs/customization/captcha",
+    "destination": "/docs/guides/customizing-clerk/appearance-prop/captcha",
+    "permanent": true
+  },
+  {
+    "source": "/docs/customization/organization-profile",
+    "destination": "/docs/guides/customizing-clerk/adding-items/organization-profile",
+    "permanent": true
+  },
+  {
+    "source": "/docs/customization/user-profile",
+    "destination": "/docs/guides/customizing-clerk/adding-items/user-profile",
+    "permanent": true
+  },
+  {
+    "source": "/docs/customization/user-button",
+    "destination": "/docs/guides/customizing-clerk/adding-items/user-button",
+    "permanent": true
+  },
+  {
+    "source": "/docs/customization/localization",
+    "destination": "/docs/guides/customizing-clerk/localization",
+    "permanent": true
+  },
+  {
+    "source": "/docs/customization/elements/overview",
+    "destination": "/docs/guides/customizing-clerk/elements/overview",
+    "permanent": true
+  },
+  {
+    "source": "/docs/authentication/configuration/email-sms-templates",
+    "destination": "/docs/guides/customizing-clerk/email-sms-templates",
+    "permanent": true
+  },
+  {
+    "source": "/docs/account-portal/overview",
+    "destination": "/docs/guides/customizing-clerk/account-portal",
+    "permanent": true
+  },
+  {
+    "source": "/docs/account-portal/getting-started",
+    "destination": "/docs/guides/customizing-clerk/account-portal",
+    "permanent": true
+  },
+  {
+    "source": "/docs/account-portal/disable-account-portal",
+    "destination": "/docs/guides/customizing-clerk/account-portal",
+    "permanent": true
+  },
+  {
+    "source": "/docs/account-portal/direct-links",
+    "destination": "/docs/guides/customizing-clerk/account-portal",
+    "permanent": true
+  },
+  {
+    "source": "/docs/customization/elements/guides/sign-in",
+    "destination": "/docs/guides/customizing-clerk/elements/guides/sign-in",
+    "permanent": true
+  },
+  {
+    "source": "/docs/customization/elements/guides/sign-up",
+    "destination": "/docs/guides/customizing-clerk/elements/guides/sign-up",
+    "permanent": true
+  },
+  {
+    "source": "/docs/customization/elements/guides/styling",
+    "destination": "/docs/guides/customizing-clerk/elements/guides/styling",
+    "permanent": true
+  },
+  {
+    "source": "/docs/customization/elements/examples/sign-up",
+    "destination": "/docs/guides/customizing-clerk/elements/examples/sign-up",
+    "permanent": true
+  },
+  {
+    "source": "/docs/customization/elements/examples/sign-in",
+    "destination": "/docs/guides/customizing-clerk/elements/examples/sign-in",
+    "permanent": true
+  },
+  {
+    "source": "/docs/customization/elements/examples/shadcn-ui",
+    "destination": "/docs/guides/customizing-clerk/elements/examples/shadcn-ui",
+    "permanent": true
+  },
+  {
+    "source": "/docs/customization/elements/examples/primitives",
+    "destination": "/docs/guides/customizing-clerk/elements/examples/primitives",
+    "permanent": true
+  },
+  {
+    "source": "/docs/customization/elements/reference/sign-up",
+    "destination": "/docs/guides/customizing-clerk/elements/reference/sign-up",
+    "permanent": true
+  },
+  {
+    "source": "/docs/customization/elements/reference/sign-in",
+    "destination": "/docs/guides/customizing-clerk/elements/reference/sign-in",
+    "permanent": true
+  },
+  {
+    "source": "/docs/customization/elements/reference/common",
+    "destination": "/docs/guides/customizing-clerk/elements/reference/common",
+    "permanent": true
+  },
+  {
+    "source": "/docs/authentication/social-connections/xero",
+    "destination": "/docs/guides/configure/auth-strategies/social-connections/xero",
+    "permanent": true
+  },
+  {
+    "source": "/docs/authentication/social-connections/x-twitter",
+    "destination": "/docs/guides/configure/auth-strategies/social-connections/x-twitter",
+    "permanent": true
+  },
+  {
+    "source": "/docs/authentication/social-connections/twitter",
+    "destination": "/docs/guides/configure/auth-strategies/social-connections/twitter",
+    "permanent": true
+  },
+  {
+    "source": "/docs/authentication/social-connections/twitch",
+    "destination": "/docs/guides/configure/auth-strategies/social-connections/twitch",
+    "permanent": true
+  },
+  {
+    "source": "/docs/authentication/social-connections/tiktok",
+    "destination": "/docs/guides/configure/auth-strategies/social-connections/tiktok",
+    "permanent": true
+  },
+  {
+    "source": "/docs/authentication/social-connections/spotify",
+    "destination": "/docs/guides/configure/auth-strategies/social-connections/spotify",
+    "permanent": true
+  },
+  {
+    "source": "/docs/authentication/social-connections/slack",
+    "destination": "/docs/guides/configure/auth-strategies/social-connections/slack",
+    "permanent": true
+  },
+  {
+    "source": "/docs/authentication/social-connections/overview",
+    "destination": "/docs/guides/configure/auth-strategies/social-connections/overview",
+    "permanent": true
+  },
+  {
+    "source": "/docs/authentication/social-connections/oauth",
+    "destination": "/docs/guides/configure/auth-strategies/social-connections/all-providers",
+    "permanent": true
+  },
+  {
+    "source": "/docs/authentication/social-connections/notion",
+    "destination": "/docs/guides/configure/auth-strategies/social-connections/notion",
+    "permanent": true
+  },
+  {
+    "source": "/docs/authentication/social-connections/microsoft",
+    "destination": "/docs/guides/configure/auth-strategies/social-connections/microsoft",
+    "permanent": true
+  },
+  {
+    "source": "/docs/authentication/social-connections/linkedin",
+    "destination": "/docs/guides/configure/auth-strategies/social-connections/linkedin",
+    "permanent": true
+  },
+  {
+    "source": "/docs/authentication/social-connections/linkedin-oidc",
+    "destination": "/docs/guides/configure/auth-strategies/social-connections/linkedin-oidc",
+    "permanent": true
+  },
+  {
+    "source": "/docs/authentication/social-connections/linear",
+    "destination": "/docs/guides/configure/auth-strategies/social-connections/linear",
+    "permanent": true
+  },
+  {
+    "source": "/docs/authentication/social-connections/line",
+    "destination": "/docs/guides/configure/auth-strategies/social-connections/line",
+    "permanent": true
+  },
+  {
+    "source": "/docs/authentication/social-connections/huggingface",
+    "destination": "/docs/guides/configure/auth-strategies/social-connections/hugging-face",
+    "permanent": true
+  },
+  {
+    "source": "/docs/authentication/social-connections/hubspot",
+    "destination": "/docs/guides/configure/auth-strategies/social-connections/hubspot",
+    "permanent": true
+  },
+  {
+    "source": "/docs/authentication/social-connections/google",
+    "destination": "/docs/guides/configure/auth-strategies/social-connections/google",
+    "permanent": true
+  },
+  {
+    "source": "/docs/authentication/social-connections/gitlab",
+    "destination": "/docs/guides/configure/auth-strategies/social-connections/gitlab",
+    "permanent": true
+  },
+  {
+    "source": "/docs/authentication/social-connections/github",
+    "destination": "/docs/guides/configure/auth-strategies/social-connections/github",
+    "permanent": true
+  },
+  {
+    "source": "/docs/authentication/social-connections/facebook",
+    "destination": "/docs/guides/configure/auth-strategies/social-connections/facebook",
+    "permanent": true
+  },
+  {
+    "source": "/docs/authentication/social-connections/dropbox",
+    "destination": "/docs/guides/configure/auth-strategies/social-connections/dropbox",
+    "permanent": true
+  },
+  {
+    "source": "/docs/authentication/social-connections/discord",
+    "destination": "/docs/guides/configure/auth-strategies/social-connections/discord",
+    "permanent": true
+  },
+  {
+    "source": "/docs/authentication/social-connections/custom-provider",
+    "destination": "/docs/guides/configure/auth-strategies/social-connections/custom-provider",
+    "permanent": true
+  },
+  {
+    "source": "/docs/authentication/social-connections/coinbase",
+    "destination": "/docs/guides/configure/auth-strategies/social-connections/coinbase",
+    "permanent": true
+  },
+  {
+    "source": "/docs/authentication/social-connections/box",
+    "destination": "/docs/guides/configure/auth-strategies/social-connections/box",
+    "permanent": true
+  },
+  {
+    "source": "/docs/authentication/social-connections/bitbucket",
+    "destination": "/docs/guides/configure/auth-strategies/social-connections/bitbucket",
+    "permanent": true
+  },
+  {
+    "source": "/docs/authentication/social-connections/atlassian",
+    "destination": "/docs/guides/configure/auth-strategies/social-connections/atlassian",
+    "permanent": true
+  },
+  {
+    "source": "/docs/authentication/social-connections/apple",
+    "destination": "/docs/guides/configure/auth-strategies/social-connections/apple",
+    "permanent": true
+  },
+  {
+    "source": "/docs/authentication/social-connections/account-linking",
+    "destination": "/docs/guides/configure/auth-strategies/social-connections/account-linking",
+    "permanent": true
+  },
+  {
+    "source": "/docs/authentication/enterprise-connections/overview",
+    "destination": "/docs/guides/configure/auth-strategies/enterprise-connections/overview",
+    "permanent": true
+  },
+  {
+    "source": "/docs/authentication/enterprise-connections/jit-provisioning",
+    "destination": "/docs/guides/configure/auth-strategies/enterprise-connections/jit-provisioning",
+    "permanent": true
+  },
+  {
+    "source": "/docs/authentication/enterprise-connections/authentication-flows",
+    "destination": "/docs/guides/configure/auth-strategies/enterprise-connections/authentication-flows",
+    "permanent": true
+  },
+  {
+    "source": "/docs/authentication/enterprise-connections/account-linking",
+    "destination": "/docs/guides/configure/auth-strategies/enterprise-connections/account-linking",
+    "permanent": true
+  },
+  {
+    "source": "/docs/authentication/web3/okx-wallet",
+    "destination": "/docs/guides/configure/auth-strategies/web3/okx-wallet",
+    "permanent": true
+  },
+  {
+    "source": "/docs/authentication/web3/metamask",
+    "destination": "/docs/guides/configure/auth-strategies/web3/metamask",
+    "permanent": true
+  },
+  {
+    "source": "/docs/authentication/web3/coinbase-wallet",
+    "destination": "/docs/guides/configure/auth-strategies/web3/coinbase-wallet",
+    "permanent": true
+  },
+  {
+    "source": "/docs/oauth/verify-oauth-tokens",
+    "destination": "/docs/guides/configure/auth-strategies/oauth/verify-oauth-tokens",
+    "permanent": true
+  },
+  {
+    "source": "/docs/oauth/single-sign-on",
+    "destination": "/docs/guides/configure/auth-strategies/oauth/single-sign-on",
+    "permanent": true
+  },
+  {
+    "source": "/docs/oauth/scoped-access",
+    "destination": "/docs/guides/configure/auth-strategies/oauth/scoped-access",
+    "permanent": true
+  },
+  {
+    "source": "/docs/oauth/overview",
+    "destination": "/docs/guides/configure/auth-strategies/oauth/overview",
+    "permanent": true
+  },
+  {
+    "source": "/docs/oauth/how-clerk-implements-oauth",
+    "destination": "/docs/guides/configure/auth-strategies/oauth/how-clerk-implements-oauth",
+    "permanent": true
+  },
+  {
+    "source": "/docs/backend-requests/custom-session-token",
+    "destination": "/docs/guides/configure/session-token",
+    "permanent": true
+  },
+  {
+    "source": "/docs/webhooks/overview",
+    "destination": "/docs/guides/configure/webhooks/overview",
+    "permanent": true
+  },
+  {
+    "source": "/docs/webhooks/sync-data",
+    "destination": "/docs/guides/configure/webhooks/syncing",
+    "permanent": true
+  },
+  {
+    "source": "/docs/webhooks/debug-your-webhooks",
+    "destination": "/docs/guides/configure/webhooks/debugging",
+    "permanent": true
+  },
+  {
+    "source": "/docs/authentication/configuration/sign-up-sign-in-options",
+    "destination": "/docs/guides/configure/auth-strategies/sign-up-sign-in-options",
+    "permanent": true
+  },
+  {
+    "source": "/docs/integrations/vercel-marketplace",
+    "destination": "/docs/guides/configure/integrations/platforms/vercel-marketplace",
+    "permanent": true
+  },
+  {
+    "source": "/docs/integrations/shopify",
+    "destination": "/docs/guides/configure/integrations/platforms/shopify",
+    "permanent": true
+  },
+  {
+    "source": "/docs/integrations/overview",
+    "destination": "/docs/guides/configure/integrations/overview",
+    "permanent": true
+  },
+  {
+    "source": "/docs/authentication/overview",
+    "destination": "/docs/guides/configure/auth-strategies/sign-up-sign-in-options",
+    "permanent": true
+  },
+  {
+    "source": "/docs/authentication/enterprise-connections/saml/azure",
+    "destination": "/docs/guides/configure/auth-strategies/enterprise-connections/saml/azure",
+    "permanent": true
+  },
+  {
+    "source": "/docs/authentication/enterprise-connections/saml/google",
+    "destination": "/docs/guides/configure/auth-strategies/enterprise-connections/saml/google",
+    "permanent": true
+  },
+  {
+    "source": "/docs/authentication/enterprise-connections/saml/okta",
+    "destination": "/docs/guides/configure/auth-strategies/enterprise-connections/saml/okta",
+    "permanent": true
+  },
+  {
+    "source": "/docs/authentication/enterprise-connections/saml/custom-provider",
+    "destination": "/docs/guides/configure/auth-strategies/enterprise-connections/saml/custom-provider",
+    "permanent": true
+  },
+  {
+    "source": "/docs/authentication/enterprise-connections/oidc/custom-provider",
+    "destination": "/docs/guides/configure/auth-strategies/enterprise-connections/oidc/custom-provider",
+    "permanent": true
+  },
+  {
+    "source": "/docs/authentication/enterprise-connections/easie/google",
+    "destination": "/docs/guides/configure/auth-strategies/enterprise-connections/easie/google",
+    "permanent": true
+  },
+  {
+    "source": "/docs/authentication/enterprise-connections/easie/microsoft",
+    "destination": "/docs/guides/configure/auth-strategies/enterprise-connections/easie/microsoft",
+    "permanent": true
+  },
+  {
+    "source": "/docs/integrations/databases/supabase",
+    "destination": "/docs/guides/configure/integrations/databases/supabase",
+    "permanent": true
+  },
+  {
+    "source": "/docs/integrations/databases/nhost",
+    "destination": "/docs/guides/configure/integrations/databases/nhost",
+    "permanent": true
+  },
+  {
+    "source": "/docs/integrations/databases/neon",
+    "destination": "/docs/guides/configure/integrations/databases/neon",
+    "permanent": true
+  },
+  {
+    "source": "/docs/integrations/databases/instantdb",
+    "destination": "/docs/guides/configure/integrations/databases/instantdb",
+    "permanent": true
+  },
+  {
+    "source": "/docs/integrations/databases/hasura",
+    "destination": "/docs/guides/configure/integrations/databases/hasura",
+    "permanent": true
+  },
+  {
+    "source": "/docs/integrations/databases/grafbase",
+    "destination": "/docs/guides/configure/integrations/databases/grafbase",
+    "permanent": true
+  },
+  {
+    "source": "/docs/integrations/databases/firebase",
+    "destination": "/docs/guides/configure/integrations/databases/firebase",
+    "permanent": true
+  },
+  {
+    "source": "/docs/integrations/databases/fauna",
+    "destination": "/docs/guides/configure/integrations/databases/fauna",
+    "permanent": true
+  },
+  {
+    "source": "/docs/integrations/databases/convex",
+    "destination": "/docs/guides/configure/integrations/databases/convex",
+    "permanent": true
+  },
+  {
+    "source": "/docs/integrations/analytics/google-analytics",
+    "destination": "/docs/guides/configure/integrations/analytics/google-analytics",
+    "permanent": true
+  },
+  {
+    "source": "/docs/webhooks/inngest",
+    "destination": "/docs/guides/configure/webhooks/inngest",
+    "permanent": true
+  },
+  {
+    "source": "/docs/webhooks/loops",
+    "destination": "/docs/guides/configure/webhooks/loops",
+    "permanent": true
+  },
+
+  {
     "source": "/docs/users/overview",
     "destination": "/docs/guides/users/managing",
     "permanent": true
@@ -2528,480 +3003,6 @@
   {
     "source": "/docs/users/deleting-users",
     "destination": "/docs/guides/users/managing",
-=======
-    "source": "/docs/customization/overview",
-    "destination": "/docs/guides/customizing-clerk/appearance-prop/overview",
-    "permanent": true
-  },
-  {
-    "source": "/docs/customization/layout",
-    "destination": "/docs/guides/customizing-clerk/appearance-prop/layout",
-    "permanent": true
-  },
-  {
-    "source": "/docs/customization/themes",
-    "destination": "/docs/guides/customizing-clerk/appearance-prop/themes",
-    "permanent": true
-  },
-  {
-    "source": "/docs/customization/variables",
-    "destination": "/docs/guides/customizing-clerk/appearance-prop/variables",
-    "permanent": true
-  },
-  {
-    "source": "/docs/customization/captcha",
-    "destination": "/docs/guides/customizing-clerk/appearance-prop/captcha",
-    "permanent": true
-  },
-  {
-    "source": "/docs/customization/organization-profile",
-    "destination": "/docs/guides/customizing-clerk/adding-items/organization-profile",
-    "permanent": true
-  },
-  {
-    "source": "/docs/customization/user-profile",
-    "destination": "/docs/guides/customizing-clerk/adding-items/user-profile",
-    "permanent": true
-  },
-  {
-    "source": "/docs/customization/user-button",
-    "destination": "/docs/guides/customizing-clerk/adding-items/user-button",
-    "permanent": true
-  },
-  {
-    "source": "/docs/customization/localization",
-    "destination": "/docs/guides/customizing-clerk/localization",
-    "permanent": true
-  },
-  {
-    "source": "/docs/customization/elements/overview",
-    "destination": "/docs/guides/customizing-clerk/elements/overview",
-    "permanent": true
-  },
-  {
-    "source": "/docs/authentication/configuration/email-sms-templates",
-    "destination": "/docs/guides/customizing-clerk/email-sms-templates",
-    "permanent": true
-  },
-  {
-    "source": "/docs/account-portal/overview",
-    "destination": "/docs/guides/customizing-clerk/account-portal",
-    "permanent": true
-  },
-  {
-    "source": "/docs/account-portal/getting-started",
-    "destination": "/docs/guides/customizing-clerk/account-portal",
-    "permanent": true
-  },
-  {
-    "source": "/docs/account-portal/disable-account-portal",
-    "destination": "/docs/guides/customizing-clerk/account-portal",
-    "permanent": true
-  },
-  {
-    "source": "/docs/account-portal/direct-links",
-    "destination": "/docs/guides/customizing-clerk/account-portal",
-    "permanent": true
-  },
-  {
-    "source": "/docs/customization/elements/guides/sign-in",
-    "destination": "/docs/guides/customizing-clerk/elements/guides/sign-in",
-    "permanent": true
-  },
-  {
-    "source": "/docs/customization/elements/guides/sign-up",
-    "destination": "/docs/guides/customizing-clerk/elements/guides/sign-up",
-    "permanent": true
-  },
-  {
-    "source": "/docs/customization/elements/guides/styling",
-    "destination": "/docs/guides/customizing-clerk/elements/guides/styling",
-    "permanent": true
-  },
-  {
-    "source": "/docs/customization/elements/examples/sign-up",
-    "destination": "/docs/guides/customizing-clerk/elements/examples/sign-up",
-    "permanent": true
-  },
-  {
-    "source": "/docs/customization/elements/examples/sign-in",
-    "destination": "/docs/guides/customizing-clerk/elements/examples/sign-in",
-    "permanent": true
-  },
-  {
-    "source": "/docs/customization/elements/examples/shadcn-ui",
-    "destination": "/docs/guides/customizing-clerk/elements/examples/shadcn-ui",
-    "permanent": true
-  },
-  {
-    "source": "/docs/customization/elements/examples/primitives",
-    "destination": "/docs/guides/customizing-clerk/elements/examples/primitives",
-    "permanent": true
-  },
-  {
-    "source": "/docs/customization/elements/reference/sign-up",
-    "destination": "/docs/guides/customizing-clerk/elements/reference/sign-up",
-    "permanent": true
-  },
-  {
-    "source": "/docs/customization/elements/reference/sign-in",
-    "destination": "/docs/guides/customizing-clerk/elements/reference/sign-in",
-    "permanent": true
-  },
-  {
-    "source": "/docs/customization/elements/reference/common",
-    "destination": "/docs/guides/customizing-clerk/elements/reference/common",
-    "permanent": true
-  },
-  {
-    "source": "/docs/authentication/social-connections/xero",
-    "destination": "/docs/guides/configure/auth-strategies/social-connections/xero",
-    "permanent": true
-  },
-  {
-    "source": "/docs/authentication/social-connections/x-twitter",
-    "destination": "/docs/guides/configure/auth-strategies/social-connections/x-twitter",
-    "permanent": true
-  },
-  {
-    "source": "/docs/authentication/social-connections/twitter",
-    "destination": "/docs/guides/configure/auth-strategies/social-connections/twitter",
-    "permanent": true
-  },
-  {
-    "source": "/docs/authentication/social-connections/twitch",
-    "destination": "/docs/guides/configure/auth-strategies/social-connections/twitch",
-    "permanent": true
-  },
-  {
-    "source": "/docs/authentication/social-connections/tiktok",
-    "destination": "/docs/guides/configure/auth-strategies/social-connections/tiktok",
-    "permanent": true
-  },
-  {
-    "source": "/docs/authentication/social-connections/spotify",
-    "destination": "/docs/guides/configure/auth-strategies/social-connections/spotify",
-    "permanent": true
-  },
-  {
-    "source": "/docs/authentication/social-connections/slack",
-    "destination": "/docs/guides/configure/auth-strategies/social-connections/slack",
-    "permanent": true
-  },
-  {
-    "source": "/docs/authentication/social-connections/overview",
-    "destination": "/docs/guides/configure/auth-strategies/social-connections/overview",
-    "permanent": true
-  },
-  {
-    "source": "/docs/authentication/social-connections/oauth",
-    "destination": "/docs/guides/configure/auth-strategies/social-connections/all-providers",
-    "permanent": true
-  },
-  {
-    "source": "/docs/authentication/social-connections/notion",
-    "destination": "/docs/guides/configure/auth-strategies/social-connections/notion",
-    "permanent": true
-  },
-  {
-    "source": "/docs/authentication/social-connections/microsoft",
-    "destination": "/docs/guides/configure/auth-strategies/social-connections/microsoft",
-    "permanent": true
-  },
-  {
-    "source": "/docs/authentication/social-connections/linkedin",
-    "destination": "/docs/guides/configure/auth-strategies/social-connections/linkedin",
-    "permanent": true
-  },
-  {
-    "source": "/docs/authentication/social-connections/linkedin-oidc",
-    "destination": "/docs/guides/configure/auth-strategies/social-connections/linkedin-oidc",
-    "permanent": true
-  },
-  {
-    "source": "/docs/authentication/social-connections/linear",
-    "destination": "/docs/guides/configure/auth-strategies/social-connections/linear",
-    "permanent": true
-  },
-  {
-    "source": "/docs/authentication/social-connections/line",
-    "destination": "/docs/guides/configure/auth-strategies/social-connections/line",
-    "permanent": true
-  },
-  {
-    "source": "/docs/authentication/social-connections/huggingface",
-    "destination": "/docs/guides/configure/auth-strategies/social-connections/hugging-face",
-    "permanent": true
-  },
-  {
-    "source": "/docs/authentication/social-connections/hubspot",
-    "destination": "/docs/guides/configure/auth-strategies/social-connections/hubspot",
-    "permanent": true
-  },
-  {
-    "source": "/docs/authentication/social-connections/google",
-    "destination": "/docs/guides/configure/auth-strategies/social-connections/google",
-    "permanent": true
-  },
-  {
-    "source": "/docs/authentication/social-connections/gitlab",
-    "destination": "/docs/guides/configure/auth-strategies/social-connections/gitlab",
-    "permanent": true
-  },
-  {
-    "source": "/docs/authentication/social-connections/github",
-    "destination": "/docs/guides/configure/auth-strategies/social-connections/github",
-    "permanent": true
-  },
-  {
-    "source": "/docs/authentication/social-connections/facebook",
-    "destination": "/docs/guides/configure/auth-strategies/social-connections/facebook",
-    "permanent": true
-  },
-  {
-    "source": "/docs/authentication/social-connections/dropbox",
-    "destination": "/docs/guides/configure/auth-strategies/social-connections/dropbox",
-    "permanent": true
-  },
-  {
-    "source": "/docs/authentication/social-connections/discord",
-    "destination": "/docs/guides/configure/auth-strategies/social-connections/discord",
-    "permanent": true
-  },
-  {
-    "source": "/docs/authentication/social-connections/custom-provider",
-    "destination": "/docs/guides/configure/auth-strategies/social-connections/custom-provider",
-    "permanent": true
-  },
-  {
-    "source": "/docs/authentication/social-connections/coinbase",
-    "destination": "/docs/guides/configure/auth-strategies/social-connections/coinbase",
-    "permanent": true
-  },
-  {
-    "source": "/docs/authentication/social-connections/box",
-    "destination": "/docs/guides/configure/auth-strategies/social-connections/box",
-    "permanent": true
-  },
-  {
-    "source": "/docs/authentication/social-connections/bitbucket",
-    "destination": "/docs/guides/configure/auth-strategies/social-connections/bitbucket",
-    "permanent": true
-  },
-  {
-    "source": "/docs/authentication/social-connections/atlassian",
-    "destination": "/docs/guides/configure/auth-strategies/social-connections/atlassian",
-    "permanent": true
-  },
-  {
-    "source": "/docs/authentication/social-connections/apple",
-    "destination": "/docs/guides/configure/auth-strategies/social-connections/apple",
-    "permanent": true
-  },
-  {
-    "source": "/docs/authentication/social-connections/account-linking",
-    "destination": "/docs/guides/configure/auth-strategies/social-connections/account-linking",
-    "permanent": true
-  },
-  {
-    "source": "/docs/authentication/enterprise-connections/overview",
-    "destination": "/docs/guides/configure/auth-strategies/enterprise-connections/overview",
-    "permanent": true
-  },
-  {
-    "source": "/docs/authentication/enterprise-connections/jit-provisioning",
-    "destination": "/docs/guides/configure/auth-strategies/enterprise-connections/jit-provisioning",
-    "permanent": true
-  },
-  {
-    "source": "/docs/authentication/enterprise-connections/authentication-flows",
-    "destination": "/docs/guides/configure/auth-strategies/enterprise-connections/authentication-flows",
-    "permanent": true
-  },
-  {
-    "source": "/docs/authentication/enterprise-connections/account-linking",
-    "destination": "/docs/guides/configure/auth-strategies/enterprise-connections/account-linking",
-    "permanent": true
-  },
-  {
-    "source": "/docs/authentication/web3/okx-wallet",
-    "destination": "/docs/guides/configure/auth-strategies/web3/okx-wallet",
-    "permanent": true
-  },
-  {
-    "source": "/docs/authentication/web3/metamask",
-    "destination": "/docs/guides/configure/auth-strategies/web3/metamask",
-    "permanent": true
-  },
-  {
-    "source": "/docs/authentication/web3/coinbase-wallet",
-    "destination": "/docs/guides/configure/auth-strategies/web3/coinbase-wallet",
-    "permanent": true
-  },
-  {
-    "source": "/docs/oauth/verify-oauth-tokens",
-    "destination": "/docs/guides/configure/auth-strategies/oauth/verify-oauth-tokens",
-    "permanent": true
-  },
-  {
-    "source": "/docs/oauth/single-sign-on",
-    "destination": "/docs/guides/configure/auth-strategies/oauth/single-sign-on",
-    "permanent": true
-  },
-  {
-    "source": "/docs/oauth/scoped-access",
-    "destination": "/docs/guides/configure/auth-strategies/oauth/scoped-access",
-    "permanent": true
-  },
-  {
-    "source": "/docs/oauth/overview",
-    "destination": "/docs/guides/configure/auth-strategies/oauth/overview",
-    "permanent": true
-  },
-  {
-    "source": "/docs/oauth/how-clerk-implements-oauth",
-    "destination": "/docs/guides/configure/auth-strategies/oauth/how-clerk-implements-oauth",
-    "permanent": true
-  },
-  {
-    "source": "/docs/backend-requests/custom-session-token",
-    "destination": "/docs/guides/configure/session-token",
-    "permanent": true
-  },
-  {
-    "source": "/docs/webhooks/overview",
-    "destination": "/docs/guides/configure/webhooks/overview",
-    "permanent": true
-  },
-  {
-    "source": "/docs/webhooks/sync-data",
-    "destination": "/docs/guides/configure/webhooks/syncing",
-    "permanent": true
-  },
-  {
-    "source": "/docs/webhooks/debug-your-webhooks",
-    "destination": "/docs/guides/configure/webhooks/debugging",
-    "permanent": true
-  },
-  {
-    "source": "/docs/authentication/configuration/sign-up-sign-in-options",
-    "destination": "/docs/guides/configure/auth-strategies/sign-up-sign-in-options",
-    "permanent": true
-  },
-  {
-    "source": "/docs/integrations/vercel-marketplace",
-    "destination": "/docs/guides/configure/integrations/platforms/vercel-marketplace",
-    "permanent": true
-  },
-  {
-    "source": "/docs/integrations/shopify",
-    "destination": "/docs/guides/configure/integrations/platforms/shopify",
-    "permanent": true
-  },
-  {
-    "source": "/docs/integrations/overview",
-    "destination": "/docs/guides/configure/integrations/overview",
-    "permanent": true
-  },
-  {
-    "source": "/docs/authentication/overview",
-    "destination": "/docs/guides/configure/auth-strategies/sign-up-sign-in-options",
-    "permanent": true
-  },
-  {
-    "source": "/docs/authentication/enterprise-connections/saml/azure",
-    "destination": "/docs/guides/configure/auth-strategies/enterprise-connections/saml/azure",
-    "permanent": true
-  },
-  {
-    "source": "/docs/authentication/enterprise-connections/saml/google",
-    "destination": "/docs/guides/configure/auth-strategies/enterprise-connections/saml/google",
-    "permanent": true
-  },
-  {
-    "source": "/docs/authentication/enterprise-connections/saml/okta",
-    "destination": "/docs/guides/configure/auth-strategies/enterprise-connections/saml/okta",
-    "permanent": true
-  },
-  {
-    "source": "/docs/authentication/enterprise-connections/saml/custom-provider",
-    "destination": "/docs/guides/configure/auth-strategies/enterprise-connections/saml/custom-provider",
-    "permanent": true
-  },
-  {
-    "source": "/docs/authentication/enterprise-connections/oidc/custom-provider",
-    "destination": "/docs/guides/configure/auth-strategies/enterprise-connections/oidc/custom-provider",
-    "permanent": true
-  },
-  {
-    "source": "/docs/authentication/enterprise-connections/easie/google",
-    "destination": "/docs/guides/configure/auth-strategies/enterprise-connections/easie/google",
-    "permanent": true
-  },
-  {
-    "source": "/docs/authentication/enterprise-connections/easie/microsoft",
-    "destination": "/docs/guides/configure/auth-strategies/enterprise-connections/easie/microsoft",
-    "permanent": true
-  },
-  {
-    "source": "/docs/integrations/databases/supabase",
-    "destination": "/docs/guides/configure/integrations/databases/supabase",
-    "permanent": true
-  },
-  {
-    "source": "/docs/integrations/databases/nhost",
-    "destination": "/docs/guides/configure/integrations/databases/nhost",
-    "permanent": true
-  },
-  {
-    "source": "/docs/integrations/databases/neon",
-    "destination": "/docs/guides/configure/integrations/databases/neon",
-    "permanent": true
-  },
-  {
-    "source": "/docs/integrations/databases/instantdb",
-    "destination": "/docs/guides/configure/integrations/databases/instantdb",
-    "permanent": true
-  },
-  {
-    "source": "/docs/integrations/databases/hasura",
-    "destination": "/docs/guides/configure/integrations/databases/hasura",
-    "permanent": true
-  },
-  {
-    "source": "/docs/integrations/databases/grafbase",
-    "destination": "/docs/guides/configure/integrations/databases/grafbase",
-    "permanent": true
-  },
-  {
-    "source": "/docs/integrations/databases/firebase",
-    "destination": "/docs/guides/configure/integrations/databases/firebase",
-    "permanent": true
-  },
-  {
-    "source": "/docs/integrations/databases/fauna",
-    "destination": "/docs/guides/configure/integrations/databases/fauna",
-    "permanent": true
-  },
-  {
-    "source": "/docs/integrations/databases/convex",
-    "destination": "/docs/guides/configure/integrations/databases/convex",
-    "permanent": true
-  },
-  {
-    "source": "/docs/integrations/analytics/google-analytics",
-    "destination": "/docs/guides/configure/integrations/analytics/google-analytics",
-    "permanent": true
-  },
-  {
-    "source": "/docs/webhooks/inngest",
-    "destination": "/docs/guides/configure/webhooks/inngest",
-    "permanent": true
-  },
-  {
-    "source": "/docs/webhooks/loops",
-    "destination": "/docs/guides/configure/webhooks/loops",
->>>>>>> eac33c75
     "permanent": true
   }
 ]