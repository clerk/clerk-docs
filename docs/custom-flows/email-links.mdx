---
title: Email links
description: Learn how to authenticate or verify users with email links.
---

Clerk supports passwordless authentication with email links, which lets users sign in and sign up without having to remember a password. During sign in or registration, users will be asked to enter their email address. They will receive an email message with a link that can be clicked in order to complete the authentication process.

This one-click, link-based verification method is often referred to as an "email link". The process is similar to sending a one-time code to your users but skipping the part where they have to come back to your app and enter the code.

As a form of passwordless authentication, email links arguably provide greater security and a better user experience than traditional passwords. Since there are fewer steps involved in every authentication attempt, the user experience is better than one-time codes. However, email links are not without their downsides, and often still boil down to the email provider's "knowledge-based factor" instead of yours.

Email links are the default passwordless authentication strategy when using Clerk. They can be used to sign up new users, sign in existing ones, or allow existing users to verify newly entered email addresses to their profile.

Your users will still be able to choose an alternative authentication (or verification) method even after they've clicked the email link they received in their inbox. Email links are simply the default authentication method for email address-based, passwordless authentication in Clerk.

> [!NOTE]
> Looking for one-time code (OTP) authentication? See the [one-time code authentication](/docs/custom-flows/email-sms-otp) guide.

## Email link flow

Email links can be used to easily authenticate users or verify their email addresses. Clerk will take care of the plumbing and allow you to offer a seamless experience to your users. The email link flow looks like this:

1. The user enters their email address and asks for an email link.
1. Your application waits for the verification result.
1. Clerk sends an email to the user, containing a link to the verification URL.
1. The user clicks the email link. This can happen on a different device from where they entered their email address if the [**Require the same device or browser**](/docs/security/email-link-protection) setting is _off_.
1. Clerk will verify the user's identity and advance any sign-in or sign-up attempt that might be in progress. In case the verification fails, Clerk will inform the user.
1. Your user will now be signed in on the device that initiated the sign in.

If you would like email links work on any device, make sure the [**Require the same device or browser**](/docs/security/email-link-protection) setting is _off_. When this setting is disabled, there's no constraint on where the link can be opened. For example, a user could try to sign in from their desktop browser, but open the link from their mobile phone. In this scenario, _the user's sign in would be completed on the desktop browser from which it was initiated, not the mobile phone where it was verified_. As a result, the user would be signed in on their desktop, not their phone.

As an additional security measure, we expire email links after a while. This way, we can guard against cases where a stale link might be compromised. From a user experience perspective, the email link flow is supposed to be nearly synchronous. Don't worry, your users will have plenty of time to complete the flow before the email link expires.

Clerk provides a highly flexible API that allows you to hook into any of the above steps while abstracting away all the complexities of an email link-based authentication or verification flow.

We take care of the boring stuff, like efficient polling, secure session management, and different device authentication so you can focus on your application code.

## Before you start

<<<<<<< HEAD
- You need to create a Clerk Application in your [Clerk Dashboard](https://dashboard.clerk.com/). For more information, see the [Set up your application](/docs/quickstarts/setup-clerk) guide.
- You need to install the correct SDK for your application. You can find steps on how to do so through Clerk's [quickstart](/docs/quickstarts/overview) guides.
=======
- You need to create a Clerk Application in your [Clerk Dashboard](https://dashboard.clerk.com/). For more information, check out our [Set up your application](/docs/quickstarts/setup-clerk) guide.
- You need to install the correct SDK for your application. You can find steps on how to do so through the [quickstart guides.](/docs/quickstarts/overview)
>>>>>>> cefc6d82

## Set up email link authentication in Your Clerk application

Email link authentication can be configured through the Clerk Dashboard. Go to **User & Authentication > [Email, Phone, and Username](https://dashboard.clerk.com/last-active?path=user-authentication/email-phone-username)**. In the **Authentication factors** section of this page, choose **Email verification link** as the authentication factor.

Don't forget that you also need to make sure you've configured your application instance to request the user's email address. Users can receive email links only via email messages. Make sure you toggle on **Email address** under the **Contact information** section.

If you click on the **Settings** icon next to **Email address**, the email address configuration screen will pop open. You can toggle on **Require** if you want to make sure that all users have an email address associated with their profile.

You can also find the **Verification methods** section on this screen. Here, you can toggle on **Email verification link** if you would like to allow your users to verify their email with an email link. You can also toggle on **Email verification code** if you would like to allow your users to verify their email with a one-time passcode.

> [!NOTE]
> **Verification methods** are different from **Authentication strategies**. **Verification methods** are used for verifying a user's identifier, such as an email address upon initial sign-up or when updating their profile. **Authentication strategies** are used for authenticating a user, such as when they are signing in to your application.

### Enable email link authentication using the Clerk API

In case one of the above integration methods doesn't cover your needs, you can make use of lower-level commands and create a completely custom email link authentication flow.

> [!WARNING]
> You still need to configure your instance in order to enable email link authentication, as described at the top of this guide.

#### Sign up using a custom flow (Clerk API)

Registration with email links follows a set of steps that require users to enter their email address as an authentication identifier and click on a link that's delivered to them via email message.

If you would like to allow the sign-up process to be completed on a different device, make sure the [**Require the same device or browser**](/docs/security/email-link-protection) setting is _off_. When this setting is disabled, users can enter their email address in their desktop browser, but click the sign-up email link from their mobile phone. The user's email address will still be verified and registration will proceed on the device from which the sign up was initiated.

Let's see all the steps involved in more detail.

1. Initiate the sign-up process by collecting the user's identifier. It must be their email address.
1. Start the email link verification flow. There are two parts to the flow:
   - Prepare a verification for the email address by sending an email with an email link to the user.
   - Wait until the email link is clicked. This is a polling behavior that can be canceled at any time.
1. Handle the email link verification result accordingly. Note that even if the email link is clicked on a different device/browser than the one which initiated the flow, the session will be created only on the original device.

- The verification was successful so you need to continue with the sign-up flow.
- The verification failed or the email link has expired.

Clerk provides a highly flexible API that allows you to hook into any of the above steps while abstracting away all the complexities of an email link-based sign-up flow.

<CodeBlockTabs type="framework" options={["Next.js", "React", "JavaScript"]}>
  ```jsx
  import React from 'react'
  import { useRouter } from 'next/router'
  import { EmailLinkErrorCode, isEmailLinkError, useClerk, useSignUp } from '@clerk/nextjs'

  // pages/sign-up.jsx
  // Render the sign up form.
  // Collect user's email address and send an email link with which
  // they can sign up.
  function SignUp() {
    const [emailAddress, setEmailAddress] = React.useState('')
    const [expired, setExpired] = React.useState(false)
    const [verified, setVerified] = React.useState(false)
    const router = useRouter()
    const { signUp, isLoaded, setActive } = useSignUp()

    if (!isLoaded) {
      return null
    }

    const { startEmailLinkFlow, cancelEmailLinkFlow } = signUp.createEmailLinkFlow()

    async function submit(e) {
      e.preventDefault()
      setExpired(false)
      setVerified(false)

      // Start the sign up flow, by collecting
      // the user's email address.
      await signUp.create({ emailAddress })

      // Start the email link flow.
      // Pass your app URL that users will be navigated
      // when they click the email link from their
      // email inbox.
      // su will hold the updated sign up object.
      const su = await startEmailLinkFlow({
        redirectUrl: 'https://your-app.domain.com/verification',
      })

      // Check the verification result.
      const verification = su.verifications.emailAddress
      if (verification.verifiedFromTheSameClient()) {
        setVerified(true)
        // If you're handling the verification result from
        // another route/component, you should return here.
        // See the <EmailLinkVerification/> component as an
        // example below.
        // If you want to complete the flow on this tab,
        // don't return. Check the sign up status instead.
        return
      } else if (verification.status === 'expired') {
        setExpired(true)
      }

      if (su.status === 'complete') {
        // Sign up is complete, we have a session.
        // Navigate to the after sign up URL.
        setActive({
          session: su.createdSessionId,
          beforeEmit: () => router.push('/after-sign-up-path'),
        })
        return
      }
    }

    if (expired) {
      return <div>Email link has expired</div>
    }

    if (verified) {
      return <div>Signed in on other tab</div>
    }

    return (
      <form onSubmit={submit}>
        <input type="email" value={emailAddress} onChange={(e) => setEmailAddress(e.target.value)} />
        <button type="submit">Sign up with email link</button>
      </form>
    )
  }

  // pages/verification.jsx
  // Handle email link verification results. This is
  // the final step in the email link flow.
  function Verification() {
    const [verificationStatus, setVerificationStatus] = React.useState('loading')

    const { handleEmailLinkVerification } = useClerk()

    React.useEffect(() => {
      async function verify() {
        try {
          await handleEmailLinkVerification({
            redirectUrl: 'https://redirect-to-pending-sign-up',
            redirectUrlComplete: 'https://redirect-when-sign-up-complete',
          })
          // If we're not redirected at this point, it means
          // that the flow has completed on another device.
          setVerificationStatus('verified')
        } catch (err) {
          // Verification has failed.
          let status = 'failed'
          if (isEmailLinkError(err) && err.code === EmailLinkErrorCode.Expired) {
            status = 'expired'
          }
          setVerificationStatus(status)
        }
      }
      verify()
    }, [])

    if (verificationStatus === 'loading') {
      return <div>Loading...</div>
    }

    if (verificationStatus === 'failed') {
      return <div>Email link verification failed</div>
    }

    if (verificationStatus === 'expired') {
      return <div>Email link expired</div>
    }

    return <div>Successfully signed up. Return to the original tab to continue.</div>
  }
  ```

  ```jsx
  import React from 'react'
  import { BrowserRouter as Router, Routes, Route, useNavigate } from 'react-router-dom'
  import {
    ClerkProvider,
    ClerkLoaded,
    EmailLinkErrorCode,
    isEmailLinkError,
    UserButton,
    useClerk,
    useSignUp,
    SignedOut,
    SignedIn,
  } from '@clerk/clerk-react'

  const publishableKey = process.env.REACT_APP_CLERK_PUBLISHABLE_KEY

  function App() {
    return (
      <Router>
        <ClerkProvider publishableKey={publishableKey}>
          <Routes>
            {/* Root path shows sign up page. */}
            <Route
              path="/"
              element={
                <>
                  <SignedOut>
                    <SignUpEmailLink />
                  </SignedOut>
                  <SignedIn>
                    <UserButton />
                  </SignedIn>
                </>
              }
            />

            {/* Define a /verification route that handles email link result */}
            <Route
              path="/verification"
              element={
                <ClerkLoaded>
                  <EmailLinkVerification />
                </ClerkLoaded>
              }
            />
          </Routes>
        </ClerkProvider>
      </Router>
    )
  }

  // Render the sign up form.
  // Collect user's email address and send an email link with which
  // they can sign up.
  function SignUpEmailLink() {
    const [emailAddress, setEmailAddress] = React.useState('')
    const [expired, setExpired] = React.useState(false)
    const [verified, setVerified] = React.useState(false)
    const navigate = useNavigate()
    const { signUp, isLoaded, setActive } = useSignUp()

    if (!isLoaded) {
      return null
    }

    const { startEmailLinkFlow, cancelEmailLinkFlow } = signUp.createEmailLinkFlow()

    async function submit(e) {
      e.preventDefault()
      setExpired(false)
      setVerified(false)

      // Start the sign up flow, by collecting
      // the user's email address.
      await signUp.create({ emailAddress })

      // Start the email link flow.
      // Pass your app URL that users will be navigated
      // when they click the email link from their
      // email inbox.
      // su will hold the updated sign up object.
      const su = await startEmailLinkFlow({
        redirectUrl: 'https://your-app.domain.com/verification',
      })

      // Check the verification result.
      const verification = su.verifications.emailAddress
      if (verification.verifiedFromTheSameClient()) {
        setVerified(true)
        // If you're handling the verification result from
        // another route/component, you should return here.
        // See the <EmailLinkVerification/> component as an
        // example below.
        // If you want to complete the flow on this tab,
        // don't return. Check the sign up status instead.
        return
      } else if (verification.status === 'expired') {
        setExpired(true)
      }

      if (su.status === 'complete') {
        // Sign up is complete, we have a session.
        // Navigate to the after sign up URL.
        setActive({
          session: su.createdSessionId,
          beforeEmit: () => navigate('/after-sign-up-path'),
        })
        return
      }
    }

    if (expired) {
      return <div>Email link has expired</div>
    }

    if (verified) {
      return <div>Signed in on other tab</div>
    }

    return (
      <form onSubmit={submit}>
        <input type="email" value={emailAddress} onChange={(e) => setEmailAddress(e.target.value)} />
        <button type="submit">Sign up with email link</button>
      </form>
    )
  }

  // Handle email link verification results. This is
  // the final step in the email link flow.
  function EmailLinkVerification() {
    const [verificationStatus, setVerificationStatus] = React.useState('loading')

    const { handleEmailLinkVerification } = useClerk()

    React.useEffect(() => {
      async function verify() {
        try {
          await handleEmailLinkVerification({
            redirectUrl: 'https://redirect-to-pending-sign-up',
            redirectUrlComplete: 'https://redirect-when-sign-up-complete',
          })
          // If we're not redirected at this point, it means
          // that the flow has completed on another device.
          setVerificationStatus('verified')
        } catch (err) {
          // Verification has failed.
          let status = 'failed'
          if (isEmailLinkError(err) && err.code === EmailLinkErrorCode.Expired) {
            status = 'expired'
          }
          setVerificationStatus(status)
        }
      }
      verify()
    }, [])

    if (verificationStatus === 'loading') {
      return <div>Loading...</div>
    }

    if (verificationStatus === 'failed') {
      return <div>Email link verification failed</div>
    }

    if (verificationStatus === 'expired') {
      return <div>Email link expired</div>
    }

    return <div>Successfully signed up. Return to the original tab to continue.</div>
  }

  export default App
  ```

  ```js
  const signUp = window.Clerk.client.signUp
  const { startEmailLinkFlow, cancelEmailLinkFlow } = signUp.createEmailLinkFlow()

  const res = await startEmailLinkFlow({
    // Pass your app URL that users will be navigated
    // when they click the email link from their
    // email inbox.
    redirectUrl: 'https://redirect-from-email-email-link',
  })
  if (res.status === 'completed') {
    // sign up completed
  } else {
    // sign up still pending
  }
  // Cleanup
  cancelEmailLinkFlow()
  ```
</CodeBlockTabs>

#### Sign in using a custom flow (Clerk API)

Signing users into your application is probably the most popular use case for email links. Users enter their email address and then click on a link that's delivered to them via email message in order to sign in.

If you would like to allow the sign-in process to be completed on a different device, make sure the [**Require the same device or browser**](/docs/security/email-link-protection) setting is _off_. When this setting is disabled, users can enter their email address in their desktop browser, but click the sign-in email link from their mobile phone. The user's email address will still be verified and authentication will proceed on the device from which the sign in was initiated.

Let's see all the steps involved in more detail.

1. Initiate the sign-in process, by collecting the user's authentication identifier. It must be their email address.
1. Start the email link verification flow. There are two parts to the flow:
   - Prepare a verification for the email address by sending an email with an email link to the user.
   - Wait until the email link is clicked. This is a polling behavior that can be canceled at any time.
1. Handle the email link verification result accordingly. Note that even if the email link is clicked on a different device/browser than the one which initiated the flow, the session will be created only on the original device.

- The verification was successful so you need to continue with the sign-in flow.
- The verification failed or the email link has expired.

Clerk provides a highly flexible API that allows you to hook into any of the above steps, while abstracting away all the complexities of an email link based sign-in flow.

<CodeBlockTabs type="framework" options={["Next.js", "React", "JavaScript"]}>
  ```jsx
  import React from 'react'
  import { useRouter } from 'next/router'
  import { EmailLinkErrorCode, isEmailLinkError, useClerk, useSignIn } from '@clerk/nextjs'

  // pages/sign-in.jsx
  // Render the sign in form.
  // Collect user's email address and send an email link with which
  // they can sign in.
  function SignIn() {
    const [emailAddress, setEmailAddress] = React.useState('')
    const [expired, setExpired] = React.useState(false)
    const [verified, setVerified] = React.useState(false)
    const router = useRouter()
    const { signIn, isLoaded, setActive } = useSignIn()

    if (!isLoaded) {
      return null
    }

    const { startEmailLinkFlow, cancelEmailLinkFlow } = signIn.createEmailLinkFlow()

    async function submit(e) {
      e.preventDefault()
      setExpired(false)
      setVerified(false)

      // Start the sign in flow, by collecting
      // the user's email address.
      const si = await signIn.create({ identifier: emailAddress })
      const { emailAddressId } = si.supportedFirstFactors.find(
        (ff) => ff.strategy === 'email_link' && ff.safeIdentifier === emailAddress,
      )

      // Start the email link flow.
      // Pass your app URL that users will be navigated
      // res will hold the updated sign in object.
      const res = await startEmailLinkFlow({
        emailAddressId: emailAddressId,
        redirectUrl: 'https://your-app.domain.com/verification',
      })

      // Check the verification result.
      const verification = res.firstFactorVerification
      if (verification.verifiedFromTheSameClient()) {
        setVerified(true)
        // If you're handling the verification result from
        // another route/component, you should return here.
        // See the <Verification/> component as an
        // example below.
        // If you want to complete the flow on this tab,
        // don't return. Simply check the sign in status.
        return
      } else if (verification.status === 'expired') {
        setExpired(true)
      }
      if (res.status === 'complete') {
        setActive({ session: res.createdSessionId })
        //Handle redirect
        return
      }
    }

    if (expired) {
      return <div>Email link has expired</div>
    }

    if (verified) {
      return <div>Signed in on other tab</div>
    }

    return (
      <form onSubmit={submit}>
        <input type="email" value={emailAddress} onChange={(e) => setEmailAddress(e.target.value)} />
        <button type="submit">Sign in with email link</button>
      </form>
    )
  }

  // pages/verification.jsx
  // Handle email link verification results. This is
  // the final step in the email link flow.
  function Verification() {
    const [verificationStatus, setVerificationStatus] = React.useState('loading')

    const { handleEmailLinkVerification } = useClerk()

    React.useEffect(() => {
      async function verify() {
        try {
          await handleEmailLinkVerification({
            redirectUrl: 'https://redirect-to-pending-sign-in-like-2fa',
            redirectUrlComplete: 'https://redirect-when-sign-in-complete',
          })
          // If we're not redirected at this point, it means
          // that the flow has completed on another device.
          setVerificationStatus('verified')
        } catch (err) {
          // Verification has failed.
          let status = 'failed'
          if (isEmailLinkError(err) && err.code === EmailLinkErrorCode.Expired) {
            status = 'expired'
          }
          setVerificationStatus(status)
        }
      }
      verify()
    }, [])

    if (verificationStatus === 'loading') {
      return <div>Loading...</div>
    }

    if (verificationStatus === 'failed') {
      return <div>Email link verification failed</div>
    }

    if (verificationStatus === 'expired') {
      return <div>Email link expired</div>
    }

    return <div>Successfully signed in. Return to the original tab to continue.</div>
  }
  ```

  ```jsx
  import React from 'react'
  import { BrowserRouter as Router, Routes, Route, useNavigate } from 'react-router-dom'
  import {
    ClerkProvider,
    ClerkLoaded,
    EmailLinkErrorCode,
    isEmailLinkError,
    UserButton,
    useClerk,
    useSignIn,
  } from '@clerk/clerk-react'

  const publishableKey = process.env.REACT_APP_CLERK_PUBLISHABLE_KEY

  function App() {
    return (
      <Router>
        <ClerkProvider publishableKey={publishableKey}>
          <Routes>
            {/* Root path shows sign in page. */}
            <Route
              path="/"
              element={
                <>
                  <SignedOut>
                    <SignInEmailLink />
                  </SignedOut>
                  <SignedIn>
                    <UserButton />
                  </SignedIn>
                </>
              }
            />

            {/* Define a /verification route that handles email link result */}
            <Route
              path="/verification"
              element={
                <ClerkLoaded>
                  <EmailLinkVerification />
                </ClerkLoaded>
              }
            />
          </Routes>
        </ClerkProvider>
      </Router>
    )
  }

  // Render the sign in form.
  // Collect user's email address and send an email link with which
  // they can sign in.
  function SignInEmailLink() {
    const [emailAddress, setEmailAddress] = React.useState('')
    const [expired, setExpired] = React.useState(false)
    const [verified, setVerified] = React.useState(false)
    const navigate = useNavigate()
    const { signIn, isLoaded, setActive } = useSignIn()

    if (!isLoaded) {
      return null
    }

    const { startEmailLinkFlow, cancelEmailLinkFlow } = signIn.createEmailLinkFlow()

    async function submit(e) {
      e.preventDefault()
      setExpired(false)
      setVerified(false)

      // Start the sign in flow, by collecting
      // the user's email address.
      const si = await signIn.create({ identifier: emailAddress })
      const { emailAddressId } = si.supportedFirstFactors.find(
        (ff) => ff.strategy === 'email_link' && ff.safeIdentifier === emailAddress,
      )

      // Start the email link flow.
      // Pass your app URL that users will be navigated
      // res will hold the updated sign in object.
      const res = await startEmailLinkFlow({
        emailAddressId: emailAddressId,
        redirectUrl: 'https://your-app.domain.com/verification',
      })

      // Check the verification result.
      const verification = res.firstFactorVerification
      if (verification.verifiedFromTheSameClient()) {
        setVerified(true)
        // If you're handling the verification result from
        // another route/component, you should return here.
        // See the <EmailLinkVerification/> component as an
        // example below.
        // If you want to complete the flow on this tab,
        // don't return. Simply check the sign in status.
        return
      } else if (verification.status === 'expired') {
        setExpired(true)
      }
      if (res.status === 'complete') {
        // Sign in is complete, we have a session.
        // Navigate to the after sign in URL.
        setActive({
          session: res.createdSessionId,
          beforeEmit: () => navigate('/after-sign-in-path'),
        })
        return
      }
    }

    if (expired) {
      return <div>Email link has expired</div>
    }

    if (verified) {
      return <div>Signed in on other tab</div>
    }

    return (
      <form onSubmit={submit}>
        <input type="email" value={emailAddress} onChange={(e) => setEmailAddress(e.target.value)} />
        <button type="submit">Sign in with email link</button>
      </form>
    )
  }

  // Handle email link verification results. This is
  // the final step in the email link flow.
  function EmailLinkVerification() {
    const [verificationStatus, setVerificationStatus] = React.useState('loading')

    const { handleEmailLinkVerification } = useClerk()

    React.useEffect(() => {
      async function verify() {
        try {
          await handleEmailLinkVerification({
            redirectUrl: 'https://redirect-to-pending-sign-in-like-2fa',
            redirectUrlComplete: 'https://redirect-when-sign-in-complete',
          })
          // If we're not redirected at this point, it means
          // that the flow has completed on another device.
          setVerificationStatus('verified')
        } catch (err) {
          // Verification has failed.
          let status = 'failed'
          if (isEmailLinkError(err) && err.code === EmailLinkErrorCode.Expired) {
            status = 'expired'
          }
          setVerificationStatus(status)
        }
      }
      verify()
    }, [])

    if (verificationStatus === 'loading') {
      return <div>Loading...</div>
    }

    if (verificationStatus === 'failed') {
      return <div>Email link verification failed</div>
    }

    if (verificationStatus === 'expired') {
      return <div>Email link expired</div>
    }

    return <div>Successfully signed in. Return to the original tab to continue.</div>
  }

  export default App
  ```

  ```js
  const signIn = window.Clerk.client.signIn
  const { startEmailLinkFlow, cancelEmailLinkFlow } = signIn.createEmailLinkFlow()

  const { email_address_id } = signIn.supportedFirstFactors.find(
    (ff) => ff.strategy === 'email_link' && ff.safe_identifier === 'your-users-email',
  )

  // Pass your app URL that users will be navigated
  // when they click the email link from their
  // email inbox.
  const res = await startEmailLinkFlow({
    emailAddressId,
    redirectUrl: 'https://redirect-from-email-email-link',
  })
  if (res.status === 'completed') {
    // sign in completed
  } else {
    // sign in still pending
  }
  // Cleanup
  cancelEmailLinkFlow()
  ```
</CodeBlockTabs>

#### Set up email address verification using a custom flow (Clerk API)

Email links can also provide a nice user experience for verifying email addresses that users add when updating their profiles. The flow is similar to one-time code verification, but users need only click on the email link; there's no need to return to your app.

1. Collect the user's email address.
1. Start the email link verification flow. There are two parts to the flow:
   - Prepare a verification for the email address by sending an email with an email link to the user.
   - Wait until the email link is clicked. This is a polling behavior that can be canceled at any time.
1. Handle the email link verification result accordingly. Note that even if the email link is clicked on a different device/browser than the one which initiated the flow, the session will be created only on the original device.

- The verification was successful.
- The verification failed or the email link has expired.

Clerk provides a highly flexible API that allows you to hook into any of the above steps while abstracting away all the complexities of an email link-based email address verification.

<CodeBlockTabs type="framework" options={["Next.js", "React", "JavaScript"]}>
  ```jsx
  import React from 'react'
  import { useUser, useEmailLink } from '@clerk/nextjs'

  // A page where users can add a new email address.
  function NewEmailPage() {
    const [email, setEmail] = React.useState('')
    const [emailAddress, setEmailAddress] = React.useState(null)
    const [verified, setVerified] = React.useState(false)

    const { user } = useUser()

    async function submit(e) {
      e.preventDefault()
      const res = await user.createEmailAddress({ email })
      setEmailAddress(res)
    }

    if (emailAddress && !verified) {
      return <VerifyWithEmailLink emailAddress={emailAddress} onVerify={() => setVerified(true)} />
    }

    return (
      <form onSubmit={submit}>
        <input type="email" value={email} onChange={(e) => setEmail(e.target.value)} />
      </form>
    )
  }

  // A page which verifies email addresses with email links.
  function VerifyWithEmailLink({ emailAddress, onVerify }) {
    const { startEmailLinkFlow } = useEmailLink(emailAddress)

    React.useEffect(() => {
      verify()
    }, [])

    async function verify() {
      // Start the email link flow.
      // Pass your app URL that users will be navigated
      // when they click the email link from their
      // email inbox.
      const res = await startEmailLinkFlow({
        redirectUrl: 'https://redirect-from-email-email-link',
      })

      // res will hold the updated EmailAddress object.
      if (res.verification.status === 'verified') {
        onVerify()
      } else {
        // act accordingly
      }
    }

    return <div>Waiting for verification...</div>
  }
  ```

  ```jsx
  import React from 'react'
  import { useUser, useEmailLink } from '@clerk/clerk-react'

  // A page where users can add a new email address.
  function NewEmailPage() {
    const [email, setEmail] = React.useState('')
    const [emailAddress, setEmailAddress] = React.useState(null)
    const [verified, setVerified] = React.useState(false)

    const { user } = useUser()

    async function submit(e) {
      e.preventDefault()
      const res = await user.createEmailAddress({ email })
      setEmailAddress(res)
    }

    if (emailAddress && !verified) {
      return <VerifyWithEmailLink emailAddress={emailAddress} onVerify={() => setVerified(true)} />
    }

    return (
      <form onSubmit={submit}>
        <input type="email" value={email} onChange={(e) => setEmail(e.target.value)} />
      </form>
    )
  }

  // A page which verifies email addresses with email links.
  function VerifyWithEmailLink({ emailAddress, onVerify }) {
    const { startEmailLinkFlow } = useEmailLink(emailAddress)

    React.useEffect(() => {
      verify()
    }, [])

    async function verify() {
      // Start the email link flow.
      // Pass your app URL that users will be navigated
      // when they click the email link from their
      // email inbox.
      const res = await startEmailLinkFlow({
        redirectUrl: 'https://redirect-from-email-email-link',
      })

      // res will hold the updated EmailAddress object.
      if (res.verification.status === 'verified') {
        onVerify()
      } else {
        // act accordingly
      }
    }

    return <div>Waiting for verification...</div>
  }
  ```

  ```js
  const user = window.Clerk.user
  const emailAddress = user.emailAddresses[0]
  const { startEmailLinkFlow, cancelEmailLinkFlow } = emailAddress.createEmailLinkFlow()

  // Pass your app URL that users will be navigated
  // when they click the email link from their
  // email inbox.
  const res = await startEmailLinkFlow({
    redirectUrl: 'https://redirect-from-email-email-link',
  })
  if (res.verification.status === 'verified') {
    // email address was verified
  } else {
    // email address wasn't verified
  }
  // Cleanup
  cancelEmailLinkFlow()
  ```
</CodeBlockTabs><|MERGE_RESOLUTION|>--- conflicted
+++ resolved
@@ -37,13 +37,8 @@
 
 ## Before you start
 
-<<<<<<< HEAD
-- You need to create a Clerk Application in your [Clerk Dashboard](https://dashboard.clerk.com/). For more information, see the [Set up your application](/docs/quickstarts/setup-clerk) guide.
-- You need to install the correct SDK for your application. You can find steps on how to do so through Clerk's [quickstart](/docs/quickstarts/overview) guides.
-=======
 - You need to create a Clerk Application in your [Clerk Dashboard](https://dashboard.clerk.com/). For more information, check out our [Set up your application](/docs/quickstarts/setup-clerk) guide.
-- You need to install the correct SDK for your application. You can find steps on how to do so through the [quickstart guides.](/docs/quickstarts/overview)
->>>>>>> cefc6d82
+- You need to install the correct SDK for your application. For more information, see the [quickstart guides](/docs/quickstarts/overview).
 
 ## Set up email link authentication in Your Clerk application
 
