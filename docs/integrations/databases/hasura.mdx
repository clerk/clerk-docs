--- conflicted
+++ resolved
@@ -5,21 +5,17 @@
 
 The first step is to create a new Clerk application from the Clerk Dashboard if you haven’t done so already. You can choose whichever authentication strategy and social sign-in providers you prefer. For more information, see the [setup guide](/docs/quickstarts/setup-clerk).
 
-<<<<<<< HEAD
-After your Clerk application has been created, navigate to the [**JWT templates**](https://dashboard.clerk.com/last-active?path=jwt-templates) page in the Clerk Dashboard. Click on the **New template** button to create a new template based on Hasura.
-=======
-After your Clerk application has been created, go to the Clerk Dashboard and navigate to the [**JWT templates**](https://dashboard.clerk.com/last-active?path=jwt-templates) page. Click on the **New template** button to create a new template based on Hasura.
->>>>>>> 212ffdcf
+After your Clerk application has been created, navigate to the [**JWT templates**](https://dashboard.clerk.com/last-active?path=jwt-templates) page of the Clerk Dashboard. Click on the **New template** button to create a new template based on Hasura.
 
-![The JWT templates page in the Clerk Dashboard. The 'New template' button was clicked, and a pop up titled 'New JWT template' is shown. The 'Hasura' template is hovered over](/docs/images/integrations/hasura/jwt-template.webp)
+![The JWT templates page of the Clerk Dashboard. The 'New template' button was clicked, and a pop up titled 'New JWT template' is shown. The 'Hasura' template is hovered over](/docs/images/integrations/hasura/jwt-template.webp)
 
 Once the Hasura template is created, you will be redirected to the template's page. You can now configure the template to your needs.
 
-![The 'Create new template' page of the JWT templates page in the Clerk Dashboard](/docs/images/integrations/hasura/create-template.webp)
+![The 'Create new template' page of the JWT templates page of the Clerk Dashboard](/docs/images/integrations/hasura/create-template.webp)
 
 The Hasura template will pre-populate the default claims required by Hasura. You can include additional claims as necessary. [Shortcodes](/docs/backend-requests/making/jwt-templates#shortcodes) are available to make adding dynamic user values easy.
 
-![The 'Create new template' page of the JWT templates page in the Clerk Dashboard. The page is scrolled down to the 'Claims' section](/docs/images/integrations/hasura/template-shortcodes.webp)
+![The 'Create new template' page of the JWT templates page of the Clerk Dashboard. The page is scrolled down to the 'Claims' section](/docs/images/integrations/hasura/template-shortcodes.webp)
 
 By default, Clerk will sign the JWT with a private key automatically generated for your application, which is what most developers use for Hasura. If you so choose, you can customize this key.
 
@@ -27,9 +23,9 @@
 
 The next step is to provide Hasura with the public keys used to verify the JWT issued by Clerk. Assuming you didn’t use a custom signing key, set the **JWKS Endpoint** field to the JSON Web Key Set (JWKS) URL Clerk automatically created with your Frontend API at `https://<YOUR_FRONTEND_API>/.well-known/jwks.json`
 
-You can find this URL on the [**API keys**](https://dashboard.clerk.com/last-active?path=api-keys) page in the Clerk Dashboard. In the left sidebar, select **Show JWT public key**. Copy the **JWKS URL**.
+You can find this URL on the [**API keys**](https://dashboard.clerk.com/last-active?path=api-keys) page of the Clerk Dashboard. In the left sidebar, select **Show JWT public key**. Copy the **JWKS URL**.
 
-![The API keys page in the Clerk Dashboard. A red box outlines the 'Advanced' drop down button. A red arrow is pointing to the copy button next to 'JWKS URL' in the 'JWT public key' section](/docs/images/integrations/jwks-url.webp)
+![The API keys page of the Clerk Dashboard. A red box outlines the 'Advanced' drop down button. A red arrow is pointing to the copy button next to 'JWKS URL' in the 'JWT public key' section](/docs/images/integrations/jwks-url.webp)
 
 You can set up your project either with Hasura Cloud or you can [run the Hasura GraphQL engine locally using Docker Compose](https://hasura.io/docs/2.0/getting-started/docker-simple).
 
@@ -56,7 +52,7 @@
 HASURA_GRAPHQL_JWT_SECRET: '{"jwk_url":"https://{{fapi}}/.well-known/jwks.json"}'
 ```
 
-Replace `<YOUR_FRONTEND_API>` with the Frontend API value. This value can be found on the [**API keys**](https://dashboard.clerk.com/last-active?path=api-keys) page in the Clerk Dashboard.
+Replace `<YOUR_FRONTEND_API>` with the Frontend API value. This value can be found on the [**API keys**](https://dashboard.clerk.com/last-active?path=api-keys) page of the Clerk Dashboard.
 
 ### With custom signing key
 
