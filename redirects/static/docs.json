[
  {
    "source": "/docs/advanced-usage/custom-session-token",
    "destination": "/docs/guides/configure/session-token",
    "permanent": true
  },
  {
    "source": "/docs/advanced-usage/manual-jwt",
    "destination": "/docs/backend-requests/manual-jwt",
    "permanent": true
  },
  {
    "source": "/docs/advanced-usage/clerk-idp",
    "destination": "/docs/guides/configure/auth-strategies/oauth/single-sign-on",
    "permanent": true
  },
  {
    "source": "/docs/authentication/allowlist",
    "destination": "/docs/authentication/configuration/restrictions",
    "permanent": true
  },
  {
    "source": "/docs/authentication/components/sign-in",
    "destination": "/docs/components/authentication/sign-in",
    "permanent": true
  },
  {
    "source": "/docs/authentication/components/sign-up",
    "destination": "/docs/components/authentication/sign-up",
    "permanent": true
  },
  {
    "source": "/docs/authentication/custom-flows",
    "destination": "/docs/custom-flows/overview",
    "permanent": true
  },
  {
    "source": "/docs/authentication/custom-flows/email-sms-otp",
    "destination": "/docs/custom-flows/email-sms-otp",
    "permanent": true
  },
  {
    "source": "/docs/authentication/custom-flows/magic-links",
    "destination": "/docs/custom-flows/email-links",
    "permanent": true
  },
  {
    "source": "/docs/authentication/custom-flows/multifactor",
    "destination": "/docs/custom-flows/email-password-mfa",
    "permanent": true
  },
  {
    "source": "/docs/authentication/custom-flows/password",
    "destination": "/docs/custom-flows/email-password",
    "permanent": true
  },
  {
    "source": "/docs/authentication/email-sms-templates",
    "destination": "/docs/authentication/configuration/email-sms-templates",
    "permanent": true
  },
  {
    "source": "/docs/authentication/embeddable-magic-links",
    "destination": "/docs/custom-flows/embedded-email-links",
    "permanent": true
  },
  {
    "source": "/docs/authentication/error-handling",
    "destination": "/docs/custom-flows/error-handling",
    "permanent": true
  },
  {
    "source": "/docs/authentication/forgot-password",
    "destination": "/docs/custom-flows/forgot-password",
    "permanent": true
  },
  {
    "source": "/docs/authentication/invitations",
    "destination": "/docs/custom-flows/invitations",
    "permanent": true
  },
  {
    "source": "/docs/authentication/multi-factor",
    "destination": "/docs/custom-flows/email-password-mfa",
    "permanent": true
  },
  {
    "source": "/docs/authentication/multi-session-applications",
    "destination": "/docs/custom-flows/multi-session-applications",
    "permanent": true
  },
  {
    "source": "/docs/authentication/oauth-custom-flow",
    "destination": "/docs/custom-flows/oauth-connections",
    "permanent": true
  },
  {
    "source": "/docs/authentication/saml-custom-flow",
    "destination": "/docs/custom-flows/saml-connections",
    "permanent": true
  },
  {
    "source": "/docs/authentication/session-options",
    "destination": "/docs/authentication/configuration/session-options",
    "permanent": true
  },
  {
    "source": "/docs/authentication/set-up-your-application",
    "destination": "/docs/quickstarts/setup-clerk",
    "permanent": true
  },
  {
    "source": "/docs/authentication/sign-in",
    "destination": "/docs/authentication/components/sign-in",
    "permanent": true
  },
  {
    "source": "/docs/authentication/sign-in-options",
    "destination": "/docs/authentication/configuration/sign-in-options",
    "permanent": true
  },
  {
    "source": "/docs/authentication/sign-out",
    "destination": "/docs/custom-flows/sign-out",
    "permanent": true
  },
  {
    "source": "/docs/authentication/sign-up",
    "destination": "/docs/authentication/components/sign-up",
    "permanent": true
  },
  {
    "source": "/docs/authentication/sign-up-options",
    "destination": "/docs/authentication/configuration/sign-up-options",
    "permanent": true
  },
  {
    "source": "/docs/authentication/social-connection-with-apple",
    "destination": "/docs/guides/configure/auth-strategies/social-connections/apple",
    "permanent": true
  },
  {
    "source": "/docs/authentication/social-connection-with-atlassian",
    "destination": "/docs/guides/configure/auth-strategies/social-connections/atlassian",
    "permanent": true
  },
  {
    "source": "/docs/authentication/social-connection-with-bitbucket",
    "destination": "/docs/guides/configure/auth-strategies/social-connections/bitbucket",
    "permanent": true
  },
  {
    "source": "/docs/authentication/social-connection-with-box",
    "destination": "/docs/guides/configure/auth-strategies/social-connections/box",
    "permanent": true
  },
  {
    "source": "/docs/authentication/social-connection-with-coinbase",
    "destination": "/docs/guides/configure/auth-strategies/social-connections/coinbase",
    "permanent": true
  },
  {
    "source": "/docs/authentication/social-connection-with-discord",
    "destination": "/docs/guides/configure/auth-strategies/social-connections/discord",
    "permanent": true
  },
  {
    "source": "/docs/authentication/social-connection-with-dropbox",
    "destination": "/docs/guides/configure/auth-strategies/social-connections/dropbox",
    "permanent": true
  },
  {
    "source": "/docs/authentication/social-connection-with-facebook",
    "destination": "/docs/guides/configure/auth-strategies/social-connections/facebook",
    "permanent": true
  },
  {
    "source": "/docs/authentication/social-connection-with-github",
    "destination": "/docs/guides/configure/auth-strategies/social-connections/github",
    "permanent": true
  },
  {
    "source": "/docs/authentication/social-connection-with-gitlab",
    "destination": "/docs/guides/configure/auth-strategies/social-connections/gitlab",
    "permanent": true
  },
  {
    "source": "/docs/authentication/social-connection-with-google",
    "destination": "/docs/guides/configure/auth-strategies/social-connections/google",
    "permanent": true
  },
  {
    "source": "/docs/authentication/social-connection-with-hubspot",
    "destination": "/docs/guides/configure/auth-strategies/social-connections/hubspot",
    "permanent": true
  },
  {
    "source": "/docs/authentication/social-connection-with-line",
    "destination": "/docs/guides/configure/auth-strategies/social-connections/line",
    "permanent": true
  },
  {
    "source": "/docs/authentication/social-connection-with-linear",
    "destination": "/docs/guides/configure/auth-strategies/social-connections/linear",
    "permanent": true
  },
  {
    "source": "/docs/authentication/social-connection-with-linkedin",
    "destination": "/docs/guides/configure/auth-strategies/social-connections/linkedin",
    "permanent": true
  },
  {
    "source": "/docs/authentication/social-connection-with-microsoft",
    "destination": "/docs/guides/configure/auth-strategies/social-connections/microsoft",
    "permanent": true
  },
  {
    "source": "/docs/authentication/social-connection-with-notion",
    "destination": "/docs/guides/configure/auth-strategies/social-connections/notion",
    "permanent": true
  },
  {
    "source": "/docs/authentication/social-connection-with-slack",
    "destination": "/docs/guides/configure/auth-strategies/social-connections/slack",
    "permanent": true
  },
  {
    "source": "/docs/authentication/social-connection-with-spotify",
    "destination": "/docs/guides/configure/auth-strategies/social-connections/spotify",
    "permanent": true
  },
  {
    "source": "/docs/authentication/social-connection-with-tiktok",
    "destination": "/docs/guides/configure/auth-strategies/social-connections/tiktok",
    "permanent": true
  },
  {
    "source": "/docs/authentication/social-connection-with-twitch",
    "destination": "/docs/guides/configure/auth-strategies/social-connections/twitch",
    "permanent": true
  },
  {
    "source": "/docs/authentication/social-connection-with-twitter",
    "destination": "/docs/guides/configure/auth-strategies/social-connections/twitter",
    "permanent": true
  },
  {
    "source": "/docs/authentication/social-connection-with-xero",
    "destination": "/docs/guides/configure/auth-strategies/social-connections/xero",
    "permanent": true
  },
  {
    "source": "/docs/authentication/social-connection-with-x-twitter-v2",
    "destination": "/docs/guides/configure/auth-strategies/social-connections/x-twitter",
    "permanent": true
  },
  {
    "source": "/docs/authentication/social-connections/x-twitter-v2",
    "destination": "/docs/guides/configure/auth-strategies/social-connections/x-twitter",
    "permanent": true
  },
  {
    "source": "/docs/authentication/social-connections-oauth",
    "destination": "/docs/guides/configure/auth-strategies/social-connections/oauth",
    "permanent": true
  },
  {
    "source": "/docs/authentication/user-impersonation",
    "destination": "/docs/custom-flows/user-impersonation",
    "permanent": true
  },
  {
    "source": "/docs/authentication/usesignup-and-usesignin",
    "destination": "/docs/custom-flows/overview",
    "permanent": true
  },
  {
    "source": "/docs/authentication/using-clerk-components",
    "destination": "/docs/components/overview",
    "permanent": true
  },
  {
    "source": "/docs/authentication/using-clerk-hosted-pages",
    "destination": "/docs/account-portal/overview",
    "permanent": true
  },
  {
    "source": "/docs/authentication/using-clerk-hosted-uis",
    "destination": "/docs/account-portal/overview",
    "permanent": true
  },
  {
    "source": "/docs/account-portal/custom-redirects",
    "destination": "/docs/account-portal/direct-links",
    "permanent": true
  },
  {
    "source": "/docs/component-customization/appearance-prop",
    "destination": "/docs/customization/overview",
    "permanent": true
  },
  {
    "source": "/docs/component-customization/localization-prop",
    "destination": "/docs/customization/localization",
    "permanent": true
  },
  {
    "source": "/docs/component-customization/using-css-modules",
    "destination": "/docs/customization/overview#using-css-modules",
    "permanent": true
  },
  {
    "source": "/docs/component-customization/using-global-css",
    "destination": "/docs/customization/overview#global-css",
    "permanent": true
  },
  {
    "source": "/docs/component-customization/using-inline-css",
    "destination": "/docs/customization/overview#inline-css-objects",
    "permanent": true
  },
  {
    "source": "/docs/component-customization/using-tailwind",
    "destination": "/docs/customization/overview#using-tailwind",
    "permanent": true
  },
  {
    "source": "/docs/component-reference/authenticate-with-redirect-callback",
    "destination": "/docs/components/control/authenticate-with-callback",
    "permanent": true
  },
  {
    "source": "/docs/component-reference/clerk-loaded",
    "destination": "/docs/components/control/clerk-loaded",
    "permanent": true
  },
  {
    "source": "/docs/component-reference/clerk-loading",
    "destination": "/docs/components/control/clerk-loading",
    "permanent": true
  },
  {
    "source": "/docs/component-reference/createorganization",
    "destination": "/docs/components/organization/create-organization",
    "permanent": true
  },
  {
    "source": "/docs/component-reference/customization",
    "destination": "/docs/customization/overview",
    "permanent": true
  },
  {
    "source": "/docs/component-reference/multisession-app-support",
    "destination": "/docs/authentication/configuration/session-options#multi-session-applications",
    "permanent": true
  },
  {
    "source": "/docs/component-reference/organizationprofile",
    "destination": "/docs/components/organization/organization-profile",
    "permanent": true
  },
  {
    "source": "/docs/component-reference/organizationswitcher",
    "destination": "/docs/components/organization/organization-switcher",
    "permanent": true
  },
  {
    "source": "/docs/component-reference/overview",
    "destination": "/docs/components/overview",
    "permanent": true
  },
  {
    "source": "/docs/component-reference/redirect-to-sign-in",
    "destination": "/docs/components/control/redirect-to-signin",
    "permanent": true
  },
  {
    "source": "/docs/component-reference/redirect-to-sign-up",
    "destination": "/docs/components/control/redirect-to-signup",
    "permanent": true
  },
  {
    "source": "/docs/component-reference/redirect-to-user-profile",
    "destination": "/docs/components/control/redirect-to-userprofile",
    "permanent": true
  },
  {
    "source": "/docs/component-reference/sign-in",
    "destination": "/docs/components/authentication/sign-in",
    "permanent": true
  },
  {
    "source": "/docs/component-reference/sign-in-button",
    "destination": "/docs/components/unstyled/sign-in-button",
    "permanent": true
  },
  {
    "source": "/docs/component-reference/sign-up",
    "destination": "/docs/components/authentication/sign-up",
    "permanent": true
  },
  {
    "source": "/docs/component-reference/sign-up-button",
    "destination": "/docs/components/unstyled/sign-up-button",
    "permanent": true
  },
  {
    "source": "/docs/component-reference/signed-in",
    "destination": "/docs/components/control/signed-in",
    "permanent": true
  },
  {
    "source": "/docs/component-reference/signed-out",
    "destination": "/docs/components/control/signed-out",
    "permanent": true
  },
  {
    "source": "/docs/component-reference/signin-with-metamask-button",
    "destination": "/docs/components/unstyled/sign-in-with-metamask",
    "permanent": true
  },
  {
    "source": "/docs/component-reference/signoutbutton",
    "destination": "/docs/components/unstyled/sign-out-button",
    "permanent": true
  },
  {
    "source": "/docs/component-reference/user-button",
    "destination": "/docs/components/user/user-button",
    "permanent": true
  },
  {
    "source": "/docs/component-reference/user-profile",
    "destination": "/docs/components/user/user-profile",
    "permanent": true
  },
  {
    "source": "/docs/deployments/change-production-domain",
    "destination": "/docs/deployments/changing-domains",
    "permanent": true
  },
  {
    "source": "/docs/deployments/vercel",
    "destination": "/docs/deployments/deploy-to-vercel",
    "permanent": true
  },
  {
    "source": "/docs/deployments/import-users",
    "destination": "/docs/deployments/migrate-overview",
    "permanent": true
  },
  {
    "source": "/docs/deployments/export-users",
    "destination": "/docs/deployments/exporting-users",
    "permanent": true
  },
  {
    "source": "/docs/integration/convex",
    "destination": "/docs/integrations/databases/convex",
    "permanent": true
  },
  {
    "source": "/docs/integration/fauna",
    "destination": "/docs/integrations/databases/fauna",
    "permanent": true
  },
  {
    "source": "/docs/integration/firebase",
    "destination": "/docs/integrations/databases/firebase",
    "permanent": true
  },
  {
    "source": "/docs/integration/google-analytics",
    "destination": "/docs/integrations/analytics/google-analytics",
    "permanent": true
  },
  {
    "source": "/docs/integration/grafbase",
    "destination": "/docs/integrations/databases/grafbase",
    "permanent": true
  },
  {
    "source": "/docs/integration/hasura",
    "destination": "/docs/integrations/databases/hasura",
    "permanent": true
  },
  {
    "source": "/docs/integration/nhost",
    "destination": "/docs/integrations/databases/nhost",
    "permanent": true
  },
  {
    "source": "/docs/integration/overview",
    "destination": "/docs/guides/configure/integrations/overview",
    "permanent": true
  },
  {
    "source": "/docs/integration/supabase",
    "destination": "/docs/integrations/databases/supabase",
    "permanent": true
  },
  {
    "source": "/docs/integration/webhooks",
    "destination": "/docs/guides/configure/webhooks/overview",
    "permanent": true
  },
  {
    "source": "/docs/nextjs/accessing-the-api",
    "destination": "/docs/references/backend/overview",
    "permanent": true
  },
  {
    "source": "/docs/nextjs/api-routes",
    "destination": "/docs/references/nextjs/get-auth",
    "permanent": true
  },
  {
    "source": "/docs/nextjs/appearance-prop",
    "destination": "/docs/customization/overview",
    "permanent": true
  },
  {
    "source": "/docs/nextjs/auth",
    "destination": "/docs/references/nextjs/auth",
    "permanent": true
  },
  {
    "source": "/docs/nextjs/authentication-props",
    "destination": "/docs/references/backend/types/auth-object",
    "permanent": true
  },
  {
    "source": "/docs/references/nextjs/authentication-object",
    "destination": "/docs/references/backend/types/auth-object",
    "permanent": true
  },
  {
    "source": "/docs/nextjs/build-your-own-pages",
    "destination": "/docs/quickstarts/nextjs#build-your-own-sign-in-and-sign-up-pages",
    "permanent": true
  },
  {
    "source": "/docs/nextjs/configure-clerkprovider",
    "destination": "/docs/components/clerk-provider#clerk-provider",
    "permanent": true
  },
  {
    "source": "/docs/nextjs/configure-middleware",
    "destination": "/docs/quickstarts/nextjs#protect-your-application",
    "permanent": true
  },
  {
    "source": "/docs/nextjs/convex",
    "destination": "/docs/integrations/databases/convex",
    "permanent": true
  },
  {
    "source": "/docs/nextjs/createorganization",
    "destination": "/docs/components/organization/create-organization",
    "permanent": true
  },
  {
    "source": "/docs/nextjs/current-user",
    "destination": "/docs/references/nextjs/current-user",
    "permanent": true
  },
  {
    "source": "/docs/nextjs/fauna",
    "destination": "/docs/integrations/databases/fauna",
    "permanent": true
  },
  {
    "source": "/docs/nextjs/firebase",
    "destination": "/docs/integrations/databases/firebase",
    "permanent": true
  },
  {
    "source": "/docs/nextjs/get-started-with-nextjs",
    "destination": "/docs/quickstarts/nextjs",
    "permanent": true
  },
  {
    "source": "/docs/nextjs/getserversideprops",
    "destination": "/docs/references/nextjs/build-clerk-props",
    "permanent": true
  },
  {
    "source": "/docs/nextjs/grafbase",
    "destination": "/docs/integrations/databases/grafbase",
    "permanent": true
  },
  {
    "source": "/docs/nextjs/hasura",
    "destination": "/docs/integrations/databases/hasura",
    "permanent": true
  },
  {
    "source": "/docs/nextjs/localization",
    "destination": "/docs/customization/localization",
    "permanent": true
  },
  {
    "source": "/docs/nextjs/middleware",
    "destination": "/docs/references/nextjs/clerk-middleware",
    "permanent": true
  },
  {
    "source": "/docs/nextjs/nextjs-with-app-router",
    "destination": "/docs/quickstarts/nextjs",
    "permanent": true
  },
  {
    "source": "/docs/nextjs/nextjs-with-pages",
    "destination": "/docs/quickstarts/nextjs",
    "permanent": true
  },
  {
    "source": "/docs/nextjs/nhost",
    "destination": "/docs/integrations/databases/nhost",
    "permanent": true
  },
  {
    "source": "/docs/nextjs/organization-object",
    "destination": "/docs/references/backend/overview#organization-operations",
    "permanent": true
  },
  {
    "source": "/docs/nextjs/organizationprofile",
    "destination": "/docs/components/organization/organization-profile",
    "permanent": true
  },
  {
    "source": "/docs/nextjs/organizationswitcher",
    "destination": "/docs/components/organization/organization-switcher",
    "permanent": true
  },
  {
    "source": "/docs/nextjs/overview",
    "destination": "/docs/references/nextjs/overview",
    "permanent": true
  },
  {
    "source": "/docs/nextjs/pages-react",
    "destination": "/docs/quickstarts/nextjs",
    "permanent": true
  },
  {
    "source": "/docs/nextjs/read-session-and-user-data",
    "destination": "/docs/quickstarts/nextjs#read-session-user-data",
    "permanent": true
  },
  {
    "source": "/docs/nextjs/route-handlers",
    "destination": "/docs/references/nextjs/route-handlers",
    "permanent": true
  },
  {
    "source": "/docs/nextjs/server-actions",
    "destination": "/docs/references/nextjs/server-actions",
    "permanent": true
  },
  {
    "source": "/docs/nextjs/set-environment-keys",
    "destination": "/docs/quickstarts/nextjs#set-environment-keys",
    "permanent": true
  },
  {
    "source": "/docs/nextjs/signin",
    "destination": "/docs/components/authentication/sign-in",
    "permanent": true
  },
  {
    "source": "/docs/nextjs/signup",
    "destination": "/docs/components/authentication/sign-up",
    "permanent": true
  },
  {
    "source": "/docs/nextjs/supabase",
    "destination": "/docs/integrations/databases/supabase",
    "permanent": true
  },
  {
    "source": "/docs/nextjs/trpc",
    "destination": "/docs/references/nextjs/trpc",
    "permanent": true
  },
  {
    "source": "/docs/nextjs/useauth",
    "destination": "/docs/hooks/use-auth",
    "permanent": true
  },
  {
    "source": "/docs/nextjs/useorganization",
    "destination": "/docs/hooks/use-organization",
    "permanent": true
  },
  {
    "source": "/docs/nextjs/user-object",
    "destination": "/docs/references/backend/overview#user-operations",
    "permanent": true
  },
  {
    "source": "/docs/nextjs/userbutton",
    "destination": "/docs/components/user/user-button",
    "permanent": true
  },
  {
    "source": "/docs/nextjs/userprofile",
    "destination": "/docs/components/user/user-profile",
    "permanent": true
  },
  {
    "source": "/docs/nextjs/useuser",
    "destination": "/docs/hooks/use-user",
    "permanent": true
  },
  {
    "source": "/docs/nextjs/v13-beta",
    "destination": "/docs/quickstarts/nextjs",
    "permanent": true
  },
  {
    "source": "/docs/next/api-routes",
    "destination": "/docs/references/nextjs/clerk-middleware",
    "permanent": true
  },
  {
    "source": "/docs/next.js/configure-middleware",
    "destination": "/docs/references/nextjs/clerk-middleware",
    "permanent": true
  },
  {
    "source": "/docs/organizations/create-an-organization",
    "destination": "/docs/organizations/creating-organizations",
    "permanent": true
  },
  {
    "source": "/docs/organizations/create-component",
    "destination": "/docs/components/organization/create-organization",
    "permanent": true
  },
  {
    "source": "/docs/organizations/organization-profile",
    "destination": "/docs/components/organization/organization-profile",
    "permanent": true
  },
  {
    "source": "/docs/organizations/organization-switcher",
    "destination": "/docs/components/organization/organization-switcher",
    "permanent": true
  },
  {
    "source": "/docs/organizations/invite-users",
    "destination": "/docs/custom-flows/manage-organization-invitations",
    "permanent": true
  },
  {
    "source": "/docs/organizations/manage-member-roles",
    "destination": "/docs/custom-flows/manage-roles",
    "permanent": true
  },
  {
    "source": "/docs/organizations/organization-metadata",
    "destination": "/docs/organizations/metadata",
    "permanent": true
  },
  {
    "source": "/docs/organizations/organization-switching",
    "destination": "/docs/custom-flows/organization-switcher",
    "permanent": true
  },
  {
    "source": "/docs/quickstarts/clerk-oauth2",
    "destination": "/docs/guides/configure/auth-strategies/oauth/single-sign-on",
    "permanent": true
  },
  {
    "source": "/docs/quickstarts/get-started-with-create-react-app",
    "destination": "/docs/quickstarts/react",
    "permanent": true
  },
  {
    "source": "/docs/quickstarts/get-started-with-expo",
    "destination": "/docs/quickstarts/expo",
    "permanent": true
  },
  {
    "source": "/docs/quickstarts/get-started-with-fastify",
    "destination": "/docs/quickstarts/fastify",
    "permanent": true
  },
  {
    "source": "/docs/quickstarts/get-started-with-gatsby",
    "destination": "/docs/quickstarts/gatsby",
    "permanent": true
  },
  {
    "source": "/docs/quickstarts/get-started-with-nextjs",
    "destination": "/docs/quickstarts/nextjs",
    "permanent": true
  },
  {
    "source": "/docs/quickstarts/get-started-with-redwoodjs",
    "destination": "/docs/references/redwood/overview",
    "permanent": true
  },
  {
    "source": "/docs/quickstarts/get-started-with-remix",
    "destination": "/docs/quickstarts/remix",
    "permanent": true
  },
  {
    "source": "/docs/reference/clerk-react/clerkprovider",
    "destination": "/docs/components/clerk-provider",
    "permanent": true
  },
  {
    "source": "/docs/reference/clerk-react/installation",
    "destination": "/docs/references/react/overview",
    "permanent": true
  },
  {
    "source": "/docs/reference/clerk-react/useauth",
    "destination": "/docs/hooks/use-auth",
    "permanent": true
  },
  {
    "source": "/docs/reference/clerk-react/useclerk",
    "destination": "/docs/hooks/use-clerk",
    "permanent": true
  },
  {
    "source": "/docs/reference/clerk-react/useorganization",
    "destination": "/docs/hooks/use-organization",
    "permanent": true
  },
  {
    "source": "/docs/reference/clerk-react/useorganizationlist",
    "destination": "/docs/hooks/use-organization-list",
    "permanent": true
  },
  {
    "source": "/docs/reference/clerk-react/useorganizations",
    "destination": "/docs/hooks/use-organization-list",
    "permanent": true
  },
  {
    "source": "/docs/reference/clerk-react/usesession",
    "destination": "/docs/hooks/use-session",
    "permanent": true
  },
  {
    "source": "/docs/reference/clerk-react/usesessionlist",
    "destination": "/docs/hooks/use-session-list",
    "permanent": true
  },
  {
    "source": "/docs/reference/clerk-react/usesignin",
    "destination": "/docs/hooks/use-sign-in",
    "permanent": true
  },
  {
    "source": "/docs/reference/clerk-react/usesignup",
    "destination": "/docs/hooks/use-sign-up",
    "permanent": true
  },
  {
    "source": "/docs/reference/clerk-react/useuser",
    "destination": "/docs/hooks/use-user",
    "permanent": true
  },
  {
    "source": "/docs/reference/clerkjs/clerk",
    "destination": "/docs/references/javascript/clerk",
    "permanent": true
  },
  {
    "source": "/docs/reference/clerkjs/client",
    "destination": "/docs/references/javascript/client",
    "permanent": true
  },
  {
    "source": "/docs/reference/clerkjs/emailaddress",
    "destination": "/docs/references/javascript/types/email-address",
    "permanent": true
  },
  {
    "source": "/docs/reference/clerkjs/externalaccount",
    "destination": "/docs/references/javascript/types/external-account",
    "permanent": true
  },
  {
    "source": "/docs/reference/clerkjs/installation",
    "destination": "/docs/references/javascript/overview",
    "permanent": true
  },
  {
    "source": "/docs/reference/clerkjs/organization",
    "destination": "/docs/references/javascript/organization",
    "permanent": true
  },
  {
    "source": "/docs/reference/clerkjs/organization-invitation",
    "destination": "/docs/references/javascript/types/organization-invitation",
    "permanent": true
  },
  {
    "source": "/docs/reference/clerkjs/organization-membership",
    "destination": "/docs/references/javascript/types/organization-membership",
    "permanent": true
  },
  {
    "source": "/docs/reference/clerkjs/phonenumber",
    "destination": "/docs/references/javascript/types/phone-number",
    "permanent": true
  },
  {
    "source": "/docs/reference/clerkjs/session",
    "destination": "/docs/references/javascript/session",
    "permanent": true
  },
  {
    "source": "/docs/reference/clerkjs/sessionwithactivities",
    "destination": "/docs/references/javascript/types/session-with-activities",
    "permanent": true
  },
  {
    "source": "/docs/reference/clerkjs/signin",
    "destination": "/docs/references/javascript/sign-in",
    "permanent": true
  },
  {
    "source": "/docs/reference/clerkjs/signup",
    "destination": "/docs/references/javascript/sign-up",
    "permanent": true
  },
  {
    "source": "/docs/reference/clerkjs/user",
    "destination": "/docs/references/javascript/user",
    "permanent": true
  },
  {
    "source": "/docs/reference/clerkjs/web3wallet",
    "destination": "/docs/references/javascript/types/web3-wallet",
    "permanent": true
  },
  {
    "source": "/docs/reference/golang/getting-started",
    "destination": "/docs/references/go/overview",
    "permanent": true
  },
  {
    "source": "/docs/reference/golang/other-examples",
    "destination": "/docs/references/go/other-examples",
    "permanent": true
  },
  {
    "source": "/docs/reference/golang/verifying-a-session",
    "destination": "/docs/references/go/verifying-sessions",
    "permanent": true
  },
  {
    "source": "/docs/reference/node/available-methods",
    "destination": "/docs/references/nodejs/methods",
    "permanent": true
  },
  {
    "source": "/docs/reference/node/getting-started",
    "destination": "/docs/references/express/overview",
    "permanent": true
  },
  {
    "source": "/docs/reference/node/networkless-token-verification",
    "destination": "/docs/backend-requests/manual-jwt",
    "permanent": true
  },
  {
    "source": "/docs/reference/node/troubleshooting",
    "destination": "/docs/references/nodejs/troubleshooting",
    "permanent": true
  },
  {
    "source": "/docs/reference/overview",
    "destination": "/docs/references/overview",
    "permanent": true
  },
  {
    "source": "/docs/reference/rate-limits",
    "destination": "/docs/backend-requests/resources/rate-limits",
    "permanent": true
  },
  {
    "source": "/docs/reference/ruby/available-methods",
    "destination": "/docs/references/ruby/available-methods",
    "permanent": true
  },
  {
    "source": "/docs/reference/ruby/getting-started",
    "destination": "/docs/references/ruby/overview",
    "permanent": true
  },
  {
    "source": "/docs/reference/ruby/rack-rails-integration",
    "destination": "/docs/references/ruby/rack-rails",
    "permanent": true
  },
  {
    "source": "/docs/request-authentication/backend",
    "destination": "/docs/backend-requests/overview",
    "permanent": true
  },
  {
    "source": "/docs/request-authentication/cross-origin",
    "destination": "/docs/backend-requests/making-requests#cross-origin-requests",
    "permanent": true
  },
  {
    "source": "/docs/request-authentication/customizing-session-tokens",
    "destination": "/docs/guides/configure/session-token",
    "permanent": true
  },
  {
    "source": "/docs/request-authentication/go",
    "destination": "/docs/references/go/overview",
    "permanent": true
  },
  {
    "source": "/docs/request-authentication/jwt-templates",
    "destination": "/docs/backend-requests/jwt-templates",
    "permanent": true
  },
  {
    "source": "/docs/request-authentication/nextjs",
    "destination": "/docs/references/nextjs/clerk-middleware",
    "permanent": true
  },
  {
    "source": "/docs/request-authentication/nodejs-express",
    "destination": "/docs/references/express/overview",
    "permanent": true
  },
  {
    "source": "/docs/request-authentication/overview",
    "destination": "/docs/backend-requests/overview",
    "permanent": true
  },
  {
    "source": "/docs/request-authentication/rack-rails",
    "destination": "/docs/references/ruby/rails",
    "permanent": true
  },
  {
    "source": "/docs/request-authentication/same-origin",
    "destination": "/docs/backend-requests/making-requests#same-origin-requests",
    "permanent": true
  },
  {
    "source": "/docs/request-authentication/validate-session-tokens",
    "destination": "/docs/backend-requests/manual-jwt",
    "permanent": true
  },
  {
    "source": "/docs/security/introduction",
    "destination": "/docs/security/overview",
    "permanent": true
  },
  {
    "source": "/docs/security/session-leak-protection",
    "destination": "/docs/security/overview",
    "permanent": true
  },
  {
    "source": "/docs/testing/e2e-testing",
    "destination": "/docs/testing/test-emails-and-phones",
    "permanent": true
  },
  {
    "source": "/docs/upgrade-guides/client-side-changes-all-frameworks",
    "destination": "/docs/upgrade-guides/upgrading-from-v2-to-v3",
    "permanent": true
  },
  {
    "source": "/docs/upgrade-guides/express-server-side-changes",
    "destination": "/docs/upgrade-guides/upgrading-from-v2-to-v3",
    "permanent": true
  },
  {
    "source": "/docs/upgrade-guides/nextjs-server-side-changes",
    "destination": "/docs/upgrade-guides/upgrading-from-v2-to-v3",
    "permanent": true
  },
  {
    "source": "/docs/users/contact-users",
    "destination": "/docs/users/overview",
    "permanent": true
  },
  {
    "source": "/docs/users/create-users",
    "destination": "/docs/users/overview",
    "permanent": true
  },
  {
    "source": "/docs/users/identify-users",
    "destination": "/docs/users/overview",
    "permanent": true
  },
  {
    "source": "/docs/users/sync-data-to-your-backend",
    "destination": "/docs/guides/configure/webhooks/syncing",
    "permanent": true
  },
  {
    "source": "/docs/users/update-user-profiles",
    "destination": "/docs/users/overview",
    "permanent": true
  },
  {
    "source": "/docs/users/user-account-security",
    "destination": "/docs/users/overview",
    "permanent": true
  },
  {
    "source": "/docs/users/user-metadata",
    "destination": "/docs/users/metadata",
    "permanent": true
  },
  {
    "source": "/docs/users/build-your-own-ui",
    "destination": "/docs/custom-flows/overview",
    "permanent": true
  },
  {
    "source": "/docs/users/user-button",
    "destination": "/docs/components/user/user-button",
    "permanent": true
  },
  {
    "source": "/docs/users/user-profile",
    "destination": "/docs/components/user/user-profile",
    "permanent": true
  },
  {
    "source": "/docs/users",
    "destination": "/docs/users/overview",
    "permanent": true
  },
  {
    "source": "/docs/users/web3-wallets",
    "destination": "/docs/users/web3",
    "permanent": true
  },
  {
    "source": "/docs/reference/social-login-with-github",
    "destination": "/docs/guides/configure/auth-strategies/social-connections/github",
    "permanent": true
  },
  {
    "source": "/docs/get-started/gatsby",
    "destination": "/docs/quickstarts/gatsby",
    "permanent": true
  },
  {
    "source": "/docs/how-to/set-up-your-application",
    "destination": "/docs/quickstarts/setup-clerk",
    "permanent": true
  },
  {
    "source": "/docs/how-to/authenticate-with-email-and-password",
    "destination": "/docs/authentication/configuration/sign-in-options",
    "permanent": true
  },
  {
    "source": "/docs/get-started/create-react-app",
    "destination": "/docs/quickstarts/react",
    "permanent": true
  },
  {
    "source": "/docs/main-concepts/user-object",
    "destination": "/docs/users/overview",
    "permanent": true
  },
  {
    "source": "/docs/authentication/social-login-with-gitlab",
    "destination": "/docs/guides/configure/auth-strategies/social-connections/gitlab",
    "permanent": true
  },
  {
    "source": "/docs/authentication/social-login-with-spotify",
    "destination": "/docs/guides/configure/auth-strategies/social-connections/spotify",
    "permanent": true
  },
  {
    "source": "/docs/upgrading-to-v3/introduction",
    "destination": "/docs/upgrade-guides/upgrading-from-v2-to-v3",
    "permanent": true
  },
  {
    "source": "/docs/how-to/e2e-testing",
    "destination": "/docs/testing/overview",
    "permanent": true
  },
  {
    "source": "/docs/learning-center/security",
    "destination": "/docs/security/introduction",
    "permanent": true
  },
  {
    "source": "/docs/main-concepts/progressive-sign-up-beta",
    "destination": "/docs/upgrade-guides/progressive-sign-up",
    "permanent": true
  },
  {
    "source": "/docs/authentication/e2e-testing",
    "destination": "/docs/testing/e2e-testing",
    "permanent": true
  },
  {
    "source": "/docs/authentication/social-login-with-bitbucket",
    "destination": "/docs/guides/configure/auth-strategies/social-connections/bitbucket",
    "permanent": true
  },
  {
    "source": "/docs/reference/clerk-expo",
    "destination": "/docs/quickstarts/expo",
    "permanent": true
  },
  {
    "source": "/docs/how-to/sync-data-to-your-backend",
    "destination": "/docs/guides/configure/webhooks/syncing",
    "permanent": true
  },
  {
    "source": "/docs/how-to/deploy-to-production",
    "destination": "/docs/deployments/overview",
    "permanent": true
  },
  {
    "source": "/docs/reference/webhooks",
    "destination": "/docs/guides/configure/webhooks/overview",
    "permanent": true
  },
  {
    "source": "/docs/main-concepts/import-users",
    "destination": "/docs/deployments/migrate-overview",
    "permanent": true
  },
  {
    "source": "/docs/main-concepts/email-deliverability",
    "destination": "/docs/troubleshooting/email-deliverability",
    "permanent": true
  },
  {
    "source": "/docs/authentication/social-login-with-notion",
    "destination": "/docs/guides/configure/auth-strategies/social-connections/notion",
    "permanent": true
  },
  {
    "source": "/docs/authentication/session-lifetime",
    "destination": "/docs/authentication/configuration/session-options#session-lifetime",
    "permanent": true
  },
  {
    "source": "/docs/authentication/social-login-with-hubspot",
    "destination": "/docs/guides/configure/auth-strategies/social-connections/hubspot",
    "permanent": true
  },
  {
    "source": "/docs/how-to/social-login-oauth",
    "destination": "/docs/guides/configure/auth-strategies/social-connections/oauth",
    "permanent": true
  },
  {
    "source": "/docs/authentication/sign-in-flow",
    "destination": "/docs/authentication/configuration/sign-in-options",
    "permanent": true
  },
  {
    "source": "/docs/how-to/invitations",
    "destination": "/docs/custom-flows/invitations",
    "permanent": true
  },
  {
    "source": "/docs/how-to/validate-session-tokens",
    "destination": "/docs/backend-requests/resources/session-tokens#how-do-i-validate-a-session-token",
    "permanent": true
  },
  {
    "source": "/docs/authentication/social-login-with-dropbox",
    "destination": "/docs/guides/configure/auth-strategies/social-connections/dropbox",
    "permanent": true
  },
  {
    "source": "/docs/reference/social-login-with-twitch",
    "destination": "/docs/guides/configure/auth-strategies/social-connections/twitch",
    "permanent": true
  },
  {
    "source": "/docs/nextjs/control-components",
    "destination": "/docs/components/overview",
    "permanent": true
  },
  {
    "source": "/docs/main-concepts/sign-up-flow",
    "destination": "/docs/authentication/configuration/sign-up-options",
    "permanent": true
  },
  {
    "source": "/docs/how-to/organizations",
    "destination": "/docs/organizations/overview",
    "permanent": true
  },
  {
    "source": "/docs/how-to/passwordless-authentication",
    "destination": "/docs/custom-flows/email-sms-otp",
    "permanent": true
  },
  {
    "source": "/docs/how-to/sign-out",
    "destination": "/docs/custom-flows/sign-out",
    "permanent": true
  },
  {
    "source": "/docs/get-started/remix",
    "destination": "/docs/quickstarts/remix",
    "permanent": true
  },
  {
    "source": "/docs/get-started/redwoodjs",
    "destination": "/docs/references/redwood/overview",
    "permanent": true
  },
  {
    "source": "/docs/users/jwt-templates",
    "destination": "/docs/backend-requests/jwt-templates",
    "permanent": true
  },
  {
    "source": "/docs/how-to/make-authenticated-requests-to-the-backend",
    "destination": "/docs/backend-requests/overview",
    "permanent": true
  },
  {
    "source": "/docs/authentication/email-and-password",
    "destination": "/docs/custom-flows/email-password",
    "permanent": true
  },
  {
    "source": "/docs/get-started/web3",
    "destination": "/docs/users/web3",
    "permanent": true
  },
  {
    "source": "/docs/authentication/social-login-with-discord",
    "destination": "/docs/guides/configure/auth-strategies/social-connections/discord",
    "permanent": true
  },
  {
    "source": "/docs/authentication/social-login-with-tiktok",
    "destination": "/docs/guides/configure/auth-strategies/social-connections/tiktok",
    "permanent": true
  },
  {
    "source": "/docs/how-to/embeddable-magic-links",
    "destination": "/docs/custom-flows/embedded-email-links",
    "permanent": true
  },
  {
    "source": "/docs/upgrading-to-v3/client-side-changes-all-frameworks",
    "destination": "/docs/upgrade-guides/upgrading-from-v2-to-v3",
    "permanent": true
  },
  {
    "source": "/docs/troubleshooting/rate-limits",
    "destination": "/docs/backend-requests/resources/rate-limits",
    "permanent": true
  },
  {
    "source": "/docs/get-started/nextjs",
    "destination": "/docs/quickstarts/nextjs",
    "permanent": true
  },
  {
    "source": "/docs/reference/social-login-with-twitter",
    "destination": "/docs/guides/configure/auth-strategies/social-connections/twitter",
    "permanent": true
  },
  {
    "source": "/docs/authentication/social-login-oauth",
    "destination": "/docs/guides/configure/auth-strategies/social-connections/oauth",
    "permanent": true
  },
  {
    "source": "/docs/authentication/social-login-with-google",
    "destination": "/docs/guides/configure/auth-strategies/social-connections/google",
    "permanent": true
  },
  {
    "source": "/docs/main-concepts/sign-in-flow",
    "destination": "/docs/authentication/configuration/sign-in-options",
    "permanent": true
  },
  {
    "source": "/docs/users/make-authenticated-requests-to-the-backend",
    "destination": "/docs/backend-requests/overview",
    "permanent": true
  },
  {
    "source": "/docs/reference/social-login-with-apple",
    "destination": "/docs/guides/configure/auth-strategies/social-connections/apple",
    "permanent": true
  },
  {
    "source": "/docs/authentication/social-login-with-coinbase",
    "destination": "/docs/guides/configure/auth-strategies/social-connections/coinbase",
    "permanent": true
  },
  {
    "source": "/docs/authentication/social-login-with-twitter",
    "destination": "/docs/guides/configure/auth-strategies/social-connections/twitter",
    "permanent": true
  },
  {
    "source": "/docs/authentication/social-login-with-facebook",
    "destination": "/docs/guides/configure/auth-strategies/social-connections/facebook",
    "permanent": true
  },
  {
    "source": "/docs/authentication/magic-links",
    "destination": "/docs/authentication/custom-flows/magic-links",
    "permanent": true
  },
  {
    "source": "/docs/authentication/social-login-with-twitch",
    "destination": "/docs/guides/configure/auth-strategies/social-connections/twitch",
    "permanent": true
  },
  {
    "source": "/docs/upgrading-to-v3/express-server-side-changes",
    "destination": "/docs/upgrade-guides/upgrading-from-v2-to-v3",
    "permanent": true
  },
  {
    "source": "/docs/reference/social-login-with-linkedin",
    "destination": "/docs/guides/configure/auth-strategies/social-connections/linkedin",
    "permanent": true
  },
  {
    "source": "/docs/authentication/social-login-with-linkedin",
    "destination": "/docs/guides/configure/auth-strategies/social-connections/linkedin",
    "permanent": true
  },
  {
    "source": "/docs/how-to/build-your-own-ui",
    "destination": "/docs/custom-flows/overview",
    "permanent": true
  },
  {
    "source": "/docs/reference/social-login-with-discord",
    "destination": "/docs/guides/configure/auth-strategies/social-connections/discord",
    "permanent": true
  },
  {
    "source": "/docs/upgrade-guides/cookieless-dev",
    "destination": "/docs/upgrade-guides/url-based-session-syncing",
    "permanent": true
  },
  {
    "source": "/docs/authentication/social-login-with-apple",
    "destination": "/docs/guides/configure/auth-strategies/social-connections/apple",
    "permanent": true
  },
  {
    "source": "/docs/main-concepts/export-users",
    "destination": "/docs/deployments/exporting-users",
    "permanent": true
  },
  {
    "source": "/docs/how-to/email-sms-templates",
    "destination": "/docs/authentication/configuration/email-sms-templates",
    "permanent": true
  },
  {
    "source": "/docs/reference/social-login-with-google",
    "destination": "/docs/guides/configure/auth-strategies/social-connections/google",
    "permanent": true
  },
  {
    "source": "/docs/reference/social-login-with-bitbucket",
    "destination": "/docs/guides/configure/auth-strategies/social-connections/bitbucket",
    "permanent": true
  },
  {
    "source": "/docs/how-to/authenticate-with-magic-links",
    "destination": "/docs/custom-flows/email-links",
    "permanent": true
  },
  {
    "source": "/docs/reference/social-login-with-gitlab",
    "destination": "/docs/guides/configure/auth-strategies/social-connections/gitlab",
    "permanent": true
  },
  {
    "source": "/docs/authentication/one-time-codes",
    "destination": "/docs/custom-flows/email-sms-otp",
    "permanent": true
  },
  {
    "source": "/docs/reference/social-login-with-microsoft",
    "destination": "/docs/guides/configure/auth-strategies/social-connections/microsoft",
    "permanent": true
  },
  {
    "source": "/docs/reference/social-login-with-notion",
    "destination": "/docs/guides/configure/auth-strategies/social-connections/notion",
    "permanent": true
  },
  {
    "source": "/docs/authentication/sign-up-flow",
    "destination": "/docs/custom-flows/overview#sign-up-flow",
    "permanent": true
  },
  {
    "source": "/docs/how-to/jwt-templates",
    "destination": "/docs/backend-requests/jwt-templates",
    "permanent": true
  },
  {
    "source": "/docs/reference/social-login-with-dropbox",
    "destination": "/docs/guides/configure/auth-strategies/social-connections/dropbox",
    "permanent": true
  },
  {
    "source": "/docs/authentication/social-login-with-microsoft",
    "destination": "/docs/guides/configure/auth-strategies/social-connections/microsoft",
    "permanent": true
  },
  {
    "source": "/docs/reference/social-login-with-hubspot",
    "destination": "/docs/guides/configure/auth-strategies/social-connections/hubspot",
    "permanent": true
  },
  {
    "source": "/docs/reference/social-login-with-facebook",
    "destination": "/docs/guides/configure/auth-strategies/social-connections/facebook",
    "permanent": true
  },
  {
    "source": "/docs/how-to/multi-factor-authentication",
    "destination": "/docs/custom-flows/email-password-mfa",
    "permanent": true
  },
  {
    "source": "/docs/authentication/social-login-with-line",
    "destination": "/docs/guides/configure/auth-strategies/social-connections/line",
    "permanent": true
  },
  {
    "source": "/docs/how-to/multi-session-applications",
    "destination": "/docs/custom-flows/multi-session-applications",
    "permanent": true
  },
  {
    "source": "/docs/how-to/organizations",
    "destination": "/docs/organizations/overview",
    "permanent": true
  },
  {
    "source": "/docs/authentication/progressive-sign-up-beta",
    "destination": "/docs/upgrade-guides/progressive-sign-up",
    "permanent": true
  },
  {
    "source": "/docs/authentication/social-login-with-github",
    "destination": "/docs/guides/configure/auth-strategies/social-connections/github",
    "permanent": true
  },
  {
    "source": "/docs/how-to/migrate-from-firebase",
    "destination": "/docs/deployments/migrate-from-firebase",
    "permanent": true
  },
  {
    "source": "/docs/main-concepts/session-lifetime",
    "destination": "/docs/authentication/configuration/session-options#session-lifetime",
    "permanent": true
  },
  {
    "source": "/docs/upgrading-to-v3/nextjs-server-side-changes",
    "destination": "/docs/upgrade-guides/upgrading-from-v2-to-v3",
    "permanent": true
  },
  {
    "source": "/docs/nextjs/installation",
    "destination": "/docs/quickstarts/nextjs",
    "permanent": true
  },
  {
    "source": "/docs/references/remix/clerk-catch-boundary",
    "destination": "/docs/references/remix/clerk-error-boundary",
    "permanent": true
  },
  {
    "source": "/docs/deployments/import-and-export-users",
    "destination": "/docs/deployments/migrate-overview",
    "permanent": true
  },
  {
    "source": "/docs/references/backend/emails/create-email",
    "destination": "/docs/references/backend/overview",
    "permanent": true
  },
  {
    "source": "/docs/references/backend/organization/get-pending-organization-invitation-list",
    "destination": "/docs/references/backend/organization/get-organization-invitation-list",
    "permanent": true
  },
  {
    "source": "/docs/references/javascript/types/paginated-response",
    "destination": "/docs/references/javascript/types/clerk-paginated-response",
    "permanent": true
  },
  {
    "source": "/docs/references/nextjs/with-clerk-middleware",
    "destination": "/docs/references/nextjs/clerk-middleware",
    "permanent": true
  },
  {
    "source": "/docs/references/react/use-organizations",
    "destination": "/docs/hooks/use-organization-list",
    "permanent": true
  },
  {
    "source": "/docs/upgrade-guides/v3-introduction",
    "destination": "/docs/upgrade-guides/upgrading-from-v2-to-v3",
    "permanent": true
  },
  {
    "source": "/docs/upgrade-guides/v3-client-side-changes",
    "destination": "/docs/upgrade-guides/upgrading-from-v2-to-v3",
    "permanent": true
  },
  {
    "source": "/docs/upgrade-guides/v3-nextjs-server-side-changes",
    "destination": "/docs/upgrade-guides/upgrading-from-v2-to-v3",
    "permanent": true
  },
  {
    "source": "/docs/upgrade-guides/v3-express-server-side-changes",
    "destination": "/docs/upgrade-guides/upgrading-from-v2-to-v3",
    "permanent": true
  },
  {
    "source": "/docs/custom-flows/magic-links",
    "destination": "/docs/custom-flows/email-links",
    "permanent": true
  },
  {
    "source": "/docs/custom-flows/embedded-magic-links",
    "destination": "/docs/custom-flows/embedded-email-links",
    "permanent": true
  },
  {
    "source": "/docs/references/javascript/types/magic-link-error",
    "destination": "/docs/references/javascript/types/email-link-error",
    "permanent": true
  },
  {
    "source": "/docs/organizations/multiple-orgs",
    "destination": "/docs/custom-flows/organization-switcher",
    "permanent": true
  },
  {
    "source": "/docs/integrations/webhooks",
    "destination": "/docs/guides/configure/webhooks/overview",
    "permanent": true
  },
  {
    "source": "/docs/users/sync-data",
    "destination": "/docs/guides/configure/webhooks/syncing",
    "permanent": true
  },
  {
    "source": "/docs/quickstarts/redwood",
    "destination": "/docs/references/redwood/overview",
    "permanent": true
  },
  {
    "source": "/docs/references/javascript/clerk/sign-in",
    "destination": "/docs/components/authentication/sign-in",
    "permanent": true
  },
  {
    "source": "/docs/references/javascript/clerk/sign-up",
    "destination": "/docs/components/authentication/sign-up",
    "permanent": true
  },
  {
    "source": "/docs/references/javascript/clerk/user-button",
    "destination": "/docs/components/user/user-button",
    "permanent": true
  },
  {
    "source": "/docs/references/javascript/clerk/user-profile",
    "destination": "/docs/components/user/user-profile",
    "permanent": true
  },
  {
    "source": "/docs/references/javascript/clerk/create-organization",
    "destination": "/docs/components/organization/create-organization",
    "permanent": true
  },
  {
    "source": "/docs/references/javascript/clerk/organization-profile",
    "destination": "/docs/components/organization/organization-profile",
    "permanent": true
  },
  {
    "source": "/docs/references/javascript/clerk/organization-switcher",
    "destination": "/docs/components/organization/organization-switcher",
    "permanent": true
  },
  {
    "source": "/docs/references/javascript/types/paginated-response",
    "destination": "/docs/references/javascript/types/clerk-paginated-response",
    "permanent": true
  },
  {
    "source": "/docs/references/javascript/types/oauth-strategy",
    "destination": "/docs/references/javascript/types/sso",
    "permanent": true
  },
  {
    "source": "/docs/references/javascript/types/oauth-provider",
    "destination": "/docs/references/javascript/types/sso",
    "permanent": true
  },
  {
    "source": "/docs/authentication/saml-at-clerk",
    "destination": "/docs/authentication/saml/overview",
    "permanent": true
  },
  {
    "source": "/docs/authentication/configuration/email-options",
    "destination": "/docs/authentication/configuration/email-sms-templates",
    "permanent": true
  },
  {
    "source": "/docs/component-redesign",
    "destination": "docs/components/overview",
    "permanent": true
  },
  {
    "source": "/docs/custom-flows/use-sign-up",
    "destination": "/docs/custom-flows/overview",
    "permanent": true
  },
  {
    "source": "/docs/custom-flows/mfa",
    "destination": "/docs/custom-flows/email-password-mfa",
    "permanent": true
  },
  {
    "source": "/docs/references/javascript/phone-number/phone-number",
    "destination": "/docs/references/javascript/types/phone-number",
    "permanent": true
  },
  {
    "source": "/docs/references/javascript/phone-number/second-factor",
    "destination": "/docs/references/javascript/types/phone-number",
    "permanent": true
  },
  {
    "source": "/docs/references/javascript/phone-number/verification",
    "destination": "/docs/references/javascript/types/phone-number",
    "permanent": true
  },
  {
    "source": "/docs/references/javascript/email-address/email-address",
    "destination": "/docs/references/javascript/types/email-address",
    "permanent": true
  },
  {
    "source": "/docs/references/javascript/email-address/verification",
    "destination": "/docs/references/javascript/types/email-address",
    "permanent": true
  },
  {
    "source": "/docs/references/backend/sessions/authenticate-request",
    "destination": "/docs/references/backend/authenticate-request",
    "permanent": true
  },
  {
    "source": "/docs/references/expo/expo-read-session-user-data",
    "destination": "/docs/references/expo/read-session-user-data",
    "permanent": true
  },
  {
    "source": "/docs/references/nodejs/token-verification",
    "destination": "/docs/backend-requests/manual-jwt",
    "permanent": true
  },
  {
    "source": "/docs/components/customization",
    "destination": "/docs/customization/overview",
    "permanent": true
  },
  {
    "source": "/docs/account-portal",
    "destination": "/docs/account-portal/overview",
    "permanent": true
  },
  {
    "source": "/docs/account-portal/user-profile-org-profile",
    "destination": "/docs/account-portal/overview",
    "permanent": true
  },
  {
    "source": "/docs/testing/playwright",
    "destination": "/docs/testing/playwright/overview",
    "permanent": true
  },
  {
    "source": "/docs/testing/cypress",
    "destination": "/docs/testing/cypress/overview",
    "permanent": true
  },
  {
    "source": "/docs/references/nextjs/auth-middleware",
    "destination": "/docs/references/nextjs/clerk-middleware",
    "permanent": true
  },
  {
    "source": "/docs/components/waitlist/overview",
    "destination": "/docs/components/waitlist",
    "permanent": true
  },
  {
    "source": "/docs/backend-requests/resources/cookie-size-limits",
    "destination": "/docs/backend-requests/resources/session-tokens#size-limitations",
    "permanent": true
  },
  {
    "source": "/docs/custom-flows/saml-connections",
    "destination": "/docs/custom-flows/enterprise-connections",
    "permanent": true
  },
  {
    "source": "/docs/references/react/add-react-router",
    "destination": "/docs/quickstarts/react-router",
    "permanent": true
  },
  {
    "source": "/docs/upgrade-guides/api-keys",
    "destination": "/docs/deployments/clerk-environment-variables",
    "permanent": true
  },
  {
    "source": "/docs/references/nextjs/auth-object",
    "destination": "/docs/references/backend/types/auth-object",
    "permanent": true
  },
  {
    "source": "/docs/guides/add-onboarding-flow",
    "destination": "/docs/references/nextjs/add-onboarding-flow",
    "permanent": true
  },
  {
    "source": "/docs/guides/waitlist",
    "destination": "/docs/references/nextjs/waitlist",
    "permanent": true
  },
  {
    "source": "/docs/how-clerk-works/routing",
    "destination": "/docs/guides/routing",
    "permanent": true
  },
  {
    "source": "/docs/guides/image-optimization/imageurl-image-optimization",
    "destination": "/docs/guides-image-optimization",
    "permanent": true
  },
  {
    "source": "/docs/guides/basic-rbac",
    "destination": "/docs/references/nextjs/basic-rbac",
    "permanent": true
  },
  {
    "source": "/docs/guides/force-organizations",
    "destination": "/docs/organizations/force-organizations",
    "permanent": true
  },
  {
    "source": "/docs/guides/authjs-migration",
    "destination": "/docs/references/nextjs/authjs-migration",
    "permanent": true
  },
  {
    "source": "/docs/guides/force-mfa",
    "destination": "/docs/authentication/configuration/force-mfa",
    "permanent": true
  },
  {
    "source": "/docs/references/expo/web-support/custom-signup-signin-pages",
    "destination": "/docs/references/expo/web-support/custom-sign-in-or-up-page",
    "permanent": true
  },
  {
    "source": "/docs/guides/architecture-scenarios",
    "destination": "/docs/guides/multi-tenant-architecture",
    "permanent": true
  },
  {
    "source": "/docs/references/javascript/phone-number",
    "destination": "/docs/references/javascript/types/phone-number",
    "permanent": true
  },
  {
    "source": "/docs/references/javascript/email-address",
    "destination": "/docs/references/javascript/types/email-address",
    "permanent": true
  },
  {
    "source": "/docs/references/javascript/external-account",
    "destination": "/docs/references/javascript/types/external-account",
    "permanent": true
  },
  {
    "source": "/docs/references/javascript/session-with-activities",
    "destination": "/docs/references/javascript/types/session-with-activities",
    "permanent": true
  },
  {
    "source": "/docs/references/javascript/web3-wallet/web3-wallet",
    "destination": "/docs/references/javascript/types/web3-wallet",
    "permanent": true
  },
  {
    "source": "/docs/references/javascript/web3-wallet/verification",
    "destination": "/docs/references/javascript/types/web3-wallet",
    "permanent": true
  },
  {
    "source": "/docs/references/javascript/organization-domain",
    "destination": "/docs/references/javascript/types/organization-domain",
    "permanent": true
  },
  {
    "source": "/docs/references/javascript/organization-invitation",
    "destination": "/docs/references/javascript/types/organization-invitation",
    "permanent": true
  },
  {
    "source": "/docs/references/javascript/organization-membership-request",
    "destination": "/docs/references/javascript/types/organization-membership-request",
    "permanent": true
  },
  {
    "source": "/docs/references/javascript/organization-membership",
    "destination": "/docs/references/javascript/types/organization-membership",
    "permanent": true
  },
  {
    "source": "/docs/backend-requests/handling/nodejs",
    "destination": "/docs/references/express/overview",
    "permanent": true
  },
  {
    "source": "/docs/references/nodejs/overview",
    "destination": "/docs/references/express/overview",
    "permanent": true
  },
  {
    "source": "/docs/references/nodejs/available-methods",
    "destination": "/docs/references/express/overview",
    "permanent": true
  },
  {
    "source": "/docs/references/javascript/types/oauth",
    "destination": "/docs/references/javascript/types/sso",
    "permanent": true
  },
  {
    "source": "/docs/organizations/accept-organization-invitations",
    "destination": "/docs/custom-flows/accept-organization-invitations",
    "permanent": true
  },
  {
    "source": "/docs/custom-flows/invitations",
    "destination": "/docs/custom-flows/application-invitations",
    "permanent": true
  },
  {
    "source": "/docs/organizations/creating-organizations",
    "destination": "/docs/custom-flows/create-organizations",
    "permanent": true
  },
  {
    "source": "/docs/organizations/updating-organizations",
    "destination": "/docs/custom-flows/update-organizations",
    "permanent": true
  },
  {
    "source": "/docs/organizations/inviting-users",
    "destination": "/docs/custom-flows/manage-organization-invitations",
    "permanent": true
  },
  {
    "source": "/docs/organizations/manage-invitations",
    "destination": "/docs/custom-flows/manage-user-org-invitations",
    "permanent": true
  },
  {
    "source": "/docs/organizations/manage-membership-requests",
    "destination": "/docs/custom-flows/manage-membership-requests",
    "permanent": true
  },
  {
    "source": "/docs/organizations/managing-roles",
    "destination": "/docs/custom-flows/manage-roles",
    "permanent": true
  },
  {
    "source": "/docs/organizations/viewing-memberships",
    "destination": "/docs/custom-flows/organization-switcher",
    "permanent": true
  },
  {
    "source": "/docs/organizations/custom-organization-switcher",
    "destination": "/docs/custom-flows/organization-switcher",
    "permanent": true
  },
  {
    "source": "/docs/references/javascript/clerk/clerk",
    "destination": "/docs/references/javascript/clerk",
    "permanent": true
  },
  {
    "source": "/docs/references/javascript/clerk/build-urls",
    "destination": "/docs/references/javascript/clerk",
    "permanent": true
  },
  {
    "source": "/docs/references/javascript/clerk/handle-navigation",
    "destination": "/docs/references/javascript/clerk",
    "permanent": true
  },
  {
    "source": "/docs/references/javascript/clerk/organization-methods",
    "destination": "/docs/references/javascript/clerk",
    "permanent": true
  },
  {
    "source": "/docs/references/javascript/clerk/redirect-methods",
    "destination": "/docs/references/javascript/clerk",
    "permanent": true
  },
  {
    "source": "/docs/references/javascript/clerk/session-methods",
    "destination": "/docs/references/javascript/clerk",
    "permanent": true
  },
  {
    "source": "/docs/references/javascript/clerk/waitlist-methods",
    "destination": "/docs/references/javascript/clerk",
    "permanent": true
  },
  {
    "source": "/docs/references/javascript/organization/organization",
    "destination": "/docs/references/javascript/organization",
    "permanent": true
  },
  {
    "source": "/docs/references/javascript/organization/domains",
    "destination": "/docs/references/javascript/organization",
    "permanent": true
  },
  {
    "source": "/docs/references/javascript/organization/invitations",
    "destination": "/docs/references/javascript/organization",
    "permanent": true
  },
  {
    "source": "/docs/references/javascript/organization/members",
    "destination": "/docs/references/javascript/organization",
    "permanent": true
  },
  {
    "source": "/docs/references/javascript/organization/membership-requests",
    "destination": "/docs/references/javascript/organization",
    "permanent": true
  },
  {
    "source": "/docs/references/javascript/sign-in/sign-in",
    "destination": "/docs/references/javascript/sign-in",
    "permanent": true
  },
  {
    "source": "/docs/references/javascript/sign-in/authenticate-with",
    "destination": "/docs/references/javascript/sign-in",
    "permanent": true
  },
  {
    "source": "/docs/references/javascript/sign-in/first-factor",
    "destination": "/docs/references/javascript/sign-in",
    "permanent": true
  },
  {
    "source": "/docs/references/javascript/sign-in/second-factor",
    "destination": "/docs/references/javascript/sign-in",
    "permanent": true
  },
  {
    "source": "/docs/references/javascript/sign-up/sign-up",
    "destination": "/docs/references/javascript/sign-up",
    "permanent": true
  },
  {
    "source": "/docs/references/javascript/sign-up/authenticate-with",
    "destination": "/docs/references/javascript/sign-up",
    "permanent": true
  },
  {
    "source": "/docs/references/javascript/sign-up/email-verification",
    "destination": "/docs/references/javascript/sign-up",
    "permanent": true
  },
  {
    "source": "/docs/references/javascript/sign-up/phone-verification",
    "destination": "/docs/references/javascript/sign-up",
    "permanent": true
  },
  {
    "source": "/docs/references/javascript/sign-up/verification",
    "destination": "/docs/references/javascript/sign-up",
    "permanent": true
  },
  {
    "source": "/docs/references/javascript/sign-up/web3-verification",
    "destination": "/docs/references/javascript/sign-up",
    "permanent": true
  },
  {
    "source": "/docs/references/javascript/user/user",
    "destination": "/docs/references/javascript/user",
    "permanent": true
  },
  {
    "source": "/docs/references/javascript/user/create-metadata",
    "destination": "/docs/references/javascript/user",
    "permanent": true
  },
  {
    "source": "/docs/references/javascript/user/password-management",
    "destination": "/docs/references/javascript/user",
    "permanent": true
  },
  {
    "source": "/docs/references/javascript/user/totp",
    "destination": "/docs/references/javascript/user",
    "permanent": true
  },
  {
    "source": "/docs/components/control/multi-session",
    "destination": "/docs/authentication/configuration/session-options#multi-session-applications",
    "permanent": true
  },
  {
    "source": "/docs/guides/transferring-your-app",
    "destination": "/docs/organizations/organization-workspaces#transfer-ownership-of-an-application",
    "permanent": true
  },
  {
    "source": "/docs/how-clerk-works/tokens-signatures",
    "destination": "/docs/backend-requests/resources/tokens-and-signatures",
    "permanent": true
  },
  {
    "source": "/docs/backend-requests/making/same-origin",
    "destination": "/docs/backend-requests/making-requests#same-origin-requests",
    "permanent": true
  },
  {
    "source": "/docs/backend-requests/making/cross-origin",
    "destination": "/docs/backend-requests/making-requests#cross-origin-requests",
    "permanent": true
  },
  {
    "source": "/docs/backend-requests/making/custom-session-token",
    "destination": "/docs/guides/configure/session-token",
    "permanent": true
  },
  {
    "source": "/docs/backend-requests/making/jwt-templates",
    "destination": "/docs/backend-requests/jwt-templates",
    "permanent": true
  },
  {
    "source": "/docs/backend-requests/handling/go",
    "destination": "/docs/references/go/overview",
    "permanent": true
  },
  {
    "source": "/docs/backend-requests/handling/ruby-rails",
    "destination": "/docs/references/ruby/overview",
    "permanent": true
  },
  {
    "source": "/docs/backend-requests/handling/manual-jwt",
    "destination": "/docs/backend-requests/manual-jwt",
    "permanent": true
  },
  {
    "source": "/docs/backend-requests/versioning/overview",
    "destination": "/docs/versioning/overview",
    "permanent": true
  },
  {
    "source": "/docs/backend-requests/versioning/available-versions",
    "destination": "/docs/versioning/available-versions",
    "permanent": true
  },
  {
    "source": "/docs/deployments/clerk-cookies",
    "destination": "/docs/how-clerk-works/cookies",
    "permanent": true
  },
  {
    "source": "/docs/references/redwood/overview",
    "destination": "https://docs.redwoodjs.com/docs/auth/clerk/",
    "permanent": true
  },
  {
    "source": "/docs/references/react/use-auth",
    "destination": "/docs/hooks/use-auth",
    "permanent": true
  },
  {
    "source": "/docs/references/react/use-clerk",
    "destination": "/docs/hooks/use-clerk",
    "permanent": true
  },
  {
    "source": "/docs/references/react/use-organization-list",
    "destination": "/docs/hooks/use-organization-list",
    "permanent": true
  },
  {
    "source": "/docs/references/react/use-organization",
    "destination": "/docs/hooks/use-organization",
    "permanent": true
  },
  {
    "source": "/docs/references/react/use-reverification",
    "destination": "/docs/hooks/use-reverification",
    "permanent": true
  },
  {
    "source": "/docs/references/react/use-session-list",
    "destination": "/docs/hooks/use-session-list",
    "permanent": true
  },
  {
    "source": "/docs/references/react/use-session",
    "destination": "/docs/hooks/use-session",
    "permanent": true
  },
  {
    "source": "/docs/references/react/use-sign-in",
    "destination": "/docs/hooks/use-sign-in",
    "permanent": true
  },
  {
    "source": "/docs/references/react/use-sign-up",
    "destination": "/docs/hooks/use-sign-up",
    "permanent": true
  },
  {
    "source": "/docs/references/react/use-user",
    "destination": "/docs/hooks/use-user",
    "permanent": true
  },
  {
    "source": "/docs/quickstarts/tanstack-start",
    "destination": "/docs/quickstarts/tanstack-react-start",
    "permanent": true
  },
  {
    "source": "/docs/organizations/verify-user-permissions",
    "destination": "/docs/guides/authorization-checks",
    "permanent": true
  },
  {
    "source": "/docs/errors/actor-tokens",
    "destination": "/docs/errors/overview",
    "permanent": true
  },
  {
    "source": "/docs/errors/allowlist-identifiers",
    "destination": "/docs/errors/overview",
    "permanent": true
  },
  {
    "source": "/docs/errors/application",
    "destination": "/docs/errors/overview",
    "permanent": true
  },
  {
    "source": "/docs/errors/authentication",
    "destination": "/docs/errors/overview",
    "permanent": true
  },
  {
    "source": "/docs/errors/backup-codes",
    "destination": "/docs/errors/overview",
    "permanent": true
  },
  {
    "source": "/docs/errors/billing",
    "destination": "/docs/errors/overview",
    "permanent": true
  },
  {
    "source": "/docs/errors/billing-accounts",
    "destination": "/docs/errors/overview",
    "permanent": true
  },
  {
    "source": "/docs/errors/",
    "destination": "/docs/errors/overview",
    "permanent": true
  },
  {
    "source": "/docs/errors/blocklist-identifiers",
    "destination": "/docs/errors/overview",
    "permanent": true
  },
  {
    "source": "/docs/errors/clients",
    "destination": "/docs/errors/overview",
    "permanent": true
  },
  {
    "source": "/docs/errors/cookie",
    "destination": "/docs/errors/overview",
    "permanent": true
  },
  {
    "source": "/docs/errors/deprecation",
    "destination": "/docs/errors/overview",
    "permanent": true
  },
  {
    "source": "/docs/errors/",
    "destination": "/docs/errors/overview",
    "permanent": true
  },
  {
    "source": "/docs/errors/domains",
    "destination": "/docs/errors/overview",
    "permanent": true
  },
  {
    "source": "/docs/errors/entitlements",
    "destination": "/docs/errors/overview",
    "permanent": true
  },
  {
    "source": "/docs/errors/features",
    "destination": "/docs/errors/overview",
    "permanent": true
  },
  {
    "source": "/docs/errors/forms",
    "destination": "/docs/errors/overview",
    "permanent": true
  },
  {
    "source": "/docs/errors/identifications",
    "destination": "/docs/errors/overview",
    "permanent": true
  },
  {
    "source": "/docs/errors/passkeys",
    "destination": "/docs/errors/overview",
    "permanent": true
  },
  {
    "source": "/docs/errors/rate-limits",
    "destination": "/docs/errors/overview",
    "permanent": true
  },
  {
    "source": "/docs/errors/sign-in",
    "destination": "/docs/errors/overview",
    "permanent": true
  },
  {
    "source": "/docs/errors/sign-up",
    "destination": "/docs/errors/overview",
    "permanent": true
  },
  {
    "source": "/docs/errors/sign-in-tokens",
    "destination": "/docs/errors/overview",
    "permanent": true
  },
  {
    "source": "/docs/references/backend/types/saml-connection",
    "destination": "/docs/references/backend/types/backend-saml-connection",
    "permanent": true
  },
  {
    "source": "/docs/oauth/oauth-overview",
    "destination": "/docs/guides/configure/auth-strategies/oauth/overview",
    "permanent": true
  },
  {
    "source": "/docs/oauth/oauth-single-sign-on",
    "destination": "/docs/guides/configure/auth-strategies/oauth/single-sign-on",
    "permanent": true
  },
  {
    "source": "/docs/oauth/oauth-scoped-access",
    "destination": "/docs/guides/configure/auth-strategies/oauth/scoped-access",
    "permanent": true
  },
  {
    "source": "/docs/oauth/oauth-verify-tokens",
    "destination": "/docs/guides/configure/auth-strategies/oauth/verify-oauth-tokens",
    "permanent": true
  },
  {
    "source": "/docs/security/customize-user-lockout",
    "destination": "/docs/security/user-lock-guide#customize-max-sign-in-attempts-and-lockout-duration",
    "permanent": true
  },
  {
    "source": "/docs/security/unlock-user-accounts",
    "destination": "/docs/security/user-lock-guide#unlock-user-accounts",
    "permanent": true
  },
  {
    "source": "/docs/security/programmatically-lock-user-accounts",
    "destination": "/docs/security/user-lock-guide#lock-a-user-programmatically",
    "permanent": true
  },
  {
    "source": "/docs/organizations/creator-role",
    "destination": "/docs/organizations/roles-permissions#the-creator-role",
    "permanent": true
  },
  {
    "source": "/docs/organizations/default-role",
    "destination": "/docs/organizations/roles-permissions#the-default-role-for-members",
    "permanent": true
  },
  {
    "source": "/docs/organizations/create-roles-permissions",
    "destination": "/docs/organizations/roles-permissions#custom-roles",
    "permanent": true
  },
  {
    "source": "/docs/upgrade-guides/core-2/component-redesign",
    "destination": "/docs/upgrade-guides/core-2/overview#component-redesign",
    "permanent": true
  },
  {
    "source": "/docs/references/community-sdk/overview",
    "destination": "/docs/references/overview#build-with-community-maintained-sdks",
    "permanent": true
  },
  {
<<<<<<< HEAD
    "source": "/docs/authentication/social-connections/xero",
    "destination": "/docs/guides/configure/auth-strategies/social-connections/xero",
    "permanent": true
  },
  {
    "source": "/docs/authentication/social-connections/x-twitter",
    "destination": "/docs/guides/configure/auth-strategies/social-connections/x-twitter",
    "permanent": true
  },
  {
    "source": "/docs/authentication/social-connections/twitter",
    "destination": "/docs/guides/configure/auth-strategies/social-connections/twitter",
    "permanent": true
  },
  {
    "source": "/docs/authentication/social-connections/twitch",
    "destination": "/docs/guides/configure/auth-strategies/social-connections/twitch",
    "permanent": true
  },
  {
    "source": "/docs/authentication/social-connections/tiktok",
    "destination": "/docs/guides/configure/auth-strategies/social-connections/tiktok",
    "permanent": true
  },
  {
    "source": "/docs/authentication/social-connections/spotify",
    "destination": "/docs/guides/configure/auth-strategies/social-connections/spotify",
    "permanent": true
  },
  {
    "source": "/docs/authentication/social-connections/slack",
    "destination": "/docs/guides/configure/auth-strategies/social-connections/slack",
    "permanent": true
  },
  {
    "source": "/docs/authentication/social-connections/overview",
    "destination": "/docs/guides/configure/auth-strategies/social-connections/overview",
    "permanent": true
  },
  {
    "source": "/docs/authentication/social-connections/oauth",
    "destination": "/docs/guides/configure/auth-strategies/social-connections/oauth",
    "permanent": true
  },
  {
    "source": "/docs/authentication/social-connections/notion",
    "destination": "/docs/guides/configure/auth-strategies/social-connections/notion",
    "permanent": true
  },
  {
    "source": "/docs/authentication/social-connections/microsoft",
    "destination": "/docs/guides/configure/auth-strategies/social-connections/microsoft",
    "permanent": true
  },
  {
    "source": "/docs/authentication/social-connections/linkedin",
    "destination": "/docs/guides/configure/auth-strategies/social-connections/linkedin",
    "permanent": true
  },
  {
    "source": "/docs/authentication/social-connections/linkedin-oidc",
    "destination": "/docs/guides/configure/auth-strategies/social-connections/linkedin-oidc",
    "permanent": true
  },
  {
    "source": "/docs/authentication/social-connections/linear",
    "destination": "/docs/guides/configure/auth-strategies/social-connections/linear",
    "permanent": true
  },
  {
    "source": "/docs/authentication/social-connections/line",
    "destination": "/docs/guides/configure/auth-strategies/social-connections/line",
    "permanent": true
  },
  {
    "source": "/docs/authentication/social-connections/huggingface",
    "destination": "/docs/guides/configure/auth-strategies/social-connections/huggingface",
    "permanent": true
  },
  {
    "source": "/docs/authentication/social-connections/hubspot",
    "destination": "/docs/guides/configure/auth-strategies/social-connections/hubspot",
    "permanent": true
  },
  {
    "source": "/docs/authentication/social-connections/google",
    "destination": "/docs/guides/configure/auth-strategies/social-connections/google",
    "permanent": true
  },
  {
    "source": "/docs/authentication/social-connections/gitlab",
    "destination": "/docs/guides/configure/auth-strategies/social-connections/gitlab",
    "permanent": true
  },
  {
    "source": "/docs/authentication/social-connections/github",
    "destination": "/docs/guides/configure/auth-strategies/social-connections/github",
    "permanent": true
  },
  {
    "source": "/docs/authentication/social-connections/facebook",
    "destination": "/docs/guides/configure/auth-strategies/social-connections/facebook",
    "permanent": true
  },
  {
    "source": "/docs/authentication/social-connections/dropbox",
    "destination": "/docs/guides/configure/auth-strategies/social-connections/dropbox",
    "permanent": true
  },
  {
    "source": "/docs/authentication/social-connections/discord",
    "destination": "/docs/guides/configure/auth-strategies/social-connections/discord",
    "permanent": true
  },
  {
    "source": "/docs/authentication/social-connections/custom-provider",
    "destination": "/docs/guides/configure/auth-strategies/social-connections/custom-provider",
    "permanent": true
  },
  {
    "source": "/docs/authentication/social-connections/coinbase",
    "destination": "/docs/guides/configure/auth-strategies/social-connections/coinbase",
    "permanent": true
  },
  {
    "source": "/docs/authentication/social-connections/box",
    "destination": "/docs/guides/configure/auth-strategies/social-connections/box",
    "permanent": true
  },
  {
    "source": "/docs/authentication/social-connections/bitbucket",
    "destination": "/docs/guides/configure/auth-strategies/social-connections/bitbucket",
    "permanent": true
  },
  {
    "source": "/docs/authentication/social-connections/atlassian",
    "destination": "/docs/guides/configure/auth-strategies/social-connections/atlassian",
    "permanent": true
  },
  {
    "source": "/docs/authentication/social-connections/apple",
    "destination": "/docs/guides/configure/auth-strategies/social-connections/apple",
    "permanent": true
  },
  {
    "source": "/docs/authentication/social-connections/account-linking",
    "destination": "/docs/guides/configure/auth-strategies/social-connections/account-linking",
    "permanent": true
  },
  {
    "source": "/docs/authentication/enterprise-connections/overview",
    "destination": "/docs/guides/configure/auth-strategies/enterprise-connections/overview",
    "permanent": true
  },
  {
    "source": "/docs/authentication/enterprise-connections/jit-provisioning",
    "destination": "/docs/guides/configure/auth-strategies/enterprise-connections/jit-provisioning",
    "permanent": true
  },
  {
    "source": "/docs/authentication/enterprise-connections/authentication-flows",
    "destination": "/docs/guides/configure/auth-strategies/enterprise-connections/authentication-flows",
    "permanent": true
  },
  {
    "source": "/docs/authentication/enterprise-connections/account-linking",
    "destination": "/docs/guides/configure/auth-strategies/enterprise-connections/account-linking",
    "permanent": true
  },
  {
    "source": "/docs/authentication/web3/okx-wallet",
    "destination": "/docs/guides/configure/auth-strategies/web3/okx-wallet",
    "permanent": true
  },
  {
    "source": "/docs/authentication/web3/metamask",
    "destination": "/docs/guides/configure/auth-strategies/web3/metamask",
    "permanent": true
  },
  {
    "source": "/docs/authentication/web3/coinbase-wallet",
    "destination": "/docs/guides/configure/auth-strategies/web3/coinbase-wallet",
    "permanent": true
  },
  {
    "source": "/docs/oauth/verify-oauth-tokens",
    "destination": "/docs/guides/configure/auth-strategies/oauth/verify-oauth-tokens",
    "permanent": true
  },
  {
    "source": "/docs/oauth/single-sign-on",
    "destination": "/docs/guides/configure/auth-strategies/oauth/single-sign-on",
    "permanent": true
  },
  {
    "source": "/docs/oauth/scoped-access",
    "destination": "/docs/guides/configure/auth-strategies/oauth/scoped-access",
    "permanent": true
  },
  {
    "source": "/docs/oauth/overview",
    "destination": "/docs/guides/configure/auth-strategies/oauth/overview",
    "permanent": true
  },
  {
    "source": "/docs/oauth/how-clerk-implements-oauth",
    "destination": "/docs/guides/configure/auth-strategies/oauth/how-clerk-implements-oauth",
    "permanent": true
  },
  {
    "source": "/docs/backend-requests/custom-session-token",
    "destination": "/docs/guides/configure/session-token",
    "permanent": true
  },
  {
    "source": "/docs/webhooks/overview",
    "destination": "/docs/guides/configure/webhooks/overview",
    "permanent": true
  },
  {
    "source": "/docs/webhooks/sync-data",
    "destination": "/docs/guides/configure/webhooks/syncing",
    "permanent": true
  },
  {
    "source": "/docs/webhooks/debug-your-webhooks",
    "destination": "/docs/guides/configure/webhooks/debugging",
    "permanent": true
  },
  {
    "source": "/docs/authentication/configuration/sign-up-sign-in-options",
    "destination": "/docs/guides/configure/auth-strategies/sign-up-sign-in-options",
    "permanent": true
  },
  {
    "source": "/docs/integrations/vercel-marketplace",
    "destination": "/docs/guides/configure/integrations/vercel-marketplace",
    "permanent": true
  },
  {
    "source": "/docs/integrations/shopify",
    "destination": "/docs/guides/configure/integrations/shopify",
    "permanent": true
  },
  {
    "source": "/docs/integrations/overview",
    "destination": "/docs/guides/configure/integrations/overview",
    "permanent": true
  },
  {
    "source": "/docs/authentication/overview",
    "destination": "/docs/configure/auth-strategies/sign-up-sign-in-options",
=======
    "source": "/docs/references/nextjs/build-mcp-server",
    "destination": "/docs/mcp/build-mcp-server",
    "permanent": true
  },
  {
    "source": "/docs/references/nextjs/connect-mcp-client",
    "destination": "/docs/mcp/connect-mcp-client",
>>>>>>> 3f0ec0e9
    "permanent": true
  }
]<|MERGE_RESOLUTION|>--- conflicted
+++ resolved
@@ -2470,7 +2470,16 @@
     "permanent": true
   },
   {
-<<<<<<< HEAD
+    "source": "/docs/references/nextjs/build-mcp-server",
+    "destination": "/docs/mcp/build-mcp-server",
+    "permanent": true
+  },
+  {
+    "source": "/docs/references/nextjs/connect-mcp-client",
+    "destination": "/docs/mcp/connect-mcp-client",
+    "permanent": true
+  },
+  {
     "source": "/docs/authentication/social-connections/xero",
     "destination": "/docs/guides/configure/auth-strategies/social-connections/xero",
     "permanent": true
@@ -2723,15 +2732,6 @@
   {
     "source": "/docs/authentication/overview",
     "destination": "/docs/configure/auth-strategies/sign-up-sign-in-options",
-=======
-    "source": "/docs/references/nextjs/build-mcp-server",
-    "destination": "/docs/mcp/build-mcp-server",
-    "permanent": true
-  },
-  {
-    "source": "/docs/references/nextjs/connect-mcp-client",
-    "destination": "/docs/mcp/connect-mcp-client",
->>>>>>> 3f0ec0e9
     "permanent": true
   }
 ]