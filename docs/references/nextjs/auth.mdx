---
title: '`auth()`'
description: Access minimal authentication data for managing sessions and data fetching.
---

The `auth()` helper returns the [`Auth`](/docs/references/nextjs/auth-object) object of the currently active user, as well as the [`redirectToSignIn()`](#redirect-to-sign-in) method.

- Only available for App Router.
- Only works on the server-side, such as in Server Components, Route Handlers, and Server Actions.
- Requires [`clerkMiddleware()`](/docs/references/nextjs/clerk-middleware) to be configured.

## `auth.protect()`

<<<<<<< HEAD
`auth()` returns the [`Auth`](/docs/references/nextjs/auth-object) object with a few extra properties:

- [`protect()`](#protect)
- [`redirectToSignIn()`](#redirect-to-sign-in)

### `protect()`

> [!WARNING]
> `auth.protect()` only works for App Router and is considered experimental.

You can use the `protect()` helper in two ways:
=======
`auth` includes a single property, the `protect()` method, which you can use in two ways:
>>>>>>> 57a0b5ac

- to check if a user is authenticated (signed in)
- to check if a user is authorized (has the correct roles or permissions) to access something, such as a component or a route handler

The following table describes how `auth.protect()` behaves based on user authentication or authorization status:

| Authenticated | Authorized | `auth.protect()` will |
| - | - | - |
| Yes | Yes | Return the [`Auth`](/docs/references/nextjs/auth-object) object. |
| Yes | No | Return a `404` error. |
| No | No | Redirect the user to the sign-in page\*. |

> [!IMPORTANT]
> \*For non-document requests, such as API requests, `auth.protect()` returns a `404` error to users who aren't authenticated.

`auth.protect()` accepts the following parameters:

<Properties>
  - `role?`
  - `string`

  The role to check for.

  ---

  - `permission?`
  - `string`

  The permission to check for.

  ---

  - `has?`
  - `(isAuthorizedParams: CheckAuthorizationParamsWithCustomPermissions) => boolean`

  A function that returns a boolean based on the permission or role provided as parameter. Can be used for authorization. See [the dedicated `has()` section](/docs/references/nextjs/auth-object#has) for more information.

  ---

  - `unauthorizedUrl?`
  - `string`

  The URL to redirect the user to if they are not authorized.

  ---

  - `unauthenticatedUrl?`
  - `string`

  The URL to redirect the user to if they are not authenticated.
</Properties>

### Examples

`auth.protect()` can be used to check if a user is authenticated or authorized to access certain parts of your application or even entire routes. See detailed examples in the [dedicated guide](/docs/organizations/verify-user-permissions).

## `redirectToSignIn()`

The `auth()` helper returns the `redirectToSignIn()` method, which you can use to redirect the user to the sign-in page.

`redirectToSignIn()` accepts the following parameters:

<Properties>
  - `returnBackUrl?`
  - `string | URL`

  The URL to redirect the user back to after they sign in.
</Properties>

> [!NOTE]
> `auth()` on the server-side can only access redirect URLs defined via [environment variables](/docs/deployments/clerk-environment-variables#sign-in-and-sign-up-redirects) or [`clerkMiddleware` dynamic keys](/docs/references/nextjs/clerk-middleware#dynamic-keys).

### Example

The following example shows how to use `redirectToSignIn()` to redirect the user to the sign-in page if they are not authenticated. It's also common to use `redirectToSignIn()` in `clerkMiddleware()` to protect entire routes; see [the `clerkMiddleware()` docs](/docs/references/nextjs/clerk-middleware) for more information.

```tsx {{ filename: 'app/page.tsx' }}
import { auth } from '@clerk/nextjs/server'

export default async function Page() {
  const { userId, redirectToSignIn } = await auth()

  if (!userId) return redirectToSignIn()

  return <h1>Hello, {userId}</h1>
}
```

## Use `auth()` to retrieve `userId`

You can use `auth()` to check if a `userId` exists. If it does not, that means there is no user signed in. You can use this information to protect pages, as shown in the following example:

```tsx {{ filename: 'app/page.tsx' }}
import { auth } from '@clerk/nextjs/server'

export default async function Page() {
  const { userId }: { userId: string | null } = await auth()

  if (!userId) return null

  return <h1>Hello, {userId}</h1>
}
```

## Use `auth()` for data fetching

When using a Clerk integration, or if you need to send a JWT along to a server, you can use the `getToken()` function that is returned by `auth()`.

```tsx {{ filename: 'app/api/example/route.ts' }}
import { auth } from '@clerk/nextjs/server'

export async function GET() {
  const { userId, getToken } = await auth()

  if (!userId) {
    return new Response('User is not signed in.', { status: 401 })
  }

  try {
    const token = await getToken({ template: 'supabase' })

    // Add logic here to fetch data from Supabase and return it.

    const data = { supabaseData: 'Hello World' }

    return Response.json({ data })
  } catch (error) {
    return Response.json(error)
  }
}
```

<<<<<<< HEAD
## Use `auth()` to check if a user is authenticated

`auth.protect()` can be used in a `layout.tsx` file to protect the entire route, including all children.

In the following example,

- the `auth.protect()` helper is used to check if a user visiting any `/dashboard` route is authenticated.
- If the user is not authenticated, they will be redirected to the sign-in route.
- If the user is authenticated, they can view any `/dashboard` route and its children.

```tsx {{ filename: 'app/dashboard/layout.tsx' }}
import { auth } from '@clerk/nextjs/server'

export default async function Layout({ children }: { children: React.ReactNode }) {
  await auth.protect()

  return <>{children}</>
}
```

## Use `auth()` to check if a user is authorized

`auth()` returns the [`Auth`](/docs/references/nextjs/auth-object#auth-object) object, which includes the [`has()`](/docs/references/nextjs/auth-object#has) helper. `auth()` also returns the `protect()` helper.

You can protect certain parts of your application or even entire routes based on user authorization status by checking if the user has the required roles or permissions.

- Use `protect()` if you want Clerk to return a `404` if the user does not have the role or permission.
- Use `has()` if you want more control over what your app does based on the authorization status instead of immediately returning a `404`.

<Tabs items={["has()", "protect()"]}>
  <Tab>
    The following example uses `has()` to protect a pages content from unauthorized access.

    - If the user does not have the permission, `has()` will return `false`, causing the component to return `null`.
    - If the user has the permission, `has()` will return `true`, allowing the component to render its children.

    ```tsx {{ filename: 'app/team-settings/page.tsx' }}
    import { auth } from '@clerk/nextjs/server'

    export default async function Page() {
      const { has } = await auth()

      const canManage = has({ permission: 'org:team_settings:manage' })

      if (!canManage) return null

      return <h1>Team Settings</h1>
    }
    ```
  </Tab>

  <Tab>
    > [!WARNING]
    > `auth.protect()` only works for App Router and is considered experimental.

    The following example uses `protect()` to protect a Next.js Route Handler from unauthenticated and unauthorized access.

    - If the user is not authenticated, `protect()` will redirect the user to the sign-in route.
    - If the user is authenticated but is not authorized (as in, does not have the `org:team_settings:manage` permission), `protect()` will throw a `404` error.
    - If the user is both authenticated and authorized, `protect()` will return the user's `userId`.

    ```tsx {{ filename: 'app/api/create-team/route.ts' }}
    import { auth } from '@clerk/nextjs/server'

    export const POST = async () => {
      const { userId } = await auth.protect({ permission: 'org:team_settings:manage' })

      return users.createTeam(userId)
    }
    ```
  </Tab>
</Tabs>

## Use `auth()` to check your current user's role

In some cases, you need to check your user's current organization role before displaying data or allowing certain actions to be performed.

Check the current user's role with the `orgRole` property of the `Auth` object returned by `auth()`, as shown in the following example:

```tsx {{ filename: 'app/page.tsx' }}
import { auth } from '@clerk/nextjs/server'

export default async function Page() {
  const { orgRole } = await auth()

  return (
    <>
      <div>Your current role is {orgRole}</div>
    </>
  )
}
```
=======
## Use `auth()` to protect your app

You can protect certain parts of your application or even entire routes based on a user's authentication and/or authorization status. See detailed examples in the [dedicated guide](/docs/organizations/verify-user-permissions).
>>>>>>> 57a0b5ac
<|MERGE_RESOLUTION|>--- conflicted
+++ resolved
@@ -11,21 +11,7 @@
 
 ## `auth.protect()`
 
-<<<<<<< HEAD
-`auth()` returns the [`Auth`](/docs/references/nextjs/auth-object) object with a few extra properties:
-
-- [`protect()`](#protect)
-- [`redirectToSignIn()`](#redirect-to-sign-in)
-
-### `protect()`
-
-> [!WARNING]
-> `auth.protect()` only works for App Router and is considered experimental.
-
-You can use the `protect()` helper in two ways:
-=======
 `auth` includes a single property, the `protect()` method, which you can use in two ways:
->>>>>>> 57a0b5ac
 
 - to check if a user is authenticated (signed in)
 - to check if a user is authorized (has the correct roles or permissions) to access something, such as a component or a route handler
@@ -158,101 +144,6 @@
 }
 ```
 
-<<<<<<< HEAD
-## Use `auth()` to check if a user is authenticated
-
-`auth.protect()` can be used in a `layout.tsx` file to protect the entire route, including all children.
-
-In the following example,
-
-- the `auth.protect()` helper is used to check if a user visiting any `/dashboard` route is authenticated.
-- If the user is not authenticated, they will be redirected to the sign-in route.
-- If the user is authenticated, they can view any `/dashboard` route and its children.
-
-```tsx {{ filename: 'app/dashboard/layout.tsx' }}
-import { auth } from '@clerk/nextjs/server'
-
-export default async function Layout({ children }: { children: React.ReactNode }) {
-  await auth.protect()
-
-  return <>{children}</>
-}
-```
-
-## Use `auth()` to check if a user is authorized
-
-`auth()` returns the [`Auth`](/docs/references/nextjs/auth-object#auth-object) object, which includes the [`has()`](/docs/references/nextjs/auth-object#has) helper. `auth()` also returns the `protect()` helper.
-
-You can protect certain parts of your application or even entire routes based on user authorization status by checking if the user has the required roles or permissions.
-
-- Use `protect()` if you want Clerk to return a `404` if the user does not have the role or permission.
-- Use `has()` if you want more control over what your app does based on the authorization status instead of immediately returning a `404`.
-
-<Tabs items={["has()", "protect()"]}>
-  <Tab>
-    The following example uses `has()` to protect a pages content from unauthorized access.
-
-    - If the user does not have the permission, `has()` will return `false`, causing the component to return `null`.
-    - If the user has the permission, `has()` will return `true`, allowing the component to render its children.
-
-    ```tsx {{ filename: 'app/team-settings/page.tsx' }}
-    import { auth } from '@clerk/nextjs/server'
-
-    export default async function Page() {
-      const { has } = await auth()
-
-      const canManage = has({ permission: 'org:team_settings:manage' })
-
-      if (!canManage) return null
-
-      return <h1>Team Settings</h1>
-    }
-    ```
-  </Tab>
-
-  <Tab>
-    > [!WARNING]
-    > `auth.protect()` only works for App Router and is considered experimental.
-
-    The following example uses `protect()` to protect a Next.js Route Handler from unauthenticated and unauthorized access.
-
-    - If the user is not authenticated, `protect()` will redirect the user to the sign-in route.
-    - If the user is authenticated but is not authorized (as in, does not have the `org:team_settings:manage` permission), `protect()` will throw a `404` error.
-    - If the user is both authenticated and authorized, `protect()` will return the user's `userId`.
-
-    ```tsx {{ filename: 'app/api/create-team/route.ts' }}
-    import { auth } from '@clerk/nextjs/server'
-
-    export const POST = async () => {
-      const { userId } = await auth.protect({ permission: 'org:team_settings:manage' })
-
-      return users.createTeam(userId)
-    }
-    ```
-  </Tab>
-</Tabs>
-
-## Use `auth()` to check your current user's role
-
-In some cases, you need to check your user's current organization role before displaying data or allowing certain actions to be performed.
-
-Check the current user's role with the `orgRole` property of the `Auth` object returned by `auth()`, as shown in the following example:
-
-```tsx {{ filename: 'app/page.tsx' }}
-import { auth } from '@clerk/nextjs/server'
-
-export default async function Page() {
-  const { orgRole } = await auth()
-
-  return (
-    <>
-      <div>Your current role is {orgRole}</div>
-    </>
-  )
-}
-```
-=======
 ## Use `auth()` to protect your app
 
-You can protect certain parts of your application or even entire routes based on a user's authentication and/or authorization status. See detailed examples in the [dedicated guide](/docs/organizations/verify-user-permissions).
->>>>>>> 57a0b5ac
+You can protect certain parts of your application or even entire routes based on a user's authentication and/or authorization status. See detailed examples in the [dedicated guide](/docs/organizations/verify-user-permissions).