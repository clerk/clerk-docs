--- conflicted
+++ resolved
@@ -11,10 +11,6 @@
 
 ## Configure phone number verification
 
-<<<<<<< HEAD
-1. Uses the [`useUser()`](/docs/reference/general/hooks/use-user) hook to get the `User` object.
-1. Passes the [`User.createPhoneNumber()`](/docs/references/javascript/user#create-phone-number) method to the [`useReverification()`](/docs/reference/general/hooks/use-reverification) hook to require the user to reverify their credentials before being able to add a phone number to their account.
-=======
 To use phone number verification, you first need to enable it for your application.
 
 1. In the Clerk Dashboard, navigate to the [**Email, phone, username**](https://dashboard.clerk.com/last-active?path=user-authentication/email-phone-username) page.
@@ -22,9 +18,8 @@
 
 ## Phone number code verification
 
-1. Every user has a [`User`](/docs/references/javascript/user) object that represents their account. The `User` object has a `phoneNumbers` property that contains all the phone numbers associated with the user. The [`useUser()`](/docs/hooks/use-user) hook is used to get the `User` object.
-1. The [`User.createPhoneNumber()`](/docs/references/javascript/user#create-phone-number) method is passed to the [`useReverification()`](/docs/hooks/use-reverification) hook to require the user to reverify their credentials before being able to add a phone number to their account.
->>>>>>> 4fcfe366
+1. Every user has a [`User`](/docs/references/javascript/user) object that represents their account. The `User` object has a `phoneNumbers` property that contains all the phone numbers associated with the user. The [`useUser()`](/docs/reference/general/hooks/use-user) hook is used to get the `User` object.
+1. The [`User.createPhoneNumber()`](/docs/references/javascript/user#create-phone-number) method is passed to the [`useReverification()`](/docs/reference/general/hooks/use-reverification) hook to require the user to reverify their credentials before being able to add a phone number to their account.
 1. If the `createPhoneNumber()` function is successful, a new [`PhoneNumber`](/docs/references/javascript/types/phone-number) object is created and stored in `User.phoneNumbers`.
 1. Uses the `prepareVerification()` method on the newly created `PhoneNumber` object to send a verification code to the user.
 1. Uses the `attemptVerification()` method on the same `PhoneNumber` object with the verification code provided by the user to verify the phone number.
