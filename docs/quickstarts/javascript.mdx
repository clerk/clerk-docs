--- conflicted
+++ resolved
@@ -20,18 +20,14 @@
   ]}
 >
 
-<<<<<<< HEAD
+- Add the ClerkJS SDK to your JavaScript application
+- Use Clerk components to allow users to sign in or out
+
+</TutorialHero>
+
 <Callout type='info' emoji='💡'>
   The next major version of the Clerk Javascript SDK is coming soon! If you're just starting a project, consider [trying out the core 2 beta](https://beta.clerk.com/docs/quickstarts/javascript) instead.
 </Callout>
-
-<Steps>
-=======
-- Add the ClerkJS SDK to your JavaScript application
-- Use Clerk components to allow users to sign in or out
->>>>>>> edbbd4cb
-
-</TutorialHero>
 
 To add the [ClerkJS SDK](/docs/references/javascript/overview) to your JavaScript application, you have two options:
 
