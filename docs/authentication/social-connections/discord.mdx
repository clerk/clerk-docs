--- conflicted
+++ resolved
@@ -1,10 +1,6 @@
 ---
 title: Add Discord as a social connection
-<<<<<<< HEAD
-description: Learn how to set up social connection with Discord.
-=======
 description: Learn how to allow users to sign up and sign in to your Clerk app with their Discord account with OAuth.
->>>>>>> 1c52d756
 ---
 
 <TutorialHero
@@ -59,11 +55,7 @@
   1. Under **Redirects**, select **Add Redirect**. Paste the **Authorized Redirect URI** you saved from the Clerk Dashboard.
   1. Select **Save Changes**. You may need to tap anywhere on the screen for the button to show. Keep this page open.
 
-<<<<<<< HEAD
-Navigate to the [Clerk Dashboard](https://dashboard.clerk.com/last-active?path=user-authentication/sso-connections). In the top navigation, select **Configure**. Then in the sidebar, select **SSO Connections**. Select the **Add connection** button, and select **For all users**. In the **Choose provider** dropdown, select **Discord**. Toggle on **Use custom credentials** and copy **Authorized redirect URI**. Paste the value into the **Redirect** input and save the changes.
-=======
   ### Set the Client ID and Client Secret in your Clerk Dashboard
->>>>>>> 1c52d756
 
   1. In your Discord Developers Portal, copy the **Client ID** and **Client Secret**. If you don't see the **Copy** button under the **Client Secret**, select **Reset Secret** to generate a new one.
   1. Navigate back to your Clerk Dashboard where the modal should still be open and paste these values into the respective fields.
