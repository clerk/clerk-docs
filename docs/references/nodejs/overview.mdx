---
title: Clerk Node.js SDK
description: Learn how to integrate Node.js into your Clerk application.
---

# Clerk Node.js SDK

## Set up Clerk Node.js

<Steps>

### Create a Clerk application 

You need to create a Clerk application in your Clerk Dashboard before you can set up Clerk Node.js. For more information, check out our [Set up your application](/docs/quickstarts/setup-clerk) guide.

### Install `@clerk/clerk-sdk-node`

Once a Clerk application has been created, you can install and then start using Clerk Node.js in your application. An ESM module for the Clerk Node SDK is available under the [`@clerk/clerk-sdk-node`](https://www.npmjs.com/package/@clerk/clerk-sdk-node) npm package.

<CodeBlockTabs type="installer" options={["npm", "yarn", "pnpm"]}>
```sh filename="terminal"
npm install @clerk/clerk-sdk-node
```

```sh filename="terminal"
yarn add @clerk/clerk-sdk-node
```

```sh filename="terminal"
pnpm add @clerk/clerk-sdk-node
```
</CodeBlockTabs>

### Set environment keys

<<<<<<< HEAD
Below is an example of an `.env.local` file. If you are signed into your Clerk Dashboard, your secret key should become visible by clicking on the eye icon.
=======
Below is an example of a `.env.local` file. 

**Pro tip!** If you are signed into your Clerk Dashboard, your secret key should become visible by clicking on the eye icon. Otherwise, you can find your keys in the Clerk Dashboard on the [API Keys](https://dashboard.clerk.com/last-active?path=api-keys) page.
>>>>>>> af74f007

<InjectKeys>

```env filename=".env.local"
CLERK_SECRET_KEY={{secret}}
```

</InjectKeys>

</Steps>

## Available methods

All resource operations are mounted as sub-APIs on the `clerkClient` object. To access the resource operations, [you must first instantiate a `clerkClient` instance](/docs/references/nodejs/available-methods).

## Multi-session applications

If Clerk is running in multi-session mode, it's important to ensure your frontend sends the Session ID that is making the request.

Our middleware will look for a query string parameter named `_clerk_session_id`. If this parameter is not found, the middleware will instead choose the last active session, which may be subject to race conditions and should not be relied on for authenticating actions.

## Connect/Express middlewares

The Clerk Node SDK offers two [middlewares](/docs/backend-requests/handling/nodejs) to authenticate your backend endpoints.

## Manual authentication

### Authenticate a particular session

```js
import { sessions } from '@clerk/clerk-sdk-node';
import Cookies from 'cookies';

// Retrieve the particular session ID from a
// query string parameter
const sessionId = req.query._clerk_session_id;

// Note: Clerk stores the clientToken in a cookie 
// named "__session" for Firebase compatibility
const cookies = new Cookies(req, res);
const clientToken = cookies.get('__session');  

const session = await sessions.verifySession(sessionId, clientToken);
```

### Authenticate the last active session

Using the last active session is appropriate when determining the user after a navigation.

```js
import { clients, sessions } from '@clerk/clerk-sdk-node';
import Cookies from 'cookies';

// Note: Clerk stores the clientToken in a cookie 
// named "__session" for Firebase compatibility
const cookies = new Cookies(req, res);
const clientToken = cookies.get('__session');  

const client = await clients.verifyClient(clientToken);
const sessionId = client.lastActiveSessionId;

const session = await sessions.verifySession(sessionId, clientToken);
```<|MERGE_RESOLUTION|>--- conflicted
+++ resolved
@@ -33,13 +33,9 @@
 
 ### Set environment keys
 
-<<<<<<< HEAD
-Below is an example of an `.env.local` file. If you are signed into your Clerk Dashboard, your secret key should become visible by clicking on the eye icon.
-=======
-Below is an example of a `.env.local` file. 
+Below is an example of an `.env.local` file. 
 
 **Pro tip!** If you are signed into your Clerk Dashboard, your secret key should become visible by clicking on the eye icon. Otherwise, you can find your keys in the Clerk Dashboard on the [API Keys](https://dashboard.clerk.com/last-active?path=api-keys) page.
->>>>>>> af74f007
 
 <InjectKeys>
 
