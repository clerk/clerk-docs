---
title: Expo Quickstart
description: Add authentication and user management to your Expo app with Clerk.
sdk: expo
---

<TutorialHero
  exampleRepo={[
    {
      title: "Expo quickstart repo",
      link: "https://github.com/clerk/clerk-expo-quickstart",
    },
  ]}
  beforeYouStart={[
    {
      title: "Set up a Clerk application",
      link: "/docs/getting-started/quickstart/setup-clerk",
      icon: "clerk",
    }
  ]}
/>

<Steps>
  ## Enable Native API

  <Include src="_partials/native-api-callout" />

<<<<<<< HEAD
  ## Install `@clerk/expo`
=======
  ## Create an Expo app

  Run the following commands to create a new Expo app.

  ```npm
  npx create-expo-app@latest clerk-expo --template react-ts
  cd clerk-expo
  npm install
  npm run dev
  ```

  ## Install `@clerk/clerk-expo`
>>>>>>> 25f07bda

  The [Clerk Expo SDK](/docs/reference/expo/overview) gives you access to prebuilt components, hooks, and helpers to make user authentication easier.

  Run the following command to install the SDK:

  ```npm
  npm install @clerk/expo
  ```

  ## Set your Clerk API keys

  <SignedIn>
    Add your Clerk Publishable Key to your `.env` file. It can always be retrieved from the [**API keys**](https://dashboard.clerk.com/~/api-keys) page in the Clerk Dashboard.
  </SignedIn>

  <SignedOut>
    1. In the Clerk Dashboard, navigate to the [**API keys**](https://dashboard.clerk.com/~/api-keys) page.
    1. In the **Quick Copy** section, copy your Clerk Publishable Key.
    1. Paste your key into your `.env` file.

    The final result should resemble the following:
  </SignedOut>

  ```env {{ filename: '.env' }}
  EXPO_PUBLIC_CLERK_PUBLISHABLE_KEY={{pub_key}}
  ```

  ## Add `<ClerkProvider>` to your root layout

  <Include src="_partials/clerk-provider/explanation" />

  Add the component to your root layout as shown in the following example:

  ```tsx {{ filename: 'app/_layout.tsx', mark: [1, 6, 8] }}
  import { ClerkProvider } from '@clerk/expo'
  import { Slot } from 'expo-router'

  export default function RootLayout() {
    return (
      <ClerkProvider>
        <Slot />
      </ClerkProvider>
    )
  }
  ```

  ## Configure the token cache

  Clerk stores the active user's session token in memory by default. In Expo apps, the recommended way to store sensitive data, such as tokens, is by using `expo-secure-store` which encrypts the data before storing it.

  To use `expo-secure-store` as your token cache:

  1. Run the following command to install the library:

     ```npm
     npm install expo-secure-store
     ```

  1. Update your root layout to use the secure token cache:
     ```tsx {{ filename: 'app/_layout.tsx', mark: [2, 7] }}
     import { ClerkProvider } from '@clerk/expo'
     import { tokenCache } from '@clerk/expo/token-cache'
     import { Slot } from 'expo-router'

     export default function RootLayout() {
       return (
         <ClerkProvider tokenCache={tokenCache}>
           <Slot />
         </ClerkProvider>
       )
     }
     ```

  > [!TIP]
  > When you sign a user out with [`signOut()`](/docs/reference/hooks/use-auth#returns), Clerk will remove the user's session JWT from the token cache.

  ## Add sign-up and sign-in pages

  Clerk currently only supports [control components](/docs/reference/components/overview#control-components) for Expo native. UI components are only available for Expo web. Instead, you must build [custom flows](!custom-flow) using Clerk's API. The following sections demonstrate how to build [custom email/password sign-up and sign-in flows](/docs/guides/development/custom-flows/authentication/email-password). If you want to use different authentication methods, such as passwordless or OAuth, see the dedicated custom flow guides.

  ### Layout page

  First, protect your sign-up and sign-in pages.

  1. Create an `(auth)` [route group](https://docs.expo.dev/router/advanced/shared-routes/). This will group your sign-up and sign-in pages.
  1. In the `(auth)` group, create a `_layout.tsx` file with the following code. The [`useAuth()`](/docs/reference/hooks/use-auth) hook is used to access the user's authentication state. If the user is already signed in, they will be redirected to the home page.

  ```tsx {{ filename: 'app/(auth)/_layout.tsx' }}
  import { Redirect, Stack } from 'expo-router'
  import { useAuth } from '@clerk/expo'

  export default function AuthRoutesLayout() {
    const { isSignedIn } = useAuth()

    if (isSignedIn) {
      return <Redirect href={'/'} />
    }

    return <Stack />
  }
  ```

  ### Sign-up page

  In the `(auth)` group, create a `sign-up.tsx` file with the following code. The [`useSignUp()`](/docs/reference/hooks/use-sign-up) hook is used to create a sign-up flow. The user can sign up using their email and password and will receive an email verification code to confirm their email.

  ```tsx {{ filename: 'app/(auth)/sign-up.tsx', collapsible: true }}
  import * as React from 'react'
  import { Text, TextInput, TouchableOpacity, View } from 'react-native'
  import { useSignUp } from '@clerk/expo'
  import { Link, useRouter } from 'expo-router'

  export default function SignUpScreen() {
    const { isLoaded, signUp, setActive } = useSignUp()
    const router = useRouter()

    const [emailAddress, setEmailAddress] = React.useState('')
    const [password, setPassword] = React.useState('')
    const [pendingVerification, setPendingVerification] = React.useState(false)
    const [code, setCode] = React.useState('')

    // Handle submission of sign-up form
    const onSignUpPress = async () => {
      if (!isLoaded) return

      console.log(emailAddress, password)

      // Start sign-up process using email and password provided
      try {
        await signUp.create({
          emailAddress,
          password,
        })

        // Send user an email with verification code
        await signUp.prepareEmailAddressVerification({ strategy: 'email_code' })

        // Set 'pendingVerification' to true to display second form
        // and capture code
        setPendingVerification(true)
      } catch (err) {
        // See https://clerk.com/docs/guides/development/custom-flows/error-handling
        // for more info on error handling
        console.error(JSON.stringify(err, null, 2))
      }
    }

    // Handle submission of verification form
    const onVerifyPress = async () => {
      if (!isLoaded) return

      try {
        // Use the code the user provided to attempt verification
        const signUpAttempt = await signUp.attemptEmailAddressVerification({
          code,
        })

        // If verification was completed, set the session to active
        // and redirect the user
        if (signUpAttempt.status === 'complete') {
          await setActive({ session: signUpAttempt.createdSessionId })
          router.replace('/')
        } else {
          // If the status is not complete, check why. User may need to
          // complete further steps.
          console.error(JSON.stringify(signUpAttempt, null, 2))
        }
      } catch (err) {
        // See https://clerk.com/docs/guides/development/custom-flows/error-handling
        // for more info on error handling
        console.error(JSON.stringify(err, null, 2))
      }
    }

    if (pendingVerification) {
      return (
        <>
          <Text>Verify your email</Text>
          <TextInput
            value={code}
            placeholder="Enter your verification code"
            onChangeText={(code) => setCode(code)}
          />
          <TouchableOpacity onPress={onVerifyPress}>
            <Text>Verify</Text>
          </TouchableOpacity>
        </>
      )
    }

    return (
      <View>
        <>
          <Text>Sign up</Text>
          <TextInput
            autoCapitalize="none"
            value={emailAddress}
            placeholder="Enter email"
            onChangeText={(email) => setEmailAddress(email)}
          />
          <TextInput
            value={password}
            placeholder="Enter password"
            secureTextEntry={true}
            onChangeText={(password) => setPassword(password)}
          />
          <TouchableOpacity onPress={onSignUpPress}>
            <Text>Continue</Text>
          </TouchableOpacity>
          <View style={{ display: 'flex', flexDirection: 'row', gap: 3 }}>
            <Text>Already have an account?</Text>
            <Link href="/sign-in">
              <Text>Sign in</Text>
            </Link>
          </View>
        </>
      </View>
    )
  }
  ```

  ### Sign-in page

  In the `(auth)` group, create a `sign-in.tsx` file with the following code. The [`useSignIn()`](/docs/reference/hooks/use-sign-in) hook is used to create a sign-in flow. The user can sign in using email address and password, or navigate to the sign-up page.

  ```tsx {{ filename: 'app/(auth)/sign-in.tsx', collapsible: true }}
  import { useSignIn } from '@clerk/expo'
  import { Link, useRouter } from 'expo-router'
  import { Text, TextInput, TouchableOpacity, View } from 'react-native'
  import React from 'react'

  export default function Page() {
    const { signIn, setActive, isLoaded } = useSignIn()
    const router = useRouter()

    const [emailAddress, setEmailAddress] = React.useState('')
    const [password, setPassword] = React.useState('')

    // Handle the submission of the sign-in form
    const onSignInPress = async () => {
      if (!isLoaded) return

      // Start the sign-in process using the email and password provided
      try {
        const signInAttempt = await signIn.create({
          identifier: emailAddress,
          password,
        })

        // If sign-in process is complete, set the created session as active
        // and redirect the user
        if (signInAttempt.status === 'complete') {
          await setActive({ session: signInAttempt.createdSessionId })
          router.replace('/')
        } else {
          // If the status isn't complete, check why. User might need to
          // complete further steps.
          console.error(JSON.stringify(signInAttempt, null, 2))
        }
      } catch (err) {
        // See https://clerk.com/docs/guides/development/custom-flows/error-handling
        // for more info on error handling
        console.error(JSON.stringify(err, null, 2))
      }
    }

    return (
      <View>
        <Text>Sign in</Text>
        <TextInput
          autoCapitalize="none"
          value={emailAddress}
          placeholder="Enter email"
          onChangeText={(emailAddress) => setEmailAddress(emailAddress)}
        />
        <TextInput
          value={password}
          placeholder="Enter password"
          secureTextEntry={true}
          onChangeText={(password) => setPassword(password)}
        />
        <TouchableOpacity onPress={onSignInPress}>
          <Text>Continue</Text>
        </TouchableOpacity>
        <View style={{ display: 'flex', flexDirection: 'row', gap: 3 }}>
          <Text>Don't have an account?</Text>
          <Link href="/sign-up">
            <Text>Sign up</Text>
          </Link>
        </View>
      </View>
    )
  }
  ```

  For more information about building these [custom flows](!custom-flow), including guided comments in the code examples, see the [Build a custom email/password authentication flow](/docs/guides/development/custom-flows/authentication/email-password) guide.

  ## Add a sign-out button

  At this point, your users can sign up or in, but they need a way to sign out.

  In the `components/` folder, create a `SignOutButton.tsx` file with the following code. The [`useClerk()`](/docs/reference/hooks/use-clerk) hook is used to access the `signOut()` function, which is called when the user clicks the "Sign out" button.

  <Include src="_partials/expo/sign-out-custom-flow" />

  ## Conditionally render content

  You can control which content signed-in and signed-out users can see with Clerk's [prebuilt control components](/docs/reference/components/overview#control-components). For this quickstart, you'll use:

  - [`<SignedIn>`](/docs/reference/components/control/signed-in): Children of this component can only be seen while **signed in**.
  - [`<SignedOut>`](/docs/reference/components/control/signed-out): Children of this component can only be seen while **signed out**.

  To get started:

  1. Create a `(home)` route group.
  1. In the `(home)` group, create a `_layout.tsx` file with the following code.

  ```tsx {{ filename: 'app/(home)/_layout.tsx' }}
  import { Stack } from 'expo-router/stack'

  export default function Layout() {
    return <Stack />
  }
  ```

  Then, in the same folder, create an `index.tsx` file with the following code. If the user is signed in, it displays their email and a sign-out button. If they're not signed in, it displays sign-in and sign-up links.

  ```tsx {{ filename: 'app/(home)/index.tsx' }}
  import { SignedIn, SignedOut, useUser } from '@clerk/expo'
  import { Link } from 'expo-router'
  import { Text, View } from 'react-native'
  import { SignOutButton } from '@/app/components/SignOutButton'

  export default function Page() {
    const { user } = useUser()

    return (
      <View>
        <SignedIn>
          <Text>Hello {user?.emailAddresses[0].emailAddress}</Text>
          <SignOutButton />
        </SignedIn>
        <SignedOut>
          <Link href="/(auth)/sign-in">
            <Text>Sign in</Text>
          </Link>
          <Link href="/(auth)/sign-up">
            <Text>Sign up</Text>
          </Link>
        </SignedOut>
      </View>
    )
  }
  ```

  ## Create your first user

  Run your project with the following command:

  <CodeBlockTabs options={["npm", "yarn", "pnpm", "bun" ]}>
    ```bash {{ filename: 'terminal' }}
    npm start
    ```

    ```bash {{ filename: 'terminal' }}
    yarn start
    ```

    ```bash {{ filename: 'terminal' }}
    pnpm start
    ```

    ```bash {{ filename: 'terminal' }}
    bun start
    ```
  </CodeBlockTabs>

  Now visit your app's homepage at [`http://localhost:8081`](http://localhost:8081). Sign up to create your first user.
</Steps>

## Enable OTA updates

Though not required, it is recommended to implement over-the-air (OTA) updates in your Expo app. This enables you to easily roll out Clerk's feature updates and security patches as they're released without having to resubmit your app to mobile marketplaces.

See the [`expo-updates`](https://docs.expo.dev/versions/latest/sdk/updates) library to learn how to get started.

## Next steps

<Cards>
  - [SSO with Expo](/docs/guides/development/custom-flows/authentication/oauth-connections)
  - Learn more how to build a custom OAuth flow with Expo.

  ---

  - [MFA with Expo](/docs/guides/development/custom-flows/authentication/email-password-mfa)
  - Learn more how to build a custom multi-factor authentication flow with Expo.

  ---

  - [Protect content and read user data](/docs/expo/guides/users/reading)
  - Learn how to use Clerk's hooks and helpers to protect content and read user data in your Expo app.

  ---

  - [Sign-up and sign-in flow](/docs/guides/development/custom-flows/authentication/email-password)
  - Learn how to build a custom sign-up and sign-in authentication flow.
</Cards><|MERGE_RESOLUTION|>--- conflicted
+++ resolved
@@ -25,9 +25,6 @@
 
   <Include src="_partials/native-api-callout" />
 
-<<<<<<< HEAD
-  ## Install `@clerk/expo`
-=======
   ## Create an Expo app
 
   Run the following commands to create a new Expo app.
@@ -39,8 +36,7 @@
   npm run dev
   ```
 
-  ## Install `@clerk/clerk-expo`
->>>>>>> 25f07bda
+  ## Install `@clerk/expo`
 
   The [Clerk Expo SDK](/docs/reference/expo/overview) gives you access to prebuilt components, hooks, and helpers to make user authentication easier.
 
