--- conflicted
+++ resolved
@@ -154,18 +154,12 @@
 
 ### Properties {{ toc: false }}
 
-<<<<<<< HEAD
 <Properties>
   - `children`
-  - `(args: { state: 'success' | 'error' | 'warning' | 'info' | 'idle'; message: string | undefined; codes: ErrorMessageKey[] | undefined }) => React.ReactNode`
+  - `(args: { state: 'success' | 'error' | 'warning' | 'info' | 'idle'; message: string | undefined; codes: (string | [string, Record<string, string | number>])[] | undefined }) => React.ReactNode`
 
   Use this function to access the field's state. Optionally, information regarding password validation is given.
 </Properties>
-=======
-| Name | Type | Description |
-| - | - | - |
-| `children` | `(args: { state: 'success' \| 'error' \| 'warning' \| 'info' \| 'idle'; message: string \| undefined; codes: (string \| [string, Record<string, string \| number>])[] \| undefined }) => React.ReactNode` | Use this function to access the field's state. Optionally, information regarding password validation is given. |
->>>>>>> 7ad8f2bb
 
 ### Usage {{ toc: false }}
 
@@ -185,10 +179,19 @@
 
 If you're using [`<Input type="password" validatePassword>`](#input-type-password), the `<FieldState>`'s children function receives additional arguments:
 
-| Name | Type | Description |
-| - | - | - |
-| `message` | `string` | The standardized English message generated for the current state of the input. This message is generated based on the codes associated with the `<FieldState>`. |
-| `codes` | `(string \| [string, Record<string, string \| number>])[]` | The error codes associated with the `<FieldState>`. You can use these codes to return a custom `message` or localize its contents. |
+<Properties>
+  - `message`
+  - `string`
+
+  The standardized English message generated for the current state of the input. This message is generated based on the codes associated with the `<FieldState>`.
+
+  ---
+
+  - `codes`
+  - `(string | [string, Record<string, string | number>])[]`
+
+  The error codes associated with the `<FieldState>`. You can use these codes to return a custom `message` or localize its contents.
+</Properties>
 
 Initially, the `<Input>` will have a `state` of `idle` until the user interacts with the input. Depending on the user's input, the `state` will change to `'success' | 'error' | 'warning' | 'info'`.
 
