--- conflicted
+++ resolved
@@ -27,35 +27,20 @@
                 [
                   {
                     "title": "Next.js",
-                    "href": "/docs/quickstarts/nextjs",
-                    "icon": "nextjs"
-                  },
-                  {
-<<<<<<< HEAD
-                    "title": "Frontend",
-                    "items": [
-                      [
-                        {
-                          "title": "JavaScript",
-                          "href": "/docs/quickstarts/javascript",
-                          "icon": "javascript"
-                        },
-                        { "title": "React", "href": "/docs/quickstarts/react", "icon": "react" },
-                        { "title": "Expo", "href": "/docs/quickstarts/expo" },
-                        { "title": "Chrome Extension", "href": "/docs/quickstarts/chrome-extension" }
-                      ]
-                    ]
-=======
+                    "href": "/docs/quickstarts/nextjs"
+                  },
+                  {
                     "title": "Remix",
-                    "href": "/docs/quickstarts/remix",
-                    "icon": "remix"
+                    "href": "/docs/quickstarts/remix"
                   },
                   {
                     "title": "Gatsby",
-                    "href": "/docs/quickstarts/gatsby",
-                    "icon": "gatsby"
-                  },
-                  { "title": "Astro", "href": "/docs/quickstarts/astro", "icon": "astro" }
+                    "href": "/docs/quickstarts/gatsby"
+                  },
+                  {
+                    "title": "Astro",
+                    "href": "/docs/quickstarts/astro"
+                  }
                 ]
               ]
             },
@@ -65,20 +50,21 @@
                 [
                   {
                     "title": "JavaScript",
-                    "href": "/docs/quickstarts/javascript",
-                    "icon": "javascript"
+                    "href": "/docs/quickstarts/javascript"
                   },
                   {
                     "title": "React",
-                    "href": "/docs/quickstarts/react",
-                    "icon": "react"
+                    "href": "/docs/quickstarts/react"
                   },
                   {
                     "title": "Expo",
                     "href": "/docs/quickstarts/expo"
->>>>>>> 627d1c61
-                  },
-                  { "title": "iOS", "tag": "(Beta)", "href": "/docs/quickstarts/ios" }
+                  },
+                  {
+                    "title": "iOS",
+                    "tag": "(Beta)",
+                    "href": "/docs/quickstarts/ios"
+                  }
                 ]
               ]
             },
@@ -868,17 +854,8 @@
                     "items": [
                       [
                         {
-<<<<<<< HEAD
-                          "title": "Deploy a Chrome Extension to production",
-                          "href": "/docs/deployments/deploy-chrome-extension"
-                        },
-                        {
-                          "title": "Deploy an Expo app to production",
-                          "href": "/docs/deployments/deploy-expo"
-=======
                           "title": "Sign-in",
                           "href": "/docs/customization/elements/examples/sign-in"
->>>>>>> 627d1c61
                         },
                         {
                           "title": "Sign-up",
@@ -1230,6 +1207,10 @@
                           "href": "/docs/deployments/set-up-staging"
                         },
                         {
+                          "title": "Deploy a Chrome Extension to production",
+                          "href": "/docs/deployments/deploy-chrome-extension"
+                        },
+                        {
                           "title": "Deploy an Expo app to production",
                           "href": "/docs/deployments/deploy-expo"
                         },
