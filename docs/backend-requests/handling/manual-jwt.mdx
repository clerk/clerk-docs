--- conflicted
+++ resolved
@@ -37,13 +37,8 @@
 To verify the token signature, you should:
 
 1. Use the above Public Key to verify the token's signature.
-<<<<<<< HEAD
-2. Validate that the token is not expired by checking the `exp` and `nbf` claims.
-3. The `azp` claim in the Clerk Session JWT stands for authorized parties. If the `azp` claim exists, validate that it equals any of your known origins that are permitted to generate those tokens. This is an extra security check that we highly recommend that you do. Verifying the `azp` claim on the server side ensures that the session token is generated from the expected frontend application. For example, if you are permitting tokens retrieved from `http://localhost:3000`, then the `azp` claim should equal `http://localhost:3000`. You can also pass an array of strings like so: `['http://localhost:4003', 'https://clerk.com']`. If the `azp` claim does not exist, then you can skip this step.
-=======
 2. Validate that the token is not expired by checking the `exp` ([Expiration time](https://datatracker.ietf.org/doc/html/rfc7519#section-4.1.4)) and `nbf` ([Not before](https://datatracker.ietf.org/doc/html/rfc7519#section-4.1.5)) claims.
 3. The `azp` claim in the Clerk Session JWT stands for authorized parties. If the `azp` claim exists, validate that it equals any of your known origins that are permitted to generate those tokens. This is an extra security check that we highly recommend that you do. Verifying the `azp` claim on the server side ensures that the session token is generated from the expected frontend application. For example, if you are permitting tokens retrieved from `http://localhost:3000`, then the `azp` claim should equal `http://localhost:3000`. You can also pass an array of strings like so: `['http://localhost:4003', 'https://clerk.dev']`. If the `azp` claim does not exist, then you can skip this step.
->>>>>>> f618567f
 
 If the above process is successful, it means that the user is signed in to your application and you can consider them authenticated. You can also retrieve the session ID and user ID out of the token's claims.
 
