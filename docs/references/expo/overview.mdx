---
description: Learn how to use Clerk to quickly and easily add secure authentication and user management to your Expo application.
---

# Expo and Clerk

<<<<<<< HEAD
=======
> [!WARNING]
> Currently the `@clerk/expo` SDK only supports mobile app output. Expo web is not supported. You can upvote the addition of Clerk supporting web output [here](https://feedback.clerk.com/roadmap/fb56a8db-763a-4e0d-a4b2-f8a453be195c).

>>>>>>> ec8ba744
Clerk makes it simple to add authentication to your Expo application. This documentation covers the capabilities and methods available from Clerk's Expo SDK.

See [the quickstart](/docs/quickstarts/expo) to get started.

## Custom flow examples

Clerk's prebuilt components are not supported in native applications. You must use Clerk's API to build custom UI's for flows such as signing in and signing up. See the [custom flow](/docs/custom-flows/overview) guides for more information.

## Deploy your Expo app

<<<<<<< HEAD
## Deploy your app

To learn how to deploy your Expo application, see the [dedicated guide](/docs/deployments/deploy-expo).
=======
To learn how to deploy your Expo application, see the [dedicated guide](https://clerk.com/docs/deployments/deploy-expo).
>>>>>>> ec8ba744
<|MERGE_RESOLUTION|>--- conflicted
+++ resolved
@@ -4,12 +4,6 @@
 
 # Expo and Clerk
 
-<<<<<<< HEAD
-=======
-> [!WARNING]
-> Currently the `@clerk/expo` SDK only supports mobile app output. Expo web is not supported. You can upvote the addition of Clerk supporting web output [here](https://feedback.clerk.com/roadmap/fb56a8db-763a-4e0d-a4b2-f8a453be195c).
-
->>>>>>> ec8ba744
 Clerk makes it simple to add authentication to your Expo application. This documentation covers the capabilities and methods available from Clerk's Expo SDK.
 
 See [the quickstart](/docs/quickstarts/expo) to get started.
@@ -18,12 +12,6 @@
 
 Clerk's prebuilt components are not supported in native applications. You must use Clerk's API to build custom UI's for flows such as signing in and signing up. See the [custom flow](/docs/custom-flows/overview) guides for more information.
 
-## Deploy your Expo app
-
-<<<<<<< HEAD
 ## Deploy your app
 
-To learn how to deploy your Expo application, see the [dedicated guide](/docs/deployments/deploy-expo).
-=======
-To learn how to deploy your Expo application, see the [dedicated guide](https://clerk.com/docs/deployments/deploy-expo).
->>>>>>> ec8ba744
+To learn how to deploy your Expo application, see the [dedicated guide](https://clerk.com/docs/deployments/deploy-expo).