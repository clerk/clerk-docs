--- conflicted
+++ resolved
@@ -37,129 +37,80 @@
 <Cards variant="plain" cols={3}>
   - [Next.js](/docs/nextjs/getting-started/quickstart)
   - Easily add secure, beautiful, and fast authentication to Next.js with Clerk.
-<<<<<<< HEAD
-  - {<Icon name="nextjs" />}
-=======
-  - <Include src="_partials/icons/nextjs" />
->>>>>>> ded5a664
+  - <Icon name="nextjs" />
 
   ---
 
   - [React](/docs/react/getting-started/quickstart)
   - Get started installing and initializing Clerk in a new React + Vite app.
-<<<<<<< HEAD
-  - {<Icon name="react" />}
-=======
-  - <Include src="_partials/icons/react" />
->>>>>>> ded5a664
+  - <Icon name="react" />
 
   ---
 
   - [Astro](/docs/astro/getting-started/quickstart)
   - Easily add secure and SSR-friendly authentication to your Astro application with Clerk.
-<<<<<<< HEAD
-  - {<Icon name="astro" />}
-=======
-  - <Include src="_partials/icons/astro" />
->>>>>>> ded5a664
+  - <Icon name="astro" />
 
   ---
 
   - [Chrome Extension](/docs/chrome-extension/getting-started/quickstart)
   - Use the Chrome Extension SDK to authenticate users in your Chrome extension.
-<<<<<<< HEAD
-  - {<Icon name="chrome" />}
-=======
-  - <Include src="_partials/icons/chrome-extension" />
->>>>>>> ded5a664
+  - <Icon name="chrome" />
 
   ---
 
   - [Expo](/docs/expo/getting-started/quickstart)
   - Use Clerk with Expo to authenticate users in your React Native application.
-<<<<<<< HEAD
-  - {<Icon name="expo" />}
-=======
-  - <Include src="_partials/icons/expo" />
->>>>>>> ded5a664
+  - <Icon name="expo" />
 
   ---
 
   - [Android](/docs/android/getting-started/quickstart)
   - Use the Clerk Android SDK to authenticate users in your native Android applications.
-  - <Include src="_partials/icons/android" />
+  - <Icon name="android" />
 
   ---
 
   - [iOS](/docs/ios/getting-started/quickstart)
   - Use the Clerk iOS SDK to authenticate users in your native Apple applications.
-<<<<<<< HEAD
-  - {<Icon name="apple" />}
-=======
-  - <Include src="_partials/icons/ios" />
->>>>>>> ded5a664
+  - <Icon name="apple" />
 
   ---
 
   - [JavaScript](/docs/js-frontend/getting-started/quickstart)
   - The Clerk JavaScript SDK gives you access to prebuilt components and helpers to make user authentication easier.
-<<<<<<< HEAD
-  - {<Icon name="javascript" />}
-=======
-  - <Include src="_partials/icons/javascript" />
->>>>>>> ded5a664
+  - <Icon name="javascript" />
 
   ---
 
   - [Nuxt](/docs/nuxt/getting-started/quickstart)
   - Easily add secure, beautiful, and fast authentication to Nuxt with Clerk.
-<<<<<<< HEAD
-  - {<Icon name="nuxt" />}
-=======
-  - <Include src="_partials/icons/nuxt" />
->>>>>>> ded5a664
+  - <Icon name="nuxt" />
 
   ---
 
   - [React Router](/docs/react-router/getting-started/quickstart)
   - Easily add secure, edge- and SSR-friendly authentication to React Router with Clerk.
-<<<<<<< HEAD
-  - {<Icon name="react-router" />}
-=======
-  - <Include src="_partials/icons/react-router" />
->>>>>>> ded5a664
+  - <Icon name="react-router" />
 
   ---
 
   - [Remix](/docs/remix/getting-started/quickstart)
   - Easily add secure, edge- and SSR-friendly authentication to Remix with Clerk.
-<<<<<<< HEAD
-  - {<Icon name="remix" />}
-
-  ---
-
-  - [TanStack Start (beta)](/docs/quickstarts/tanstack-start)
-  - Easily add secure and SSR-friendly authentication to your TanStack Start application with Clerk.
-  - {<Icon name="tanstack" />}
-=======
-  - <Include src="_partials/icons/remix" />
+  - <Icon name="remix" />
 
   ---
 
   - [TanStack React Start (beta)](/docs/tanstack-react-start/getting-started/quickstart)
   - Easily add secure and SSR-friendly authentication to your TanStack React Start application with Clerk.
   - <Include src="_partials/icons/tanstack-start" />
->>>>>>> ded5a664
 
   ---
 
   - [Vue](/docs/vue/getting-started/quickstart)
   - Get started installing and initializing Clerk in a new Vue + Vite app.
-<<<<<<< HEAD
-  - {<Icon name="vue" />}
-=======
-  - <Include src="_partials/icons/vue" />
->>>>>>> ded5a664
+  - <Icon name="vue" />
+
 </Cards>
 
 ## Explore by backend framework
@@ -167,75 +118,51 @@
 {/* TODO: Keep aligned with /reference/overview */}
 
 <Cards variant="plain" cols={3}>
-<<<<<<< HEAD
   - [JS Backend SDK](/docs/references/backend/overview)
   - The Clerk Backend SDK exposes our Backend API resources and low-level authentication utilities for JavaScript environments.
-  - {<Icon name="clerk" />}
-=======
+  - <Icon name="clerk" />
+
+  ---
+
   - [JS Backend SDK](/docs/js-backend/getting-started/quickstart)
   - The JavaScript Backend SDK exposes our Backend API resources and low-level authentication utilities for JavaScript environments.
-  - <Include src="_partials/icons/backend-sdk" />
->>>>>>> ded5a664
+  - <Icon name="backend-sdk" />
 
   ---
 
   - [C#](https://github.com/clerk/clerk-sdk-csharp/blob/main/README.md)
   - The Clerk C# SDK is a wrapper around our Backend API to make it easier to integrate Clerk into your backend.
-<<<<<<< HEAD
-  - {<Icon name="csharp" />}
-=======
-  - <Include src="_partials/icons/c-sharp" />
->>>>>>> ded5a664
+  - <Icon name="csharp" />
 
   ---
 
   - [Express](/docs/expressjs/getting-started/quickstart)
   - Quickly add authentication and user management to your Express application.
-<<<<<<< HEAD
-  - {<Icon name="expressjs" />}
-=======
-  - <Include src="_partials/icons/express" />
->>>>>>> ded5a664
+  - <Icon name="expressjs" />
 
   ---
 
   - [Go](/docs/go/getting-started/quickstart)
   - The Clerk Go SDK is a wrapper around the Backend API written in Golang to make it easier to integrate Clerk into your backend.
-<<<<<<< HEAD
-  - {<Icon name="go" />}
-=======
-  - <Include src="_partials/icons/go" />
->>>>>>> ded5a664
+  - <Icon name="go" />
 
   ---
 
   - [Fastify](/docs/fastify/getting-started/quickstart)
   - Build secure authentication and user management flows for your Fastify server.
-<<<<<<< HEAD
-  - {<Icon name="fastify" />}
-=======
-  - <Include src="_partials/icons/fastify" />
->>>>>>> ded5a664
+  - <Icon name="fastify" />
 
   ---
 
   - [Python](https://github.com/clerk/clerk-sdk-python/blob/main/README.md)
   - The Clerk Python SDK is a wrapper around the Backend API written in Python to make it easier to integrate Clerk into your backend.
-<<<<<<< HEAD
-  - {<Icon name="python" />}
-=======
-  - <Include src="_partials/icons/python" />
->>>>>>> ded5a664
+  - <Icon name="python" />
 
   ---
 
   - [Ruby on Rails](/docs/ruby/getting-started/quickstart)
   - Integrate authentication and user management into your Ruby application.
-<<<<<<< HEAD
-  - {<Icon name="ruby" />}
-=======
-  - <Include src="_partials/icons/ruby.mdx" />
->>>>>>> ded5a664
+  - <Icon name="ruby" />
 </Cards>
 
 ## Explore by feature
