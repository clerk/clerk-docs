---
title: SignUp
description: The SignUp object holds the state of the current sign-up and provides helper methods to navigate and complete the sign-up flow. Once a sign-up is complete, a new user is created.
---

# `SignUp`

The `SignUp` object holds the state of the current sign-up and provides helper methods to navigate and complete the [sign-up flow](/docs/custom-flows/overview#sign-up-flow). Once a sign-up is complete, a new user is created.

There are two important steps that need to be done in order for a sign-up to be completed:

- Supply all the required fields. The required fields depend on your instance settings.
- Verify contact information. Some of the supplied fields need extra verification. These are the email address and phone number.

The above steps can be split into smaller actions (e.g. you don't have to supply all the required fields at once) and can done in any order. This provides great flexibility and supports even the most complicated sign-up flows.

Also, the attributes of the `SignUp` object can basically be grouped into three categories:

- Those that contain information regarding the sign-up flow and what is missing in order for the sign-up to complete. For more information on these, check our [detailed sign-up flow guide.](/docs/custom-flows/overview)
- Those that hold the different values that we supply to the sign-up. Examples of these are `username`, `emailAddress`, `firstName`, etc.
- Those that contain references to the created resources once the sign-up is complete, i.e. `createdSessionId` and `createdUserId`.

## Properties

| Name | Type | Description |
| --- | --- | --- |
| `status` | `'missing_requirements' \| 'complete' \| 'abandoned' \| null` | The status of the current sign-up.<br/>The following values are supported:<br/><ul><li>`missing_requirements:` There are required fields that are either missing or they are unverified.</li><li>`complete:` All the required fields have been supplied and verified, so the sign-up is complete and a new user and a session have been created.</li><li>`abandoned:` The sign-up has been inactive for a long period of time, thus it's considered as abandoned and need to start over.</li></ul> |
| `requiredFields` | `string[]` | An array of all the required fields that need to be supplied and verified in order for this sign-up to be marked as complete and converted into a user. |
| `optionalFields` | `string[]` | An array of all the fields that can be supplied to the sign-up, but their absence does not prevent the sign-up from being marked as complete. |
| `missingFields` | `string[]` | An array of all the fields whose values are not supplied yet but they are mandatory in order for a sign-up to be marked as complete. |
| `unverifiedFields` | `string[]` | An array of all the fields whose values have been supplied, but they need additional verification in order for them to be accepted. Examples of such fields are `emailAddress` and `phoneNumber`. |
| `verifications` | `SignUpVerifications` | An object that contains information about all the verifications that are in-flight. |
| `username` | `string \| null` | The username supplied to the current sign-up. This attribute is available only if usernames are enabled. Check the available instance settings in your Clerk Dashboard for more information. |
| `emailAddress` | `string \| null` | The email address supplied to the current sign-up. This attribute is available only if the selected contact information includes email address. Check the available instance settings for more information. |
| `phoneNumber` | `string \| null` | The phone number supplied to the current sign-up. This attribute is available only if the selected contact information includes phone number. Check the available instance settings for more information. |
| `web3Wallet` | `string \| null` | The Web3 wallet public address supplied to the current sign-up. In [Ethereum](https://docs.metamask.io/guide/common-terms.html#address-public-key), the address is made up of `0x` + `40 hexadecimal characters`. |
| `hasPassword` | `boolean` | The value of this attribute is true if a password was supplied to the current sign-up. This attribute is available only if password-based authentication is enabled. Check the available instance settings for more information. |
| `firstName` | `string \| null` | The first name supplied to the current sign-up. This attribute is available only if name is enabled in personal information. Check the available for more information. lastName |
| `lastName` | `string \| null` | The last name supplied to the current sign-up. This attribute is available only if name is enabled in personal information. Check the available instance settings for more information. |
| `unsafeMetadata` | `{[string]: any} \| null` | Metadata that can be read and set from the frontend. Once the sign-up is complete, the value of this field will be automatically copied to the newly created user's unsafe metadata. One common use case for this attribute is to use it to implement custom fields that can be collected during sign-up and will automatically be attached to the created User object. |
| `createdSessionId` | `string \| null` | The identifier of the newly-created session. This attribute is populated only when the sign-up is complete. |
| `createdUserId` | `string \| null` | The identifier of the newly-created user. This attribute is populated only when the sign-up is complete. |
| `abandonAt` | `number \| null` | The epoch numerical time when the sign-up was abandoned by the user. |

## Methods

### `create()`

This method initiates a new sign-up flow. It creates a new `SignUp` object and de-activates any existing `SignUp` that the client might already had in progress.

The form of the given `params` depends on the configuration of the instance. Choices on the instance settings affect which options are available to use.

The `create` method will return a promise of the new `SignUp` object. This sign-up might be complete if you supply the required fields in one go. However, this is not mandatory. Clerk's sign-up process provides great flexibility and allows users to easily create multi-step sign-up flows.

```typescript
function create(params: SignUpCreateParams): Promise<SignUpResource>;
```

#### `SignUpCreateParams`

| Name | Type | Description |
| --- | --- | --- |
| `firstName` | `string \| null` | The user's first name. This option is available only if name is selected in personal information. Please check the instance settings for more information. |
| `lastName` | `string \| null` | The user's last name. This option is available only if name is selected in personal information. Please check the instance settings for more information. |
| `password` | `string \| null` | The user's password. This option is available only if password-based authentication is selected. Please check the instance settings for more information. |
| `gender` | `string \| null` | The user's gender. This option is available only if gender is selected in personal information. Please check the instance settings for more information. |
| `emailAddress` | `string \| null` | The user's email address. This option is available only if email address is selected in contact information. Keep in mind that the email address requires an extra verification process. Please check the instance settings for more information. |
| `phoneNumber` | `string \| null` | The user's phone number. This option is available only if phone number is selected in contact information. Keep in mind that the phone number requires an extra verification process. Please check the instance settings for more information. |
| `web3Wallet` | `string \| null` | The user's Web3 wallet public address. In [Ethereum](https://docs.metamask.io/guide/common-terms.html#address-public-key), the address is made up of `0x` + `40 hexadecimal characters`. |
| `username` | `string \| null` | The user's username. This option is available only if usernames are enabled. Please check the instance settings for more information. |
| `unsafeMetadata` | `{[string]: any} \| null` | Metadata that can be read and set from the frontend. Once the sign-up is complete, the value of this field will be automatically copied to the newly created user's unsafe metadata. One common use case for this attribute is to use it to implement custom fields that can be collected during sign-up and will automatically be attached to the created `User` object. |
| `strategy` | `'oauth_<provider>' \| 'saml' \| 'ticket'` | The strategy to use for the sign-up flow.<br />The following strategies are supported:<br /><ul><li>`oauth_<provider>`: The user will be authenticated with their Social login account. See available [OAuth Strategies](/docs/references/javascript/types/oauth-strategy).</li><li>`saml`: The user will be authenticated with SAML.</li><li>`ticket`: The user will be authenticated via the ticket *or token* generated from the Backend API.</li></ul> |
| `redirectUrl` | `string` | The redirect URL after the sign-up flow has completed. |
| `actionCompleteRedirectUrl?` | `string` |The URL that the user will be redirected to, after successful authorization from the OAuth provider and Clerk sign in. This parameter is required only if `strategy` is set to an OAuth strategy like `oauth_<provider>`, or set to `saml`. |
| `ticket` | `string` | Provide the ticket *or token* generated from the Backend API. This parameter is required only if `strategy` is set to `ticket`. |
| `transfer` | `boolean` | Transfer the user to a dedicated sign-up for an OAuth flow. |

#### `create()` returns

| Type | Description |
| --- | --- |
| `Promise<SignUpResource>` | A `Promise` which resolves to the current [`SignUp`][signup-ref]. |

### `update()`

This method is used to update the current sign-up.

As with `create`, the form of the given `params` depends on the configuration of the instance.

```typescript
function update(params: SignUpUpdateParams): Promise<SignUpResource>;
```

#### `SignUpUpdateParams`

`SignUpUpdateParams` is a mirror of [`SignUpCreateParams`](#sign-up-create-params) with the same fields and types.

<<<<<<< HEAD
#### `update()` returns

| Type | Description |
| --- | --- |
| `Promise<SignUpResource>` | This method returns a `Promise` which resolves to the current [`SignUp`][signup-ref]. |

### `createMagicLinkFlow()`
=======
### `createEmailLinkFlow()`

```typescript
function createEmailLinkFlow(): {
  startEmailLinkFlow: (params: StartEmailLinkFlowParams) => Promise<SignUp>;
  cancelEmailLinkFlow: () => void;
};
```
>>>>>>> 749dfeaf

Sets up a sign-up with email link flow. Calling `createEmailLinkFlow()` will return two functions.

The first function is async and starts the email link flow, preparing an email link verification. It sends the email link email and starts polling for verification results. The signature is `startEmailLinkFlow({ redirectUrl: string }) => Promise<SignUpResource>`.

The second function can be used to stop polling at any time, allowing for full control of the flow and cleanup. The signature is `cancelEmailLinkFlow() => void`.

```typescript
function createMagicLinkFlow(): {
  startMagicLinkFlow: (params: StartMagicLinkFlowParams) => Promise<SignUpResource>;
  cancelMagicLinkFlow: () => void;
};
```

#### `createMagicLinkFlow()` returns

`createEmailLinkFlow` returns an object with two functions:

| Name | Type | Description |
| --- | --- | --- |
<<<<<<< HEAD
| `startMagicLinkFlow` | <code>(params: [StartMagicLinkFlowParams](#start-magic-link-flow-params)) => Promise\<SignUpResource\></code> | Function to start the magic link flow. It prepares a magic link verification and polls for the verification result. |
=======
| `startEmailLinkFlow` | <code>(params: [StartEmailLinkFlowParams](#start-email-link-flow-params)) => Promise\<SignUp\></code> | Function to start the email link flow. It prepares an email link verification and polls for the verification result. |
>>>>>>> 749dfeaf

#### `StartEmailLinkFlowParams`

| Name | Type | Description |
| --- | --- | --- |
| `redirectUrl` | `string` | The email link target URL. Users will be redirected here once they click the email link from their email. |

## Additional methods

In addition to the methods listed above, the `SignUp` class also has the following methods:

### Authenticate with

*   [`authenticateWithRedirect()`](/docs/references/javascript/sign-up/authenticate-with#authenticate-with-redirect)
*   [`authenticateWithMetamask()`](/docs/references/javascript/sign-up/authenticate-with#authenticate-with-metamask)
*   [`authenticateWithWeb3()`](/docs/references/javascript/sign-up/authenticate-with#authenticate-with-web3)

### Verification

*   [`prepareVerification()`](/docs/references/javascript/sign-up/verification#prepare-verification)
*   [`attemptVerification()`](/docs/references/javascript/sign-up/verification#attempt-verification)

### Email verification

*   [`prepareEmailAddressVerification()`](/docs/references/javascript/sign-up/email-verification#prepare-email-address-verification)
*   [`attemptEmailAddressVerification()`](/docs/references/javascript/sign-up/email-verification#attempt-email-address-verification)

### Phone verification

*   [`preparePhoneNumberVerification()`](/docs/references/javascript/sign-up/phone-verification#prepare-phone-number-verification)
*   [`attemptPhoneNumberVerification()`](/docs/references/javascript/sign-up/phone-verification#attempt-phone-number-verification)

### Web3 verification

*   [`prepareWeb3WalletVerification()`](/docs/references/javascript/sign-up/web3-verification#prepare-web3-wallet-verification)
*   [`attemptWeb3WalletVerification()`](/docs/references/javascript/sign-up/web3-verification#attempt-web3-wallet-verification)

[signup-ref]: /docs/references/javascript/sign-up/sign-up<|MERGE_RESOLUTION|>--- conflicted
+++ resolved
@@ -1,178 +1,170 @@
----
-title: SignUp
-description: The SignUp object holds the state of the current sign-up and provides helper methods to navigate and complete the sign-up flow. Once a sign-up is complete, a new user is created.
----
-
-# `SignUp`
-
-The `SignUp` object holds the state of the current sign-up and provides helper methods to navigate and complete the [sign-up flow](/docs/custom-flows/overview#sign-up-flow). Once a sign-up is complete, a new user is created.
-
-There are two important steps that need to be done in order for a sign-up to be completed:
-
-- Supply all the required fields. The required fields depend on your instance settings.
-- Verify contact information. Some of the supplied fields need extra verification. These are the email address and phone number.
-
-The above steps can be split into smaller actions (e.g. you don't have to supply all the required fields at once) and can done in any order. This provides great flexibility and supports even the most complicated sign-up flows.
-
-Also, the attributes of the `SignUp` object can basically be grouped into three categories:
-
-- Those that contain information regarding the sign-up flow and what is missing in order for the sign-up to complete. For more information on these, check our [detailed sign-up flow guide.](/docs/custom-flows/overview)
-- Those that hold the different values that we supply to the sign-up. Examples of these are `username`, `emailAddress`, `firstName`, etc.
-- Those that contain references to the created resources once the sign-up is complete, i.e. `createdSessionId` and `createdUserId`.
-
-## Properties
-
-| Name | Type | Description |
-| --- | --- | --- |
-| `status` | `'missing_requirements' \| 'complete' \| 'abandoned' \| null` | The status of the current sign-up.<br/>The following values are supported:<br/><ul><li>`missing_requirements:` There are required fields that are either missing or they are unverified.</li><li>`complete:` All the required fields have been supplied and verified, so the sign-up is complete and a new user and a session have been created.</li><li>`abandoned:` The sign-up has been inactive for a long period of time, thus it's considered as abandoned and need to start over.</li></ul> |
-| `requiredFields` | `string[]` | An array of all the required fields that need to be supplied and verified in order for this sign-up to be marked as complete and converted into a user. |
-| `optionalFields` | `string[]` | An array of all the fields that can be supplied to the sign-up, but their absence does not prevent the sign-up from being marked as complete. |
-| `missingFields` | `string[]` | An array of all the fields whose values are not supplied yet but they are mandatory in order for a sign-up to be marked as complete. |
-| `unverifiedFields` | `string[]` | An array of all the fields whose values have been supplied, but they need additional verification in order for them to be accepted. Examples of such fields are `emailAddress` and `phoneNumber`. |
-| `verifications` | `SignUpVerifications` | An object that contains information about all the verifications that are in-flight. |
-| `username` | `string \| null` | The username supplied to the current sign-up. This attribute is available only if usernames are enabled. Check the available instance settings in your Clerk Dashboard for more information. |
-| `emailAddress` | `string \| null` | The email address supplied to the current sign-up. This attribute is available only if the selected contact information includes email address. Check the available instance settings for more information. |
-| `phoneNumber` | `string \| null` | The phone number supplied to the current sign-up. This attribute is available only if the selected contact information includes phone number. Check the available instance settings for more information. |
-| `web3Wallet` | `string \| null` | The Web3 wallet public address supplied to the current sign-up. In [Ethereum](https://docs.metamask.io/guide/common-terms.html#address-public-key), the address is made up of `0x` + `40 hexadecimal characters`. |
-| `hasPassword` | `boolean` | The value of this attribute is true if a password was supplied to the current sign-up. This attribute is available only if password-based authentication is enabled. Check the available instance settings for more information. |
-| `firstName` | `string \| null` | The first name supplied to the current sign-up. This attribute is available only if name is enabled in personal information. Check the available for more information. lastName |
-| `lastName` | `string \| null` | The last name supplied to the current sign-up. This attribute is available only if name is enabled in personal information. Check the available instance settings for more information. |
-| `unsafeMetadata` | `{[string]: any} \| null` | Metadata that can be read and set from the frontend. Once the sign-up is complete, the value of this field will be automatically copied to the newly created user's unsafe metadata. One common use case for this attribute is to use it to implement custom fields that can be collected during sign-up and will automatically be attached to the created User object. |
-| `createdSessionId` | `string \| null` | The identifier of the newly-created session. This attribute is populated only when the sign-up is complete. |
-| `createdUserId` | `string \| null` | The identifier of the newly-created user. This attribute is populated only when the sign-up is complete. |
-| `abandonAt` | `number \| null` | The epoch numerical time when the sign-up was abandoned by the user. |
-
-## Methods
-
-### `create()`
-
-This method initiates a new sign-up flow. It creates a new `SignUp` object and de-activates any existing `SignUp` that the client might already had in progress.
-
-The form of the given `params` depends on the configuration of the instance. Choices on the instance settings affect which options are available to use.
-
-The `create` method will return a promise of the new `SignUp` object. This sign-up might be complete if you supply the required fields in one go. However, this is not mandatory. Clerk's sign-up process provides great flexibility and allows users to easily create multi-step sign-up flows.
-
-```typescript
-function create(params: SignUpCreateParams): Promise<SignUpResource>;
-```
-
-#### `SignUpCreateParams`
-
-| Name | Type | Description |
-| --- | --- | --- |
-| `firstName` | `string \| null` | The user's first name. This option is available only if name is selected in personal information. Please check the instance settings for more information. |
-| `lastName` | `string \| null` | The user's last name. This option is available only if name is selected in personal information. Please check the instance settings for more information. |
-| `password` | `string \| null` | The user's password. This option is available only if password-based authentication is selected. Please check the instance settings for more information. |
-| `gender` | `string \| null` | The user's gender. This option is available only if gender is selected in personal information. Please check the instance settings for more information. |
-| `emailAddress` | `string \| null` | The user's email address. This option is available only if email address is selected in contact information. Keep in mind that the email address requires an extra verification process. Please check the instance settings for more information. |
-| `phoneNumber` | `string \| null` | The user's phone number. This option is available only if phone number is selected in contact information. Keep in mind that the phone number requires an extra verification process. Please check the instance settings for more information. |
-| `web3Wallet` | `string \| null` | The user's Web3 wallet public address. In [Ethereum](https://docs.metamask.io/guide/common-terms.html#address-public-key), the address is made up of `0x` + `40 hexadecimal characters`. |
-| `username` | `string \| null` | The user's username. This option is available only if usernames are enabled. Please check the instance settings for more information. |
-| `unsafeMetadata` | `{[string]: any} \| null` | Metadata that can be read and set from the frontend. Once the sign-up is complete, the value of this field will be automatically copied to the newly created user's unsafe metadata. One common use case for this attribute is to use it to implement custom fields that can be collected during sign-up and will automatically be attached to the created `User` object. |
-| `strategy` | `'oauth_<provider>' \| 'saml' \| 'ticket'` | The strategy to use for the sign-up flow.<br />The following strategies are supported:<br /><ul><li>`oauth_<provider>`: The user will be authenticated with their Social login account. See available [OAuth Strategies](/docs/references/javascript/types/oauth-strategy).</li><li>`saml`: The user will be authenticated with SAML.</li><li>`ticket`: The user will be authenticated via the ticket *or token* generated from the Backend API.</li></ul> |
-| `redirectUrl` | `string` | The redirect URL after the sign-up flow has completed. |
-| `actionCompleteRedirectUrl?` | `string` |The URL that the user will be redirected to, after successful authorization from the OAuth provider and Clerk sign in. This parameter is required only if `strategy` is set to an OAuth strategy like `oauth_<provider>`, or set to `saml`. |
-| `ticket` | `string` | Provide the ticket *or token* generated from the Backend API. This parameter is required only if `strategy` is set to `ticket`. |
-| `transfer` | `boolean` | Transfer the user to a dedicated sign-up for an OAuth flow. |
-
-#### `create()` returns
-
-| Type | Description |
-| --- | --- |
-| `Promise<SignUpResource>` | A `Promise` which resolves to the current [`SignUp`][signup-ref]. |
-
-### `update()`
-
-This method is used to update the current sign-up.
-
-As with `create`, the form of the given `params` depends on the configuration of the instance.
-
-```typescript
-function update(params: SignUpUpdateParams): Promise<SignUpResource>;
-```
-
-#### `SignUpUpdateParams`
-
-`SignUpUpdateParams` is a mirror of [`SignUpCreateParams`](#sign-up-create-params) with the same fields and types.
-
-<<<<<<< HEAD
-#### `update()` returns
-
-| Type | Description |
-| --- | --- |
-| `Promise<SignUpResource>` | This method returns a `Promise` which resolves to the current [`SignUp`][signup-ref]. |
-
-### `createMagicLinkFlow()`
-=======
-### `createEmailLinkFlow()`
-
-```typescript
-function createEmailLinkFlow(): {
-  startEmailLinkFlow: (params: StartEmailLinkFlowParams) => Promise<SignUp>;
-  cancelEmailLinkFlow: () => void;
-};
-```
->>>>>>> 749dfeaf
-
-Sets up a sign-up with email link flow. Calling `createEmailLinkFlow()` will return two functions.
-
-The first function is async and starts the email link flow, preparing an email link verification. It sends the email link email and starts polling for verification results. The signature is `startEmailLinkFlow({ redirectUrl: string }) => Promise<SignUpResource>`.
-
-The second function can be used to stop polling at any time, allowing for full control of the flow and cleanup. The signature is `cancelEmailLinkFlow() => void`.
-
-```typescript
-function createMagicLinkFlow(): {
-  startMagicLinkFlow: (params: StartMagicLinkFlowParams) => Promise<SignUpResource>;
-  cancelMagicLinkFlow: () => void;
-};
-```
-
-#### `createMagicLinkFlow()` returns
-
-`createEmailLinkFlow` returns an object with two functions:
-
-| Name | Type | Description |
-| --- | --- | --- |
-<<<<<<< HEAD
-| `startMagicLinkFlow` | <code>(params: [StartMagicLinkFlowParams](#start-magic-link-flow-params)) => Promise\<SignUpResource\></code> | Function to start the magic link flow. It prepares a magic link verification and polls for the verification result. |
-=======
-| `startEmailLinkFlow` | <code>(params: [StartEmailLinkFlowParams](#start-email-link-flow-params)) => Promise\<SignUp\></code> | Function to start the email link flow. It prepares an email link verification and polls for the verification result. |
->>>>>>> 749dfeaf
-
-#### `StartEmailLinkFlowParams`
-
-| Name | Type | Description |
-| --- | --- | --- |
-| `redirectUrl` | `string` | The email link target URL. Users will be redirected here once they click the email link from their email. |
-
-## Additional methods
-
-In addition to the methods listed above, the `SignUp` class also has the following methods:
-
-### Authenticate with
-
-*   [`authenticateWithRedirect()`](/docs/references/javascript/sign-up/authenticate-with#authenticate-with-redirect)
-*   [`authenticateWithMetamask()`](/docs/references/javascript/sign-up/authenticate-with#authenticate-with-metamask)
-*   [`authenticateWithWeb3()`](/docs/references/javascript/sign-up/authenticate-with#authenticate-with-web3)
-
-### Verification
-
-*   [`prepareVerification()`](/docs/references/javascript/sign-up/verification#prepare-verification)
-*   [`attemptVerification()`](/docs/references/javascript/sign-up/verification#attempt-verification)
-
-### Email verification
-
-*   [`prepareEmailAddressVerification()`](/docs/references/javascript/sign-up/email-verification#prepare-email-address-verification)
-*   [`attemptEmailAddressVerification()`](/docs/references/javascript/sign-up/email-verification#attempt-email-address-verification)
-
-### Phone verification
-
-*   [`preparePhoneNumberVerification()`](/docs/references/javascript/sign-up/phone-verification#prepare-phone-number-verification)
-*   [`attemptPhoneNumberVerification()`](/docs/references/javascript/sign-up/phone-verification#attempt-phone-number-verification)
-
-### Web3 verification
-
-*   [`prepareWeb3WalletVerification()`](/docs/references/javascript/sign-up/web3-verification#prepare-web3-wallet-verification)
-*   [`attemptWeb3WalletVerification()`](/docs/references/javascript/sign-up/web3-verification#attempt-web3-wallet-verification)
-
+---
+title: SignUp
+description: The SignUp object holds the state of the current sign-up and provides helper methods to navigate and complete the sign-up flow. Once a sign-up is complete, a new user is created.
+---
+
+# `SignUp`
+
+The `SignUp` object holds the state of the current sign-up and provides helper methods to navigate and complete the [sign-up flow](/docs/custom-flows/overview#sign-up-flow). Once a sign-up is complete, a new user is created.
+
+There are two important steps that need to be done in order for a sign-up to be completed:
+
+- Supply all the required fields. The required fields depend on your instance settings.
+- Verify contact information. Some of the supplied fields need extra verification. These are the email address and phone number.
+
+The above steps can be split into smaller actions (e.g. you don't have to supply all the required fields at once) and can done in any order. This provides great flexibility and supports even the most complicated sign-up flows.
+
+Also, the attributes of the `SignUp` object can basically be grouped into three categories:
+
+- Those that contain information regarding the sign-up flow and what is missing in order for the sign-up to complete. For more information on these, check our [detailed sign-up flow guide.](/docs/custom-flows/overview)
+- Those that hold the different values that we supply to the sign-up. Examples of these are `username`, `emailAddress`, `firstName`, etc.
+- Those that contain references to the created resources once the sign-up is complete, i.e. `createdSessionId` and `createdUserId`.
+
+## Properties
+
+| Name | Type | Description |
+| --- | --- | --- |
+| `status` | `'missing_requirements' \| 'complete' \| 'abandoned' \| null` | The status of the current sign-up.<br/>The following values are supported:<br/><ul><li>`missing_requirements:` There are required fields that are either missing or they are unverified.</li><li>`complete:` All the required fields have been supplied and verified, so the sign-up is complete and a new user and a session have been created.</li><li>`abandoned:` The sign-up has been inactive for a long period of time, thus it's considered as abandoned and need to start over.</li></ul> |
+| `requiredFields` | `string[]` | An array of all the required fields that need to be supplied and verified in order for this sign-up to be marked as complete and converted into a user. |
+| `optionalFields` | `string[]` | An array of all the fields that can be supplied to the sign-up, but their absence does not prevent the sign-up from being marked as complete. |
+| `missingFields` | `string[]` | An array of all the fields whose values are not supplied yet but they are mandatory in order for a sign-up to be marked as complete. |
+| `unverifiedFields` | `string[]` | An array of all the fields whose values have been supplied, but they need additional verification in order for them to be accepted. Examples of such fields are `emailAddress` and `phoneNumber`. |
+| `verifications` | `SignUpVerifications` | An object that contains information about all the verifications that are in-flight. |
+| `username` | `string \| null` | The username supplied to the current sign-up. This attribute is available only if usernames are enabled. Check the available instance settings in your Clerk Dashboard for more information. |
+| `emailAddress` | `string \| null` | The email address supplied to the current sign-up. This attribute is available only if the selected contact information includes email address. Check the available instance settings for more information. |
+| `phoneNumber` | `string \| null` | The phone number supplied to the current sign-up. This attribute is available only if the selected contact information includes phone number. Check the available instance settings for more information. |
+| `web3Wallet` | `string \| null` | The Web3 wallet public address supplied to the current sign-up. In [Ethereum](https://docs.metamask.io/guide/common-terms.html#address-public-key), the address is made up of `0x` + `40 hexadecimal characters`. |
+| `hasPassword` | `boolean` | The value of this attribute is true if a password was supplied to the current sign-up. This attribute is available only if password-based authentication is enabled. Check the available instance settings for more information. |
+| `firstName` | `string \| null` | The first name supplied to the current sign-up. This attribute is available only if name is enabled in personal information. Check the available for more information. lastName |
+| `lastName` | `string \| null` | The last name supplied to the current sign-up. This attribute is available only if name is enabled in personal information. Check the available instance settings for more information. |
+| `unsafeMetadata` | `{[string]: any} \| null` | Metadata that can be read and set from the frontend. Once the sign-up is complete, the value of this field will be automatically copied to the newly created user's unsafe metadata. One common use case for this attribute is to use it to implement custom fields that can be collected during sign-up and will automatically be attached to the created User object. |
+| `createdSessionId` | `string \| null` | The identifier of the newly-created session. This attribute is populated only when the sign-up is complete. |
+| `createdUserId` | `string \| null` | The identifier of the newly-created user. This attribute is populated only when the sign-up is complete. |
+| `abandonAt` | `number \| null` | The epoch numerical time when the sign-up was abandoned by the user. |
+
+## Methods
+
+### `create()`
+
+This method initiates a new sign-up flow. It creates a new `SignUp` object and de-activates any existing `SignUp` that the client might already had in progress.
+
+The form of the given `params` depends on the configuration of the instance. Choices on the instance settings affect which options are available to use.
+
+The `create` method will return a promise of the new `SignUp` object. This sign-up might be complete if you supply the required fields in one go. However, this is not mandatory. Clerk's sign-up process provides great flexibility and allows users to easily create multi-step sign-up flows.
+
+```typescript
+function create(params: SignUpCreateParams): Promise<SignUpResource>;
+```
+
+#### `SignUpCreateParams`
+
+| Name | Type | Description |
+| --- | --- | --- |
+| `firstName` | `string \| null` | The user's first name. This option is available only if name is selected in personal information. Please check the instance settings for more information. |
+| `lastName` | `string \| null` | The user's last name. This option is available only if name is selected in personal information. Please check the instance settings for more information. |
+| `password` | `string \| null` | The user's password. This option is available only if password-based authentication is selected. Please check the instance settings for more information. |
+| `gender` | `string \| null` | The user's gender. This option is available only if gender is selected in personal information. Please check the instance settings for more information. |
+| `emailAddress` | `string \| null` | The user's email address. This option is available only if email address is selected in contact information. Keep in mind that the email address requires an extra verification process. Please check the instance settings for more information. |
+| `phoneNumber` | `string \| null` | The user's phone number. This option is available only if phone number is selected in contact information. Keep in mind that the phone number requires an extra verification process. Please check the instance settings for more information. |
+| `web3Wallet` | `string \| null` | The user's Web3 wallet public address. In [Ethereum](https://docs.metamask.io/guide/common-terms.html#address-public-key), the address is made up of `0x` + `40 hexadecimal characters`. |
+| `username` | `string \| null` | The user's username. This option is available only if usernames are enabled. Please check the instance settings for more information. |
+| `unsafeMetadata` | `{[string]: any} \| null` | Metadata that can be read and set from the frontend. Once the sign-up is complete, the value of this field will be automatically copied to the newly created user's unsafe metadata. One common use case for this attribute is to use it to implement custom fields that can be collected during sign-up and will automatically be attached to the created `User` object. |
+| `strategy` | `'oauth_<provider>' \| 'saml' \| 'ticket'` | The strategy to use for the sign-up flow.<br />The following strategies are supported:<br /><ul><li>`oauth_<provider>`: The user will be authenticated with their Social login account. See available [OAuth Strategies](/docs/references/javascript/types/oauth-strategy).</li><li>`saml`: The user will be authenticated with SAML.</li><li>`ticket`: The user will be authenticated via the ticket *or token* generated from the Backend API.</li></ul> |
+| `redirectUrl` | `string` | The redirect URL after the sign-up flow has completed. |
+| `actionCompleteRedirectUrl?` | `string` |The URL that the user will be redirected to, after successful authorization from the OAuth provider and Clerk sign in. This parameter is required only if `strategy` is set to an OAuth strategy like `oauth_<provider>`, or set to `saml`. |
+| `ticket` | `string` | Provide the ticket *or token* generated from the Backend API. This parameter is required only if `strategy` is set to `ticket`. |
+| `transfer` | `boolean` | Transfer the user to a dedicated sign-up for an OAuth flow. |
+
+#### `create()` returns
+
+| Type | Description |
+| --- | --- |
+| `Promise<SignUpResource>` | A `Promise` which resolves to the current [`SignUp`][signup-ref]. |
+
+### `update()`
+
+This method is used to update the current sign-up.
+
+As with `create`, the form of the given `params` depends on the configuration of the instance.
+
+```typescript
+function update(params: SignUpUpdateParams): Promise<SignUpResource>;
+```
+
+#### `SignUpUpdateParams`
+
+`SignUpUpdateParams` is a mirror of [`SignUpCreateParams`](#sign-up-create-params) with the same fields and types.
+
+#### `update()` returns
+
+| Type | Description |
+| --- | --- |
+| `Promise<SignUpResource>` | This method returns a `Promise` which resolves to the current [`SignUp`][signup-ref]. |
+
+### `createEmailLinkFlow()`
+
+```typescript
+function createEmailLinkFlow(): {
+  startEmailLinkFlow: (params: StartEmailLinkFlowParams) => Promise<SignUp>;
+  cancelEmailLinkFlow: () => void;
+};
+```
+
+Sets up a sign-up with email link flow. Calling `createEmailLinkFlow()` will return two functions.
+
+The first function is async and starts the email link flow, preparing an email link verification. It sends the email link email and starts polling for verification results. The signature is `startEmailLinkFlow({ redirectUrl: string }) => Promise<SignUpResource>`.
+
+The second function can be used to stop polling at any time, allowing for full control of the flow and cleanup. The signature is `cancelEmailLinkFlow() => void`.
+
+```typescript
+function createEmailLinkFlow(): {
+  startEmailLinkFlow: (params: StartEmailLinkFlowParams) => Promise<SignUpResource>;
+  cancelEmailLinkFlow: () => void;
+};
+```
+
+#### `createEmailLinkFlow()` returns
+
+`createEmailLinkFlow` returns an object with two functions:
+
+| Name | Type | Description |
+| --- | --- | --- |
+| `startEmailLinkFlow` | <code>(params: [StartEmailLinkFlowParams](#start-email-link-flow-params)) => Promise\<SignUp\></code> | Function to start the email link flow. It prepares an email link verification and polls for the verification result. |
+
+#### `StartEmailLinkFlowParams`
+
+| Name | Type | Description |
+| --- | --- | --- |
+| `redirectUrl` | `string` | The email link target URL. Users will be redirected here once they click the email link from their email. |
+
+## Additional methods
+
+In addition to the methods listed above, the `SignUp` class also has the following methods:
+
+### Authenticate with
+
+*   [`authenticateWithRedirect()`](/docs/references/javascript/sign-up/authenticate-with#authenticate-with-redirect)
+*   [`authenticateWithMetamask()`](/docs/references/javascript/sign-up/authenticate-with#authenticate-with-metamask)
+*   [`authenticateWithWeb3()`](/docs/references/javascript/sign-up/authenticate-with#authenticate-with-web3)
+
+### Verification
+
+*   [`prepareVerification()`](/docs/references/javascript/sign-up/verification#prepare-verification)
+*   [`attemptVerification()`](/docs/references/javascript/sign-up/verification#attempt-verification)
+
+### Email verification
+
+*   [`prepareEmailAddressVerification()`](/docs/references/javascript/sign-up/email-verification#prepare-email-address-verification)
+*   [`attemptEmailAddressVerification()`](/docs/references/javascript/sign-up/email-verification#attempt-email-address-verification)
+
+### Phone verification
+
+*   [`preparePhoneNumberVerification()`](/docs/references/javascript/sign-up/phone-verification#prepare-phone-number-verification)
+*   [`attemptPhoneNumberVerification()`](/docs/references/javascript/sign-up/phone-verification#attempt-phone-number-verification)
+
+### Web3 verification
+
+*   [`prepareWeb3WalletVerification()`](/docs/references/javascript/sign-up/web3-verification#prepare-web3-wallet-verification)
+*   [`attemptWeb3WalletVerification()`](/docs/references/javascript/sign-up/web3-verification#attempt-web3-wallet-verification)
+
 [signup-ref]: /docs/references/javascript/sign-up/sign-up