--- conflicted
+++ resolved
@@ -7,35 +7,11 @@
 
 <TutorialHero
   framework="astro"
-<<<<<<< HEAD
-  exampleRepo={[
-    {
-      title: "Astro Quickstart Repo",
-      link: "https://github.com/clerk/clerk-astro-quickstart"
-
-    }
-  ]}
-=======
->>>>>>> 458c4b1b
   beforeYouStart={[
     {
       title: "Set up a Clerk application",
       link: "https://clerk.com/docs/quickstarts/setup-clerk",
       icon: "clerk",
-<<<<<<< HEAD
-    }
-  ]}
->
-
-- Install @clerk/astro
-- Set up your environment variables
-- Add TypeScript declarations
-- Update your Astro configuration
-- Add middleware
-- Create a header with Clerk
-</TutorialHero>
-
-=======
     },
     {
       title: "Create a Astro application",
@@ -43,16 +19,22 @@
       icon: "astro",
     },
   ]}
+  exampleRepo={[
+      {
+          title: "Astro Quickstart Repo",
+          link: "https://github.com/clerk/clerk-astro-quickstart"
+      }
+  ]}
 >
 
 - Install `@clerk/astro`
 - Set up your environment keys to test your app locally
+- Add TypeScript declarations
 - Add the `clerk()` integration to your application
 - Use Clerk middleware to implement route-specific authentication
 - Create a header with Clerk components for users to sign in and out
 
 </TutorialHero>
->>>>>>> 458c4b1b
 
 <Steps>
 ### Install `@clerk/astro`
@@ -114,47 +96,19 @@
 /// <reference types="@clerk/astro/env" />
 ```
 
-### Install `@astrojs/node` and optionally `@astrojs/react`
-
-Install the [`@astrojs/node`](https://docs.astro.build/en/guides/integrations-guide/node/) adapter. This is required for the middleware to work.
-
-If you wish to use the React version of the components and features from `@clerk/astro`, including the React examples below, also install `@astrojs/react`.
-
-<CodeBlockTabs type="installer" options={["npm", "yarn", "pnpm"]}>
-  ```bash filename="terminal"
-  npx astro add node
-  npx astro add react
-  ```
-
-  ```bash filename="terminal"
-  yarn astro add node
-  yarn astro add react
-  ```
-
-  ```bash filename="terminal"
-  pnpm astro add node
- pnpm astro add react
-  ```
-</CodeBlockTabs>
-
-
 ### Update `astro.config.mjs`
 
 To configure Clerk in your astro application, you will need to update your `astro.config.mjs`.
 
 - Add the Clerk integration to the `integrations` list.
-<<<<<<< HEAD
-=======
 - Install an [SSR adapter](https://docs.astro.build/en/guides/server-side-rendering/#official-adapters). This is required for the integration to work. For this quickstart we chose the [`@astrojs/node`](https://docs.astro.build/en/guides/integrations-guide/node/) adapter.
->>>>>>> 458c4b1b
 - Set `output` to `server`. This is required when deploying to a host supporting SSR.
 
-```ts filename="astro.config.mjs" {3,7}
+```ts filename="astro.config.mjs" {2,3,6-8}
 import { defineConfig } from "astro/config";
 import node from "@astrojs/node";
 import clerk from "@clerk/astro";
 
- // https://astro.build/config
 export default defineConfig({
   integrations: [clerk()],
   output: "server",
@@ -181,17 +135,13 @@
 
 Clerk offers components that allow you to protect your pages. These components are used to control the visibility of your pages based on the user's authentication state.
 
-<<<<<<< HEAD
-
-<CodeBlockTabs options={["Astro", "React"]}>
-  ```astro filename="src/layouts/SiteLayout.astro"
----
-import { SignedIn, SignedOut } from "@clerk/astro/components/control";
-import { UserButton } from "@clerk/astro/components/interactive";
-import { SignInButton } from '@clerk/astro/components/unstyled'
-
-const { title } = Astro.props;
----
+<CodeBlockTabs options={["Astro", "Astro + React"]}>
+    ```astro filename="src/layouts/SiteLayout.astro"
+  ---
+  import { SignedIn, SignedOut } from "@clerk/astro/components/control";
+  import { UserButton } from "@clerk/astro/components/interactive";
+  import { SignInButton } from "@clerk/astro/components/unstyled";
+  ---
 
 <html lang="en">
   <head>
@@ -226,10 +176,7 @@
 </CodeBlockTabs>
 
 
-<CodeBlockTabs options={["Astro", "React"]}>
-=======
 <CodeBlockTabs options={["Astro", "Astro + React"]}>
->>>>>>> 458c4b1b
   ```astro filename="src/pages/index.astro"
   ---
   import SiteLayout from "../layouts/SiteLayout.astro"
@@ -262,41 +209,6 @@
   ```
 </CodeBlockTabs>
 
-<<<<<<< HEAD
-=======
-### Read session and user data
-
-Clerk provides helpers that you can use to access the active session and user data in your Astro application.
-
-This example uses the `auth()` local to validate an authenticated user and the  `currentUser()` local to access the `Backend API User` object for the authenticated user.
-
-<CodeBlockTabs options={[".astro Component", "API Route"]}>
-
-```astro filename="src/pages/me.astro"
----
-if (!Astro.locals.auth().userId) {
-  return Astro.redirect('/login');
-}
-
-const user = await Astro.locals.currentUser()
----
-
-<div>{JSON.stringify(user)}</div>
-```
-
-```tsx filename="src/api/me.ts"
-export async function GET({ locals }) {
-  if (!locals.auth().userId) {
-    new Response('Unauthorized', { status: 401 })
-  }
-
-  return new Response(JSON.stringify(await locals.currentUser()), {
-    status: 200,
-  });
-};
-```
-</CodeBlockTabs>
->>>>>>> 458c4b1b
 </Steps>
 
 ## Next steps
