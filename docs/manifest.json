{
  "$schema": "./manifest.schema.json",
  "navigation": [
    [
      {
        "title": "Clerk SDK",
        "hideTitle": true,
        "items": [
          [
            {
              "title": "Next.js",
              "hideTitle": true,
              "sdk": ["nextjs"],
              "items": [
                [
                  {
                    "title": "Getting started",
                    "items": [
                      [
                        {
                          "title": "Set up your Clerk account",
                          "href": "/docs/quickstarts/setup-clerk"
                        },
                        {
                          "title": "Quickstart (App Router)",
                          "href": "/docs/quickstarts/nextjs"
                        },
                        {
                          "title": "Quickstart (Pages Router)",
                          "href": "/docs/quickstarts/nextjs-pages-router"
                        }
                      ]
                    ]
                  },
                  {
                    "title": "General references",
                    "items": [
                      [
                        {
                          "title": "Overview",
                          "href": "/docs/references/nextjs/overview"
                        },
                        {
                          "title": "`clerkMiddleware()`",
                          "wrap": false,
                          "href": "/docs/references/nextjs/clerk-middleware"
                        }
                      ]
                    ]
                  },
                  {
                    "title": "App Router References",
                    "items": [
                      [
                        {
                          "title": "`auth()`",
                          "wrap": false,
                          "href": "/docs/references/nextjs/auth"
                        },
                        {
                          "title": "`currentUser()`",
                          "wrap": false,
                          "href": "/docs/references/nextjs/current-user"
                        },
                        {
                          "title": "Route Handlers",
                          "href": "/docs/references/nextjs/route-handlers"
                        },
                        {
                          "title": "Server Actions",
                          "href": "/docs/references/nextjs/server-actions"
                        }
                      ]
                    ]
                  },
                  {
                    "title": "Pages Router References",
                    "items": [
                      [
                        {
                          "title": "`getAuth()`",
                          "wrap": false,
                          "href": "/docs/references/nextjs/get-auth"
                        },
                        {
                          "title": "`buildClerkProps()`",
                          "wrap": false,
                          "href": "/docs/references/nextjs/build-clerk-props"
                        }
                      ]
                    ]
                  },
                  {
                    "title": "Guides",
                    "items": [
                      [
                        {
                          "title": "Read session and user data",
                          "href": "/docs/references/nextjs/read-session-data"
                        },
                        {
                          "title": "Add a custom sign-in-or-up page",
                          "href": "/docs/references/nextjs/custom-sign-in-or-up-page"
                        },
                        {
                          "title": "Add a custom sign-up page",
                          "href": "/docs/references/nextjs/custom-sign-up-page"
                        },
                        {
                          "title": "Add custom onboarding",
                          "href": "/docs/references/nextjs/add-onboarding-flow"
                        },
                        {
                          "title": "Set up a waitlist",
                          "href": "/docs/references/nextjs/waitlist"
                        },
                        {
                          "title": "Role Based Access Control",
                          "href": "/docs/references/nextjs/basic-rbac"
                        },
                        {
                          "title": "Rendering modes",
                          "href": "/docs/references/nextjs/rendering-modes"
                        },
                        {
                          "title": "Geo blocking",
                          "href": "/docs/references/nextjs/geo-blocking"
                        },
                        {
                          "title": "Migrate from Auth.js",
                          "href": "/docs/references/nextjs/authjs-migration"
                        },
                        {
                          "title": "tRPC",
                          "href": "/docs/references/nextjs/trpc"
                        }
                      ]
                    ]
                  },
                  {
                    "title": "Demo Repositories",
                    "items": [
                      [
                        {
                          "title": "App Router Demo Repo",
                          "href": "https://github.com/clerk/clerk-nextjs-demo-app-router"
                        },
                        {
                          "title": "Pages Router Demo Repo",
                          "href": "https://github.com/clerk/clerk-nextjs-demo-pages-router"
                        }
                      ]
                    ]
                  }
                ]
              ]
            },
            {
              "title": "React",
              "hideTitle": true,
              "sdk": ["react"],
              "items": [
                [
                  {
                    "title": "Getting started",
                    "items": [
                      [
                        {
                          "title": "Set up your Clerk account",
                          "href": "/docs/quickstarts/setup-clerk"
                        },
                        {
                          "title": "Quickstart",
                          "href": "/docs/quickstarts/react"
                        }
                      ]
                    ]
                  },
                  {
                    "title": "References",
                    "items": [
                      [
                        {
                          "title": "Overview",
                          "href": "/docs/references/react/overview"
                        }
                      ]
                    ]
                  },
                  {
                    "title": "Client-side helpers",
                    "items": [
                      [
                        {
                          "title": "`useUser()`",
                          "wrap": false,
                          "href": "/docs/references/react/use-user"
                        },
                        {
                          "title": "`useClerk()`",
                          "wrap": false,
                          "href": "/docs/references/react/use-clerk"
                        },
                        {
                          "title": "`useAuth()`",
                          "wrap": false,
                          "href": "/docs/references/react/use-auth"
                        },
                        {
                          "title": "`useSignIn()`",
                          "wrap": false,
                          "href": "/docs/references/react/use-sign-in"
                        },
                        {
                          "title": "`useSignUp()`",
                          "wrap": false,
                          "href": "/docs/references/react/use-sign-up"
                        },
                        {
                          "title": "`useSession()`",
                          "wrap": false,
                          "href": "/docs/references/react/use-session"
                        },
                        {
                          "title": "`useSessionList()`",
                          "wrap": false,
                          "href": "/docs/references/react/use-session-list"
                        },
                        {
                          "title": "`useOrganization()`",
                          "wrap": false,
                          "href": "/docs/references/react/use-organization"
                        },
                        {
                          "title": "`useOrganizationList()`",
                          "wrap": false,
                          "href": "/docs/references/react/use-organization-list"
                        },
                        {
                          "title": "`useReverification()`",
                          "tag": "(Beta)",
                          "wrap": false,
                          "href": "/docs/references/react/use-reverification"
                        }
                      ]
                    ]
                  }
                ]
              ]
            },
            {
              "title": "JavaScript",
              "hideTitle": true,
              "sdk": ["javascript-frontend"],
              "items": [
                [
                  {
                    "title": "Getting started",
                    "items": [
                      [
                        {
                          "title": "Set up your Clerk account",
                          "href": "/docs/quickstarts/setup-clerk"
                        },
                        {
                          "title": "Quickstart",
                          "href": "/docs/quickstarts/javascript"
                        }
                      ]
                    ]
                  },
                  {
                    "title": "References",
                    "items": [
                      [
                        {
                          "title": "Overview",
                          "href": "/docs/references/javascript/overview"
                        },
                        {
                          "title": "Clerk",
                          "collapse": true,
                          "items": [
                            [
                              {
                                "title": "Clerk class",
                                "href": "/docs/references/javascript/clerk/clerk"
                              },
                              {
                                "title": "Organization methods",
                                "href": "/docs/references/javascript/clerk/organization-methods"
                              },
                              {
                                "title": "Waitlist methods",
                                "href": "/docs/references/javascript/clerk/waitlist-methods"
                              },
                              {
                                "title": "Redirect methods",
                                "href": "/docs/references/javascript/clerk/redirect-methods"
                              },
                              {
                                "title": "BuildURLs",
                                "href": "/docs/references/javascript/clerk/build-urls"
                              },
                              {
                                "title": "Handle navigation",
                                "href": "/docs/references/javascript/clerk/handle-navigation"
                              },
                              {
                                "title": "Session methods",
                                "href": "/docs/references/javascript/clerk/session-methods"
                              }
                            ]
                          ]
                        },
                        {
                          "title": "User",
                          "collapse": true,
                          "items": [
                            [
                              {
                                "title": "User object",
                                "href": "/docs/references/javascript/user/user"
                              },
                              {
                                "title": "TOTP methods",
                                "href": "/docs/references/javascript/user/totp"
                              },
                              {
                                "title": "Password management methods",
                                "href": "/docs/references/javascript/user/password-management"
                              },
                              {
                                "title": "Create metadata methods",
                                "href": "/docs/references/javascript/user/create-metadata"
                              }
                            ]
                          ]
                        },
                        {
                          "title": "Organization",
                          "collapse": true,
                          "items": [
                            [
                              {
                                "title": "Organization object",
                                "href": "/docs/references/javascript/organization/organization"
                              },
                              {
                                "title": "Membership methods",
                                "href": "/docs/references/javascript/organization/members"
                              },
                              {
                                "title": "Invitation methods",
                                "href": "/docs/references/javascript/organization/invitations"
                              },
                              {
                                "title": "Domain methods",
                                "href": "/docs/references/javascript/organization/domains"
                              },
                              {
                                "title": "Membership request methods",
                                "href": "/docs/references/javascript/organization/membership-request"
                              }
                            ]
                          ]
                        },
                        {
                          "title": "Session",
                          "href": "/docs/references/javascript/session"
                        },
                        {
                          "title": "Client",
                          "href": "/docs/references/javascript/client"
                        },
                        {
                          "title": "Sign In",
                          "collapse": true,
                          "items": [
                            [
                              {
                                "title": "Sign In",
                                "href": "/docs/references/javascript/sign-in/sign-in"
                              },
                              {
                                "title": "First Factor",
                                "href": "/docs/references/javascript/sign-in/first-factor"
                              },
                              {
                                "title": "Second Factor",
                                "href": "/docs/references/javascript/sign-in/second-factor"
                              },
                              {
                                "title": "AuthenticateWith",
                                "href": "/docs/references/javascript/sign-in/authenticate-with"
                              }
                            ]
                          ]
                        },
                        {
                          "title": "Sign Up",
                          "collapse": true,
                          "items": [
                            [
                              {
                                "title": "Sign Up",
                                "href": "/docs/references/javascript/sign-up/sign-up"
                              },
                              {
                                "title": "AuthenticateWith",
                                "href": "/docs/references/javascript/sign-up/authenticate-with"
                              },
                              {
                                "title": "Verification",
                                "href": "/docs/references/javascript/sign-up/verification"
                              },
                              {
                                "title": "Email Verification",
                                "href": "/docs/references/javascript/sign-up/email-verification"
                              },
                              {
                                "title": "Phone Verification",
                                "href": "/docs/references/javascript/sign-up/phone-verification"
                              },
                              {
                                "title": "Web3 Verification",
                                "href": "/docs/references/javascript/sign-up/web3-verification"
                              }
                            ]
                          ]
                        },
                        {
                          "title": "Types",
                          "collapse": true,
                          "items": [
                            [
                              {
                                "title": "Overview",
                                "href": "/docs/references/javascript/types/overview"
                              },
                              {
                                "title": "`ClerkAPIError`",
                                "href": "/docs/references/javascript/types/clerk-api-error"
                              },
                              {
                                "title": "`ClerkPaginatedResponse`",
                                "href": "/docs/references/javascript/types/clerk-paginated-response"
                              },
                              {
                                "title": "`CustomPage`",
                                "href": "/docs/references/javascript/types/custom-page"
                              },
                              {
                                "title": "`EmailAddress`",
                                "href": "/docs/references/javascript/types/email-address"
                              },
                              {
                                "title": "`EmailLinkError`",
                                "href": "/docs/references/javascript/types/email-link-error"
                              },
                              {
                                "title": "`ExternalAccount`",
                                "href": "/docs/references/javascript/types/external-account"
                              },
                              {
                                "title": "`DeletedObject`",
                                "href": "/docs/references/javascript/types/deleted-object"
                              },
                              {
                                "title": "Metadata types",
                                "href": "/docs/references/javascript/types/metadata"
                              },
                              {
                                "title": "OAuth types",
                                "href": "/docs/references/javascript/types/oauth"
                              },
                              {
                                "title": "`OrganizationDomain`",
                                "href": "/docs/references/javascript/types/organization-domain"
                              },
                              {
                                "title": "`OrganizationInvitation`",
                                "href": "/docs/references/javascript/types/organization-invitation"
                              },
                              {
                                "title": "`OrganizationMembership`",
                                "href": "/docs/references/javascript/types/organization-membership"
                              },
                              {
                                "title": "`OrganizationMembershipRequest`",
                                "href": "/docs/references/javascript/types/organization-membership-request"
                              },
                              {
                                "title": "`OrganizationSuggestion`",
                                "href": "/docs/references/javascript/types/organization-suggestion"
                              },
                              {
                                "title": "`PasskeyResource`",
                                "href": "/docs/references/javascript/types/passkey-resource"
                              },
                              {
                                "title": "`PhoneNumber`",
                                "href": "/docs/references/javascript/types/phone-number"
                              },
                              {
                                "title": "`PublicUserData`",
                                "href": "/docs/references/javascript/types/public-user-data"
                              },
                              {
                                "title": "`SessionStatus`",
                                "href": "/docs/references/javascript/types/session-status"
                              },
                              {
                                "title": "`SessionVerification`",
                                "href": "/docs/references/javascript/types/session-verification"
                              },
                              {
                                "title": "`SessionWithActivities`",
                                "href": "/docs/references/javascript/types/session-with-activities"
                              },
                              {
                                "title": "`SetActiveParams`",
                                "href": "/docs/references/javascript/types/set-active-params"
                              },
                              {
                                "title": "`SignInFirstFactor`",
                                "href": "/docs/references/javascript/types/sign-in-first-factor"
                              },
                              {
                                "title": "`SignInSecondFactor`",
                                "href": "/docs/references/javascript/types/sign-in-second-factor"
                              },
                              {
                                "title": "`SignInRedirectOptions`",
                                "href": "/docs/references/javascript/types/sign-in-redirect-options"
                              },
                              {
                                "title": "`SignUpRedirectOptions`",
                                "href": "/docs/references/javascript/types/sign-up-redirect-options"
                              },
                              {
                                "title": "`SignInInitialValues`",
                                "href": "/docs/references/javascript/types/sign-in-initial-values"
                              },
                              {
                                "title": "`SignUpInitialValues`",
                                "href": "/docs/references/javascript/types/sign-up-initial-values"
                              },
                              {
                                "title": "`RedirectOptions`",
                                "href": "/docs/references/javascript/types/redirect-options"
                              },
                              {
                                "title": "`Verification`",
                                "href": "/docs/references/javascript/types/verification"
                              },
                              {
                                "title": "Web3 Wallet",
                                "href": "/docs/references/javascript/types/web3-wallet"
                              }
                            ]
                          ]
                        }
                      ]
                    ]
                  }
                ]
              ]
            },
            {
              "title": "Astro",
              "hideTitle": true,
              "sdk": ["astro"],
              "items": [
                [
                  {
                    "title": "Getting started",
                    "items": [
                      [
                        {
                          "title": "Set up your Clerk account",
                          "href": "/docs/quickstarts/setup-clerk"
                        },
                        {
                          "title": "Quickstart",
                          "href": "/docs/quickstarts/astro"
                        },
                        {
                          "title": "Astro + React",
                          "href": "/docs/references/astro/react"
                        }
                      ]
                    ]
                  },
                  {
                    "title": "References",
                    "items": [
                      [
                        {
                          "title": "Overview",
                          "href": "/docs/references/astro/overview"
                        },
                        {
                          "title": "`clerkMiddleware()`",
                          "wrap": false,
                          "href": "/docs/references/astro/clerk-middleware"
                        },
                        {
                          "title": "Locals",
                          "wrap": false,
                          "href": "/docs/references/astro/locals"
                        },
                        {
                          "title": "Endpoints",
                          "wrap": false,
                          "href": "/docs/references/astro/endpoints"
                        }
                      ]
                    ]
                  },
                  {
                    "title": "Client-side helpers",
                    "items": [
                      [
                        {
                          "title": "`$authStore`",
                          "wrap": false,
                          "href": "/docs/references/astro/auth-store"
                        },
                        {
                          "title": "`$clerkStore`",
                          "wrap": false,
                          "href": "/docs/references/astro/clerk-store"
                        },
                        {
                          "title": "`$userStore`",
                          "wrap": false,
                          "href": "/docs/references/astro/user-store"
                        },
                        {
                          "title": "`$signInStore`",
                          "wrap": false,
                          "href": "/docs/references/astro/sign-in-store"
                        },
                        {
                          "title": "`$signUpStore`",
                          "wrap": false,
                          "href": "/docs/references/astro/sign-up-store"
                        },
                        {
                          "title": "`$sessionStore`",
                          "wrap": false,
                          "href": "/docs/references/astro/session-store"
                        },
                        {
                          "title": "`$sessionListStore`",
                          "wrap": false,
                          "href": "/docs/references/astro/session-list-store"
                        },
                        {
                          "title": "`$organizationStore`",
                          "wrap": false,
                          "href": "/docs/references/astro/organization-store"
                        }
                      ]
                    ]
                  },
                  {
                    "title": "Guides",
                    "items": [
                      [
                        {
                          "title": "Read session and user data",
                          "wrap": false,
                          "href": "/docs/references/astro/read-session-data"
                        },
                        {
                          "title": "Hybrid rendering",
                          "wrap": false,
                          "href": "/docs/references/astro/hybrid-rendering"
                        },
                        {
                          "title": "Migrating from community SDK",
                          "href": "/docs/references/astro/migrating-from-astro-community-sdk"
                        }
                      ]
                    ]
                  }
                ]
              ]
            },
            {
              "title": "Chrome Extension",
              "hideTitle": true,
              "sdk": ["chrome-extension"],
              "items": [
                [
                  {
                    "title": "Getting started",
                    "items": [
                      [
                        {
                          "title": "Set up your Clerk account",
                          "href": "/docs/quickstarts/setup-clerk"
                        },
                        {
                          "title": "Quickstart",
                          "href": "/docs/quickstarts/chrome-extension"
                        }
                      ]
                    ]
                  },
                  {
                    "title": "References",
                    "items": [
                      [
                        {
                          "title": "Overview",
                          "href": "/docs/references/chrome-extension/overview"
                        }
                      ]
                    ]
                  },
                  {
                    "title": "Guides",
                    "items": [
                      [
                        {
                          "title": "Add React Router",
                          "href": "/docs/references/chrome-extension/add-react-router"
                        },
                        {
                          "title": "Sync auth status between your Chrome Extension and web app",
                          "href": "/docs/references/chrome-extension/sync-host"
                        },
                        {
                          "title": "`createClerkClient()`",
                          "href": "/docs/references/chrome-extension/create-clerk-client"
                        },
                        {
                          "title": "Configure a consistent CRX ID",
                          "href": "/docs/references/chrome-extension/configure-consistent-crx-id"
                        }
                      ]
                    ]
                  }
                ]
              ]
            },
            {
              "title": "Expo",
              "hideTitle": true,
              "sdk": ["expo"],
              "items": [
                [
                  {
                    "title": "Getting started",
                    "items": [
                      [
                        {
                          "title": "Set up your Clerk account",
                          "href": "/docs/quickstarts/setup-clerk"
                        },
                        {
                          "title": "Quickstart",
                          "href": "/docs/quickstarts/expo"
                        }
                      ]
                    ]
                  },
                  {
                    "title": "References",
                    "items": [
                      [
                        {
                          "title": "Overview",
                          "href": "/docs/references/expo/overview"
                        },
                        {
                          "title": "`useLocalCredentials()`",
                          "href": "/docs/references/expo/use-local-credentials"
                        },
                        {
                          "title": "`useOAuth()`",
                          "href": "/docs/references/expo/use-oauth"
                        }
                      ]
                    ]
                  },
                  {
                    "title": "Guides",
                    "items": [
                      [
                        {
                          "title": "Read session and user data",
                          "href": "/docs/references/expo/read-session-user-data"
                        },
                        {
                          "title": "Use biometrics with local credentials",
                          "href": "/docs/references/expo/local-credentials"
                        },
                        {
                          "title": "Offline support",
                          "href": "/docs/references/expo/offline-support"
                        }
                      ]
                    ]
                  },
                  {
                    "title": "Web support",
                    "collapse": true,
                    "items": [
                      [
                        {
                          "title": "Overview",
                          "href": "/docs/references/expo/web-support/overview"
                        },
                        {
                          "title": "Add a custom sign-in-or-up page",
                          "href": "/docs/references/expo/web-support/custom-sign-in-or-up-page"
                        },
                        {
                          "title": "Add a custom sign-up page",
                          "href": "/docs/references/expo/web-support/custom-sign-up-page"
                        }
                      ]
                    ]
                  }
                ]
              ]
            },
            {
              "title": "Express",
              "hideTitle": true,
              "sdk": ["expressjs"],
              "items": [
                [
                  {
                    "title": "Getting started",
                    "items": [
                      [
                        {
                          "title": "Set up your Clerk account",
                          "href": "/docs/quickstarts/setup-clerk"
                        },
                        {
                          "title": "Quickstart",
                          "href": "/docs/quickstarts/express"
                        }
                      ]
                    ]
                  },
                  {
                    "title": "References",
                    "items": [
                      [
                        {
                          "title": "Overview",
                          "href": "/docs/references/express/overview"
                        }
                      ]
                    ]
                  }
                ]
              ]
            },
            {
              "title": "Fastify",
              "hideTitle": true,
              "sdk": ["fastify"],
              "items": [
                [
                  {
                    "title": "Getting started",
                    "items": [
                      [
                        {
                          "title": "Set up your Clerk account",
                          "href": "/docs/quickstarts/setup-clerk"
                        },
                        {
                          "title": "Quickstart",
                          "href": "/docs/quickstarts/fastify"
                        }
                      ]
                    ]
                  },
                  {
                    "title": "References",
                    "items": [
                      [
                        {
                          "title": "Overview",
                          "href": "/docs/references/fastify/overview"
                        }
                      ]
                    ]
                  }
                ]
              ]
            },
            {
              "title": "Go",
              "hideTitle": true,
              "sdk": ["go"],
              "items": [
                [
                  {
                    "title": "Getting started",
                    "items": [
                      [
                        {
                          "title": "Set up your Clerk account",
                          "href": "/docs/quickstarts/setup-clerk"
                        },
                        {
                          "title": "Quickstart",
                          "href": "/docs/references/go/overview"
                        }
                      ]
                    ]
                  },
                  {
                    "title": "Guides",
                    "items": [
                      [
                        {
                          "title": "Verifying sessions",
                          "href": "/docs/references/go/verifying-sessions"
                        },
                        {
                          "title": "Use Clerk Go for Backend API Operations",
                          "href": "/docs/references/go/other-examples"
                        }
                      ]
                    ]
                  },
                  {
                    "title": "Go SDK repository",
                    "href": "https://github.com/clerk/clerk-sdk-go"
                  }
                ]
              ]
            },
            {
              "title": "iOS",
              "hideTitle": true,
              "sdk": ["ios"],
              "items": [
                [
                  {
                    "title": "Getting started",
                    "items": [
                      [
                        {
                          "title": "Set up your Clerk account",
                          "href": "/docs/quickstarts/setup-clerk"
                        },
                        {
                          "title": "Quickstart",
                          "href": "/docs/quickstarts/ios"
                        }
                      ]
                    ]
                  },
                  {
                    "title": "References",
                    "items": [
                      [
                        {
                          "title": "Overview",
                          "href": "/docs/references/ios/overview"
                        },
                        {
                          "title": "`getToken()`",
                          "href": "/docs/references/ios/get-token"
                        }
                      ]
                    ]
                  },
                  {
                    "title": "Guides",
                    "items": [
                      [
                        {
                          "title": "Sign in with Apple",
                          "href": "/docs/references/ios/sign-in-with-apple"
                        }
                      ]
                    ]
                  }
                ]
              ]
            },
            {
              "title": "JS Backend SDK",
              "hideTitle": true,
              "sdk": ["javascript-backend"],
              "items": [
                [
                  {
                    "title": "Getting started",
                    "items": [
                      [
                        {
                          "title": "Set up your Clerk account",
                          "href": "/docs/quickstarts/setup-clerk"
                        },
                        {
                          "title": "Quickstart",
                          "href": "/docs/references/backend/overview"
                        }
                      ]
                    ]
                  },
                  {
                    "title": "References",
                    "items": [
                      [
                        {
                          "title": "User",
                          "collapse": true,
                          "items": [
                            [
                              {
                                "title": "`getUserList()`",
                                "wrap": false,
                                "href": "/docs/references/backend/user/get-user-list"
                              },
                              {
                                "title": "`getUser()`",
                                "wrap": false,
                                "href": "/docs/references/backend/user/get-user"
                              },
                              {
                                "title": "`getCount()`",
                                "wrap": false,
                                "href": "/docs/references/backend/user/get-count"
                              },
                              {
                                "title": "`getOrganizationMembershipList()`",
                                "wrap": false,
                                "href": "/docs/references/backend/user/get-organization-membership-list"
                              },
                              {
                                "title": "`getUserOAuthAccessToken()`",
                                "wrap": false,
                                "href": "/docs/references/backend/user/get-user-oauth-access-token"
                              },
                              {
                                "title": "`createUser()`",
                                "wrap": false,
                                "href": "/docs/references/backend/user/create-user"
                              },
                              {
                                "title": "`verifyPassword()`",
                                "wrap": false,
                                "href": "/docs/references/backend/user/verify-password"
                              },
                              {
                                "title": "`banUser()`",
                                "wrap": false,
                                "href": "/docs/references/backend/user/ban-user"
                              },
                              {
                                "title": "`unbanUser()`",
                                "wrap": false,
                                "href": "/docs/references/backend/user/unban-user"
                              },
                              {
                                "title": "`lockUser()`",
                                "wrap": false,
                                "href": "/docs/references/backend/user/lock-user"
                              },
                              {
                                "title": "`unlockUser()`",
                                "wrap": false,
                                "href": "/docs/references/backend/user/unlock-user"
                              },
                              {
                                "title": "`updateUser()`",
                                "wrap": false,
                                "href": "/docs/references/backend/user/update-user"
                              },
                              {
                                "title": "`updateUserProfileImage()`",
                                "wrap": false,
                                "href": "/docs/references/backend/user/update-user-profile-image"
                              },
                              {
                                "title": "`updateUserMetadata()`",
                                "wrap": false,
                                "href": "/docs/references/backend/user/update-user-metadata"
                              },
                              {
                                "title": "`deleteUser()`",
                                "wrap": false,
                                "href": "/docs/references/backend/user/delete-user"
                              },
                              {
                                "title": "`disableUserMFA()`",
                                "wrap": false,
                                "href": "/docs/references/backend/user/disable-user-mfa"
                              },
                              {
                                "title": "`verifyTOTP()`",
                                "wrap": false,
                                "href": "/docs/references/backend/user/verify-totp"
                              },
                              {
                                "title": "`deleteUserProfileImage()`",
                                "wrap": false,
                                "href": "/docs/references/backend/user/delete-user-profile-image"
                              }
                            ]
                          ]
                        },
                        {
                          "title": "Organization",
                          "collapse": true,
                          "items": [
                            [
                              {
                                "title": "`getOrganization()`",
                                "wrap": false,
                                "href": "/docs/references/backend/organization/get-organization"
                              },
                              {
                                "title": "`getOrganizationList()`",
                                "wrap": false,
                                "href": "/docs/references/backend/organization/get-organization-list"
                              },
                              {
                                "title": "`getOrganizationMembershipList()`",
                                "wrap": false,
                                "href": "/docs/references/backend/organization/get-organization-membership-list"
                              },
                              {
                                "title": "`getOrganizationInvitationList()`",
                                "wrap": false,
                                "href": "/docs/references/backend/organization/get-organization-invitation-list"
                              },
                              {
                                "title": "`createOrganization()`",
                                "wrap": false,
                                "href": "/docs/references/backend/organization/create-organization"
                              },
                              {
                                "title": "`createOrganizationMembership()`",
                                "wrap": false,
                                "href": "/docs/references/backend/organization/create-organization-membership"
                              },
                              {
                                "title": "`createOrganizationInvitation()`",
                                "wrap": false,
                                "href": "/docs/references/backend/organization/create-organization-invitation"
                              },
                              {
                                "title": "`updateOrganization()`",
                                "wrap": false,
                                "href": "/docs/references/backend/organization/update-organization"
                              },
                              {
                                "title": "`updateOrganizationLogo()`",
                                "wrap": false,
                                "href": "/docs/references/backend/organization/update-organization-logo"
                              },
                              {
                                "title": "`updateOrganizationMembership()`",
                                "wrap": false,
                                "href": "/docs/references/backend/organization/update-organization-membership"
                              },
                              {
                                "title": "`updateOrganizationMetadata()`",
                                "wrap": false,
                                "href": "/docs/references/backend/organization/update-organization-metadata"
                              },
                              {
                                "title": "`updateOrganizationMembershipMetadata()`",
                                "wrap": false,
                                "href": "/docs/references/backend/organization/update-organization-membership-metadata"
                              },
                              {
                                "title": "`deleteOrganization()`",
                                "wrap": false,
                                "href": "/docs/references/backend/organization/delete-organization"
                              },
                              {
                                "title": "`deleteOrganizationMembership()`",
                                "wrap": false,
                                "href": "/docs/references/backend/organization/delete-organization-membership"
                              },
                              {
                                "title": "`revokeOrganizationInvitation()`",
                                "wrap": false,
                                "href": "/docs/references/backend/organization/revoke-organization-invitation"
                              }
                            ]
                          ]
                        },
                        {
                          "title": "Allowlist Identifiers",
                          "collapse": true,
                          "items": [
                            [
                              {
                                "title": "`getAllowlistIdentifierList()`",
                                "wrap": false,
                                "href": "/docs/references/backend/allowlist/get-allowlist-identifier-list"
                              },
                              {
                                "title": "`createAllowlistIdentifier()`",
                                "wrap": false,
                                "href": "/docs/references/backend/allowlist/create-allowlist-identifier"
                              },
                              {
                                "title": "`deleteAllowlistIdentifier()`",
                                "wrap": false,
                                "href": "/docs/references/backend/allowlist/delete-allowlist-identifier"
                              }
                            ]
                          ]
                        },
                        {
                          "title": "Sessions",
                          "collapse": true,
                          "items": [
                            [
                              {
                                "title": "`getSession()`",
                                "wrap": false,
                                "href": "/docs/references/backend/sessions/get-session"
                              },
                              {
                                "title": "`getSessionList()`",
                                "wrap": false,
                                "href": "/docs/references/backend/sessions/get-session-list"
                              },
                              {
                                "title": "`getToken()`",
                                "wrap": false,
                                "href": "/docs/references/backend/sessions/get-token"
                              },
                              {
                                "title": "`verifySession()`",
                                "wrap": false,
                                "href": "/docs/references/backend/sessions/verify-session"
                              },
                              {
                                "title": "`revokeSession()`",
                                "wrap": false,
                                "href": "/docs/references/backend/sessions/revoke-session"
                              }
                            ]
                          ]
                        },
                        {
                          "title": "Client",
                          "collapse": true,
                          "items": [
                            [
                              {
                                "title": "`getClient()`",
                                "wrap": false,
                                "href": "/docs/references/backend/client/get-client"
                              },
                              {
                                "title": "`getClientList()`",
                                "wrap": false,
                                "href": "/docs/references/backend/client/get-client-list"
                              },
                              {
                                "title": "`verifyClient()`",
                                "wrap": false,
                                "href": "/docs/references/backend/client/verify-client"
                              }
                            ]
                          ]
                        },
                        {
                          "title": "Invitations",
                          "collapse": true,
                          "items": [
                            [
                              {
                                "title": "`getInvitationList()`",
                                "wrap": false,
                                "href": "/docs/references/backend/invitations/get-invitation-list"
                              },
                              {
                                "title": "`createInvitation()`",
                                "wrap": false,
                                "href": "/docs/references/backend/invitations/create-invitation"
                              },
                              {
                                "title": "`revokeInvitation()`",
                                "wrap": false,
                                "href": "/docs/references/backend/invitations/revoke-invitation"
                              }
                            ]
                          ]
                        },
                        {
                          "title": "Redirect Urls",
                          "collapse": true,
                          "items": [
                            [
                              {
                                "title": "`getRedirectUrl()`",
                                "wrap": false,
                                "href": "/docs/references/backend/redirect-urls/get-redirect-url"
                              },
                              {
                                "title": "`getRedirectUrlList()`",
                                "wrap": false,
                                "href": "/docs/references/backend/redirect-urls/get-redirect-url-list"
                              },
                              {
                                "title": "`createRedirectUrl()`",
                                "wrap": false,
                                "href": "/docs/references/backend/redirect-urls/create-redirect-url"
                              },
                              {
                                "title": "`deleteRedirectUrl()`",
                                "wrap": false,
                                "href": "/docs/references/backend/redirect-urls/delete-redirect-url"
                              }
                            ]
                          ]
                        },
                        {
                          "title": "Email addresses",
                          "collapse": true,
                          "items": [
                            [
                              {
                                "title": "`getEmailAddress()`",
                                "wrap": false,
                                "href": "/docs/references/backend/email-addresses/get-email-address"
                              },
                              {
                                "title": "`createEmailAddress()`",
                                "wrap": false,
                                "href": "/docs/references/backend/email-addresses/create-email-address"
                              },
                              {
                                "title": "`updateEmailAddress()`",
                                "wrap": false,
                                "href": "/docs/references/backend/email-addresses/update-email-address"
                              },
                              {
                                "title": "`deleteEmailAddress()`",
                                "wrap": false,
                                "href": "/docs/references/backend/email-addresses/delete-email-address"
                              }
                            ]
                          ]
                        },
                        {
                          "title": "Phone numbers",
                          "collapse": true,
                          "items": [
                            [
                              {
                                "title": "`getPhoneNumber()`",
                                "wrap": false,
                                "href": "/docs/references/backend/phone-numbers/get-phone-number"
                              },
                              {
                                "title": "`createPhoneNumber()`",
                                "wrap": false,
                                "href": "/docs/references/backend/phone-numbers/create-phone-number"
                              },
                              {
                                "title": "`updatePhoneNumber()`",
                                "wrap": false,
                                "href": "/docs/references/backend/phone-numbers/update-phone-number"
                              },
                              {
                                "title": "`deletePhoneNumber()`",
                                "wrap": false,
                                "href": "/docs/references/backend/phone-numbers/delete-phone-number"
                              }
                            ]
                          ]
                        },
                        {
                          "title": "SAML connections",
                          "collapse": true,
                          "items": [
                            [
                              {
                                "title": "`getSamlConnectionList()`",
                                "wrap": false,
                                "href": "/docs/references/backend/saml-connections/get-saml-connection-list"
                              },
                              {
                                "title": "`getSamlConnection()`",
                                "wrap": false,
                                "href": "/docs/references/backend/saml-connections/get-saml-connection"
                              },
                              {
                                "title": "`createSamlConnection()`",
                                "wrap": false,
                                "href": "/docs/references/backend/saml-connections/create-saml-connection"
                              },
                              {
                                "title": "`updateSamlConnection()`",
                                "wrap": false,
                                "href": "/docs/references/backend/saml-connections/update-saml-connection"
                              },
                              {
                                "title": "`deleteSamlConnection()`",
                                "wrap": false,
                                "href": "/docs/references/backend/saml-connections/delete-saml-connection"
                              }
                            ]
                          ]
                        },
                        {
                          "title": "Sign-in tokens",
                          "collapse": true,
                          "items": [
                            [
                              {
                                "title": "`createSignInToken()`",
                                "wrap": false,
                                "href": "/docs/references/backend/sign-in-tokens/create-sign-in-token"
                              },
                              {
                                "title": "`revokeSignInToken()`",
                                "wrap": false,
                                "href": "/docs/references/backend/sign-in-tokens/revoke-sign-in-token"
                              }
                            ]
                          ]
                        },
                        {
                          "title": "Testing Tokens",
                          "collapse": true,
                          "items": [
                            [
                              {
                                "title": "`createTestingToken()`",
                                "wrap": false,
                                "href": "/docs/references/backend/testing-tokens/create-testing-token"
                              }
                            ]
                          ]
                        },
                        {
                          "title": "`authenticateRequest()`",
                          "wrap": false,
                          "href": "/docs/references/backend/authenticate-request"
                        },
                        {
                          "title": "`verifyToken()`",
                          "wrap": false,
                          "href": "/docs/references/backend/verify-token"
                        },
                        {
                          "title": "Types",
                          "collapse": true,
                          "items": [
                            [
                              {
                                "title": "`Auth` object",
                                "href": "/docs/references/backend/types/auth-object"
                              },
                              {
                                "title": "Backend `AllowlistIdentifier` object",
                                "href": "/docs/references/backend/types/backend-allowlist-identifier"
                              },
                              {
                                "title": "Backend `Client` object",
                                "href": "/docs/references/backend/types/backend-client"
                              },
                              {
                                "title": "Backend `Invitation` object",
                                "href": "/docs/references/backend/types/backend-invitation"
                              },
                              {
                                "title": "Backend `Organization` object",
                                "href": "/docs/references/backend/types/backend-organization"
                              },
                              {
                                "title": "Backend `OrganizationInvitation` object",
                                "href": "/docs/references/backend/types/backend-organization-invitation"
                              },
                              {
                                "title": "Backend `OrganizationMembership` object",
                                "href": "/docs/references/backend/types/backend-organization-membership"
                              },
                              {
                                "title": "Backend `Session` object",
                                "href": "/docs/references/backend/types/backend-session"
                              },
                              {
                                "title": "Backend `RedirectURL` object",
                                "href": "/docs/references/backend/types/backend-redirect-url"
                              },
                              {
                                "title": "Backend `User` object",
                                "href": "/docs/references/backend/types/backend-user"
                              },
                              {
                                "title": "`PaginatedResourceResponse`",
                                "href": "/docs/references/backend/types/paginated-resource-response"
                              }
                            ]
                          ]
                        }
                      ]
                    ]
                  }
                ]
              ]
            },
            {
              "title": "Nuxt",
              "hideTitle": true,
              "sdk": ["nuxt"],
              "items": [
                [
                  {
                    "title": "Getting started",
                    "items": [
                      [
                        {
                          "title": "Set up your Clerk account",
                          "href": "/docs/quickstarts/setup-clerk"
                        },
                        {
                          "title": "Quickstart",
                          "href": "/docs/quickstarts/nuxt"
                        }
                      ]
                    ]
                  },
                  {
                    "title": "References",
                    "items": [
                      [
                        {
                          "title": "Overview",
                          "href": "/docs/references/nuxt/overview"
                        },
                        {
                          "title": "`clerkMiddleware()`",
                          "wrap": false,
                          "href": "/docs/references/nuxt/clerk-middleware"
                        }
                      ]
                    ]
                  },
                  {
                    "title": "Guides",
                    "items": [
                      [
                        {
                          "title": "Read session and user data",
                          "wrap": false,
                          "href": "/docs/references/nuxt/read-session-data"
                        },
                        {
                          "title": "Protect pages",
                          "wrap": false,
                          "href": "/docs/references/nuxt/protect-pages"
                        }
                      ]
                    ]
                  }
                ]
              ]
            },
            {
              "title": "React Router",
              "hideTitle": true,
              "sdk": ["react-router"],
              "items": [
                [
                  {
                    "title": "Getting started",
                    "items": [
                      [
                        {
                          "title": "Set up your Clerk account",
                          "href": "/docs/quickstarts/setup-clerk"
                        },
                        {
                          "title": "Quickstart",
                          "href": "/docs/quickstarts/react-router"
                        }
                      ]
                    ]
                  },
                  {
                    "title": "References",
                    "items": [
                      [
                        {
                          "title": "Overview",
                          "href": "/docs/references/react-router/overview"
                        },
                        {
                          "title": "`rootAuthLoader()`",
                          "wrap": false,
                          "href": "/docs/references/react-router/root-auth-loader"
                        },
                        {
                          "title": "`getAuth()`",
                          "href": "/docs/references/react-router/get-auth"
                        }
                      ]
                    ]
                  },
                  {
                    "title": "Guides",
                    "items": [
                      [
                        {
                          "title": "Read session and user data",
                          "href": "/docs/references/react-router/read-session-data"
                        },
                        {
                          "title": "Add custom sign-in-or-up page",
                          "href": "/docs/references/react-router/custom-sign-in-or-up-page"
                        },
                        {
                          "title": "Add custom sign-up page",
                          "href": "/docs/references/react-router/custom-sign-up-page"
                        },
                        {
                          "title": "Library mode",
                          "href": "/docs/references/react-router/library-mode"
                        }
                      ]
                    ]
                  }
                ]
              ]
            },
            {
              "title": "Remix",
              "hideTitle": true,
              "sdk": ["remix"],
              "items": [
                [
                  {
                    "title": "Getting started",
                    "items": [
                      [
                        {
                          "title": "Set up your Clerk account",
                          "href": "/docs/quickstarts/setup-clerk"
                        },
                        {
                          "title": "Quickstart",
                          "href": "/docs/quickstarts/remix"
                        }
                      ]
                    ]
                  },
                  {
                    "title": "References",
                    "items": [
                      [
                        {
                          "title": "Overview",
                          "href": "/docs/references/remix/overview"
                        },
                        {
                          "title": "`ClerkApp`",
                          "wrap": false,
                          "href": "/docs/references/remix/clerk-app"
                        },
                        {
                          "title": "`rootAuthLoader()`",
                          "wrap": false,
                          "href": "/docs/references/remix/root-auth-loader"
                        }
                      ]
                    ]
                  },
                  {
                    "title": "Guides",
                    "items": [
                      [
                        {
                          "title": "SPA Mode",
                          "wrap": false,
                          "href": "/docs/references/remix/spa-mode"
                        },
                        {
                          "title": "Add custom sign-in-or-up page",
                          "wrap": true,
                          "href": "/docs/references/remix/custom-sign-in-or-up-page"
                        },
                        {
                          "title": "Add custom sign-up page",
                          "wrap": true,
                          "href": "/docs/references/remix/custom-sign-up-page"
                        },
                        {
                          "title": "Read session and user data",
                          "wrap": true,
                          "href": "/docs/references/remix/read-session-data"
                        }
                      ]
                    ]
                  }
                ]
              ]
            },
            {
              "title": "Ruby / Rails / Sinatra",
              "hideTitle": true,
              "sdk": ["ruby"],
              "items": [
                [
                  {
                    "title": "Getting started",
                    "items": [
                      [
                        {
                          "title": "Set up your Clerk account",
                          "href": "/docs/quickstarts/setup-clerk"
                        },
                        {
                          "title": "Quickstart",
                          "href": "/docs/quickstarts/ruby"
                        }
                      ]
                    ]
                  },
                  {
                    "title": "References",
                    "items": [
                      [
                        {
                          "title": "Overview",
                          "href": "/docs/references/ruby/overview"
                        }
                      ]
                    ]
                  },
                  {
                    "title": "Guides",
                    "items": [
                      [
                        {
                          "title": "Upgrade to v4",
                          "href": "/docs/references/ruby/v4-upgrade-guide"
                        },
                        {
                          "title": "Rails integration",
                          "href": "/docs/references/ruby/rails"
                        },
                        {
                          "title": "Sinatra integration",
                          "href": "/docs/references/ruby/sinatra"
                        },
                        {
                          "title": "Rack integration",
                          "href": "/docs/references/ruby/rack"
                        }
                      ]
                    ]
                  }
                ]
              ]
            },
            {
              "title": "TanStack Start",
              "hideTitle": true,
              "sdk": ["tanstack-start"],
              "items": [
                [
                  {
                    "title": "Getting started",
                    "items": [
                      [
                        {
                          "title": "Set up your Clerk account",
                          "href": "/docs/quickstarts/setup-clerk"
                        },
                        {
                          "title": "Quickstart",
                          "href": "/docs/quickstarts/tanstack-start"
                        }
                      ]
                    ]
                  },
                  {
                    "title": "References",
                    "items": [
                      [
                        {
                          "title": "Overview",
                          "href": "/docs/references/tanstack-start/overview"
                        },
                        {
                          "title": "`getAuth()`",
                          "href": "/docs/references/tanstack-start/get-auth"
                        },
                        {
                          "title": "`createClerkHandler()`",
                          "href": "/docs/references/tanstack-start/create-clerk-handler"
                        }
                      ]
                    ]
                  },
                  {
                    "title": "Guides",
                    "items": [
                      [
                        {
                          "title": "Add custom sign-in-or-up-page",
                          "href": "/docs/references/tanstack-start/custom-sign-in-or-up-page",
                          "wrap": true
                        },
                        {
                          "title": "Add custom sign-up-page",
                          "href": "/docs/references/tanstack-start/custom-sign-up-page",
                          "wrap": true
                        },
                        {
                          "title": "Read session and user data",
                          "href": "/docs/references/tanstack-start/read-session-data",
                          "wrap": true
                        }
                      ]
                    ]
                  }
                ]
              ]
            },
            {
              "title": "Vue",
              "hideTitle": true,
              "sdk": ["vue"],
              "items": [
                [
                  {
                    "title": "Getting started",
                    "items": [
                      [
                        {
                          "title": "Set up your Clerk account",
                          "href": "/docs/quickstarts/setup-clerk"
                        },
                        {
                          "title": "Quickstart",
                          "href": "/docs/quickstarts/vue"
                        }
                      ]
                    ]
                  },
                  {
                    "title": "References",
                    "items": [
                      [
                        {
                          "title": "Overview",
                          "href": "/docs/references/vue/overview"
                        },
                        {
                          "title": "Client-side helpers",
                          "items": [
                            [
                              {
                                "title": "`useUser()`",
                                "wrap": false,
                                "href": "/docs/references/vue/use-user"
                              },
                              {
                                "title": "`useClerk()`",
                                "wrap": false,
                                "href": "/docs/references/vue/use-clerk"
                              },
                              {
                                "title": "`useAuth()`",
                                "wrap": false,
                                "href": "/docs/references/vue/use-auth"
                              },
                              {
                                "title": "`useSignIn()`",
                                "wrap": false,
                                "href": "/docs/references/vue/use-sign-in"
                              },
                              {
                                "title": "`useSignUp`",
                                "wrap": false,
                                "href": "/docs/references/vue/use-sign-up"
                              },
                              {
                                "title": "`useSession()`",
                                "wrap": false,
                                "href": "/docs/references/vue/use-session"
                              },
                              {
                                "title": "`useSessionList()`",
                                "wrap": false,
                                "href": "/docs/references/vue/use-session-list"
                              },
                              {
                                "title": "`useOrganization()`",
                                "wrap": false,
                                "href": "/docs/references/vue/use-organization"
                              }
                            ]
                          ]
                        }
                      ]
                    ]
                  },
                  {
                    "title": "Guides",
                    "items": [
                      [
                        {
                          "title": "Migrating from community SDK",
                          "href": "/docs/references/vue/migrating-from-vue-community-sdk"
                        }
                      ]
                    ]
                  }
                ]
              ]
            },
            {
              "title": "SDK Development",
              "hideTitle": true,
              "sdk": ["sdk-development"],
              "items": [
                [
                  {
                    "title": "Overview",
                    "href": "/docs/references/sdk/overview"
                  },
                  {
                    "title": "Terminology",
                    "href": "/docs/references/sdk/terminology"
                  },
                  {
                    "title": "Philosophy",
                    "href": "/docs/references/sdk/philosophy"
                  },
                  {
                    "title": "Conventions",
                    "href": "/docs/references/sdk/conventions"
                  },
                  {
                    "title": "SDK Types",
                    "href": "/docs/references/sdk/types"
                  },
                  {
                    "title": "Guides",
                    "items": [
                      [
                        {
                          "title": "Frontend-only",
                          "href": "/docs/references/sdk/frontend-only"
                        },
                        {
                          "title": "Backend-only",
                          "href": "/docs/references/sdk/backend-only"
                        },
                        {
                          "title": "Fullstack",
                          "href": "/docs/references/sdk/fullstack"
                        }
                      ]
                    ]
                  }
                ]
              ]
            },
            {
              "title": "Community SDKs",
              "hideTitle": true,
              "sdk": ["community-sdk"],
              "items": [
                [
                  {
                    "title": "Overview",
                    "href": "/docs/references/community-sdk/overview"
                  },
                  {
                    "title": "Angular",
                    "href": "https://github.com/anagstef/ngx-clerk?tab=readme-ov-file#ngx-clerk",
                    "icon": "angular"
                  },
                  {
                    "title": "Elysia",
                    "href": "https://github.com/wobsoriano/elysia-clerk",
                    "icon": "elysia"
                  },
                  {
                    "title": "Hono",
                    "href": "https://github.com/honojs/middleware/tree/main/packages/clerk-auth",
                    "icon": "hono"
                  },
                  {
                    "title": "Koa",
                    "href": "https://github.com/dimkl/clerk-koa/blob/main/README.md",
                    "icon": "koa"
                  },
                  {
                    "title": "SolidJS",
                    "href": "https://github.com/spirit-led-software/clerk-solidjs",
                    "icon": "solid"
                  },
                  {
                    "title": "Svelte",
                    "href": "https://github.com/markjaquith/clerk-sveltekit",
                    "icon": "svelte"
                  },
                  {
                    "title": "Redwood",
                    "collapse": true,
                    "icon": "redwood",
                    "items": [
                      [
                        {
                          "title": "Overview",
                          "href": "/docs/references/redwood/overview"
                        },
                        {
                          "title": "Redwood",
                          "href": "https://redwoodjs.com/docs/auth/clerk",
                          "icon": "redwood"
                        }
                      ]
                    ]
                  },
                  {
                    "title": "Rust",
                    "href": "https://github.com/cincinnati-ventures/clerk-rs",
                    "icon": "rust"
                  }
                ]
              ]
            }
          ]
        ]
      }
    ],
    [
      {
        "title": "Clerk Components",
        "items": [
          [
            {
              "title": "Overview",
              "href": "/docs/components/overview"
            },
            {
              "title": "`<ClerkProvider>`",
              "wrap": false,
              "href": "/docs/components/clerk-provider"
            },
            {
              "title": "UI Components",
              "collapse": true,
              "items": [
                [
                  {
                    "title": "Authentication Components",
                    "items": [
                      [
                        {
                          "title": "`<SignIn />`",
                          "wrap": false,
                          "href": "/docs/components/authentication/sign-in"
                        },
                        {
                          "title": "`<SignUp />`",
                          "wrap": false,
                          "href": "/docs/components/authentication/sign-up"
                        },
                        {
                          "title": "`<GoogleOneTap />`",
                          "wrap": false,
                          "href": "/docs/components/authentication/google-one-tap"
                        }
                      ]
                    ]
                  },
                  {
                    "title": "User Components",
                    "items": [
                      [
                        {
                          "title": "`<UserButton />`",
                          "wrap": false,
                          "href": "/docs/components/user/user-button"
                        },
                        {
                          "title": "`<UserProfile />`",
                          "wrap": false,
                          "href": "/docs/components/user/user-profile"
                        }
                      ]
                    ]
                  },
                  {
                    "title": "Organization Components",
                    "items": [
                      [
                        {
                          "title": "`<CreateOrganization />`",
                          "wrap": false,
                          "href": "/docs/components/organization/create-organization"
                        },
                        {
                          "title": "`<OrganizationProfile />`",
                          "wrap": false,
                          "href": "/docs/components/organization/organization-profile"
                        },
                        {
                          "title": "`<OrganizationSwitcher />`",
                          "wrap": false,
                          "href": "/docs/components/organization/organization-switcher"
                        },
                        {
                          "title": "`<OrganizationList />`",
                          "wrap": false,
                          "href": "/docs/components/organization/organization-list"
                        }
                      ]
                    ]
                  },
                  {
                    "title": "Waitlist Component",
                    "items": [
                      [
                        {
                          "title": "`<Waitlist />`",
                          "wrap": false,
                          "href": "/docs/components/waitlist"
                        }
                      ]
                    ]
                  },
                  {
                    "title": "Control Components",
                    "items": [
                      [
                        {
                          "title": "`<AuthenticateWithRedirectCallback />`",
                          "wrap": false,
                          "href": "/docs/components/control/authenticate-with-callback"
                        },
                        {
                          "title": "`<ClerkLoaded>`",
                          "wrap": false,
                          "href": "/docs/components/control/clerk-loaded"
                        },
                        {
                          "title": "`<ClerkLoading>`",
                          "wrap": false,
                          "href": "/docs/components/control/clerk-loading"
                        },
                        {
                          "title": "`<Protect>`",
                          "wrap": false,
                          "href": "/docs/components/protect"
                        },
                        {
                          "title": "`<MultisessionAppSupport>`",
                          "wrap": false,
                          "href": "/docs/components/control/multi-session"
                        },
                        {
                          "title": "`<RedirectToSignIn />`",
                          "wrap": false,
                          "href": "/docs/components/control/redirect-to-signin"
                        },
                        {
                          "title": "`<RedirectToSignUp />`",
                          "wrap": false,
                          "href": "/docs/components/control/redirect-to-signup"
                        },
                        {
                          "title": "`<RedirectToUserProfile />`",
                          "wrap": false,
                          "href": "/docs/components/control/redirect-to-userprofile"
                        },
                        {
                          "title": "`<RedirectToOrganizationProfile />`",
                          "wrap": false,
                          "href": "/docs/components/control/redirect-to-organizationprofile"
                        },
                        {
                          "title": "`<RedirectToCreateOrganization />`",
                          "wrap": false,
                          "href": "/docs/components/control/redirect-to-createorganization"
                        },
                        {
                          "title": "`<SignedIn>`",
                          "wrap": false,
                          "href": "/docs/components/control/signed-in"
                        },
                        {
                          "title": "`<SignedOut>`",
                          "wrap": false,
                          "href": "/docs/components/control/signed-out"
                        }
                      ]
                    ]
                  },
                  {
                    "title": "Unstyled Components",
                    "items": [
                      [
                        {
                          "title": "`<SignInButton>`",
                          "wrap": false,
                          "href": "/docs/components/unstyled/sign-in-button"
                        },
                        {
                          "title": "`<SignInWithMetamaskButton>`",
                          "wrap": false,
                          "href": "/docs/components/unstyled/sign-in-with-metamask"
                        },
                        {
                          "title": "`<SignUpButton>`",
                          "wrap": false,
                          "href": "/docs/components/unstyled/sign-up-button"
                        },
                        {
                          "title": "`<SignOutButton>`",
                          "wrap": false,
                          "href": "/docs/components/unstyled/sign-out-button"
                        }
                      ]
                    ]
                  }
                ]
              ]
            }
          ]
        ]
      },
      {
        "title": "Configuration",
        "items": [
          [
            {
              "title": "Sign-up & Sign-in",
              "collapse": true,
              "items": [
                [
                  {
                    "title": "Overview",
                    "href": "/docs/authentication/overview"
                  },
                  {
                    "title": "Configuration",
                    "items": [
                      [
                        {
                          "title": "Sign-up and sign-in options",
                          "href": "/docs/authentication/configuration/sign-up-sign-in-options"
                        },
                        {
                          "title": "Session options",
                          "href": "/docs/authentication/configuration/session-options"
                        },
                        {
                          "title": "Email & SMS templates",
                          "href": "/docs/authentication/configuration/email-sms-templates"
                        },
                        {
                          "title": "Restrictions",
                          "href": "/docs/authentication/configuration/restrictions"
                        },
                        {
                          "title": "Legal compliance",
                          "href": "/docs/authentication/configuration/legal-compliance"
                        },
                        {
                          "title": "Force multi-factor authentication (MFA) for all users",
                          "href": "/docs/authentication/configuration/force-mfa"
                        }
                      ]
                    ]
                  },
                  {
                    "title": "Social Connections",
                    "items": [
                      [
                        {
                          "title": "Overview",
                          "href": "/docs/authentication/social-connections/overview"
                        },
                        {
                          "title": "Social connections (OAuth)",
                          "href": "/docs/authentication/social-connections/oauth"
                        },
                        {
                          "title": "Account linking",
                          "href": "/docs/authentication/social-connections/account-linking"
                        },
                        {
                          "title": "Custom provider",
                          "href": "/docs/authentication/social-connections/custom-provider"
                        },
                        {
                          "title": "Apple",
                          "href": "/docs/authentication/social-connections/apple"
                        },
                        {
                          "title": "Atlassian",
                          "href": "/docs/authentication/social-connections/atlassian"
                        },
                        {
                          "title": "Bitbucket",
                          "href": "/docs/authentication/social-connections/bitbucket"
                        },
                        {
                          "title": "Box",
                          "href": "/docs/authentication/social-connections/box"
                        },
                        {
                          "title": "Coinbase",
                          "href": "/docs/authentication/social-connections/coinbase"
                        },
                        {
                          "title": "Discord",
                          "href": "/docs/authentication/social-connections/discord"
                        },
                        {
                          "title": "Dropbox",
                          "href": "/docs/authentication/social-connections/dropbox"
                        },
                        {
                          "title": "Facebook",
                          "href": "/docs/authentication/social-connections/facebook"
                        },
                        {
                          "title": "GitHub",
                          "href": "/docs/authentication/social-connections/github"
                        },
                        {
                          "title": "GitLab",
                          "href": "/docs/authentication/social-connections/gitlab"
                        },
                        {
                          "title": "Google",
                          "href": "/docs/authentication/social-connections/google"
                        },
                        {
                          "title": "HubSpot",
                          "href": "/docs/authentication/social-connections/hubspot"
                        },
                        {
                          "title": "Hugging Face",
                          "href": "/docs/authentication/social-connections/huggingface"
                        },
                        {
                          "title": "Line",
                          "href": "/docs/authentication/social-connections/line"
                        },
                        {
                          "title": "Linear",
                          "href": "/docs/authentication/social-connections/linear"
                        },
                        {
                          "title": "LinkedIn",
                          "href": "/docs/authentication/social-connections/linkedin-oidc"
                        },
                        {
                          "title": "LinkedIn (deprecated)",
                          "href": "/docs/authentication/social-connections/linkedin"
                        },
                        {
                          "title": "Microsoft",
                          "href": "/docs/authentication/social-connections/microsoft"
                        },
                        {
                          "title": "Notion",
                          "href": "/docs/authentication/social-connections/notion"
                        },
                        {
                          "title": "Slack",
                          "href": "/docs/authentication/social-connections/slack"
                        },
                        {
                          "title": "Spotify",
                          "href": "/docs/authentication/social-connections/spotify"
                        },
                        {
                          "title": "TikTok",
                          "href": "/docs/authentication/social-connections/tiktok"
                        },
                        {
                          "title": "Twitch",
                          "href": "/docs/authentication/social-connections/twitch"
                        },
                        {
                          "title": "Twitter v1 (deprecated)",
                          "href": "/docs/authentication/social-connections/twitter"
                        },
                        {
                          "title": "X/Twitter v2",
                          "href": "/docs/authentication/social-connections/x-twitter"
                        },
                        {
                          "title": "Xero",
                          "href": "/docs/authentication/social-connections/xero"
                        }
                      ]
                    ]
                  },
                  {
                    "title": "Enterprise Connections",
                    "items": [
                      [
                        {
                          "title": "Overview",
                          "href": "/docs/authentication/enterprise-connections/overview"
                        },
                        {
                          "title": "Authentication flows",
                          "href": "/docs/authentication/enterprise-connections/authentication-flows"
                        },
                        {
                          "title": "Account linking",
                          "href": "/docs/authentication/enterprise-connections/account-linking"
                        },
                        {
                          "title": "Just-in-Time account provisioning",
                          "href": "/docs/authentication/enterprise-connections/jit-provisioning"
                        },
                        {
                          "title": "EASIE",
                          "items": [
                            [
                              {
                                "title": "Microsoft",
                                "href": "/docs/authentication/enterprise-connections/easie/microsoft"
                              },
                              {
                                "title": "Google",
                                "href": "/docs/authentication/enterprise-connections/easie/google"
                              }
                            ]
                          ]
                        },
                        {
                          "title": "SAML",
                          "items": [
                            [
                              {
                                "title": "Azure",
                                "href": "/docs/authentication/enterprise-connections/saml/azure"
                              },
                              {
                                "title": "Google",
                                "href": "/docs/authentication/enterprise-connections/saml/google"
                              },
                              {
                                "title": "Okta",
                                "href": "/docs/authentication/enterprise-connections/saml/okta"
                              },
                              {
                                "title": "Custom provider",
                                "href": "/docs/authentication/enterprise-connections/saml/custom-provider"
                              }
                            ]
                          ]
                        },
                        {
                          "title": "OIDC",
                          "items": [
                            [
                              {
                                "title": "Custom provider",
                                "href": "/docs/authentication/enterprise-connections/oidc/custom-provider"
                              }
                            ]
                          ]
                        }
                      ]
                    ]
                  },
                  {
                    "title": "Web3",
                    "items": [
                      [
                        {
                          "title": "Coinbase Wallet",
                          "href": "/docs/authentication/web3/coinbase-wallet"
                        },
                        {
                          "title": "MetaMask",
                          "href": "/docs/authentication/web3/metamask"
                        },
                        {
                          "title": "OKX Wallet",
                          "href": "/docs/authentication/web3/okx-wallet"
                        }
                      ]
                    ]
                  }
                ]
              ]
            },
            {
              "title": "Users",
              "collapse": true,
              "items": [
                [
                  {
                    "title": "Overview",
                    "href": "/docs/users/overview"
                  },
                  {
                    "title": "Metadata",
                    "href": "/docs/users/metadata"
                  },
                  {
                    "title": "Invitations",
                    "href": "/docs/users/invitations"
                  },
                  {
                    "title": "User impersonation",
                    "href": "/docs/users/user-impersonation"
                  },
                  {
                    "title": "Create users",
                    "href": "/docs/users/creating-users"
                  },
                  {
                    "title": "Delete users",
                    "href": "/docs/users/deleting-users"
                  },
                  {
                    "title": "Guides",
                    "items": [
                      [
                        {
                          "title": "Web3 authentication",
                          "href": "/docs/users/web3"
                        }
                      ]
                    ]
                  }
                ]
              ]
            },
            {
              "title": "Organizations, Roles, and Permissions",
              "collapse": true,
              "items": [
                [
                  {
                    "title": "Overview",
                    "href": "/docs/organizations/overview"
                  },
                  {
                    "title": "Roles and permissions",
                    "href": "/docs/organizations/roles-permissions"
                  },
                  {
                    "title": "Verified domains",
                    "href": "/docs/organizations/verified-domains"
                  },
                  {
                    "title": "Manage SSO",
                    "href": "/docs/organizations/manage-sso"
                  },
                  {
                    "title": "Guides",
                    "items": [
                      [
                        {
                          "title": "Create roles and assign permissions",
                          "href": "/docs/organizations/create-roles-permissions"
                        },
                        {
                          "title": "Verify the active user’s permissions",
                          "href": "/docs/organizations/verify-user-permissions"
                        },
                        {
                          "title": "Reassign the default role",
                          "href": "/docs/organizations/default-role"
                        },
                        {
                          "title": "Reassign the creator role",
                          "href": "/docs/organizations/creator-role"
                        },
                        {
                          "title": "Organization workspaces",
                          "href": "/docs/organizations/organization-workspaces"
                        },
                        {
                          "title": "Create organizations on behalf of users",
                          "href": "/docs/organizations/create-orgs-for-users"
                        },
                        {
                          "title": "Hide personal accounts and force organizations",
                          "href": "/docs/organizations/force-organizations"
                        }
                      ]
                    ]
                  },
                  {
                    "title": "Building custom flows",
                    "items": [
                      [
                        {
                          "title": "Using metadata",
                          "href": "/docs/organizations/metadata"
                        },
                        {
                          "title": "Create an organization",
                          "href": "/docs/organizations/creating-organizations"
                        },
                        {
                          "title": "Update an organization",
                          "href": "/docs/organizations/updating-organizations"
                        },
                        {
                          "title": "Invite users to an organization",
                          "href": "/docs/organizations/inviting-users"
                        },
                        {
                          "title": "Accept organization invitations",
                          "href": "/docs/organizations/accept-organization-invitations"
                        },
                        {
                          "title": "Manage member roles",
                          "href": "/docs/organizations/managing-roles"
                        },
                        {
                          "title": "View a user's organization memberships",
                          "href": "/docs/organizations/viewing-memberships"
                        },
                        {
                          "title": "Manage membership requests",
                          "href": "/docs/organizations/manage-membership-requests"
                        },
                        {
<<<<<<< HEAD
                          "title": "Web3 Wallet",
                          "href": "/docs/references/javascript/types/web3-wallet"
                        },
                        {
                          "title": "Use biometrics with local credentials",
                          "href": "/docs/references/expo/local-credentials"
                        },
                        {
                          "title": "Configure passkeys",
                          "href": "/docs/references/expo/passkeys"
=======
                          "title": "Switch between organizations",
                          "href": "/docs/organizations/custom-organization-switcher"
>>>>>>> affdbcf3
                        }
                      ]
                    ]
                  }
                ]
              ]
            },
            {
              "title": "Backend Requests",
              "collapse": true,
              "items": [
                [
                  {
                    "title": "Overview",
                    "href": "/docs/backend-requests/overview"
                  },
                  {
                    "title": "Making requests",
                    "items": [
                      [
                        {
                          "title": "Same-Origin Requests",
                          "href": "/docs/backend-requests/making/same-origin"
                        },
                        {
                          "title": "Cross-Origin Requests",
                          "href": "/docs/backend-requests/making/cross-origin"
                        },
                        {
                          "title": "Customize your session token",
                          "href": "/docs/backend-requests/making/custom-session-token"
                        },
                        {
                          "title": "JWT templates",
                          "href": "/docs/backend-requests/making/jwt-templates"
                        }
                      ]
                    ]
                  },
                  {
                    "title": "Handling requests",
                    "items": [
                      [
                        {
                          "title": "Go",
                          "href": "/docs/backend-requests/handling/go",
                          "icon": "go"
                        },
                        {
                          "title": "Ruby / Rails",
                          "href": "/docs/backend-requests/handling/ruby-rails",
                          "icon": "ruby"
                        },
                        {
                          "title": "Manual JWT Verification",
                          "href": "/docs/backend-requests/handling/manual-jwt"
                        }
                      ]
                    ]
                  },
                  {
                    "title": "Versioning",
                    "items": [
                      [
                        {
                          "title": "Overview",
                          "href": "/docs/backend-requests/versioning/overview"
                        },
                        {
                          "title": "Available versions",
                          "href": "/docs/backend-requests/versioning/available-versions"
                        }
                      ]
                    ]
                  },
                  {
                    "title": "Resources",
                    "items": [
                      [
                        {
                          "title": "Session tokens",
                          "href": "/docs/backend-requests/resources/session-tokens"
                        },
                        {
                          "title": "Rate limits",
                          "href": "/docs/backend-requests/resources/rate-limits"
                        }
                      ]
                    ]
                  }
                ]
              ]
            },
            {
              "title": "Webhooks",
              "collapse": true,
              "items": [
                [
                  {
                    "title": "Overview",
                    "href": "/docs/webhooks/overview"
                  },
                  {
                    "title": "Sync Clerk data to your application with webhooks",
                    "href": "/docs/webhooks/sync-data"
                  },
                  {
                    "title": "Handling webhooks with Inngest",
                    "href": "/docs/webhooks/inngest"
                  },
                  {
                    "title": "Send webhooks to Loops",
                    "href": "/docs/webhooks/loops"
                  },
                  {
                    "title": "Debug your webhooks",
                    "href": "/docs/webhooks/debug-your-webhooks"
                  }
                ]
              ]
            },
            {
              "title": "Transfer ownership",
              "href": "/docs/guides/transferring-your-app"
            }
          ]
        ]
      },
      {
        "title": "Customization",
        "items": [
          [
            {
              "title": "Account Portal",
              "collapse": true,
              "items": [
                [
                  {
                    "title": "Overview",
                    "href": "/docs/customization/account-portal/overview"
                  },
                  {
                    "title": "Getting started",
                    "href": "/docs/customization/account-portal/getting-started"
                  },
                  {
                    "title": "Advanced Usage",
                    "items": [
                      [
                        {
                          "title": "Direct links",
                          "href": "/docs/customization/account-portal/direct-links"
                        },
                        {
                          "title": "Disable Account Portal",
                          "href": "/docs/customization/account-portal/disable-account-portal"
                        }
                      ]
                    ]
                  }
                ]
              ]
            },
            {
              "title": "Appearance Prop",
              "collapse": true,
              "items": [
                [
                  {
                    "title": "Overview",
                    "href": "/docs/customization/overview"
                  },
                  {
                    "title": "Layout",
                    "href": "/docs/customization/layout"
                  },
                  {
                    "title": "Themes",
                    "href": "/docs/customization/themes"
                  },
                  {
                    "title": "Variables",
                    "href": "/docs/customization/variables"
                  }
                ]
              ]
            },
            {
              "title": "Localization",
              "href": "/docs/customization/localization"
            },
            {
              "title": "Custom Pages",
              "collapse": true,
              "items": [
                [
                  {
                    "title": "`<UserProfile />`",
                    "href": "/docs/customization/user-profile"
                  },
                  {
                    "title": "`<OrganizationProfile />`",
                    "href": "/docs/customization/organization-profile"
                  }
                ]
              ]
            },
            {
              "title": "Custom Menu Items",
              "collapse": true,
              "items": [
                [
                  {
                    "title": "`<UserButton />`",
                    "wrap": false,
                    "href": "/docs/customization/user-button"
                  }
                ]
              ]
            },
            {
              "title": "Elements",
              "tag": "(Beta)",
              "collapse": true,
              "items": [
                [
                  {
                    "title": "Overview",
                    "href": "/docs/customization/elements/overview"
                  },
                  {
                    "title": "Guides",
                    "items": [
                      [
                        {
                          "title": "Build a sign-in flow",
                          "href": "/docs/customization/elements/guides/sign-in"
                        },
                        {
                          "title": "Build a sign-up flow",
                          "href": "/docs/customization/elements/guides/sign-up"
                        },
                        {
                          "title": "Styling",
                          "href": "/docs/customization/elements/guides/styling"
                        }
                      ]
                    ]
                  },
                  {
                    "title": "Examples",
                    "items": [
                      [
                        {
                          "title": "Sign-in",
                          "href": "/docs/customization/elements/examples/sign-in"
                        },
                        {
                          "title": "Sign-up",
                          "href": "/docs/customization/elements/examples/sign-up"
                        },
                        {
                          "title": "Primitives",
                          "href": "/docs/customization/elements/examples/primitives"
                        },
                        {
                          "title": "shadcn/ui",
                          "href": "/docs/customization/elements/examples/shadcn-ui"
                        }
                      ]
                    ]
                  },
                  {
                    "title": "Component Reference",
                    "items": [
                      [
                        {
                          "title": "Common",
                          "href": "/docs/customization/elements/reference/common"
                        },
                        {
                          "title": "Sign-in",
                          "href": "/docs/customization/elements/reference/sign-in"
                        },
                        {
                          "title": "Sign-up",
                          "href": "/docs/customization/elements/reference/sign-up"
                        }
                      ]
                    ]
                  }
                ]
              ]
            },
            {
              "title": "Redirect URLs",
              "href": "/docs/guides/custom-redirects"
            }
          ]
        ]
      },
      {
        "title": "Development",
        "items": [
          [
            {
              "title": "Multi-tenant architecture",
              "href": "/docs/guides/multi-tenant-architecture"
            },
            {
              "title": "Override Clerk interfaces",
              "href": "/docs/guides/custom-types"
            },
            {
              "title": "Testing",
              "collapse": true,
              "items": [
                [
                  {
                    "title": "Overview",
                    "href": "/docs/testing/overview"
                  },
                  {
                    "title": "Test Emails and Phones",
                    "href": "/docs/testing/test-emails-and-phones"
                  },
                  {
                    "title": "Testing Frameworks",
                    "items": [
                      [
                        {
                          "title": "Playwright",
                          "collapse": true,
                          "items": [
                            [
                              {
                                "title": "Overview",
                                "href": "/docs/testing/playwright/overview"
                              },
                              {
                                "title": "Test helpers",
                                "href": "/docs/testing/playwright/test-helpers"
                              },
                              {
                                "title": "Test authenticated flows",
                                "href": "/docs/testing/playwright/test-authenticated-flows"
                              }
                            ]
                          ]
                        },
                        {
                          "title": "Cypress",
                          "collapse": true,
                          "items": [
                            [
                              {
                                "title": "Overview",
                                "href": "/docs/testing/cypress/overview"
                              },
                              {
                                "title": "Custom commands",
                                "href": "/docs/testing/cypress/custom-commands"
                              },
                              {
                                "title": "Test Account Portal",
                                "href": "/docs/testing/cypress/test-account-portal"
                              }
                            ]
                          ]
                        },
                        {
                          "title": "Postman or Insomnia",
                          "href": "/docs/testing/postman-or-insomnia"
                        }
                      ]
                    ]
                  }
                ]
              ]
            },
            {
              "title": "Errors",
              "collapse": true,
              "items": [
                [
                  {
                    "title": "Overview",
                    "href": "/docs/errors/overview"
                  },
                  {
                    "title": "Actor tokens",
                    "href": "/docs/errors/actor-tokens"
                  },
                  {
                    "title": "Allowlist identifiers",
                    "href": "/docs/errors/allowlist-identifiers"
                  },
                  {
                    "title": "Application",
                    "href": "/docs/errors/application"
                  },
                  {
                    "title": "Authentication",
                    "href": "/docs/errors/authentication"
                  },
                  {
                    "title": "Backup codes",
                    "href": "/docs/errors/backup-codes"
                  },
                  {
                    "title": "Billing",
                    "href": "/docs/errors/billing"
                  },
                  {
                    "title": "Billing accounts",
                    "href": "/docs/errors/billing-accounts"
                  },
                  {
                    "title": "Blocklist identifiers",
                    "href": "/docs/errors/blocklist-identifiers"
                  },
                  {
                    "title": "Clients",
                    "href": "/docs/errors/clients"
                  },
                  {
                    "title": "Cookie",
                    "href": "/docs/errors/cookie"
                  },
                  {
                    "title": "Deprecation",
                    "href": "/docs/errors/deprecation"
                  },
                  {
                    "title": "Domains",
                    "href": "/docs/errors/domains"
                  },
                  {
                    "title": "Entitlements",
                    "href": "/docs/errors/entitlements"
                  },
                  {
                    "title": "Features",
                    "href": "/docs/errors/features"
                  },
                  {
                    "title": "Forms",
                    "href": "/docs/errors/forms"
                  },
                  {
                    "title": "Identifications",
                    "href": "/docs/errors/identifications"
                  },
                  {
                    "title": "Passkeys",
                    "href": "/docs/errors/passkeys"
                  },
                  {
                    "title": "Rate Limits",
                    "href": "/docs/errors/rate-limits"
                  },
                  {
                    "title": "Sign-in",
                    "href": "/docs/errors/sign-in"
                  },
                  {
                    "title": "Sign-up",
                    "href": "/docs/errors/sign-up"
                  },
                  {
                    "title": "Sign-in-tokens",
                    "href": "/docs/errors/sign-in-tokens"
                  }
                ]
              ]
            },
            {
              "title": "Troubleshooting",
              "collapse": true,
              "items": [
                [
                  {
                    "title": "Overview",
                    "href": "/docs/troubleshooting/overview"
                  },
                  {
                    "title": "Email Deliverability",
                    "href": "/docs/troubleshooting/email-deliverability"
                  },
                  {
                    "title": "Script Loading",
                    "href": "/docs/troubleshooting/script-loading"
                  },
                  {
                    "title": "Help & Support",
                    "items": [
                      [
                        {
                          "title": "Create a minimal reproduction",
                          "href": "/docs/troubleshooting/create-a-minimal-reproduction"
                        },
                        {
                          "title": "Community Discord",
                          "href": "https://clerk.com/discord"
                        },
                        {
                          "title": "Contact Support",
                          "href": "/support",
                          "target": "_blank"
                        }
                      ]
                    ]
                  }
                ]
              ]
            },
            {
              "title": "Upgrade Guides",
              "collapse": true,
              "items": [
                [
                  {
                    "title": "Overview",
                    "href": "/docs/upgrade-guides/overview"
                  },
                  {
                    "title": "Long term support policy",
                    "href": "/docs/upgrade-guides/long-term-support"
                  },
                  {
                    "title": "Clerk SDK versioning",
                    "href": "/docs/upgrade-guides/sdk-versioning"
                  },
                  {
                    "title": "Upgrading to @clerk/nextjs v6",
                    "href": "/docs/upgrade-guides/nextjs/v6"
                  },
                  {
                    "title": "Upgrading to Core 2",
                    "items": [
                      [
                        {
                          "title": "Overview",
                          "href": "/docs/upgrade-guides/core-2/overview"
                        },
                        {
                          "title": "Component redesign",
                          "href": "/docs/upgrade-guides/core-2/component-redesign"
                        },
                        {
                          "title": "SDK Guides",
                          "collapse": true,
                          "items": [
                            [
                              {
                                "title": "Next.js",
                                "href": "/docs/upgrade-guides/core-2/nextjs",
                                "icon": "nextjs"
                              },
                              {
                                "title": "Remix",
                                "href": "/docs/upgrade-guides/core-2/remix",
                                "icon": "remix"
                              },
                              {
                                "title": "Expo",
                                "href": "/docs/upgrade-guides/core-2/expo"
                              },
                              {
                                "title": "Fastify",
                                "href": "/docs/upgrade-guides/core-2/fastify"
                              },
                              {
                                "title": "React",
                                "href": "/docs/upgrade-guides/core-2/react",
                                "icon": "react"
                              },
                              {
                                "title": "Node",
                                "href": "/docs/upgrade-guides/core-2/node"
                              },
                              {
                                "title": "Backend",
                                "href": "/docs/upgrade-guides/core-2/backend"
                              },
                              {
                                "title": "Chrome Extension",
                                "href": "/docs/upgrade-guides/core-2/chrome-extension"
                              },
                              {
                                "title": "JavaScript",
                                "href": "/docs/upgrade-guides/core-2/javascript",
                                "icon": "javascript"
                              }
                            ]
                          ]
                        }
                      ]
                    ]
                  },
                  {
                    "title": "Upgrading to Core 1",
                    "items": [
                      [
                        {
                          "title": "Overview",
                          "href": "/docs/upgrade-guides/upgrading-from-v2-to-v3"
                        }
                      ]
                    ]
                  },
                  {
                    "title": "Upgrading from Node to Express SDK",
                    "items": [
                      [
                        {
                          "title": "Overview",
                          "href": "/docs/upgrade-guides/node-to-express"
                        }
                      ]
                    ]
                  },
                  {
                    "title": "Dashboard",
                    "items": [
                      [
                        {
                          "title": "API Key Changes",
                          "href": "/docs/upgrade-guides/api-keys"
                        },
                        {
                          "title": "URL-based session syncing",
                          "href": "/docs/upgrade-guides/url-based-session-syncing"
                        },
                        {
                          "title": "Progressive Sign up",
                          "href": "/docs/upgrade-guides/progressive-sign-up"
                        }
                      ]
                    ]
                  }
                ]
              ]
            },
            {
              "title": "Deployments & Migrations",
              "collapse": true,
              "items": [
                [
                  {
                    "title": "Instances / Environments",
                    "href": "/docs/deployments/environments"
                  },
                  {
                    "title": "Clerk environment variables",
                    "href": "/docs/deployments/clerk-environment-variables"
                  },
                  {
                    "title": "Deployment",
                    "items": [
                      [
                        {
                          "title": "Deploy to production",
                          "href": "/docs/deployments/overview"
                        },
                        {
                          "title": "Deploy to Vercel",
                          "href": "/docs/deployments/deploy-to-vercel"
                        },
                        {
                          "title": "Deploy behind a proxy",
                          "href": "/docs/deployments/deploy-behind-a-proxy"
                        },
                        {
                          "title": "Set up a staging environment",
                          "href": "/docs/deployments/set-up-staging"
                        },
                        {
                          "title": "Deploy a Chrome Extension to production",
                          "href": "/docs/deployments/deploy-chrome-extension"
                        },
                        {
                          "title": "Deploy an Expo app to production",
                          "href": "/docs/deployments/deploy-expo"
                        },
                        {
                          "title": "Deploy an Astro app to production",
                          "href": "/docs/deployments/deploy-astro"
                        },
                        {
                          "title": "Set up a preview environment",
                          "href": "/docs/deployments/set-up-preview-environment"
                        },
                        {
                          "title": "Changing domains",
                          "href": "/docs/deployments/changing-domains"
                        }
                      ]
                    ]
                  },
                  {
                    "title": "Migrations",
                    "items": [
                      [
                        {
                          "title": "Migrate to Clerk",
                          "href": "/docs/deployments/migrate-overview"
                        },
                        {
                          "title": "Migrate from Firebase",
                          "href": "/docs/deployments/migrate-from-firebase"
                        },
                        {
                          "title": "Migrate from Cognito",
                          "href": "/docs/deployments/migrate-from-cognito"
                        },
                        {
                          "title": "Exporting user data",
                          "href": "/docs/deployments/exporting-users"
                        }
                      ]
                    ]
                  },
                  {
                    "title": "Cookie Information",
                    "items": [
                      [
                        {
                          "title": "Clerk Cookie Information",
                          "href": "/docs/deployments/clerk-cookies"
                        }
                      ]
                    ]
                  }
                ]
              ]
            },
            {
              "title": "Reverification",
              "tag": "(Beta)",
              "href": "/docs/guides/reverification"
            },
            {
              "title": "Image Optimization",
              "href": "/docs/guides/image-optimization"
            }
          ]
        ]
      },
      {
        "title": "Advanced",
        "items": [
          [
            {
              "title": "How Clerk works",
              "collapse": true,
              "items": [
                [
                  {
                    "title": "Overview",
                    "href": "/docs/how-clerk-works/overview"
                  },
                  {
                    "title": "Cookies",
                    "href": "/docs/how-clerk-works/cookies"
                  },
                  {
                    "title": "Tokens & signatures",
                    "href": "/docs/how-clerk-works/tokens-signatures"
                  },
                  {
                    "title": "Routing",
                    "href": "/docs/how-clerk-works/routing"
                  }
                ]
              ]
            },
            {
              "title": "Integrations",
              "collapse": true,
              "items": [
                [
                  {
                    "title": "Overview",
                    "href": "/docs/integrations/overview"
                  },
                  {
                    "title": "Databases",
                    "items": [
                      [
                        {
                          "title": "Convex",
                          "href": "/docs/integrations/databases/convex"
                        },
                        {
                          "title": "Fauna",
                          "href": "/docs/integrations/databases/fauna"
                        },
                        {
                          "title": "Firebase",
                          "href": "/docs/integrations/databases/firebase"
                        },
                        {
                          "title": "Grafbase",
                          "href": "/docs/integrations/databases/grafbase"
                        },
                        {
                          "title": "Hasura",
                          "href": "/docs/integrations/databases/hasura"
                        },
                        {
                          "title": "InstantDB",
                          "href": "/docs/integrations/databases/instantdb"
                        },
                        {
                          "title": "Nhost",
                          "href": "/docs/integrations/databases/nhost"
                        },
                        {
                          "title": "Supabase",
                          "href": "/docs/integrations/databases/supabase"
                        },
                        {
                          "title": "Neon",
                          "href": "/docs/integrations/databases/neon"
                        }
                      ]
                    ]
                  },
                  {
                    "title": "Analytics",
                    "items": [
                      [
                        {
                          "title": "Google Analytics",
                          "href": "/docs/integrations/analytics/google-analytics"
                        }
                      ]
                    ]
                  }
                ]
              ]
            },
            {
              "title": "Advanced Usage",
              "collapse": true,
              "items": [
                [
                  {
                    "title": "Clerk as an OAuth 2.0 provider",
                    "href": "/docs/advanced-usage/clerk-idp"
                  },
                  {
                    "title": "Authentication across different domains",
                    "href": "/docs/advanced-usage/satellite-domains"
                  },
                  {
                    "title": "Proxying the Clerk Frontend API",
                    "href": "/docs/advanced-usage/using-proxies"
                  }
                ]
              ]
            },
            {
              "title": "Security & Privacy",
              "collapse": true,
              "items": [
                [
                  {
                    "title": "Overview",
                    "href": "/docs/security/overview"
                  },
                  {
                    "title": "Vulnerability disclosure policy",
                    "href": "/docs/security/vulnerability-disclosure-policy"
                  },
                  {
                    "title": "XSS leak protection",
                    "href": "/docs/security/xss-leak-protection"
                  },
                  {
                    "title": "CSRF protection",
                    "href": "/docs/security/csrf-protection"
                  },
                  {
                    "title": "CSP Headers",
                    "href": "/docs/security/clerk-csp"
                  },
                  {
                    "title": "Fixation protection",
                    "href": "/docs/security/fixation-protection"
                  },
                  {
                    "title": "Password protection and rules",
                    "href": "/docs/security/password-protection"
                  },
                  {
                    "title": "Clerk Telemetry",
                    "href": "/docs/telemetry"
                  },
                  {
                    "title": "Protect accounts from attacks",
                    "items": [
                      [
                        {
                          "title": "Brute force attacks and locking user accounts",
                          "href": "/docs/security/user-lock-guide"
                        },
                        {
                          "title": "Protect sign ups from bots",
                          "href": "/docs/security/bot-protection"
                        },
                        {
                          "title": "Customize max sign-in attempts and duration of of user lockout",
                          "href": "/docs/security/customize-user-lockout"
                        },
                        {
                          "title": "Unlock accounts from the Clerk Dashboard",
                          "href": "/docs/security/unlock-user-accounts"
                        },
                        {
                          "title": "Programmatically lock and unlock accounts",
                          "href": "/docs/security/programmatically-lock-user-accounts"
                        },
                        {
                          "title": "Protect email link sign-ins and sign-ups",
                          "href": "/docs/security/email-link-protection"
                        },
                        {
                          "title": "Unauthorized sign-in",
                          "href": "/docs/security/unauthorized-sign-in"
                        }
                      ]
                    ]
                  }
                ]
              ]
            },
            {
              "title": "Custom Flows",
              "collapse": true,
              "items": [
                [
                  {
                    "title": "Overview",
                    "href": "/docs/custom-flows/overview"
                  },
                  {
                    "title": "Error handling",
                    "href": "/docs/custom-flows/error-handling"
                  },
                  {
                    "title": "Authentication",
                    "items": [
                      [
                        {
                          "title": "Email & password",
                          "href": "/docs/custom-flows/email-password"
                        },
                        {
                          "title": "Email / SMS OTP",
                          "href": "/docs/custom-flows/email-sms-otp"
                        },
                        {
                          "title": "Email links",
                          "href": "/docs/custom-flows/email-links"
                        },
                        {
                          "title": "Email & password + MFA",
                          "href": "/docs/custom-flows/email-password-mfa"
                        },
                        {
                          "title": "Passkeys",
                          "href": "/docs/custom-flows/passkeys"
                        },
                        {
                          "title": "Google One Tap",
                          "href": "/docs/custom-flows/google-one-tap"
                        },
                        {
                          "title": "OAuth connections",
                          "href": "/docs/custom-flows/oauth-connections"
                        },
                        {
                          "title": "Enterprise connections",
                          "href": "/docs/custom-flows/enterprise-connections"
                        },
                        {
                          "title": "Sign out",
                          "href": "/docs/custom-flows/sign-out"
                        },
                        {
                          "title": "Sign-up with application invitations",
                          "href": "/docs/custom-flows/invitations"
                        },
                        {
                          "title": "Embedded email links",
                          "href": "/docs/custom-flows/embedded-email-links"
                        },
                        {
                          "title": "Multi-session applications",
                          "href": "/docs/custom-flows/multi-session-applications"
                        },
                        {
                          "title": "Bot sign-up protection",
                          "href": "/docs/custom-flows/bot-sign-up-protection"
                        }
                      ]
                    ]
                  },
                  {
                    "title": "Account updates",
                    "items": [
                      [
                        {
                          "title": "Forgot password",
                          "href": "/docs/custom-flows/forgot-password"
                        },
                        {
                          "title": "User impersonation",
                          "href": "/docs/custom-flows/user-impersonation"
                        },
                        {
                          "title": "Add email",
                          "href": "/docs/custom-flows/add-email"
                        },
                        {
                          "title": "Add phone",
                          "href": "/docs/custom-flows/add-phone"
                        },
                        {
                          "title": "Manage SMS-based MFA",
                          "href": "/docs/custom-flows/manage-sms-based-mfa"
                        },
                        {
                          "title": "Manage TOTP-based MFA",
                          "href": "/docs/custom-flows/manage-totp-based-mfa"
                        }
                      ]
                    ]
                  }
                ]
              ]
            }
          ]
        ]
      }
    ],
    [
      {
        "title": "API Reference",
        "items": [
          [
            {
              "title": "Backend API",
              "href": "/docs/reference/backend-api",
              "target": "_blank"
            },
            {
              "title": "Frontend API",
              "href": "/docs/reference/frontend-api",
              "target": "_blank"
            }
          ]
        ]
      }
    ],
    [
      {
        "title": "Archived Versions",
        "items": [
          [
            {
              "title": "Core 1 Documentation",
              "href": "/docs/core-1",
              "icon": "link"
            }
          ]
        ]
      }
    ]
  ]
}<|MERGE_RESOLUTION|>--- conflicted
+++ resolved
@@ -798,6 +798,10 @@
                         {
                           "title": "Use biometrics with local credentials",
                           "href": "/docs/references/expo/local-credentials"
+                        },
+                        {
+                          "title": "Configure passkeys",
+                          "href": "/docs/references/expo/passkeys"
                         },
                         {
                           "title": "Offline support",
@@ -2644,21 +2648,8 @@
                           "href": "/docs/organizations/manage-membership-requests"
                         },
                         {
-<<<<<<< HEAD
-                          "title": "Web3 Wallet",
-                          "href": "/docs/references/javascript/types/web3-wallet"
-                        },
-                        {
-                          "title": "Use biometrics with local credentials",
-                          "href": "/docs/references/expo/local-credentials"
-                        },
-                        {
-                          "title": "Configure passkeys",
-                          "href": "/docs/references/expo/passkeys"
-=======
                           "title": "Switch between organizations",
                           "href": "/docs/organizations/custom-organization-switcher"
->>>>>>> affdbcf3
                         }
                       ]
                     ]
