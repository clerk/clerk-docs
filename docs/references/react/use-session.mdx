---
title: useSession()
description: Clerk's useSession() hook provides access to the the current user Session object, as well as helpers to set the active session.
---

# `useSession()`

The `useSession()` hook provides access to the current user's [`Session`](/docs/references/javascript/session) object, as well as helpers for setting the active session.

## `useSession()` returns

| Name | Type | Description |
| --- | --- | --- |
| `isLoaded` | `boolean` | A boolean that is set to `false` until Clerk loads and initializes. |
| `isSignedIn` | `boolean` | A boolean that is set to `true` if the user is signed in. |
| `session` | [`Session`](/docs/references/javascript/session) | Holds the current active session for the user. |

## How to use the `useSession()` hook

The following example demonstrates how to use the `useSession()` hook to access the `SignIn` object, which has the `lastActiveAt` property on it. The `lastActiveAt` property is used to display the last active time of the current session to the user.

```tsx filename="home.tsx"
import { useSession } from "@clerk/clerk-react";

export default function Home() {
  const { isLoaded, session, isSignedIn } = useSession();

  if (!isLoaded) {
    // Add logic to handle loading state
    return null;
  }
  if(!isSignedIn) {
    // Add logic to handle not signed in state
    return null;
  }

  return (
    <div>
      <p>This session has been active
      since {session.lastActiveAt.toLocaleString()}
      </p>
    </div>
  )
}
<<<<<<< HEAD
```
</CodeBlockTabs>

| Values | Description |
| --- | --- |
| `isLoaded` | A boolean that is set to `false` until Clerk loads and initializes. |
| `setActive()` | A function that sets the active session. |
| `session` | Holds the current active session for the user. |
=======
```
>>>>>>> b6750814
<|MERGE_RESOLUTION|>--- conflicted
+++ resolved
@@ -42,15 +42,4 @@
     </div>
   )
 }
-<<<<<<< HEAD
-```
-</CodeBlockTabs>
-
-| Values | Description |
-| --- | --- |
-| `isLoaded` | A boolean that is set to `false` until Clerk loads and initializes. |
-| `setActive()` | A function that sets the active session. |
-| `session` | Holds the current active session for the user. |
-=======
-```
->>>>>>> b6750814
+```