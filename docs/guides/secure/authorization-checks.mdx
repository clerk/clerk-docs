---
<<<<<<< HEAD
title: Authorization checks
description: Learn how to verify and validate user roles and permissions within Clerk to maintain secure access control.
=======
title: Authorize users
description: Learn how to verify and validate user Roles and Permissions within Clerk to maintain secure access control. We provide a collection of utility functions and components that allow developers to perform authorization checks.
>>>>>>> cdf782b5
metadata:
  title: Verifying user permissions with Clerk
---

It's best practice to always verify whether or not a user is **authorized** to access sensitive information, important content, or exclusive features. **Authorization** is the process of determining the access rights and privileges of a user, ensuring they have the necessary permissions to perform specific actions.

Clerk provides two main features that can be used to implement authorization checks:

- [Organizations](/docs/guides/organizations/overview)
<<<<<<< HEAD
  - Users can be assigned [roles and permissions](/docs/guides/organizations/control-access/roles-and-permissions#permissions)
  - Useful for role-based and permission-based access control
=======
  - Users can be assigned [Roles and Permissions](/docs/guides/organizations/roles-and-permissions#permissions)
  - Useful for Role-based and Permission-based access control
>>>>>>> cdf782b5
- [Billing](/docs/guides/billing/overview)
  - Users can subscribe to Plans and Features
  - Useful for Subscription-based and Feature-based access control

You can use either options independently or combine them together depending on your application's needs.

There are a few methods to perform authorization checks:

<<<<<<< HEAD
- The [`has()`](/docs/reference/backend/types/auth-object#has) method **(recommended)**: returns `false` if the user is unauthorized.
  - Benefits: it can be used both client-side and server-side. It offers flexibility and control over the response; if a user is not authorized, you can choose how your app responds.
  - Limitations: when checking for permissions, it only checks for custom permissions. To check for system permissions, you have to verify the user's role instead, which isn't as flexible.
=======
- The [`has()`](/docs/reference/backend/types/auth-object#has) helper **(recommended)**: returns `false` if the user is unauthorized.
  - Benefits: it offers flexibility and control over the response; if a user is not authorized, you can choose how your app responds.
  - Limitations: when checking for Permissions, it only checks for custom Permissions. To check for system Permissions, you have to verify the user's Role instead, which isn't as flexible.
>>>>>>> cdf782b5
- The [`<Protect>`](/docs/reference/components/control/protect) component: prevents content from rendering if the user is unauthorized.
  - Benefits: it can be used both client-side and server-side (in Server Components).
  - Limitations: this component only **visually hides** its children when the current user is not authorized. The contents of its children remain accessible via the browser's source code even if the user fails the authorization check. Do not use this component to hide sensitive information that should be completely inaccessible to unauthorized users. For truly sensitive data, it's recommended to use `has()` to perform authorization checks on the server before sending the data to the client.

<If sdk="nextjs">
  * The [`auth.protect()`](/docs/reference/nextjs/app-router/auth#auth-protect) helper: throws a `404` error if the user is unauthorized.
    - Benefits: checks if the user is **both** authenticated **and** authorized. First, for the authentication check, if the user is not authenticated, the helper will redirect the user to the sign-in page if used on page, or will throw a `404` if used in a Route Handler. Then, for the authorization check, if the user is not authorized, the helper will throw a `404` error.
    - Limitations: doesn't offer control over the response, and can only be used on the server-side.
</If>

This guide will show you how to implement authorization checks in order to protect actions, content, or entire routes based on the user's **Permissions**, but the same concepts can be applied to Roles, Features, and Plans. When calling the `has()` helper, you would simply replace the `permission` parameter with the appropriate access control type, such as `role`, `feature`, or `plan`.

## Important considerations

<<<<<<< HEAD
- When doing authorization checks, it's recommended to use permission-based over role-based, and feature-based over plan-based authorization, as these approaches are more granular, flexible, and more secure.
  - Note: Using `has()` **on the server-side** to check permissions works only with **custom permissions**, as [system permissions](/docs/guides/organizations/control-access/roles-and-permissions#system-permissions) aren't included in the session token claims. To check system permissions, verify the user's role instead.
- Checking for a role or permission depends on the user having an [active organization](!active-organization). Without an active organization, the authorization checks will likely always evaluate to false by default.
- If you would like to perform role-based authorization checks **without** using Clerk's organizations feature, see [the Role Based Access Control (RBAC) guide](/docs/guides/secure/basic-rbac).
- If you have both organizations and billing enabled, a permission check will only work if the feature part of the permission key (`org:<feature>:<permission>`) **is a feature included in the organization's active plan**. For example, say you want to check if an organization member has the custom permission `org:teams:manage`, where `teams` is the feature. Before performing the authorization check, you need to ensure that the user's organization is subscribed to a plan that has the `teams` feature. If not, the authorization check will always return `false`, _even if the user has the custom permission_.
=======
- When doing authorization checks, it's recommended to use Permission-based over Role-based, and Feature-based over Plan-based authorization, as these approaches are more granular, flexible, and more secure.
  - Note: Using `has()` **on the server-side** to check Permissions works only with **Custom Permissions**, as [System Permissions](/docs/guides/organizations/roles-and-permissions#system-permissions) aren't included in the session token claims. To check System Permissions, verify the user's Role instead.
- Checking for a Role or Permission depends on the user having an [Active Organization](!active-organization). Without an Active Organization, the authorization checks will likely always evaluate to false by default.
- If you would like to perform Role-based authorization checks **without** using Clerk's Organizations feature, see [the Role Based Access Control (RBAC) guide](/docs/guides/secure/basic-rbac).
- If you have both Organizations and Billing enabled, a Permission check will only work if the Feature part of the Permission key (`org:<feature>:<permission>`) **is a Feature included in the Organization's active Plan**. For example, say you want to check if an Organization member has the Custom Permission `org:teams:manage`, where `teams` is the Feature. Before performing the authorization check, you need to ensure that the user's Organization is subscribed to a Plan that has the `teams` Feature. If not, the authorization check will always return `false`, _even if the user has the Custom Permission_.
>>>>>>> cdf782b5

<If sdk="nextjs">
  * Be cautious when doing authorization checks in layouts, as these don't re-render on navigation, meaning the user session won't be checked on every route change. [Read more in the Next.js docs](https://nextjs.org/docs/app/building-your-application/authentication#layouts-and-auth-checks).
</If>

### Use `has()` for authorization checks

The [`has()`](/docs/reference/backend/types/auth-object#has) helper returns `false` if the user does not have the correct access control. If they aren't authorized, you can choose how your app responds. It can be used to perform authorization checks in pages, route handlers, and Server Actions (Next.js only) to protect them from unauthorized access.

<Include src="_partials/has-warning" />

<Tabs items={["Protect a page", "Protect a route handler", "Protect a Server Action"]}>
  <Tab>
    The following example demonstrates how to perform authorization checks in a page in order to protect the content from unauthorized access. It uses `has()` to check if the user has the `org:team_settings:manage` Permission. If they aren't authorized, `null` is returned and the page isn't rendered.

    This example is written for Next.js App Router, but can be adapted to other frameworks by using [the appropriate method for accessing the `Auth` object](/docs/reference/backend/types/auth-object#how-to-access-the-auth-object).

    ```tsx {{ filename: 'app/page.tsx' }}
    import { auth } from '@clerk/nextjs/server'

    export default async function Page() {
      // Use `auth()` to access the `has()` helper
      // For other frameworks, use the appropriate method for accessing the `Auth` object
      const { has } = await auth()

      // Check if the user is authorized
      const canManage = has({ permission: 'org:team_settings:manage' })

      // If has() returns false, the user does not have the correct permissions
      // You can choose how your app responds. This example returns null.
      if (!canManage) return null

      return <h1>Team Settings</h1>
    }
    ```
  </Tab>

  <Tab>
    The following example demonstrates how to perform authorization checks in a route handler in order to protect it from unauthorized access. It

    - uses the `isAuthenticated` returned from the [`Auth` object](/docs/reference/backend/types/auth-object) to check if the user is signed in. If the user is not **authenticated**, the Route Handler will return a `401` error.
    - uses `has()` to check if the user has the correct permission. If the user is not **authorized**, `has()` will return false, causing the Route Handler to return a `403` error.

    This example is written for Next.js App Router, but can be adapted to other frameworks by using the appropriate method for accessing the [`Auth` object](/docs/reference/backend/types/auth-object).

    ```tsx {{ filename: 'app/api/get-teams/route.tsx' }}
    import { auth } from '@clerk/nextjs/server'

    export const GET = async () => {
      // Use `auth()` to access the `has()` helper and the `userId`
      // For other frameworks, use the appropriate method for accessing the `Auth` object
      const { isAuthenticated, userId, has } = await auth()

      // Check if the user is authenticated
      if (!isAuthenticated) {
        return Response.json({ error: 'User is not signed in' }, { status: 401 })
      }

      // Check if the user is authorized
      const canRead = has({ permission: 'org:team_settings:read' })

      // If has() returns false, the user does not have the correct permissions
      // You can choose how your app responds. This example returns a 403 error.
      if (!canRead)
        return Response.json({ error: 'User does not have the correct permissions' }, { status: 403 })

      // If the user is both authenticated and authorized, move forward with your logic
      return users.getTeams(userId)
    }
    ```
  </Tab>

  <Tab>
    The following example demonstrates how to perform authorization checks in a Server Action in order to protect the action from unauthorized access. It

    - uses the `isAuthenticated` returned from the [`Auth` object](/docs/reference/backend/types/auth-object) to check if the user is signed in. If the user is not **authenticated**, the Server Action will return a `401` error.
    - uses `has()` to check if the user has the correct permission. If the user is not **authorized**, `has()` will return false, causing the Server Action to return a `403` error.

    ```tsx {{ filename: 'app/components/ExampleServerComponent.tsx' }}
    import { auth } from '@clerk/nextjs/server'

    export default async function ExampleServerComponent() {
      async function myServerAction(formData: FormData) {
        'use server'
        // Use `auth()` to access the `has()` helper and the `userId`
        const { isAuthenticated, has, userId } = await auth()

        // Check if the user is authenticated
        if (!isAuthenticated) {
          return Response.json({ error: 'User is not signed in' }, { status: 401 })
        }

        // Check if the user is authorized
        const canManage = has({ permission: 'org:team_settings:manage' })

        // If has() returns false, the user does not have the correct permissions
        // You can choose how your app responds. This example returns a 403 error.
        if (!canManage)
          return Response.json({ error: 'User does not have the correct permissions' }, { status: 403 })

        // If the user is both authenticated and authorized, move forward with your logic
        return users.getTeams(userId)
      }

      return (
        <form action={myServerAction}>
          {/* Add UI for managing team settings */}
          <button type="submit">Submit</button>
        </form>
      )
    }
    ```
  </Tab>
</Tabs>

### Use `<Protect>` for authorization checks

The [`<Protect>`](/docs/reference/components/control/protect) component prevents content from rendering if the user does not have the correct access control. If they aren't authorized, you can pass a fallback UI to the `fallback` prop. Under the hood, it uses the [`has()`](/docs/reference/backend/types/auth-object#has) helper so it can only check for custom permissions. It can be used both client-side and server-side (in Server Components).

The following example uses the `<Protect>` component to only render the content for users with the `org:team_settings:manage` permission. If they aren't authorized, `<Protect>` will render the fallback UI that's passed to the `fallback` prop.

```tsx {{ filename: 'app/page.tsx' }}
export default function Page() {
  return (
    <Protect
      permission="org:team_settings:manage"
      fallback={<p>You do not have the permissions to manage team settings.</p>}
    >
      <form>{/* Add UI for managing team settings */}</form>
    </Protect>
  )
}
```

<If sdk="nextjs">
  ### Use `auth.protect()` for authorization checks

  > [!WARNING]
  > [`auth.protect()`](/docs/reference/nextjs/app-router/auth#auth-protect) is only available for App Router, and only works on the server-side.

  <Tabs items={["Protect a page", "Protect a route handler"]}>
    <Tab>
      The following example demonstrates how to use [`auth.protect()`](/docs/reference/nextjs/app-router/auth#auth-protect) to protect a page from unauthenticated and unauthorized access.

      - If the user is not authenticated, `auth.protect()` will redirect the user to the sign-in route.
      - If the user is authenticated but is not authorized (as in, does not have the `org:team_settings:read` permission), `auth.protect()` will throw a `404` error.
      - If the user is both authenticated and authorized, `auth.protect()` will return the user's `userId`.

      ```tsx {{ filename: 'app/dashboard/settings/page.tsx' }}
      import { auth } from '@clerk/nextjs/server'

      export default async function Page() {
        const { userId } = await auth.protect({ permission: 'org:team_settings:read' })

        return <p>{userId} is authorized to access this page.</p>
      }
      ```
    </Tab>

    <Tab>
      The following example demonstrates how to use [`auth.protect()`](/docs/reference/nextjs/app-router/auth#auth-protect) to protect a route handler from unauthenticated and unauthorized access.

      - If the user is not authenticated **nor** authorized (as in, does not have the `org:team_settings:manage` permission), `auth.protect()` will throw a `404` error.
      - If the user is both authenticated and authorized, `auth.protect()` will return the user's `userId`.

      ```tsx {{ filename: 'app/api/create-team/route.tsx' }}
      import { auth } from '@clerk/nextjs/server'

      export const GET = async () => {
        const { userId } = await auth.protect({
          permission: 'org:team_settings:manage',
        })

        return Response.json({ userId })
      }
      ```
    </Tab>
  </Tabs>
</If>

## Authorization checks in JavaScript

If you are not using React-based frameworks, you can use the [Clerk JavaScript SDK](/docs/reference/javascript/overview) to perform authorization checks. The following example demonstrates how to use the [`checkAuthorization()`](/docs/reference/javascript/session#check-authorization) method to check if a user is authorized.

<Tabs items={["JavaScript"]}>
  <Tab>
    ```tsx {{ filename: 'main.js' }}
    import { Clerk } from '@clerk/clerk-js'

    const clerkPubKey = import.meta.env.VITE_CLERK_PUBLISHABLE_KEY

    const clerk = new Clerk(clerkPubKey)
    await clerk.load()

    // Check if the user is authenticated
    if (clerk.isSignedIn) {
      // Check if the user is authorized
      const canManageSettings = clerk.session.checkAuthorization({
        permission: 'org:team_settings:manage',
      })
    }
    ```
  </Tab>
</Tabs>

## Add custom types

In order to enhance typesafety in your project, you can define a global `ClerkAuthorization` interface, which defines the acceptable values for custom access control types.

> [!NOTE]
> By default, Roles and Permissions types, such as `OrganizationCustomRoleKey` and `OrganizationCustomPermissionKey`, are assigned `string`. However, if a `ClerkAuthorization` type is defined, it will be utilized instead.

The following example demonstrates how to define a global `ClerkAuthorization` interface with the default Roles that Clerk provides.

```tsx {{ filename: 'types/globals.d.ts' }}
export {}

declare global {
  interface ClerkAuthorization {
    permission: ''
    role: 'org:admin' | 'org:member'
  }
}
```

Because Clerk supports custom access control types, you can modify `ClerkAuthorization` to align with the custom access control types configured in your Clerk application. See the following example, where the default Clerk Roles `org:admin` and `org:member` are replaced with custom Roles `org:super_admin`, `org:teacher`, and `org:student`, and custom Permissions are also added.

```tsx {{ filename: 'types/globals.d.ts' }}
export {}

declare global {
  interface ClerkAuthorization {
    permission: 'org:quiz:create' | 'org:quiz:grade' | 'org:quiz:read' | 'org:quiz:fill'
    role: 'org:super_admin' | 'org:teacher' | 'org:student'
  }
}
```<|MERGE_RESOLUTION|>--- conflicted
+++ resolved
@@ -1,11 +1,6 @@
 ---
-<<<<<<< HEAD
 title: Authorization checks
-description: Learn how to verify and validate user roles and permissions within Clerk to maintain secure access control.
-=======
-title: Authorize users
-description: Learn how to verify and validate user Roles and Permissions within Clerk to maintain secure access control. We provide a collection of utility functions and components that allow developers to perform authorization checks.
->>>>>>> cdf782b5
+description: Learn how to verify and validate user Roles and Permissions within Clerk to maintain secure access control.
 metadata:
   title: Verifying user permissions with Clerk
 ---
@@ -15,13 +10,8 @@
 Clerk provides two main features that can be used to implement authorization checks:
 
 - [Organizations](/docs/guides/organizations/overview)
-<<<<<<< HEAD
-  - Users can be assigned [roles and permissions](/docs/guides/organizations/control-access/roles-and-permissions#permissions)
-  - Useful for role-based and permission-based access control
-=======
-  - Users can be assigned [Roles and Permissions](/docs/guides/organizations/roles-and-permissions#permissions)
+  - Users can be assigned [Roles and Permissions](/docs/guides/organizations/control-access/roles-and-permissions#permissions)
   - Useful for Role-based and Permission-based access control
->>>>>>> cdf782b5
 - [Billing](/docs/guides/billing/overview)
   - Users can subscribe to Plans and Features
   - Useful for Subscription-based and Feature-based access control
@@ -30,15 +20,9 @@
 
 There are a few methods to perform authorization checks:
 
-<<<<<<< HEAD
-- The [`has()`](/docs/reference/backend/types/auth-object#has) method **(recommended)**: returns `false` if the user is unauthorized.
-  - Benefits: it can be used both client-side and server-side. It offers flexibility and control over the response; if a user is not authorized, you can choose how your app responds.
-  - Limitations: when checking for permissions, it only checks for custom permissions. To check for system permissions, you have to verify the user's role instead, which isn't as flexible.
-=======
 - The [`has()`](/docs/reference/backend/types/auth-object#has) helper **(recommended)**: returns `false` if the user is unauthorized.
-  - Benefits: it offers flexibility and control over the response; if a user is not authorized, you can choose how your app responds.
-  - Limitations: when checking for Permissions, it only checks for custom Permissions. To check for system Permissions, you have to verify the user's Role instead, which isn't as flexible.
->>>>>>> cdf782b5
+  - Benefits: it cna be used both client-side and server-side. It offers flexibility and control over the response; if a user is not authorized, you can choose how your app responds.
+  - Limitations: when checking for Permissions, it only checks for Custom Permissions. To check for System Permissions, you have to verify the user's Role instead, which isn't as flexible.
 - The [`<Protect>`](/docs/reference/components/control/protect) component: prevents content from rendering if the user is unauthorized.
   - Benefits: it can be used both client-side and server-side (in Server Components).
   - Limitations: this component only **visually hides** its children when the current user is not authorized. The contents of its children remain accessible via the browser's source code even if the user fails the authorization check. Do not use this component to hide sensitive information that should be completely inaccessible to unauthorized users. For truly sensitive data, it's recommended to use `has()` to perform authorization checks on the server before sending the data to the client.
@@ -53,19 +37,11 @@
 
 ## Important considerations
 
-<<<<<<< HEAD
-- When doing authorization checks, it's recommended to use permission-based over role-based, and feature-based over plan-based authorization, as these approaches are more granular, flexible, and more secure.
-  - Note: Using `has()` **on the server-side** to check permissions works only with **custom permissions**, as [system permissions](/docs/guides/organizations/control-access/roles-and-permissions#system-permissions) aren't included in the session token claims. To check system permissions, verify the user's role instead.
-- Checking for a role or permission depends on the user having an [active organization](!active-organization). Without an active organization, the authorization checks will likely always evaluate to false by default.
-- If you would like to perform role-based authorization checks **without** using Clerk's organizations feature, see [the Role Based Access Control (RBAC) guide](/docs/guides/secure/basic-rbac).
-- If you have both organizations and billing enabled, a permission check will only work if the feature part of the permission key (`org:<feature>:<permission>`) **is a feature included in the organization's active plan**. For example, say you want to check if an organization member has the custom permission `org:teams:manage`, where `teams` is the feature. Before performing the authorization check, you need to ensure that the user's organization is subscribed to a plan that has the `teams` feature. If not, the authorization check will always return `false`, _even if the user has the custom permission_.
-=======
 - When doing authorization checks, it's recommended to use Permission-based over Role-based, and Feature-based over Plan-based authorization, as these approaches are more granular, flexible, and more secure.
-  - Note: Using `has()` **on the server-side** to check Permissions works only with **Custom Permissions**, as [System Permissions](/docs/guides/organizations/roles-and-permissions#system-permissions) aren't included in the session token claims. To check System Permissions, verify the user's Role instead.
+  - Note: Using `has()` **on the server-side** to check Permissions works only with **Custom Permissions**, as [System Permissions](/docs/guides/organizations/control-access/roles-and-permissions#system-permissions) aren't included in the session token claims. To check System Permissions, verify the user's Role instead.
 - Checking for a Role or Permission depends on the user having an [Active Organization](!active-organization). Without an Active Organization, the authorization checks will likely always evaluate to false by default.
 - If you would like to perform Role-based authorization checks **without** using Clerk's Organizations feature, see [the Role Based Access Control (RBAC) guide](/docs/guides/secure/basic-rbac).
 - If you have both Organizations and Billing enabled, a Permission check will only work if the Feature part of the Permission key (`org:<feature>:<permission>`) **is a Feature included in the Organization's active Plan**. For example, say you want to check if an Organization member has the Custom Permission `org:teams:manage`, where `teams` is the Feature. Before performing the authorization check, you need to ensure that the user's Organization is subscribed to a Plan that has the `teams` Feature. If not, the authorization check will always return `false`, _even if the user has the Custom Permission_.
->>>>>>> cdf782b5
 
 <If sdk="nextjs">
   * Be cautious when doing authorization checks in layouts, as these don't re-render on navigation, meaning the user session won't be checked on every route change. [Read more in the Next.js docs](https://nextjs.org/docs/app/building-your-application/authentication#layouts-and-auth-checks).
