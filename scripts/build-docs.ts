// Things this script does

// Validates
// - The manifest
// - The markdown files contents (including required frontmatter fields)
// - Links (including hashes) between docs are valid and point to existing headings
// - The sdk filtering in the manifest
// - The sdk filtering in the frontmatter
// - The sdk filtering in the <If /> component
//   - Checks that the sdk is available in the manifest
//   - Checks that the sdk is available in the frontmatter
//   - Validates sdk values against the list of valid SDKs
// - URL encoding (prevents browser encoding issues)
// - File existence for both docs and partials
// - Path conflicts (prevents SDK name conflicts in paths)

// Transforms
// - Embeds the partials in the markdown files
// - Updates the links in the content if they point to the sdk specific docs
//   - Converts links to SDK-specific docs to use <SDKLink /> components
// - Copies over "core" docs to the dist folder
// - Generates "landing" pages for the sdk specific docs at the original url
// - Generates out the sdk specific docs to their respective folders
//   - Stripping filtered out content based on SDK
// - Removes .mdx from the end of docs markdown links
// - Adds canonical links in frontmatter for SDK-specific docs

import fs from 'node:fs/promises'
import path from 'node:path'
import remarkMdx from 'remark-mdx'
import { remark } from 'remark'
import { visit as mdastVisit } from 'unist-util-visit'
<<<<<<< HEAD
import { filter as mdastFilter } from 'unist-util-filter'
import { map as mdastMap } from 'unist-util-map'
import { u as mdastBuilder } from 'unist-builder'
=======
import { map as mdastMap } from 'unist-util-map'
>>>>>>> d7f3a6a3
import remarkFrontmatter from 'remark-frontmatter'
import yaml from 'yaml'
import { slugifyWithCounter } from '@sindresorhus/slugify'
import { toString } from 'mdast-util-to-string'
import reporter from 'vfile-reporter'
import readdirp from 'readdirp'
import { z } from 'zod'
import { fromError, type ValidationError } from 'zod-validation-error'
import { Node, Position } from 'unist'
<<<<<<< HEAD
import watcher from '@parcel/watcher'
=======
import { existsSync } from 'node:fs'
>>>>>>> d7f3a6a3

const errorMessages = {
  // Manifest errors
  'manifest-parse-error': (error: ValidationError | Error): string => `Failed to parse manifest: ${error}`,

  // Component errors
  'component-no-props': (componentName: string): string => `<${componentName} /> component has no props`,
  'component-attributes-not-array': (componentName: string): string =>
    `<${componentName} /> node attributes is not an array (this is a bug with the build script, please report)`,
  'component-missing-attribute': (componentName: string, propName: string): string =>
    `<${componentName} /> component has no "${propName}" attribute`,
  'component-attribute-no-value': (componentName: string, propName: string): string =>
    `<${componentName} /> attribute "${propName}" has no value (this is a bug with the build script, please report)`,
  'component-attribute-unsupported-type': (componentName: string, propName: string): string =>
    `<${componentName} /> attribute "${propName}" has an unsupported value type`,

  // SDK errors
  'invalid-sdks-in-if': (invalidSDKs: string[]): string =>
    `sdks "${invalidSDKs.join('", "')}" in <If /> are not valid SDKs`,
  'invalid-sdk-in-if': (sdk: string): string => `sdk "${sdk}" in <If /> is not a valid SDK`,
  'invalid-sdk-in-frontmatter': (invalidSDKs: string[], validSdks: SDK[]): string =>
    `Invalid SDK ${JSON.stringify(invalidSDKs)}, the valid SDKs are ${JSON.stringify(validSdks)}`,
  'if-component-sdk-not-in-frontmatter': (sdk: SDK, docSdk: SDK[]): string =>
    `<If /> component is attempting to filter to sdk "${sdk}" but it is not available in the docs frontmatter ["${docSdk.join('", "')}"], if this is a mistake please remove it from the <If /> otherwise update the frontmatter to include "${sdk}"`,
  'if-component-sdk-not-in-manifest': (sdk: SDK, href: string): string =>
    `<If /> component is attempting to filter to sdk "${sdk}" but it is not available in the manifest.json for ${href}, if this is a mistake please remove it from the <If /> otherwise update the manifest.json to include "${sdk}"`,
  'doc-sdk-filtered-by-parent': (title: string, docSDK: SDK[], parentSDK: SDK[]): string =>
    `Doc "${title}" is attempting to use ${JSON.stringify(docSDK)} But its being filtered down to ${JSON.stringify(parentSDK)} in the manifest.json`,
  'group-sdk-filtered-by-parent': (title: string, groupSDK: SDK[], parentSDK: SDK[]): string =>
    `Group "${title}" is attempting to use ${JSON.stringify(groupSDK)} But its being filtered down to ${JSON.stringify(parentSDK)} in the manifest.json`,

  // Document structure errors
  'doc-not-in-manifest': (): string =>
    'This doc is not in the manifest.json, but will still be publicly accessible and other docs can link to it',
  'invalid-href-encoding': (href: string): string =>
    `Href "${href}" contains characters that will be encoded by the browser, please remove them`,
  'frontmatter-missing-title': (): string => 'Frontmatter must have a "title" property',
  'frontmatter-missing-description': (): string => 'Frontmatter should have a "description" property',
  'frontmatter-parse-failed': (href: string): string => `Frontmatter parsing failed for ${href}`,
  'doc-not-found': (title: string, href: string): string =>
    `Doc "${title}" in manifest.json not found in the docs folder at ${href}.mdx`,
  'doc-parse-failed': (href: string): string => `Doc "${href}" failed to parse`,
  'sdk-path-conflict': (href: string, path: string): string =>
    `Doc "${href}" is attempting to write out a doc to ${path} but the first part of the path is a valid SDK, this causes a file path conflict.`,
  'duplicate-heading-id': (href: string, id: string): string =>
    `Doc "${href}" contains a duplicate heading id "${id}", please ensure all heading ids are unique`,

  // Include component errors
  'include-src-not-partials': (): string => `<Include /> prop "src" must start with "_partials/"`,
  'partial-not-found': (src: string): string => `Partial /docs/${src}.mdx not found`,
  'partials-inside-partials': (): string =>
    'Partials inside of partials is not yet supported (this is a bug with the build script, please report)',

  // Link validation errors
  'link-doc-not-found': (url: string): string => `Doc ${url} not found`,
  'link-hash-not-found': (hash: string, url: string): string => `Hash "${hash}" not found in ${url}`,

  // File reading errors
  'file-read-error': (filePath: string): string => `file ${filePath} doesn't exist`,
  'partial-read-error': (path: string): string => `Failed to read in ${path} from partials file`,
  'markdown-read-error': (href: string): string => `Attempting to read in ${href}.mdx failed`,
  'partial-parse-error': (path: string): string => `Failed to parse the content of ${path}`,

  // Typedoc errors
  'typedoc-folder-not-found': (path: string): string =>
    `Typedoc folder ${path} not found, run "npm run typedoc:download"`,
  'typedoc-read-error': (filePath: string): string => `Failed to read in ${filePath} from typedoc file`,
  'typedoc-parse-error': (filePath: string): string => `Failed to parse ${filePath} from typedoc file`,
  'typedoc-not-found': (filePath: string): string => `Typedoc ${filePath} not found`,
} as const

type WarningCode = keyof typeof errorMessages

// Helper function to check if a warning should be ignored
const shouldIgnoreWarning = (config: BuildConfig, filePath: string, warningCode: WarningCode): boolean => {
  if (!config.ignoreWarnings) {
    return false
  }

  const ignoreList = config.ignoreWarnings[filePath]
  if (!ignoreList) {
    return false
  }

  return ignoreList.includes(warningCode)
}

const safeMessage = <TCode extends WarningCode, TArgs extends Parameters<(typeof errorMessages)[TCode]>>(
  config: BuildConfig,
  vfile: VFile,
  filePath: string,
  warningCode: TCode,
  args: TArgs,
  position?: Position,
) => {
  if (!shouldIgnoreWarning(config, filePath, warningCode)) {
    // @ts-expect-error - TypeScript has trouble with spreading args into the function
    const message = errorMessages[warningCode](...args)
    vfile.message(message, position)
  }
}

const safeFail = <TCode extends WarningCode, TArgs extends Parameters<(typeof errorMessages)[TCode]>>(
  config: BuildConfig,
  vfile: VFile,
  filePath: string,
  warningCode: TCode,
  args: TArgs,
  position?: Position,
) => {
  if (!shouldIgnoreWarning(config, filePath, warningCode)) {
    // @ts-expect-error - TypeScript has trouble with spreading args into the function
    const message = errorMessages[warningCode](...args)
    vfile.fail(message, position)
  }
}

const VALID_SDKS = [
  'nextjs',
  'react',
  'js-frontend',
  'chrome-extension',
  'expo',
  'ios',
  'nodejs',
  'expressjs',
  'fastify',
  'react-router',
  'remix',
  'tanstack-react-start',
  'go',
  'astro',
  'nuxt',
  'vue',
  'ruby',
  'python',
  'js-backend',
  'sdk-development',
  'community-sdk',
] as const

type SDK = (typeof VALID_SDKS)[number]

const sdk = z.enum(VALID_SDKS)

const icon = z.enum([
  'apple',
  'application-2',
  'arrow-up-circle',
  'astro',
  'angular',
  'block',
  'bolt',
  'book',
  'box',
  'c-sharp',
  'chart',
  'checkmark-circle',
  'chrome',
  'clerk',
  'code-bracket',
  'cog-6-teeth',
  'door',
  'elysia',
  'expressjs',
  'globe',
  'go',
  'home',
  'hono',
  'javascript',
  'koa',
  'link',
  'linkedin',
  'lock',
  'nextjs',
  'nodejs',
  'plug',
  'plus-circle',
  'python',
  'react',
  'redwood',
  'remix',
  'react-router',
  'rocket',
  'route',
  'ruby',
  'rust',
  'speedometer',
  'stacked-rectangle',
  'solid',
  'svelte',
  'tanstack',
  'user-circle',
  'user-dotted-circle',
  'vue',
  'x',
  'expo',
  'nuxt',
  'fastify',
])

type Icon = z.infer<typeof icon>

const tag = z.enum(['(Beta)', '(Community)'])

type Tag = z.infer<typeof tag>

type ManifestItem = {
  title: string
  href: string
  tag?: Tag
  wrap?: boolean
  icon?: Icon
  target?: '_blank'
  sdk?: SDK[]
}

type ManifestGroup = {
  title: string
  items: Manifest
  collapse?: boolean
  tag?: Tag
  wrap?: boolean
  icon?: Icon
  hideTitle?: boolean
  sdk?: SDK[]
}

type Manifest = (ManifestItem | ManifestGroup)[][]

// Create manifest schema based on config
const createManifestSchema = (config: BuildConfig) => {
  const manifestItem: z.ZodType<ManifestItem> = z
    .object({
      title: z.string(),
      href: z.string(),
      tag: tag.optional(),
      wrap: z.boolean().default(config.manifestOptions.wrapDefault),
      icon: icon.optional(),
      target: z.enum(['_blank']).optional(),
      sdk: z.array(sdk).optional(),
    })
    .strict()

  const manifestGroup: z.ZodType<ManifestGroup> = z
    .object({
      title: z.string(),
      items: z.lazy(() => manifestSchema),
      collapse: z.boolean().default(config.manifestOptions.collapseDefault),
      tag: tag.optional(),
      wrap: z.boolean().default(config.manifestOptions.wrapDefault),
      icon: icon.optional(),
      hideTitle: z.boolean().default(config.manifestOptions.hideTitleDefault),
      sdk: z.array(sdk).optional(),
    })
    .strict()

  const manifestSchema: z.ZodType<Manifest> = z.array(z.array(z.union([manifestItem, manifestGroup])))

  return {
    manifestItem,
    manifestGroup,
    manifestSchema,
  }
}

const isValidSdk =
  (config: BuildConfig) =>
  (sdk: string): sdk is SDK => {
    return config.validSdks.includes(sdk as SDK)
  }

const isValidSdks =
  (config: BuildConfig) =>
  (sdks: string[]): sdks is SDK[] => {
    return sdks.every(isValidSdk(config))
  }

const parseJSON = (json: string) => {
  try {
    const output = JSON.parse(json)

    return [null, output as unknown] as const
  } catch (error) {
    return [new Error(`Failed to parse JSON`, { cause: error }), null] as const
  }
}

const readManifest = (config: BuildConfig) => async (): Promise<Manifest> => {
  const { manifestSchema } = createManifestSchema(config)
  const unsafe_manifest = await fs.readFile(config.manifestFilePath, { encoding: 'utf-8' })

  const [error, json] = parseJSON(unsafe_manifest)

  if (error) {
    throw new Error(errorMessages['manifest-parse-error'](error))
  }

  const manifest = await z.object({ navigation: manifestSchema }).safeParseAsync(json)

  if (manifest.success === true) {
    return manifest.data.navigation
  }

  throw new Error(errorMessages['manifest-parse-error'](fromError(manifest.error)))
}

const readMarkdownFile = (config: BuildConfig) => async (docPath: string) => {
  const filePath = path.join(config.docsPath, docPath)

  try {
    const fileContent = await fs.readFile(filePath, { encoding: 'utf-8' })
    return [null, fileContent] as const
  } catch (error) {
    return [new Error(errorMessages['file-read-error'](filePath), { cause: error }), null] as const
  }
}

const readDocsFolder = (config: BuildConfig) => async () => {
  return readdirp.promise(config.docsPath, {
    type: 'files',
    fileFilter: (entry) =>
      config.ignorePaths.some((ignoreItem) => `/docs/${entry.path}`.startsWith(ignoreItem)) === false &&
      entry.path.endsWith('.mdx'),
  })
}

const readPartialsFolder = (config: BuildConfig) => async () => {
  return readdirp.promise(config.partialsPath, {
    type: 'files',
    fileFilter: '*.mdx',
  })
}

const readPartial = (config: BuildConfig) => async (filePath: string) => {
  const readFile = readMarkdownFile(config)

  const fullPath = path.join(config.docsRelativePath, config.partialsRelativePath, filePath)

  const [error, content] = await readFile(fullPath)

  if (error) {
    throw new Error(errorMessages['partial-read-error'](fullPath), { cause: error })
  }

  let partialNode: Node | null = null

  const partialContentVFile = await markdownProcessor()
    .use(() => (tree) => {
      partialNode = tree
    })
    .use(() => (tree, vfile) => {
      mdastVisit(
        tree,
        (node) =>
          (node.type === 'mdxJsxFlowElement' || node.type === 'mdxJsxTextElement') &&
          'name' in node &&
          node.name === 'Include',
        (node) => {
          safeFail(config, vfile, fullPath, 'partials-inside-partials', [], node.position)
        },
      )
    })
    // Process links in partials and remove the .mdx suffix
    .use(() => (tree, vfile) => {
      return mdastMap(tree, (node) => {
        if (node.type !== 'link') return node
        if (!('url' in node)) return node
        if (typeof node.url !== 'string') return node
        if (!node.url.startsWith('/docs/')) return node
        if (!('children' in node)) return node

        // We are overwriting the url with the mdx suffix removed
        node.url = removeMdxSuffix(node.url)

        return node
      })
    })
    .process({
      path: `docs/_partials/${filePath}`,
      value: content,
    })

  const partialContentReport = reporter([partialContentVFile], { quiet: true })

  if (partialContentReport !== '') {
    console.error(partialContentReport)
    process.exit(1)
  }

  if (partialNode === null) {
    throw new Error(errorMessages['partial-parse-error'](filePath))
  }

  return {
    path: filePath,
    content,
    vfile: partialContentVFile,
    node: partialNode as Node,
  }
}

<<<<<<< HEAD
const readPartialsMarkdown =
  (config: BuildConfig, store: ReturnType<typeof createBlankStore>) => async (paths: string[]) => {
    const read = readPartial(config)

    return Promise.all(
      paths.map(async (markdownPath) => {
        const cachedValue = store.partialsFiles.get(markdownPath)

        if (cachedValue !== undefined) {
          return cachedValue
        }

        const partial = await read(markdownPath)

        store.partialsFiles.set(markdownPath, partial)

        return partial
      }),
    )
  }
=======
const readTypedocsFolder = (config: BuildConfig) => async () => {
  return readdirp.promise(config.typedocPath, {
    type: 'files',
    fileFilter: '*.mdx',
  })
}

const readTypedocsMarkdown = (config: BuildConfig) => async (paths: string[]) => {
  const readFile = readMarkdownFile(config)

  return Promise.all(
    paths.map(async (filePath) => {
      const typedocPath = path.join(config.typedocRelativePath, filePath)

      const [error, content] = await readFile(typedocPath)

      if (error) {
        throw new Error(errorMessages['typedoc-read-error'](typedocPath), { cause: error })
      }

      let node: Node | null = null

      const vfile = await remark()
        .use(() => (tree) => {
          node = tree
        })
        .process({
          path: typedocPath,
          value: content,
        })

      if (node === null) {
        throw new Error(errorMessages['typedoc-parse-error'](typedocPath))
      }

      return {
        path: `${removeMdxSuffix(filePath)}.mdx`,
        content,
        vfile,
        node: node as Node,
      }
    }),
  )
}
>>>>>>> d7f3a6a3

const markdownProcessor = remark().use(remarkFrontmatter).use(remarkMdx).freeze()

type VFile = Awaited<ReturnType<typeof markdownProcessor.process>>

const ensureDirectory =
  (config: BuildConfig) =>
  async (dirPath: string): Promise<void> => {
    try {
      await fs.access(dirPath)
    } catch {
      await fs.mkdir(dirPath, { recursive: true })
    }
  }

const writeDistFile = (config: BuildConfig) => async (filePath: string, contents: string) => {
  const ensureDir = ensureDirectory(config)
  const fullPath = path.join(config.distPath, filePath)
  await ensureDir(path.dirname(fullPath))
  await fs.writeFile(fullPath, contents, { encoding: 'utf-8' })
}

const writeSDKFile = (config: BuildConfig) => async (sdk: SDK, filePath: string, contents: string) => {
  const writeFile = writeDistFile(config)
  await writeFile(path.join(sdk, filePath), contents)
}

const removeMdxSuffix = (filePath: string) => {
  if (filePath.includes('#')) {
    const [url, hash] = filePath.split('#')

    if (url.endsWith('.mdx')) {
      return url.slice(0, -4) + `#${hash}`
    }

    return url + `#${hash}`
  }

  if (filePath.endsWith('.mdx')) {
    return filePath.slice(0, -4)
  }

  return filePath
}

type BlankTree<Item extends object, Group extends { items: BlankTree<Item, Group> }> = Array<Array<Item | Group>>

const traverseTree = async <
  Tree extends { items: BlankTree<any, any> },
  InItem extends Extract<Tree['items'][number][number], { href: string }>,
  InGroup extends Extract<Tree['items'][number][number], { items: BlankTree<InItem, InGroup> }>,
  OutItem extends { href: string },
  OutGroup extends { items: BlankTree<OutItem, OutGroup> },
  OutTree extends BlankTree<OutItem, OutGroup>,
>(
  tree: Tree,
  itemCallback: (item: InItem, tree: Tree) => Promise<OutItem | null> = async (item) => item,
  groupCallback: (group: InGroup, tree: Tree) => Promise<OutGroup | null> = async (group) => group,
  errorCallback?: (item: InItem | InGroup, error: Error) => void | Promise<void>,
): Promise<OutTree> => {
  const result = await Promise.all(
    tree.items.map(async (group) => {
      return await Promise.all(
        group.map(async (item) => {
          try {
            if ('href' in item) {
              return await itemCallback(item, tree)
            }

            if ('items' in item && Array.isArray(item.items)) {
              const newGroup = await groupCallback(item, tree)

              if (newGroup === null) return null

              // @ts-expect-error - OutGroup should always contain "items" property, so this is safe
              const newItems = (await traverseTree(newGroup, itemCallback, groupCallback, errorCallback)).map((group) =>
                group.filter((item): item is NonNullable<typeof item> => item !== null),
              )

              return {
                ...newGroup,
                items: newItems,
              }
            }

            return item as OutItem
          } catch (error) {
            if (error instanceof Error && errorCallback !== undefined) {
              errorCallback(item, error)
            } else {
              throw error
            }
          }
        }),
      )
    }),
  )

  return result.map((group) =>
    group.filter((item): item is NonNullable<typeof item> => item !== null),
  ) as unknown as OutTree
}

const traverseTreeItemsFirst = async <
  Tree extends { items: BlankTree<any, any> },
  InItem extends Extract<Tree['items'][number][number], { href: string }>,
  InGroup extends Extract<Tree['items'][number][number], { items: BlankTree<InItem, InGroup> }>,
  OutItem extends { href: string },
  OutGroup extends { items: BlankTree<OutItem, OutGroup> },
  OutTree extends BlankTree<OutItem, OutGroup>,
>(
  tree: Tree,
  itemCallback: (item: InItem, tree: Tree) => Promise<OutItem | null> = async (item) => item,
  groupCallback: (group: InGroup, tree: Tree) => Promise<OutGroup | null> = async (group) => group,
  errorCallback?: (item: InItem | InGroup, error: Error) => void | Promise<void>,
): Promise<OutTree> => {
  const result = await Promise.all(
    tree.items.map(async (group) => {
      return await Promise.all(
        group.map(async (item) => {
          try {
            if ('href' in item) {
              return await itemCallback(item, tree)
            }

            if ('items' in item && Array.isArray(item.items)) {
              const newItems = (await traverseTreeItemsFirst(item, itemCallback, groupCallback, errorCallback)).map(
                (group) => group.filter((item): item is NonNullable<typeof item> => item !== null),
              )

              const newGroup = await groupCallback({ ...item, items: newItems }, tree)

              return newGroup
            }

            return item as OutItem
          } catch (error) {
            if (error instanceof Error && errorCallback !== undefined) {
              errorCallback(item, error)
            } else {
              throw error
            }
          }
        }),
      )
    }),
  )

  return result.map((group) =>
    group.filter((item): item is NonNullable<typeof item> => item !== null),
  ) as unknown as OutTree
}

function flattenTree<
  Tree extends BlankTree<any, any>,
  InItem extends Extract<Tree[number][number], { href: string }>,
  InGroup extends Extract<Tree[number][number], { items: BlankTree<InItem, InGroup> }>,
>(tree: Tree): InItem[] {
  const result: InItem[] = []

  for (const group of tree) {
    for (const itemOrGroup of group) {
      if ('href' in itemOrGroup) {
        // It's an item
        result.push(itemOrGroup)
      } else if ('items' in itemOrGroup && Array.isArray(itemOrGroup.items)) {
        // It's a group with its own sub-tree, flatten it
        result.push(...flattenTree(itemOrGroup.items))
      }
    }
  }

  return result
}

const scopeHrefToSDK = (href: string, targetSDK: SDK | ':sdk:') => {
  // This is external so can't change it
  if (href.startsWith('/docs') === false) return href

  const hrefSegments = href.split('/')

  // This is a little hacky so we might change it
  // if the url already contains the sdk, we don't need to change it
  if (hrefSegments.includes(targetSDK)) {
    return href
  }

  // Add the sdk to the url
  return `/docs/${targetSDK}/${hrefSegments.slice(2).join('/')}`
}

const findComponent = (node: Node, componentName: string) => {
  // Check if it's an MDX component
  if (node.type !== 'mdxJsxFlowElement' && node.type !== 'mdxJsxTextElement') {
    return undefined
  }

  // Check if it's the correct component
  if (!('name' in node)) return undefined
  if (node.name !== componentName) return undefined

  return node
}

const extractComponentPropValueFromNode = (
  config: BuildConfig,
  node: Node,
  vfile: VFile | undefined,
  componentName: string,
  propName: string,
  required = true,
  filePath: string,
): string | undefined => {
  const component = findComponent(node, componentName)

  if (component === undefined) return undefined

  // Check for attributes
  if (!('attributes' in component)) {
    if (vfile) {
      safeMessage(config, vfile, filePath, 'component-no-props', [componentName], component.position)
    }
    return undefined
  }

  if (!Array.isArray(component.attributes)) {
    if (vfile) {
      safeMessage(config, vfile, filePath, 'component-attributes-not-array', [componentName], component.position)
    }
    return undefined
  }

  // Find the requested prop
  const propAttribute = component.attributes.find((attribute) => attribute.name === propName)

  if (propAttribute === undefined) {
    if (required === true && vfile) {
      safeMessage(config, vfile, filePath, 'component-missing-attribute', [componentName, propName], component.position)
    }
    return undefined
  }

  const value = propAttribute.value

  if (value === undefined) {
    if (required === true && vfile) {
      safeMessage(
        config,
        vfile,
        filePath,
        'component-attribute-no-value',
        [componentName, propName],
        component.position,
      )
    }
    return undefined
  }

  // Handle both string values and object values (like JSX expressions)
  if (typeof value === 'string') {
    return value
  } else if (typeof value === 'object' && 'value' in value) {
    return value.value
  }

  if (vfile) {
    safeMessage(
      config,
      vfile,
      filePath,
      'component-attribute-unsupported-type',
      [componentName, propName],
      component.position,
    )
  }
  return undefined
}

const extractSDKsFromIfProp =
  (config: BuildConfig) => (node: Node, vfile: VFile | undefined, sdkProp: string, filePath: string) => {
    const isValidItem = isValidSdk(config)
    const isValidItems = isValidSdks(config)

    if (sdkProp.includes('", "') || sdkProp.includes("', '") || sdkProp.includes('["') || sdkProp.includes('"]')) {
      const sdks = JSON.parse(sdkProp.replaceAll("'", '"')) as string[]
      if (isValidItems(sdks)) {
        return sdks
      } else {
        const invalidSDKs = sdks.filter((sdk) => !isValidItem(sdk))
        if (vfile) {
          safeMessage(config, vfile, filePath, 'invalid-sdks-in-if', [invalidSDKs], node.position)
        }
      }
    } else {
      if (isValidItem(sdkProp)) {
        return [sdkProp]
      } else {
        if (vfile) {
          safeMessage(config, vfile, filePath, 'invalid-sdk-in-if', [sdkProp], node.position)
        }
      }
    }
  }

const extractHeadingFromHeadingNode = (node: Node) => {
  // eg # test {{ id: 'my-heading' }}
  // This is for remapping the hash to the custom id
  const id =
    ('children' in node &&
      Array.isArray(node.children) &&
      (node?.children
        ?.find(
          (child: unknown) =>
            typeof child === 'object' && child !== null && 'type' in child && child?.type === 'mdxTextExpression',
        )
        ?.data?.estree?.body?.find(
          (child: unknown) =>
            typeof child === 'object' && child !== null && 'type' in child && child?.type === 'ExpressionStatement',
        )
        ?.expression?.properties?.find(
          (prop: unknown) =>
            typeof prop === 'object' &&
            prop !== null &&
            'key' in prop &&
            typeof prop.key === 'object' &&
            prop.key !== null &&
            'name' in prop.key &&
            prop.key.name === 'id',
        )?.value?.value as string | undefined)) ||
    undefined

  return id
}

const documentHasIfComponents = (tree: Node) => {
  let found = false

  mdastVisit(tree, (node) => {
    const ifSrc = findComponent(node, 'If')

    if (ifSrc !== undefined) {
      found = true
    }
  })

  return found
}

const parseInMarkdownFile =
  (config: BuildConfig) =>
  async (
    href: string,
    partials: { path: string; content: string; node: Node }[],
    typedocs: { path: string; content: string; node: Node }[],
    inManifest: boolean,
  ) => {
    const readFile = readMarkdownFile(config)
    const validateSDKs = isValidSdks(config)
    const [error, fileContent] = await readFile(`${href}.mdx`.replace('/docs/', ''))

    if (error !== null) {
      throw new Error(errorMessages['markdown-read-error'](href), {
        cause: error,
      })
    }

    type Frontmatter = {
      title: string
      description?: string
      sdk?: SDK[]
    }

    let frontmatter: Frontmatter | undefined = undefined

    const slugify = slugifyWithCounter()
    const headingsHashes = new Set<string>()
    const filePath = `${href}.mdx`
    let node: Node | undefined = undefined

    const vfile = await markdownProcessor()
      .use(() => (tree, vfile) => {
        node = tree

        if (inManifest === false) {
          safeMessage(config, vfile, filePath, 'doc-not-in-manifest', [])
        }

        if (href !== encodeURI(href)) {
          safeFail(config, vfile, filePath, 'invalid-href-encoding', [href])
        }
      })
      .use(() => (tree, vfile) => {
        mdastVisit(
          tree,
          (node) => node.type === 'yaml' && 'value' in node,
          (node) => {
            if (!('value' in node)) return
            if (typeof node.value !== 'string') return

            const frontmatterYaml: Record<'title' | 'description' | 'sdk', string | undefined> = yaml.parse(node.value)

            const frontmatterSDKs = frontmatterYaml.sdk?.split(', ')

            if (frontmatterSDKs !== undefined && validateSDKs(frontmatterSDKs) === false) {
              const invalidSDKs = frontmatterSDKs.filter((sdk) => isValidSdk(config)(sdk) === false)
              safeFail(
                config,
                vfile,
                filePath,
                'invalid-sdk-in-frontmatter',
                [invalidSDKs, config.validSdks as SDK[]],
                node.position,
              )
              return
            }

            if (frontmatterYaml.title === undefined) {
              safeFail(config, vfile, filePath, 'frontmatter-missing-title', [], node.position)
              return
            }

            if (frontmatterYaml.description === undefined) {
              safeMessage(config, vfile, filePath, 'frontmatter-missing-description', [], node.position)
            }

            frontmatter = {
              title: frontmatterYaml.title,
              description: frontmatterYaml.description,
              sdk: frontmatterSDKs,
            }
          },
        )

        if (frontmatter === undefined) {
          safeFail(config, vfile, filePath, 'frontmatter-parse-failed', [href])
          return
        }
      })
      // Validate the <Include />
      .use(() => (tree, vfile) => {
        return mdastVisit(tree, (node) => {
          const partialSrc = extractComponentPropValueFromNode(config, node, vfile, 'Include', 'src', true, filePath)

          if (partialSrc === undefined) return

          if (partialSrc.startsWith('_partials/') === false) {
            safeMessage(config, vfile, filePath, 'include-src-not-partials', [], node.position)
            return
          }

          const partial = partials.find(
            (partial) => `_partials/${partial.path}` === `${removeMdxSuffix(partialSrc)}.mdx`,
          )

          if (partial === undefined) {
            safeMessage(config, vfile, filePath, 'partial-not-found', [removeMdxSuffix(partialSrc)], node.position)
            return
          }
        })
      })
      // Validate the <Typedoc />
      .use(() => (tree, vfile) => {
        return mdastVisit(tree, (node) => {
          const typedocSrc = extractComponentPropValueFromNode(config, node, vfile, 'Typedoc', 'src', true, filePath)

          if (typedocSrc === undefined) return

          const typedocFolderExists = existsSync(config.typedocPath)

          if (typedocFolderExists === false) {
            throw new Error(errorMessages['typedoc-folder-not-found'](config.typedocPath))
          }

          const typedoc = typedocs.find((typedoc) => typedoc.path === `${removeMdxSuffix(typedocSrc)}.mdx`)

          if (typedoc === undefined) {
            safeMessage(
              config,
              vfile,
              filePath,
              'typedoc-not-found',
              [`${removeMdxSuffix(typedocSrc)}.mdx`],
              node.position,
            )
            return
          }

          return
        })
      })
      .process({
        path: `${href.substring(1)}.mdx`,
        value: fileContent,
      })

    // This needs to be done separately as some further validation expects the partials to not be embedded
    // but we need to embed it to get all the headings to check
    await markdownProcessor()
      // Embed the partial
      .use(() => (tree, vfile) => {
        return mdastMap(tree, (node) => {
          const partialSrc = extractComponentPropValueFromNode(config, node, vfile, 'Include', 'src', true, filePath)

          if (partialSrc === undefined) return node

          if (partialSrc.startsWith('_partials/') === false) {
            safeMessage(config, vfile, filePath, 'include-src-not-partials', [], node.position)
            return node
          }

          const partial = partials.find(
            (partial) => `_partials/${partial.path}` === `${removeMdxSuffix(partialSrc)}.mdx`,
          )

          if (partial === undefined) {
            safeMessage(config, vfile, filePath, 'partial-not-found', [removeMdxSuffix(partialSrc)], node.position)
            return node
          }

          return Object.assign(node, partial.node)
        })
      })
      // Embed the typedoc
      .use(() => (tree, vfile) => {
        return mdastMap(tree, (node) => {
          const typedocSrc = extractComponentPropValueFromNode(config, node, vfile, 'Typedoc', 'src', true, filePath)

          if (typedocSrc === undefined) return node

          const typedoc = typedocs.find((typedoc) => typedoc.path === `${removeMdxSuffix(typedocSrc)}.mdx`)

          if (typedoc === undefined) {
            safeMessage(
              config,
              vfile,
              filePath,
              'typedoc-not-found',
              [`${removeMdxSuffix(typedocSrc)}.mdx`],
              node.position,
            )
            return node
          }

          return Object.assign(node, typedoc.node)
        })
      })
      // extract out the headings to check hashes in links
      .use(() => (tree, vfile) => {
        const documentContainsIfComponent = documentHasIfComponents(tree)

        mdastVisit(
          tree,
          (node) => node.type === 'heading',
          (node) => {
            const id = extractHeadingFromHeadingNode(node)

            if (id !== undefined) {
              if (documentContainsIfComponent === false && headingsHashes.has(id)) {
                safeFail(config, vfile, filePath, 'duplicate-heading-id', [href, id])
              }

              headingsHashes.add(id)
            } else {
              const slug = slugify(toString(node).trim())

              if (documentContainsIfComponent === false && headingsHashes.has(slug)) {
                safeFail(config, vfile, filePath, 'duplicate-heading-id', [href, slug])
              }

              headingsHashes.add(slug)
            }
          },
        )
      })
      .process({
        path: `${href.substring(1)}.mdx`,
        value: fileContent,
      })

    if (node === undefined) {
      throw new Error(errorMessages['doc-parse-failed'](href))
    }

    if (frontmatter === undefined) {
      throw new Error(errorMessages['frontmatter-parse-failed'](href))
    }

    return {
      href,
      sdk: (frontmatter as Frontmatter).sdk,
      vfile,
      headingsHashes,
      frontmatter: frontmatter as Frontmatter,
      node: node as Node,
    }
  }

export const createBlankStore = () => ({
  markdownFiles: new Map<string, Awaited<ReturnType<ReturnType<typeof parseInMarkdownFile>>>>(),
  partialsFiles: new Map<string, Awaited<ReturnType<ReturnType<typeof readPartial>>>>(),
})

export const build = async (store: ReturnType<typeof createBlankStore>, config: BuildConfig) => {
  // Apply currying to create functions pre-configured with config
  const ensureDir = ensureDirectory(config)
  const getManifest = readManifest(config)
  const getDocsFolder = readDocsFolder(config)
  const getPartialsFolder = readPartialsFolder(config)
<<<<<<< HEAD
  const getPartialsMarkdown = readPartialsMarkdown(config, store)
=======
  const getPartialsMarkdown = readPartialsMarkdown(config)
  const getTypedocsFolder = readTypedocsFolder(config)
  const getTypedocsMarkdown = readTypedocsMarkdown(config)
>>>>>>> d7f3a6a3
  const parseMarkdownFile = parseInMarkdownFile(config)
  const writeFile = writeDistFile(config)
  const writeSdkFile = writeSDKFile(config)

  await ensureDir(config.distPath)

  const userManifest = await getManifest()
  console.info('✓ Read Manifest')

  const docsFiles = await getDocsFolder()
  console.info('✓ Read Docs Folder')

  const cachedPartialsSize = store.partialsFiles.size
  const partials = await getPartialsMarkdown((await getPartialsFolder()).map((item) => item.path))
  console.info(`✓ Loaded in ${partials.length} partials (${cachedPartialsSize} cached)`)

  const typedocs = await getTypedocsMarkdown((await getTypedocsFolder()).map((item) => item.path))
  console.info(`✔️ Read ${typedocs.length} Typedocs`)

  const docsMap = new Map<string, Awaited<ReturnType<typeof parseMarkdownFile>>>()
  const docsInManifest = new Set<string>()

  // Grab all the docs links in the manifest
  await traverseTree({ items: userManifest }, async (item) => {
    if (!item.href?.startsWith('/docs/')) return item
    if (item.target !== undefined) return item

    const ignore = config.ignorePaths.some((ignoreItem) => item.href.startsWith(ignoreItem))
    if (ignore === true) return item

    docsInManifest.add(item.href)

    return item
  })
  console.info('✓ Parsed in Manifest')

  const cachedDocsSize = store.markdownFiles.size
  // Read in all the docs
  const docsArray = await Promise.all(
    docsFiles.map(async (file) => {
      const href = removeMdxSuffix(`/docs/${file.path}`)

      const inManifest = docsInManifest.has(href)

<<<<<<< HEAD
      let markdownFile: Awaited<ReturnType<typeof parseMarkdownFile>>

      const cachedMarkdownFile = store.markdownFiles.get(href)

      if (cachedMarkdownFile) {
        markdownFile = structuredClone(cachedMarkdownFile)
      } else {
        markdownFile = await parseMarkdownFile(href, partials, inManifest)

        store.markdownFiles.set(href, structuredClone(markdownFile))
      }
=======
      const markdownFile = await parseMarkdownFile(href, partials, typedocs, inManifest)
>>>>>>> d7f3a6a3

      docsMap.set(href, markdownFile)

      return markdownFile
    }),
  )
  console.info(`✓ Loaded in ${docsArray.length} docs (${cachedDocsSize} cached)`)

  // Goes through and grabs the sdk scoping out of the manifest
  const sdkScopedManifestFirstPass = await traverseTree(
    { items: userManifest, sdk: undefined as undefined | SDK[] },
    async (item, tree) => {
      if (!item.href?.startsWith('/docs/')) return item
      if (item.target !== undefined) return item

      const ignore = config.ignorePaths.some((ignoreItem) => item.href.startsWith(ignoreItem))
      if (ignore === true) return item // even thou we are not processing them, we still need to keep them

      const doc = docsMap.get(item.href)

      if (doc === undefined) {
        const filePath = `${item.href}.mdx`
        if (!shouldIgnoreWarning(config, filePath, 'doc-not-found')) {
          throw new Error(errorMessages['doc-not-found'](item.title, item.href))
        }
        return item
      }

      // This is the sdk of the doc
      const docSDK = doc.sdk

      // This is the sdk of the parent group
      const parentSDK = tree.sdk

      // either use the defined sdk of the doc, or the parent group
      const sdk = docSDK ?? parentSDK

      if (docSDK !== undefined && parentSDK !== undefined) {
        if (docSDK.every((sdk) => parentSDK?.includes(sdk)) === false) {
          const filePath = `${item.href}.mdx`
          if (!shouldIgnoreWarning(config, filePath, 'doc-sdk-filtered-by-parent')) {
            throw new Error(errorMessages['doc-sdk-filtered-by-parent'](item.title, docSDK, parentSDK))
          }
        }
      }

      return {
        ...item,
        sdk,
      }
    },
    async ({ items, ...details }, tree) => {
      // This takes all the children items, grabs the sdks out of them, and combines that in to a list
      const groupsItemsCombinedSDKs = (() => {
        const sdks = items?.flatMap((item) => item.flatMap((item) => item.sdk))

        if (sdks === undefined) return []

        return Array.from(new Set(sdks)).filter((sdk): sdk is SDK => sdk !== undefined)
      })()

      // This is the sdk of the group
      const groupSDK = details.sdk

      // This is the sdk of the parent group
      const parentSDK = tree.sdk

      if (groupSDK !== undefined && parentSDK !== undefined) {
        if (groupSDK.every((sdk) => parentSDK?.includes(sdk)) === false) {
          const filePath = `/docs/groups/${details.title}.mdx`
          if (!shouldIgnoreWarning(config, filePath, 'group-sdk-filtered-by-parent')) {
            throw new Error(errorMessages['group-sdk-filtered-by-parent'](details.title, groupSDK, parentSDK))
          }
        }
      }

      // If there are no children items, then the we either use the group we are looking at sdks if its defined, or its parent group
      if (groupsItemsCombinedSDKs.length === 0) {
        return { ...details, sdk: groupSDK ?? parentSDK, items } as ManifestGroup
      }

      if (groupSDK !== undefined && groupSDK.length > 0) {
        return {
          ...details,
          sdk: groupSDK,
          items,
        } as ManifestGroup
      }

      return {
        ...details,
        // If there are children items, then we combine the sdks of the group and the children items sdks
        sdk: Array.from(new Set([...(groupSDK ?? []), ...groupsItemsCombinedSDKs])) ?? [],
        items,
      } as ManifestGroup
    },
    (item, error) => {
      console.error('↳', item.title)
      throw error
    },
  )

  const sdkScopedManifest = await traverseTreeItemsFirst(
    { items: sdkScopedManifestFirstPass, sdk: undefined as undefined | SDK[] },
    async (item, tree) => item,
    async ({ items, ...details }, tree) => {
      // This takes all the children items, grabs the sdks out of them, and combines that in to a list
      const groupsItemsCombinedSDKs = (() => {
        const sdks = items?.flatMap((item) => item.flatMap((item) => item.sdk))

        if (sdks === undefined) return []

        const uniqueSDKs = Array.from(new Set(sdks)).filter((sdk): sdk is SDK => sdk !== undefined)
        return uniqueSDKs
      })()

      // This is the sdk of the group
      const groupSDK = details.sdk

      // This is the sdk of the parent group
      const parentSDK = tree.sdk

      // If there are no children items, then we either use the group we are looking at sdks if its defined, or its parent group
      if (groupsItemsCombinedSDKs.length === 0) {
        return { ...details, sdk: groupSDK ?? parentSDK, items } as ManifestGroup
      }

      if (groupSDK !== undefined && groupSDK.length > 0) {
        return {
          ...details,
          sdk: groupSDK,
          items,
        } as ManifestGroup
      }

      const combinedSDKs = Array.from(new Set([...(groupSDK ?? []), ...groupsItemsCombinedSDKs])) ?? []

      return {
        ...details,
        // If there are children items, then we combine the sdks of the group and the children items sdks
        sdk: combinedSDKs,
        items,
      } as ManifestGroup
    },
    (item, error) => {
      console.error('[DEBUG] Error processing item:', item.title)
      console.error(error)
      throw error
    },
  )
  console.info('✓ Applied manifest sdk scoping')

  if (config.cleanDist) {
    await fs.rm(config.distPath, { recursive: true })
    console.info('✓ Removed dist folder')
  }

  await writeFile(
    'manifest.json',
    JSON.stringify({
      navigation: await traverseTree(
        { items: sdkScopedManifest },
        async (item) => {
          return {
            title: item.title,
            href: docsMap.get(item.href)?.sdk !== undefined ? scopeHrefToSDK(item.href, ':sdk:') : item.href,
            tag: item.tag,
            wrap: item.wrap === config.manifestOptions.wrapDefault ? undefined : item.wrap,
            icon: item.icon,
            target: item.target,
            sdk: item.sdk,
          }
        },
        // @ts-expect-error - This traverseTree function might just be the death of me
        async (group) => {
          return {
            title: group.title,
            collapse: group.collapse === config.manifestOptions.collapseDefault ? undefined : group.collapse,
            tag: group.tag,
            wrap: group.wrap === config.manifestOptions.wrapDefault ? undefined : group.wrap,
            icon: group.icon,
            hideTitle: group.hideTitle === config.manifestOptions.hideTitleDefault ? undefined : group.hideTitle,
            sdk: group.sdk,
            items: group.items,
          }
        },
      ),
    }),
  )

  const flatSDKScopedManifest = flattenTree(sdkScopedManifest)

  const validatedPartials = await Promise.all(
    partials.map(async (partial) => {
      const partialPath = `/docs/_partials/${partial.path}`

      let node: Node | null = null

      const vfile = await markdownProcessor()
        // validate links in partials to docs are valid and replace the links to sdk scoped pages with the sdk link component
        .use(() => (tree, vfile) => {
          return mdastMap(tree, (node) => {
            if (node.type !== 'link') return node
            if (!('url' in node)) return node
            if (typeof node.url !== 'string') return node
            if (!node.url.startsWith('/docs/')) return node
            if (!('children' in node)) return node

            // we are overwriting the url with the mdx suffix removed
            node.url = removeMdxSuffix(node.url)

            const [url, hash] = (node.url as string).split('#')

            const ignore = config.ignorePaths.some((ignoreItem) => url.startsWith(ignoreItem))
            if (ignore === true) return node

            const doc = docsMap.get(url)

            if (doc === undefined) {
              safeMessage(config, vfile, partialPath, 'link-doc-not-found', [url], node.position)
              return node
            }

            if (hash !== undefined) {
              const hasHash = doc.headingsHashes.has(hash)

              if (hasHash === false) {
                safeMessage(config, vfile, partialPath, 'link-hash-not-found', [hash, url], node.position)
              }
            }

            if (doc.sdk !== undefined) {
              // we are going to swap it for the sdk link component to give the users a great experience

              const firstChild = node.children?.[0]
              const childIsCodeBlock = firstChild?.type === 'inlineCode'

              if (childIsCodeBlock) {
                firstChild.type = 'text'

                return mdastBuilder('mdxJsxTextElement', {
                  name: 'SDKLink',
                  attributes: [
                    mdastBuilder('mdxJsxAttribute', {
                      name: 'href',
                      value: scopeHrefToSDK(url, ':sdk:'),
                    }),
                    mdastBuilder('mdxJsxAttribute', {
                      name: 'sdks',
                      value: mdastBuilder('mdxJsxAttributeValueExpression', {
                        value: JSON.stringify(doc.sdk),
                      }),
                    }),
                    mdastBuilder('mdxJsxAttribute', {
                      name: 'code',
                      value: mdastBuilder('mdxJsxAttributeValueExpression', {
                        value: childIsCodeBlock,
                      }),
                    }),
                  ],
                })
              }

              return mdastBuilder('mdxJsxTextElement', {
                name: 'SDKLink',
                attributes: [
                  mdastBuilder('mdxJsxAttribute', {
                    name: 'href',
                    value: scopeHrefToSDK(url, ':sdk:'),
                  }),
                  mdastBuilder('mdxJsxAttribute', {
                    name: 'sdks',
                    value: mdastBuilder('mdxJsxAttributeValueExpression', {
                      value: JSON.stringify(doc.sdk),
                    }),
                  }),
                ],
                children: node.children,
              })
            }

            return node
          })
        })
        .use(() => (tree, vfile) => {
          node = tree
        })
        .process(partial.vfile)

      if (node === null) {
        throw new Error(errorMessages['partial-parse-error'](partial.path))
      }

      return {
        ...partial,
        node: node as Node,
        vfile,
      }
    }),
  )
  console.info(`✓ Validated all partials`)

  const typedocVFiles = await Promise.all(
    typedocs.map(async (typedoc) => {
      const filePath = path.join(config.typedocRelativePath, typedoc.path)

      return await remark()
        // validate links in partials to docs are valid
        .use(() => (tree, vfile) => {
          return mdastVisit(tree, (node) => {
            if (node.type !== 'link') return
            if (!('url' in node)) return
            if (typeof node.url !== 'string') return
            if (!node.url.startsWith('/docs/')) return
            if (!('children' in node)) return

            const [url, hash] = removeMdxSuffix(node.url).split('#')

            const ignore = config.ignorePaths.some((ignoreItem) => url.startsWith(ignoreItem))
            if (ignore === true) return

            const doc = docsMap.get(url)

            if (doc === undefined) {
              safeMessage(config, vfile, filePath, 'link-doc-not-found', [url], node.position)
              return
            }

            if (hash !== undefined) {
              const hasHash = doc.headingsHashs.includes(hash)

              if (hasHash === false) {
                safeMessage(config, vfile, filePath, 'link-hash-not-found', [hash, url], node.position)
              }
            }
          })
        })
        .process(typedoc.vfile)
    }),
  )
  console.info(`✔️ Validated all typedocs`)

  const coreVFiles = await Promise.all(
    docsArray.map(async (doc) => {
      const filePath = `${doc.href}.mdx`

      const vfile = await markdownProcessor()
        // Validate links between docs are valid and replace the links to sdk scoped pages with the sdk link component
        .use(() => (tree: Node, vfile: VFile) => {
<<<<<<< HEAD
          return mdastMap(tree, (node) => {
            if (node.type !== 'link') return node
            if (!('url' in node)) return node
            if (typeof node.url !== 'string') return node
            if (!node.url.startsWith('/docs/')) return node
            if (!('children' in node)) return node

            // we are overwriting the url with the mdx suffix removed
            node.url = removeMdxSuffix(node.url)

            const [url, hash] = (node.url as string).split('#')
=======
          return mdastVisit(tree, (node) => {
            if (node.type !== 'link') return
            if (!('url' in node)) return
            if (typeof node.url !== 'string') return
            if (!node.url.startsWith('/docs/') && !node.url.startsWith('#')) return
            if (!('children' in node)) return

            let [url, hash] = removeMdxSuffix(node.url).split('#')

            if (url === '') {
              // If the link is just a hash, then we need to link to the same doc
              url = doc.href
            }
>>>>>>> d7f3a6a3

            const ignore = config.ignorePaths.some((ignoreItem) => url.startsWith(ignoreItem))
            if (ignore === true) return node

            const linkedDoc = docsMap.get(url)

            if (linkedDoc === undefined) {
              safeMessage(config, vfile, filePath, 'link-doc-not-found', [url], node.position)
              return node
            }

            if (hash !== undefined) {
<<<<<<< HEAD
              const hasHash = doc.headingsHashes.has(hash)
=======
              const hasHash = linkedDoc.headingsHashs.includes(hash)
>>>>>>> d7f3a6a3

              if (hasHash === false) {
                safeMessage(config, vfile, filePath, 'link-hash-not-found', [hash, url], node.position)
              }
            }

            if (doc.sdk !== undefined) {
              // we are going to swap it for the sdk link component to give the users a great experience

              const firstChild = node.children?.[0]
              const childIsCodeBlock = firstChild?.type === 'inlineCode'

              if (childIsCodeBlock) {
                firstChild.type = 'text'

                return mdastBuilder('mdxJsxTextElement', {
                  name: 'SDKLink',
                  attributes: [
                    mdastBuilder('mdxJsxAttribute', {
                      name: 'href',
                      value: scopeHrefToSDK(url, ':sdk:'),
                    }),
                    mdastBuilder('mdxJsxAttribute', {
                      name: 'sdks',
                      value: mdastBuilder('mdxJsxAttributeValueExpression', {
                        value: JSON.stringify(doc.sdk),
                      }),
                    }),
                    mdastBuilder('mdxJsxAttribute', {
                      name: 'code',
                      value: mdastBuilder('mdxJsxAttributeValueExpression', {
                        value: childIsCodeBlock,
                      }),
                    }),
                  ],
                })
              }

              return mdastBuilder('mdxJsxTextElement', {
                name: 'SDKLink',
                attributes: [
                  mdastBuilder('mdxJsxAttribute', {
                    name: 'href',
                    value: scopeHrefToSDK(url, ':sdk:'),
                  }),
                  mdastBuilder('mdxJsxAttribute', {
                    name: 'sdks',
                    value: mdastBuilder('mdxJsxAttributeValueExpression', {
                      value: JSON.stringify(doc.sdk),
                    }),
                  }),
                ],
                children: node.children,
              })
            }

            return node
          })
        })
        // Validate the <If /> components
        .use(() => (tree, vfile) => {
          mdastVisit(tree, (node) => {
            const sdk = extractComponentPropValueFromNode(config, node, vfile, 'If', 'sdk', false, filePath)

            if (sdk === undefined) return

            const sdksFilter = extractSDKsFromIfProp(config)(node, vfile, sdk, filePath)

            if (sdksFilter === undefined) return

            const manifestItems = flatSDKScopedManifest.filter((item) => item.href === doc.href)

            const availableSDKs = manifestItems.flatMap((item) => item.sdk).filter(Boolean)

            // The doc doesn't exist in the manifest so we are skipping it
            if (manifestItems.length === 0) return

            sdksFilter.forEach((sdk) => {
              ;(() => {
                if (doc.sdk === undefined) return

                const available = doc.sdk.includes(sdk)

                if (available === false) {
                  safeFail(
                    config,
                    vfile,
                    filePath,
                    'if-component-sdk-not-in-frontmatter',
                    [sdk, doc.sdk],
                    node.position,
                  )
                }
              })()
              ;(() => {
                // The doc is generic so we are skipping it
                if (availableSDKs.length === 0) return

                const available = availableSDKs.includes(sdk)

                if (available === false) {
                  safeFail(config, vfile, filePath, 'if-component-sdk-not-in-manifest', [sdk, doc.href], node.position)
                }
              })()
            })
          })
        })
        // embed the partials into the doc
        .use(() => (tree, vfile) => {
          return mdastMap(tree, (node) => {
            const partialSrc = extractComponentPropValueFromNode(config, node, vfile, 'Include', 'src', true, filePath)

            if (partialSrc === undefined) return node

            const partial = validatedPartials.find(
              (partial) => `_partials/${partial.path}` === `${removeMdxSuffix(partialSrc)}.mdx`,
            )

            if (partial === undefined) return node // a warning will have already been reported

            return Object.assign(node, partial.node)
          })
        })
        .process(doc.vfile)

      const distFilePath = `${doc.href.replace('/docs/', '')}.mdx`

      if (isValidSdk(config)(distFilePath.split('/')[0])) {
        if (!shouldIgnoreWarning(config, filePath, 'sdk-path-conflict')) {
          throw new Error(errorMessages['sdk-path-conflict'](doc.href, distFilePath))
        }
      }

      if (doc.sdk !== undefined) {
        // This is a sdk specific doc, so we want to put a landing page here to redirect the user to a doc customized to their sdk.

        await writeFile(
          distFilePath,
          // It's possible we will want to / need to put some frontmatter here
          `---
template: wide
---
<SDKDocRedirectPage title="${doc.frontmatter.title}"${doc.frontmatter.description ? ` description="${doc.frontmatter.description}" ` : ' '}href="${scopeHrefToSDK(doc.href, ':sdk:')}" sdks={${JSON.stringify(doc.sdk)}} />`,
        )

        return vfile
      }

      await writeFile(distFilePath, String(vfile))

      return vfile
    }),
  )

  console.info(`✓ Validated and wrote out all docs`)

  const sdkSpecificVFiles = await Promise.all(
    config.validSdks.map(async (targetSdk) => {
      const vFiles = await Promise.all(
        docsArray.map(async (doc) => {
          if (doc.sdk === undefined) return null // skip core docs
          if (doc.sdk.includes(targetSdk) === false) return null // skip docs that are not for the target sdk

          const filePath = `${doc.href}.mdx`
          const vfile = await markdownProcessor()
            // filter out content that is only available to other sdk's
            .use(() => (tree, vfile) => {
              return mdastFilter(tree, (node) => {
                // We aren't passing the vfile here as the as the warning
                // should have already been reported above when we initially
                // parsed the file
                const sdk = extractComponentPropValueFromNode(config, node, undefined, 'If', 'sdk', true, filePath)

                if (sdk === undefined) return true

                const sdksFilter = extractSDKsFromIfProp(config)(node, undefined, sdk, filePath)

                if (sdksFilter === undefined) return true

                if (sdksFilter.includes(targetSdk)) {
                  return true
                }

                return false
              })
            })
            // Validate unique heading ids
            .use(() => (tree, vfile) => {
              const headingsHashes = new Set<string>()
              const slugify = slugifyWithCounter()

              mdastVisit(
                tree,
                (node) => node.type === 'heading',
                (node) => {
                  const id = extractHeadingFromHeadingNode(node)

                  if (id !== undefined) {
                    if (headingsHashes.has(id)) {
                      safeFail(config, vfile, filePath, 'duplicate-heading-id', [filePath, id])
                    }

                    headingsHashes.add(id)
                  } else {
                    const slug = slugify(toString(node).trim())

                    if (headingsHashes.has(slug)) {
                      safeFail(config, vfile, filePath, 'duplicate-heading-id', [filePath, slug])
                    }

                    headingsHashes.add(slug)
                  }
                },
              )
            })
            // scope urls so they point to the current sdk
            .use(() => (tree, vfile) => {
              return mdastMap(tree, (node) => {
                if (node.type !== 'link') return node
                if (!('url' in node)) {
                  safeFail(config, vfile, filePath, 'link-doc-not-found', ['url property missing'], node.position)
                  return node
                }
                if (typeof node.url !== 'string') {
                  safeFail(config, vfile, filePath, 'link-doc-not-found', ['url not a string'], node.position)
                  return node
                }
                if (!node.url.startsWith('/docs/')) {
                  return node
                }

                // we are overwriting the url with the mdx suffix removed
                node.url = removeMdxSuffix(node.url)

                const [url, hash] = (node.url as string).split('#')

                const ignore = config.ignorePaths.some((ignoreItem) => url.startsWith(ignoreItem))
                if (ignore === true) return node

                const doc = docsMap.get(url)

                if (doc === undefined) {
                  safeFail(config, vfile, filePath, 'link-doc-not-found', [url], node.position)
                  return node
                }

<<<<<<< HEAD
                // we might need to do something here with doc

                return node
              })
            })
            // Insert the canonical link into the doc frontmatter
            .use(() => (tree, vfile) => {
              return mdastMap(tree, (node) => {
                if (node.type !== 'yaml') return node
                if (!('value' in node)) return node
                if (typeof node.value !== 'string') return node

                const frontmatter = yaml.parse(node.value)

                frontmatter.canonical = doc.sdk ? scopeHrefToSDK(doc.href, ':sdk:') : doc.href

                node.value = yaml.stringify(frontmatter).split('\n').slice(0, -1).join('\n')

                return node
              })
            })
            .process({
              ...doc.vfile,
              messages: [], // reset the messages, otherwise they will be duplicated
            })

          await writeSdkFile(targetSdk, `${doc.href.replace('/docs/', '')}.mdx`, String(vfile))

          return vfile
        }),
      )

      console.info(`✓ Wrote out ${vFiles.filter(Boolean).length} ${targetSdk} specific docs`)

      return { targetSdk, vFiles }
    }),
  )

  const docsWithOnlyIfComponents = docsArray.filter((doc) => doc.sdk === undefined && documentHasIfComponents(doc.node))
  const extractSDKsFromIfComponent = extractSDKsFromIfProp(config)

  for (const doc of docsWithOnlyIfComponents) {
    const filePath = `${doc.href}.mdx`

    // Extract all SDK values from <If /> all components
    const availableSDKs = new Set<SDK>()

    mdastVisit(doc.node, (node) => {
      const sdkProp = extractComponentPropValueFromNode(config, node, undefined, 'If', 'sdk', true, filePath)

      if (sdkProp === undefined) return

      const sdks = extractSDKsFromIfComponent(node, undefined, sdkProp, filePath)

      if (sdks === undefined) return

      sdks.forEach((sdk) => availableSDKs.add(sdk))
    })

    // For each SDK, check heading uniqueness after filtering
    for (const sdk of availableSDKs) {
      const vfile = await markdownProcessor()
        .use(() => (inputTree) => {
          return mdastFilter(inputTree, (node) => {
            const sdkProp = extractComponentPropValueFromNode(config, node, undefined, 'If', 'sdk', false, filePath)
            if (!sdkProp) return true

            const ifSdks = extractSDKsFromIfComponent(node, undefined, sdkProp, filePath)
            if (!ifSdks) return true

            return ifSdks.includes(sdk)
          })
        })
        .use(() => (inputTree, vfile) => {
          const headingsHashes = new Set<string>()
          const slugify = slugifyWithCounter()

          mdastVisit(
            inputTree,
            (node) => node.type === 'heading',
            (node) => {
              const id = extractHeadingFromHeadingNode(node)

              if (id !== undefined) {
                if (headingsHashes.has(id)) {
                  safeFail(config, vfile, filePath, 'duplicate-heading-id', [filePath, id])
                }

                headingsHashes.add(id)
              } else {
                const slug = slugify(toString(node).trim())

                if (headingsHashes.has(slug)) {
                  safeFail(config, vfile, filePath, 'duplicate-heading-id', [filePath, slug])
                }

                headingsHashes.add(slug)
              }
            },
          )
        })
        .process({
          path: filePath,
          value: String(doc.vfile),
        })
    }
  }

  const flatSdkSpecificVFiles = sdkSpecificVFiles
    .flatMap(({ vFiles }) => vFiles)
    .filter((item): item is NonNullable<typeof item> => item !== null)

  const partialsVFiles = validatedPartials.map((partial) => partial.vfile)

  return reporter([...coreVFiles, ...partialsVFiles, ...flatSdkSpecificVFiles], { quiet: true })
}

export const invalidateFile =
  (store: ReturnType<typeof createBlankStore>, config: BuildConfig) => (filePath: string) => {
    store.markdownFiles.delete(removeMdxSuffix(`/docs/${path.relative(config.docsPath, filePath)}`))
    store.partialsFiles.delete(path.relative(config.partialsPath, filePath))
  }

const watchAndRebuild = (store: ReturnType<typeof createBlankStore>, config: BuildConfig) => {
  const invalidate = invalidateFile(store, config)

  watcher.subscribe(config.docsPath, async (error, events) => {
    if (error !== null) {
      console.error(error)
      return
    }

    events.forEach((event) => {
      invalidate(event.path)
    })

    try {
      const now = performance.now()

      const output = await build(store, config)

      if (config.flags.controlled) {
        console.info('---rebuild-complete---')
      }

      const after = performance.now()

      console.info(`Rebuilt docs in ${after - now} milliseconds`)

      if (output !== '') {
        console.info(output)
      }
    } catch (error) {
      console.error(error)

      return
    }
  })
=======
  return reporter([...coreVFiles, ...partialsVFiles, ...typedocVFiles], { quiet: true })
>>>>>>> d7f3a6a3
}

type BuildConfigOptions = {
  basePath: string
  validSdks: readonly SDK[]
  docsPath: string
  manifestPath: string
  partialsPath: string
<<<<<<< HEAD
  distPath: string
=======
  typedocPath: string
>>>>>>> d7f3a6a3
  ignorePaths: string[]
  ignoreWarnings?: Record<string, string[]>
  manifestOptions: {
    wrapDefault: boolean
    collapseDefault: boolean
    hideTitleDefault: boolean
  }
  cleanDist: boolean
  flags?: {
    watch?: boolean
    controlled?: boolean
  }
}

type BuildConfig = ReturnType<typeof createConfig>

// Takes the basePath and resolves the relative paths to be absolute paths
export function createConfig(config: BuildConfigOptions) {
  const resolve = (relativePath: string) => {
    return path.isAbsolute(relativePath) ? relativePath : path.join(config.basePath, relativePath)
  }

  return {
    basePath: config.basePath,
    validSdks: config.validSdks,

    manifestRelativePath: config.manifestPath,
    manifestFilePath: resolve(config.manifestPath),

    partialsRelativePath: config.partialsPath,
    partialsPath: resolve(config.partialsPath),

<<<<<<< HEAD
    docsRelativePath: config.docsPath,
    docsPath: resolve(config.docsPath),

    distRelativePath: config.distPath,
    distPath: resolve(config.distPath),
=======
    typedocRelativePath: config.typedocPath,
    typedocPath: resolve(config.typedocPath),
>>>>>>> d7f3a6a3

    ignorePaths: config.ignorePaths,
    ignoreWarnings: config.ignoreWarnings || {},
    manifestOptions: config.manifestOptions ?? {
      wrapDefault: true,
      collapseDefault: false,
      hideTitleDefault: false,
    },
    cleanDist: config.cleanDist,
    flags: {
      watch: config.flags?.watch ?? false,
      controlled: config.flags?.controlled ?? false,
    },
  }
}

const main = async () => {
  const args = process.argv.slice(2)

  const config = createConfig({
    basePath: __dirname,
    docsPath: '../docs',
    manifestPath: '../docs/manifest.json',
    partialsPath: '../docs/_partials',
<<<<<<< HEAD
    distPath: '../dist',
=======
    typedocPath: '../clerk-typedoc',
>>>>>>> d7f3a6a3
    ignorePaths: [
      '/docs/core-1',
      '/pricing',
      '/docs/reference/backend-api',
      '/docs/reference/frontend-api',
      '/support',
      '/discord',
      '/contact',
      '/contact/sales',
      '/contact/support',
      '/blog',
      '/changelog/2024-04-19',
      '/docs/_partials',
    ],
    ignoreWarnings: {
      '/docs/index.mdx': ['doc-not-in-manifest'],
      '/docs/guides/overview.mdx': ['doc-not-in-manifest'],
      '/docs/quickstarts/overview.mdx': ['doc-not-in-manifest'],
      '/docs/references/overview.mdx': ['doc-not-in-manifest'],
      '/docs/maintenance-mode.mdx': ['doc-not-in-manifest'],
      '/docs/deployments/staging-alternatives.mdx': ['doc-not-in-manifest'],
      '/docs/references/nextjs/usage-with-older-versions.mdx': ['doc-not-in-manifest'],

      // Typedoc warnings
      '../clerk-typedoc/types/active-session-resource.mdx': ['link-hash-not-found'],
      '../clerk-typedoc/types/pending-session-resource.mdx': ['link-hash-not-found'],
    },
    validSdks: VALID_SDKS,
    manifestOptions: {
      wrapDefault: true,
      collapseDefault: false,
      hideTitleDefault: false,
    },
    cleanDist: false,
    flags: {
      watch: args.includes('--watch'),
      controlled: args.includes('--controlled'),
    },
  })

  const store = createBlankStore()

  const output = await build(store, config)

  if (config.flags.controlled) {
    console.info('---initial-build-complete---')
  }

  if (output !== '') {
    console.info(output)
  }

  if (config.flags.watch) {
    console.info(`Watching for changes...`)

    watchAndRebuild(store, { ...config, cleanDist: true })
  } else if (output !== '') {
    process.exit(1)
  }
}

// Only invokes the main function if we run the script directly eg npm run build, bun run ./scripts/build-docs.ts
if (require.main === module) {
  main()
}<|MERGE_RESOLUTION|>--- conflicted
+++ resolved
@@ -30,13 +30,9 @@
 import remarkMdx from 'remark-mdx'
 import { remark } from 'remark'
 import { visit as mdastVisit } from 'unist-util-visit'
-<<<<<<< HEAD
 import { filter as mdastFilter } from 'unist-util-filter'
 import { map as mdastMap } from 'unist-util-map'
 import { u as mdastBuilder } from 'unist-builder'
-=======
-import { map as mdastMap } from 'unist-util-map'
->>>>>>> d7f3a6a3
 import remarkFrontmatter from 'remark-frontmatter'
 import yaml from 'yaml'
 import { slugifyWithCounter } from '@sindresorhus/slugify'
@@ -46,11 +42,8 @@
 import { z } from 'zod'
 import { fromError, type ValidationError } from 'zod-validation-error'
 import { Node, Position } from 'unist'
-<<<<<<< HEAD
 import watcher from '@parcel/watcher'
-=======
 import { existsSync } from 'node:fs'
->>>>>>> d7f3a6a3
 
 const errorMessages = {
   // Manifest errors
@@ -453,7 +446,6 @@
   }
 }
 
-<<<<<<< HEAD
 const readPartialsMarkdown =
   (config: BuildConfig, store: ReturnType<typeof createBlankStore>) => async (paths: string[]) => {
     const read = readPartial(config)
@@ -474,7 +466,7 @@
       }),
     )
   }
-=======
+  
 const readTypedocsFolder = (config: BuildConfig) => async () => {
   return readdirp.promise(config.typedocPath, {
     type: 'files',
@@ -519,7 +511,6 @@
     }),
   )
 }
->>>>>>> d7f3a6a3
 
 const markdownProcessor = remark().use(remarkFrontmatter).use(remarkMdx).freeze()
 
@@ -1128,13 +1119,9 @@
   const getManifest = readManifest(config)
   const getDocsFolder = readDocsFolder(config)
   const getPartialsFolder = readPartialsFolder(config)
-<<<<<<< HEAD
   const getPartialsMarkdown = readPartialsMarkdown(config, store)
-=======
-  const getPartialsMarkdown = readPartialsMarkdown(config)
   const getTypedocsFolder = readTypedocsFolder(config)
   const getTypedocsMarkdown = readTypedocsMarkdown(config)
->>>>>>> d7f3a6a3
   const parseMarkdownFile = parseInMarkdownFile(config)
   const writeFile = writeDistFile(config)
   const writeSdkFile = writeSDKFile(config)
@@ -1179,7 +1166,6 @@
 
       const inManifest = docsInManifest.has(href)
 
-<<<<<<< HEAD
       let markdownFile: Awaited<ReturnType<typeof parseMarkdownFile>>
 
       const cachedMarkdownFile = store.markdownFiles.get(href)
@@ -1187,13 +1173,10 @@
       if (cachedMarkdownFile) {
         markdownFile = structuredClone(cachedMarkdownFile)
       } else {
-        markdownFile = await parseMarkdownFile(href, partials, inManifest)
+        markdownFile = await parseMarkdownFile(href, partials, typedocs, inManifest)
 
         store.markdownFiles.set(href, structuredClone(markdownFile))
       }
-=======
-      const markdownFile = await parseMarkdownFile(href, partials, typedocs, inManifest)
->>>>>>> d7f3a6a3
 
       docsMap.set(href, markdownFile)
 
@@ -1496,54 +1479,15 @@
   )
   console.info(`✓ Validated all partials`)
 
-  const typedocVFiles = await Promise.all(
+  const validatedTypedocs = await Promise.all(
     typedocs.map(async (typedoc) => {
       const filePath = path.join(config.typedocRelativePath, typedoc.path)
 
-      return await remark()
-        // validate links in partials to docs are valid
-        .use(() => (tree, vfile) => {
-          return mdastVisit(tree, (node) => {
-            if (node.type !== 'link') return
-            if (!('url' in node)) return
-            if (typeof node.url !== 'string') return
-            if (!node.url.startsWith('/docs/')) return
-            if (!('children' in node)) return
-
-            const [url, hash] = removeMdxSuffix(node.url).split('#')
-
-            const ignore = config.ignorePaths.some((ignoreItem) => url.startsWith(ignoreItem))
-            if (ignore === true) return
-
-            const doc = docsMap.get(url)
-
-            if (doc === undefined) {
-              safeMessage(config, vfile, filePath, 'link-doc-not-found', [url], node.position)
-              return
-            }
-
-            if (hash !== undefined) {
-              const hasHash = doc.headingsHashs.includes(hash)
-
-              if (hasHash === false) {
-                safeMessage(config, vfile, filePath, 'link-hash-not-found', [hash, url], node.position)
-              }
-            }
-          })
-        })
-        .process(typedoc.vfile)
-    }),
-  )
-  console.info(`✔️ Validated all typedocs`)
-
-  const coreVFiles = await Promise.all(
-    docsArray.map(async (doc) => {
-      const filePath = `${doc.href}.mdx`
+      let node: Node | null = null
 
       const vfile = await markdownProcessor()
         // Validate links between docs are valid and replace the links to sdk scoped pages with the sdk link component
         .use(() => (tree: Node, vfile: VFile) => {
-<<<<<<< HEAD
           return mdastMap(tree, (node) => {
             if (node.type !== 'link') return node
             if (!('url' in node)) return node
@@ -1555,38 +1499,19 @@
             node.url = removeMdxSuffix(node.url)
 
             const [url, hash] = (node.url as string).split('#')
-=======
-          return mdastVisit(tree, (node) => {
-            if (node.type !== 'link') return
-            if (!('url' in node)) return
-            if (typeof node.url !== 'string') return
-            if (!node.url.startsWith('/docs/') && !node.url.startsWith('#')) return
-            if (!('children' in node)) return
-
-            let [url, hash] = removeMdxSuffix(node.url).split('#')
-
-            if (url === '') {
-              // If the link is just a hash, then we need to link to the same doc
-              url = doc.href
-            }
->>>>>>> d7f3a6a3
 
             const ignore = config.ignorePaths.some((ignoreItem) => url.startsWith(ignoreItem))
             if (ignore === true) return node
 
-            const linkedDoc = docsMap.get(url)
-
-            if (linkedDoc === undefined) {
+            const doc = docsMap.get(url)
+
+            if (doc === undefined) {
               safeMessage(config, vfile, filePath, 'link-doc-not-found', [url], node.position)
               return node
             }
 
             if (hash !== undefined) {
-<<<<<<< HEAD
               const hasHash = doc.headingsHashes.has(hash)
-=======
-              const hasHash = linkedDoc.headingsHashs.includes(hash)
->>>>>>> d7f3a6a3
 
               if (hasHash === false) {
                 safeMessage(config, vfile, filePath, 'link-hash-not-found', [hash, url], node.position)
@@ -1646,6 +1571,119 @@
             return node
           })
         })
+        .use(() => (tree, vfile) => {
+          node = tree
+        })
+        .process(typedoc.vfile)
+
+      if (node === null) {
+        throw new Error(errorMessages['typedoc-parse-error'](typedoc.path))
+      }
+
+      return {
+        ...typedoc,
+        vfile,
+        node: node as Node,
+      }
+    })
+  )
+  console.info(`✔️ Validated all typedocs`)
+
+  const coreVFiles = await Promise.all(
+    docsArray.map(async (doc) => {
+      const filePath = `${doc.href}.mdx`
+
+      const vfile = await markdownProcessor()
+        // Validate links between docs are valid and replace the links to sdk scoped pages with the sdk link component
+        .use(() => (tree: Node, vfile: VFile) => {
+          return mdastMap(tree, (node) => {
+            if (node.type !== 'link') return node
+            if (!('url' in node)) return node
+            if (typeof node.url !== 'string') return node
+            if (!node.url.startsWith('/docs/') && !node.url.startsWith('#')) return node
+            if (!('children' in node)) return node
+
+            // we are overwriting the url with the mdx suffix removed
+            node.url = removeMdxSuffix(node.url)
+
+            let [url, hash] = (node.url as string).split('#')
+
+            if (url === '') {
+              // If the link is just a hash, then we need to link to the same doc
+              url = doc.href
+            }
+
+            const ignore = config.ignorePaths.some((ignoreItem) => url.startsWith(ignoreItem))
+            if (ignore === true) return node
+
+            const linkedDoc = docsMap.get(url)
+
+            if (linkedDoc === undefined) {
+              safeMessage(config, vfile, filePath, 'link-doc-not-found', [url], node.position)
+              return node
+            }
+
+            if (hash !== undefined) {
+              const hasHash = linkedDoc.headingsHashes.has(hash)
+
+              if (hasHash === false) {
+                safeMessage(config, vfile, filePath, 'link-hash-not-found', [hash, url], node.position)
+              }
+            }
+
+            if (linkedDoc.sdk !== undefined) {
+              // we are going to swap it for the sdk link component to give the users a great experience
+
+              const firstChild = node.children?.[0]
+              const childIsCodeBlock = firstChild?.type === 'inlineCode'
+
+              if (childIsCodeBlock) {
+                firstChild.type = 'text'
+
+                return mdastBuilder('mdxJsxTextElement', {
+                  name: 'SDKLink',
+                  attributes: [
+                    mdastBuilder('mdxJsxAttribute', {
+                      name: 'href',
+                      value: scopeHrefToSDK(url, ':sdk:'),
+                    }),
+                    mdastBuilder('mdxJsxAttribute', {
+                      name: 'sdks',
+                      value: mdastBuilder('mdxJsxAttributeValueExpression', {
+                        value: JSON.stringify(linkedDoc.sdk),
+                      }),
+                    }),
+                    mdastBuilder('mdxJsxAttribute', {
+                      name: 'code',
+                      value: mdastBuilder('mdxJsxAttributeValueExpression', {
+                        value: childIsCodeBlock,
+                      }),
+                    }),
+                  ],
+                })
+              }
+
+              return mdastBuilder('mdxJsxTextElement', {
+                name: 'SDKLink',
+                attributes: [
+                  mdastBuilder('mdxJsxAttribute', {
+                    name: 'href',
+                    value: scopeHrefToSDK(url, ':sdk:'),
+                  }),
+                  mdastBuilder('mdxJsxAttribute', {
+                    name: 'sdks',
+                    value: mdastBuilder('mdxJsxAttributeValueExpression', {
+                      value: JSON.stringify(linkedDoc.sdk),
+                    }),
+                  }),
+                ],
+                children: node.children,
+              })
+            }
+
+            return node
+          })
+        })
         // Validate the <If /> components
         .use(() => (tree, vfile) => {
           mdastVisit(tree, (node) => {
@@ -1833,7 +1871,6 @@
                   return node
                 }
 
-<<<<<<< HEAD
                 // we might need to do something here with doc
 
                 return node
@@ -1947,8 +1984,9 @@
     .filter((item): item is NonNullable<typeof item> => item !== null)
 
   const partialsVFiles = validatedPartials.map((partial) => partial.vfile)
-
-  return reporter([...coreVFiles, ...partialsVFiles, ...flatSdkSpecificVFiles], { quiet: true })
+  const typedocVFiles = validatedTypedocs.map((typedoc) => typedoc.vfile)
+
+  return reporter([...coreVFiles, ...partialsVFiles, ...typedocVFiles, ...flatSdkSpecificVFiles], { quiet: true })
 }
 
 export const invalidateFile =
@@ -1992,9 +2030,6 @@
       return
     }
   })
-=======
-  return reporter([...coreVFiles, ...partialsVFiles, ...typedocVFiles], { quiet: true })
->>>>>>> d7f3a6a3
 }
 
 type BuildConfigOptions = {
@@ -2003,11 +2038,8 @@
   docsPath: string
   manifestPath: string
   partialsPath: string
-<<<<<<< HEAD
   distPath: string
-=======
   typedocPath: string
->>>>>>> d7f3a6a3
   ignorePaths: string[]
   ignoreWarnings?: Record<string, string[]>
   manifestOptions: {
@@ -2040,16 +2072,14 @@
     partialsRelativePath: config.partialsPath,
     partialsPath: resolve(config.partialsPath),
 
-<<<<<<< HEAD
     docsRelativePath: config.docsPath,
     docsPath: resolve(config.docsPath),
 
     distRelativePath: config.distPath,
     distPath: resolve(config.distPath),
-=======
+
     typedocRelativePath: config.typedocPath,
     typedocPath: resolve(config.typedocPath),
->>>>>>> d7f3a6a3
 
     ignorePaths: config.ignorePaths,
     ignoreWarnings: config.ignoreWarnings || {},
@@ -2074,11 +2104,8 @@
     docsPath: '../docs',
     manifestPath: '../docs/manifest.json',
     partialsPath: '../docs/_partials',
-<<<<<<< HEAD
     distPath: '../dist',
-=======
     typedocPath: '../clerk-typedoc',
->>>>>>> d7f3a6a3
     ignorePaths: [
       '/docs/core-1',
       '/pricing',
