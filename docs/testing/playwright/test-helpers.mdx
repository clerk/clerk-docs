--- conflicted
+++ resolved
@@ -77,11 +77,7 @@
   - `frontendApiUrl?`
   - `string`
 
-<<<<<<< HEAD
-  The Frontend API URL for your Clerk dev instance, without the protocol. If provided, it overrides the Frontend API URL parsed from the Publishable Key. To retrieve your Frontend API URL, navigate to the [**Domains**](https://dashboard.clerk.com/last-active?path=api-keys) page in the Clerk Dashboard.
-=======
-  The Frontend API URL for your Clerk dev instance, without the protocol. If provided, it overrides the Frontend API URL parsed from the Publishable Key. It can be found in your [Clerk Dashboard](https://dashboard.clerk.com/last-active?path=api-keys) under **API Keys > Show API URLs**. For example, `'relieved-chamois-66.clerk.accounts.dev'`.
->>>>>>> 212ffdcf
+  The Frontend API URL for your Clerk dev instance, without the protocol. If provided, it overrides the Frontend API URL parsed from the Publishable Key. To retrieve your Frontend API URL, navigate to the [**Domains**](https://dashboard.clerk.com/last-active?path=api-keys) page of the Clerk Dashboard.
 </Properties>
 
 #### Example
