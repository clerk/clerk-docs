---
title: Authentication Object
description: The Authentication object contains information about the current user's session.
---

# `Authentication` Object

Both [`auth()`](/docs/references/nextjs/auth) and  [`getAuth()`](/docs/references/nextjs/get-auth) return an `Authentication` object. This JavaScript object contains important information like session data, your user's ID, as well as their active organization ID.

## Properties

| Name | Description |
| --- | --- |
| `actor` | Holds identifier for the user that is impersonating the current user. |
| `debug` | Used to help debug issues when using Clerk in development. |
<<<<<<< HEAD
| `getToken` | A function that returns a promise that resolves to the current user's session token. Can also be used to retrieve a custom JWT template. |
| `has` | A function that returns a boolean based on the [Permission or Role](/docs/organizations/roles-permissions) provided as parameter. Can be used for authorization. |
| `orgId` | The current user's active organization ID. |
| `orgRole` | The current user's active organization role. |
| `orgPermissions` | The current user's active organization Permissions. |
| `orgSlug` | The current user's active organization slug. |
| `organization` | The current user's active organization object. |
=======
| `getToken` | A function that returns a promise that resolves to the current user's session token; can also be used to retrieve a custom JWT template. |
| `orgId` | The current user's currently active organization ID. |
| `orgRole` | The current user's currently active organization role. |
| `orgSlug` | The current user's currently active organization slug. |
>>>>>>> e8a7e43f
| `sessionClaim` | The current user's session claim. |
| `sessionId` | The current user's session ID. |
| `userId` | The current user's unique identifier. |

## Example

```js
{
  sessionId: 'sess_2GaMqUCB3Sc1WNAkWuNzsnYVVEy',
  userId: 'user_2F2u1wtUyUlxKgFkKqtJNtpJJWj',
  orgId: null,
  getToken: [AsyncFunction (anonymous)],
  claims: {
    azp: 'http://localhost:3000',
    exp: 1666622607,
    iat: 1666622547,
    iss: 'https://clerk.quiet.muskox-85.lcl.dev',
    nbf: 1666622537,
    sid: 'sess_2GaMqUCB3Sc1WNAkWuNzsnYVVEy',
    sub: 'user_2F2u1wtUyUlxKgFkKqtJNtpJJWj'
  }
}
```<|MERGE_RESOLUTION|>--- conflicted
+++ resolved
@@ -13,7 +13,6 @@
 | --- | --- |
 | `actor` | Holds identifier for the user that is impersonating the current user. |
 | `debug` | Used to help debug issues when using Clerk in development. |
-<<<<<<< HEAD
 | `getToken` | A function that returns a promise that resolves to the current user's session token. Can also be used to retrieve a custom JWT template. |
 | `has` | A function that returns a boolean based on the [Permission or Role](/docs/organizations/roles-permissions) provided as parameter. Can be used for authorization. |
 | `orgId` | The current user's active organization ID. |
@@ -21,12 +20,6 @@
 | `orgPermissions` | The current user's active organization Permissions. |
 | `orgSlug` | The current user's active organization slug. |
 | `organization` | The current user's active organization object. |
-=======
-| `getToken` | A function that returns a promise that resolves to the current user's session token; can also be used to retrieve a custom JWT template. |
-| `orgId` | The current user's currently active organization ID. |
-| `orgRole` | The current user's currently active organization role. |
-| `orgSlug` | The current user's currently active organization slug. |
->>>>>>> e8a7e43f
 | `sessionClaim` | The current user's session claim. |
 | `sessionId` | The current user's session ID. |
 | `userId` | The current user's unique identifier. |
