---
title: useSignIn()
description: Access and manage the current user's sign-in state in your React application with Clerk's useSignIn() hook.
sdk: chrome-extension, expo, nextjs, react, react-router, tanstack-react-start
---

<<<<<<< HEAD
The `useSignIn()` hook provides access to the [`SignInFuture`](/docs/reference/javascript/sign-in-future) object, which allows you to check the current state of a sign-in attempt and manage the sign-in flow. You can use this to create a [custom sign-in flow](/docs/guides/development/custom-flows/overview#sign-in-flow).

## Returns

<Properties>
  - `signIn`
  - [`SignInFuture`](/docs/reference/javascript/sign-in-future)

  The current active `SignInFuture` instance, for use in custom flows.

  > [!IMPORTANT]
  > The `SignInFuture` instance referenced by `signIn` does not have a stable identity, and will change as the sign-in flow progresses. Make sure you provide it in dependency arrays when using hooks such as `useEffect`, `useCallback`, or `useMemo`.

  ---

  - `errors`
  - [`Errors`](/docs/reference/javascript/types/errors)

  The errors that occurred during the last API request.

  ---

  - `fetchStatus`
  - `'idle' | 'fetching'`

  The fetch status of the underlying `SignInFuture` resource.
</Properties>

## Examples

For example usage of the `useSignIn()` hook, see the [Build your own UI](/docs/guides/development/custom-flows/overview) guide.
=======
The `useSignIn()` hook provides access to the [`SignIn`](/docs/reference/javascript/sign-in) object, which allows you to check the current state of a sign-in attempt and manage the sign-in flow. You can use this to create a [custom sign-in flow](/docs/guides/development/custom-flows/overview#sign-in-flow).

<Typedoc src="clerk-react/use-sign-in-return" />

## Examples

### Check the current state of a sign-in

The following example uses the `useSignIn()` hook to access the [`SignIn`](/docs/reference/javascript/sign-in) object, which contains the current sign-in attempt status and methods to create a new sign-in attempt. The `isLoaded` property is used to handle the loading state.

<If sdk="react">
  ```tsx {{ filename: 'src/pages/SignInPage.tsx' }}
  import { useSignIn } from '@clerk/react'

  export default function SignInPage() {
    const { isLoaded, signIn } = useSignIn()

    // Handle loading state
    if (!isLoaded) return <div>Loading...</div>

    return <div>The current sign-in attempt status is {signIn?.status}.</div>
  }
  ```
</If>

<If sdk="nextjs">
  ```tsx {{ filename: 'app/sign-in/page.tsx' }}
  'use client'

  import { useSignIn } from '@clerk/nextjs'

  export default function Page() {
    const { isLoaded, signIn } = useSignIn()

    // Handle loading state
    if (!isLoaded) return <div>Loading...</div>

    return <div>The current sign-in attempt status is {signIn?.status}.</div>
  }
  ```
</If>

<If sdk="react-router">
  ```tsx {{ filename: 'app/routes/sign-in.tsx' }}
  import { useSignIn } from '@clerk/react-router'

  export default function SignInPage() {
    const { isLoaded, signIn } = useSignIn()

    // Handle loading state
    if (!isLoaded) return <div>Loading...</div>

    return <div>The current sign-in attempt status is {signIn?.status}.</div>
  }
  ```
</If>

<If sdk="chrome-extension">
  ```tsx {{ filename: 'src/routes/page.tsx' }}
  import { useSignIn } from '@clerk/chrome-extension'

  export default function SignInPage() {
    const { isLoaded, signIn } = useSignIn()

    if (!isLoaded) {
      // Handle loading state
      return null
    }

    return <div>The current sign-in attempt status is {signIn?.status}.</div>
  }
  ```
</If>

<If sdk="tanstack-react-start">
  ```tsx {{ filename: 'app/routes/index.tsx' }}
  import { useSignIn } from '@clerk/tanstack-react-start'
  import { createFileRoute } from '@tanstack/react-router'

  export const Route = createFileRoute('/')({
    component: SignInPage,
  })

  export default function SignInPage() {
    const { isLoaded, signIn } = useSignIn()

    // Handle loading state
    if (!isLoaded) return <div>Loading...</div>

    return <div>The current sign-in attempt status is {signIn?.status}.</div>
  }
  ```
</If>

<If sdk="expo">
  ```tsx {{ filename: 'app/(auth)/sign-in.tsx' }}
  import { useSignIn } from '@clerk/expo'
  import { Text, View } from 'react-native'

  export default function SignInPage() {
    const { isLoaded, signIn } = useSignIn()

    // Handle loading state
    if (!isLoaded) return <View>Loading...</View>

    return (
      <View>
        <Text>The current sign-in attempt status is {signIn?.status}.</Text>
      </View>
    )
  }
  ```
</If>

### Create a custom sign-in flow with `useSignIn()`

The `useSignIn()` hook can also be used to build fully custom sign-in flows, if Clerk's prebuilt components don't meet your specific needs or if you require more control over the authentication flow. Different sign-in flows include email and password, email and phone codes, email links, and multifactor (MFA). To learn more about using the `useSignIn()` hook to create custom flows, see the [custom flow guides](/docs/guides/development/custom-flows/overview).
>>>>>>> cf9f0455
<|MERGE_RESOLUTION|>--- conflicted
+++ resolved
@@ -4,7 +4,6 @@
 sdk: chrome-extension, expo, nextjs, react, react-router, tanstack-react-start
 ---
 
-<<<<<<< HEAD
 The `useSignIn()` hook provides access to the [`SignInFuture`](/docs/reference/javascript/sign-in-future) object, which allows you to check the current state of a sign-in attempt and manage the sign-in flow. You can use this to create a [custom sign-in flow](/docs/guides/development/custom-flows/overview#sign-in-flow).
 
 ## Returns
@@ -35,123 +34,4 @@
 
 ## Examples
 
-For example usage of the `useSignIn()` hook, see the [Build your own UI](/docs/guides/development/custom-flows/overview) guide.
-=======
-The `useSignIn()` hook provides access to the [`SignIn`](/docs/reference/javascript/sign-in) object, which allows you to check the current state of a sign-in attempt and manage the sign-in flow. You can use this to create a [custom sign-in flow](/docs/guides/development/custom-flows/overview#sign-in-flow).
-
-<Typedoc src="clerk-react/use-sign-in-return" />
-
-## Examples
-
-### Check the current state of a sign-in
-
-The following example uses the `useSignIn()` hook to access the [`SignIn`](/docs/reference/javascript/sign-in) object, which contains the current sign-in attempt status and methods to create a new sign-in attempt. The `isLoaded` property is used to handle the loading state.
-
-<If sdk="react">
-  ```tsx {{ filename: 'src/pages/SignInPage.tsx' }}
-  import { useSignIn } from '@clerk/react'
-
-  export default function SignInPage() {
-    const { isLoaded, signIn } = useSignIn()
-
-    // Handle loading state
-    if (!isLoaded) return <div>Loading...</div>
-
-    return <div>The current sign-in attempt status is {signIn?.status}.</div>
-  }
-  ```
-</If>
-
-<If sdk="nextjs">
-  ```tsx {{ filename: 'app/sign-in/page.tsx' }}
-  'use client'
-
-  import { useSignIn } from '@clerk/nextjs'
-
-  export default function Page() {
-    const { isLoaded, signIn } = useSignIn()
-
-    // Handle loading state
-    if (!isLoaded) return <div>Loading...</div>
-
-    return <div>The current sign-in attempt status is {signIn?.status}.</div>
-  }
-  ```
-</If>
-
-<If sdk="react-router">
-  ```tsx {{ filename: 'app/routes/sign-in.tsx' }}
-  import { useSignIn } from '@clerk/react-router'
-
-  export default function SignInPage() {
-    const { isLoaded, signIn } = useSignIn()
-
-    // Handle loading state
-    if (!isLoaded) return <div>Loading...</div>
-
-    return <div>The current sign-in attempt status is {signIn?.status}.</div>
-  }
-  ```
-</If>
-
-<If sdk="chrome-extension">
-  ```tsx {{ filename: 'src/routes/page.tsx' }}
-  import { useSignIn } from '@clerk/chrome-extension'
-
-  export default function SignInPage() {
-    const { isLoaded, signIn } = useSignIn()
-
-    if (!isLoaded) {
-      // Handle loading state
-      return null
-    }
-
-    return <div>The current sign-in attempt status is {signIn?.status}.</div>
-  }
-  ```
-</If>
-
-<If sdk="tanstack-react-start">
-  ```tsx {{ filename: 'app/routes/index.tsx' }}
-  import { useSignIn } from '@clerk/tanstack-react-start'
-  import { createFileRoute } from '@tanstack/react-router'
-
-  export const Route = createFileRoute('/')({
-    component: SignInPage,
-  })
-
-  export default function SignInPage() {
-    const { isLoaded, signIn } = useSignIn()
-
-    // Handle loading state
-    if (!isLoaded) return <div>Loading...</div>
-
-    return <div>The current sign-in attempt status is {signIn?.status}.</div>
-  }
-  ```
-</If>
-
-<If sdk="expo">
-  ```tsx {{ filename: 'app/(auth)/sign-in.tsx' }}
-  import { useSignIn } from '@clerk/expo'
-  import { Text, View } from 'react-native'
-
-  export default function SignInPage() {
-    const { isLoaded, signIn } = useSignIn()
-
-    // Handle loading state
-    if (!isLoaded) return <View>Loading...</View>
-
-    return (
-      <View>
-        <Text>The current sign-in attempt status is {signIn?.status}.</Text>
-      </View>
-    )
-  }
-  ```
-</If>
-
-### Create a custom sign-in flow with `useSignIn()`
-
-The `useSignIn()` hook can also be used to build fully custom sign-in flows, if Clerk's prebuilt components don't meet your specific needs or if you require more control over the authentication flow. Different sign-in flows include email and password, email and phone codes, email links, and multifactor (MFA). To learn more about using the `useSignIn()` hook to create custom flows, see the [custom flow guides](/docs/guides/development/custom-flows/overview).
->>>>>>> cf9f0455
+For example usage of the `useSignIn()` hook, see the [Build your own UI](/docs/guides/development/custom-flows/overview) guide.