--- conflicted
+++ resolved
@@ -2570,11 +2570,7 @@
             {
               "title": "JS Backend SDK",
               "collapse": true,
-<<<<<<< HEAD
-              "icon": "react-router",
-=======
               "icon": "clerk",
->>>>>>> a3920a91
               "items": [
                 [
                   {
@@ -3129,7 +3125,6 @@
               "title": "React Router",
               "collapse": true,
               "icon": "react-router",
-              "tag": "(Beta)",
               "items": [
                 [
                   {
