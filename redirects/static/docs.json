--- conflicted
+++ resolved
@@ -3659,8 +3659,6 @@
     "destination": "/docs/guides/configure/webhooks/loops",
     "permanent": true
   },
-<<<<<<< HEAD
-=======
   {
     "source": "/docs/custom-flows/user-impersonation",
     "destination": "/docs/guides/development/custom-flows/account-updates/user-impersonation",
@@ -3826,7 +3824,6 @@
     "destination": "/docs/guides/development/custom-flows/organizations/accept-organization-invitations",
     "permanent": true
   },
->>>>>>> bd7dfe26
   {
     "source": "/docs/users/overview",
     "destination": "/docs/guides/users/managing",
