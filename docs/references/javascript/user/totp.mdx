--- conflicted
+++ resolved
@@ -5,13 +5,9 @@
 
 # Time-based one-time password (TOTP)
 
-<<<<<<< HEAD
-These are all methods on the [`User`][signup-ref] class that allow you to generate and verify TOTP secrets, disable TOTP, and manage backup codes for user authentication.
-=======
-There are a number of methods on the [`User`](/docs/references/javascript/user/user) object that are related to Time-based One-time Password (TOTP) functionality. These methods allow you to generate and verify TOTP secrets, disable TOTP, and manage backup codes for user authentication.
+The [`User`](/docs/references/javascript/user/user) object has methods that allow you to generate and verify TOTP secrets, disable TOTP, and manage backup codes for user authentication.
 
 ## Methods
->>>>>>> c13ad4c3
 
 ## `createTOTP()`
 
