---
title: Chrome Extension Quickstart
description: Add authentication and user management to your Chrome Extension with Clerk.
---

<TutorialHero
  beforeYouStart={[
    {
      title: "Set up a Clerk application",
      link: "/docs/quickstarts/setup-clerk",
      icon: "clerk",
    }
  ]}
  exampleRepo={[
    {
      title: "Chrome Extension Quickstart Repo",
      link: "https://github.com/clerk/clerk-chrome-extension-quickstart"
    }
  ]}
>
  - Create a new app with Plasmo
  - Install `@clerk/chrome-extension`
  - Set your Clerk API keys
  - Add `<ClerkProvider />` and Clerk components to your app
  - Configure your app to use a consistent CRX ID
  - Build, load, and test your Chrome Extension
</TutorialHero>

<Steps>
  ### Configure your authentication options

  When creating your Clerk application in the Clerk Dashboard, your authentication options will depend on how you configure your Chrome Extension. Chrome Extensions can be used as a popup, a side panel, or in conjunction with a web app. Popups and side panels have limited authentication options. [Learn more about what options are available.](/docs/references/chrome-extension/overview#authenication-options)

  This guide will use a popup.

  ### Create a new app using the Plasmo framework

  [Plasmo](https://docs.plasmo.com/framework) is a browser extension framework that includes hot reloading and creating development and production extension builds easily from the same code.

  Plasmo strongly recommends using `pnpm`, so this guide will only use `pnpm`-based examples.

  The following command creates an app with Tailwind CSS preconfigured and with a `src/` directory. You can choose to remove one or both of those options.

  ```bash {{ filename: 'terminal' }}
  pnpm create plasmo --with-tailwindcss --with-src clerk-chrome-extension
  cd clerk-chrome-extension
  ```

  ### Install `@clerk/chrome-extension`

  Clerk's [Chrome Extension SDK](/docs/references/chrome-extension/overview) gives you access to prebuilt components, React hooks, and helpers to make user authentication easier.

  Add the SDK to your project:

  ```bash {{ filename: 'terminal' }}
  pnpm add @clerk/chrome-extension
  ```

  ### Set your Clerk API keys

  Plasmo offers [several options](https://docs.plasmo.com/framework/env) for environment variable files, as the same codebase can be used for development and production builds, as well as for targeting different browsers. This guide uses `.env.development` and `.env.chrome` files.

  <SignedIn>
    Add the following keys to your `.env.development` file. These keys can always be retrieved from the [**API Keys**](https://dashboard.clerk.com/last-active?path=api-keys) page of your Clerk Dashboard.
  </SignedIn>

  <SignedOut>
    1. In the Clerk Dashboard, navigate to the [**API Keys**](https://dashboard.clerk.com/last-active?path=api-keys) page.
<<<<<<< HEAD
    1. In the **Quick Copy** section, select **Chrome Extension** and copy your Clerk publishable key and Frontend API URL.
=======
    1. In the **Quick Copy** section, select **Chrome Extension** and copy your Clerk Publishable Key and Frontend API URL.
>>>>>>> bd8e7e19
    1. Paste your keys into your `.env.development` file.

    The final result should resemble the following:
  </SignedOut>

  ```env {{ filename: '.env.development' }}
  PLASMO_PUBLIC_CLERK_PUBLISHABLE_KEY={{pub_key}}
  CLERK_FRONTEND_API={{fapi_url}}
  ```

  ### Add `<ClerkProvider>` to your app

  All Clerk hooks and components must be children of the [`<ClerkProvider>`](/docs/components/clerk-provider) component, which provides active session and user context. Wrap your app in the `<ClerkProvider>` component and pass your Publishable Key as a prop.

  ```tsx {{ filename: 'src/popup.tsx', mark: [1, [7, 11], 15, 19] }}
  import { ClerkProvider } from '@clerk/chrome-extension'

  import { CountButton } from '~features/count-button'

  import '~style.css'

  const PUBLISHABLE_KEY = process.env.PLASMO_PUBLIC_CLERK_PUBLISHABLE_KEY

  if (!PUBLISHABLE_KEY) {
    throw new Error('Please add the PLASMO_PUBLIC_CLERK_PUBLISHABLE_KEY to the .env.development file')
  }

  function IndexPopup() {
    return (
      <ClerkProvider publishableKey={PUBLISHABLE_KEY}>
        <div className="plasmo-flex plasmo-items-center plasmo-justify-center plasmo-h-16 plasmo-w-40">
          <CountButton />
        </div>
      </ClerkProvider>
    )
  }

  export default IndexPopup
  ```

  ### Create a header with Clerk components

  You can control what content signed in and signed out users can see with Clerk's [prebuilt components](/docs/components/overview). Create a header with the following Clerk components. (With Chrome Extensions, you can also add this logic to a footer).

  - [`<SignedIn>`](/docs/components/control/signed-in): Children of this component can only be seen while **signed in**.
  - [`<SignedOut>`](/docs/components/control/signed-out): Children of this component can only be seen while **signed out**.
  - [`<UserButton />`](/docs/components/user/user-button): A prebuilt component that comes styled out-of-the-box to show the avatar from the account the user is signed in with.
  - [`<SignInButton />`](/docs/components/unstyled/sign-in-button): An unstyled component that links to the sign-in page. For this example, because you have not specified any props or [environment variables](/docs/deployments/clerk-environment-variables) for the sign-in URL, the component will link to the [Account Portal sign-in page.](/docs/customization/account-portal/overview)

  ```tsx {{ filename: 'src/popup.tsx', mark: [[1, 7], [22, 29]] }}
  import {
    ClerkProvider,
    SignInButton,
    SignedIn,
    SignedOut,
    UserButton,
  } from '@clerk/chrome-extension'
  import { CountButton } from '~features/count-button'

  import '~style.css'

  const PUBLISHABLE_KEY = process.env.PLASMO_PUBLIC_CLERK_PUBLISHABLE_KEY

  if (!PUBLISHABLE_KEY) {
    throw new Error('Please add the PLASMO_PUBLIC_CLERK_PUBLISHABLE_KEY to the .env.development file')
  }

  function IndexPopup() {
    return (
      <ClerkProvider publishableKey={PUBLISHABLE_KEY}>
        <div className="plasmo-flex plasmo-items-center plasmo-justify-center plasmo-h-[600px] plasmo-w-[800px] plasmo-flex plasmo-flex-col">
          <header className="plasmo-w-full">
            <SignedOut>
              <SignInButton mode="modal" />
            </SignedOut>
            <SignedIn>
              <UserButton />
            </SignedIn>
          </header>
          <main className="plasmo-grow">
            <CountButton />
          </main>
        </div>
      </ClerkProvider>
    )
  }

  export default IndexPopup
  ```

  ### Update `<ClerkProvider>` props for Chrome Extension navigation

  To avoid navigation errors, set the `afterSignOutUrl`, `signInFallbackRedirectUrl` and `signUpFallbackRedirectUrl` props for `<ClerkProvider>`. Chrome Extensions don't use an `http` URL, such as `http://localhost:3000`. Instead, they use a `chrome-extension://` URL appended with an unique extension ID called a CRX ID. This URL is what you will pass to these props.

  ```tsx {{ filename: 'src/popup.tsx', mark: [14, [24, 26]] }}
  import {
    ClerkProvider,
    SignInButton,
    SignedIn,
    SignedOut,
    UserButton,
  } from '@clerk/chrome-extension'

  import { CountButton } from '~features/count-button'

  import '~style.css'

  const PUBLISHABLE_KEY = process.env.PLASMO_PUBLIC_CLERK_PUBLISHABLE_KEY
  const EXTENSION_URL = chrome.runtime.getURL('.')

  if (!PUBLISHABLE_KEY) {
    throw new Error('Please add the PLASMO_PUBLIC_CLERK_PUBLISHABLE_KEY to the .env.development file')
  }

  function IndexPopup() {
    return (
      <ClerkProvider
        publishableKey={PUBLISHABLE_KEY}
        afterSignOutUrl={`${EXTENSION_URL}/popup.html`}
        signInFallbackRedirectUrl={`${EXTENSION_URL}/popup.html`}
        signUpFallbackRedirectUrl={`${EXTENSION_URL}/popup.html`}
      >
        <div className="plasmo-flex plasmo-items-center plasmo-justify-center plasmo-h-[600px] plasmo-w-[800px] plasmo-flex-col">
          <header className="plasmo-w-full">
            <SignedOut>
              <SignInButton mode="modal" />
            </SignedOut>
            <SignedIn>
              <UserButton />
            </SignedIn>
          </header>
          <main className="plasmo-grow">
            <CountButton />
          </main>
        </div>
      </ClerkProvider>
    )
  }

  export default IndexPopup
  ```

  ### Create a consistent CRX ID for your extension

  Chrome Extensions have a unique CRX ID that rotates by default, which can cause errors with the Clerk integration. To avoid these problems, ensure that you have a **consistent** CRX ID in both development and production for your extension by following these steps:

  1. Visit Plasmo Itero's [Generate Keypairs](https://itero.plasmo.com/tools/generate-keypairs) tool.
  1. Select **Generate KeyPairs**.
  1. Save the **Private Key** somewhere secure in case you need it in the future. Save the **Public Key** and the **CRX ID** for the next steps.

  ### Create an `.env.chrome` file to store your public key

  Create an `.env.chrome` file and add your public key to it, as shown in the following example:

  ```env {{ filename: '.env.chrome' }}
  CRX_PUBLIC_KEY=<YOUR_PUBLIC_KEY>
  ```

  ### Edit your `package.json` to use the new public key

  Plasmo [uses the `package.json` to generate a `manifest.json` on build](https://docs.plasmo.com/framework#where-is-the-manifestjson-file), and allows for the use of environment variables in `package.json`.

  In your `package.json`, in the `manifest` object:

  - Set the `key` value to `"$CRX_PUBLIC_KEY"`. This helps configure the consistent CRX ID for your extension.
  - Set the `permissions` array to include `"cookies"` and `"storage"`. `permissions` specifies which permissions your extension requires.
  - Set/update the `host_permissions` array to include `"http://localhost/*"` and `"$CLERK_FRONTEND_API/*"`. `host_permissions` specifies which hosts, or websites, will have permission to sync auth state with your app.

  ```json {{ filename: 'package.json' }}
  {
    // The rest of your package.json file
    "manifest": {
      "key": "$CRX_PUBLIC_KEY",
      "permissions": ["cookies", "storage"],
      "host_permissions": ["http://localhost/*", "$CLERK_FRONTEND_API/*"]
    }
  }
  ```

  ### Use `pnpm dev` to start your development server and create a build

  Plasmo facilitates Chrome Extension development by automatically "hot loading" the app whenever you save a changed file in the project. This ensures the `build/chrome-mv3-dev` folder remains up to date. Without the plugin, you would need to manually execute the build command and reload your Chrome Extension after each change. Plasmo automates this process, streamlining development.

  Run the following command to start your development environment. This also creates the build in `build/chrome-mv3-dev`, and rebuilds when you make changes to the extension.

  ```bash {{ filename: 'terminal' }}
  pnpm dev
  ```

  ### Load your Chrome Extension into your Chromium-based browser

  To load your Chrome Extension, follow these steps:

  1. Open Chrome or a Chromium-based browser and navigate to `chrome://extensions`.
  1. In the top-right, enable **Developer mode**.
  1. In the top-left, select **Load unpacked**.
  1. Navigate to where your project is located and select the `build/chrome-mv3-dev` folder. Then select **Select**. Your extension will now be loaded and shown in the list of extensions.
  1. Confirm that the ID shown in your extension matches the CRX ID you saved [earlier](#create-a-consistent-crx-id-for-your-extension).

  ### Test your Chrome Extension

  In your Chrome browser, open the extension popup. Ensure that the `<SignInButton>` appears, and that selecting it opens the `<SignIn />` modal. Sign in and ensure that the `<UserButton />` appears in the header.

  > [!WARNING]
  > After signing up or signing in, your popup may appear to crash. Closing and reopening the popup should restart the extension and you should be signed in.
  >
  > Your extension does not yet have anything to handle routing, and by default, the Clerk components attempt to redirect the user. See [the guide on adding React Router to your Chrome Extension](/docs/references/chrome-extension/add-react-router) to add routing to your extension.
</Steps>

## Next steps

<Cards>
  - [Add React Router](/docs/references/chrome-extension/add-react-router)
  - Learn how to add React Router to your Chrome Extension.

  ---

  - [Sync your Chrome Extension with your web app](/docs/references/chrome-extension/sync-host)
  - Learn how to configure your Chrome Extension to sync user authentication with your web application.

  ---

  - [createClerkClient()](/docs/references/chrome-extension/create-clerk-client)
  - For Chrome Extension's configured as popups, learn how to use Clerk's `createClerkClient()` function in a background service worker to ensure that the user's session is always fresh.
</Cards><|MERGE_RESOLUTION|>--- conflicted
+++ resolved
@@ -66,11 +66,7 @@
 
   <SignedOut>
     1. In the Clerk Dashboard, navigate to the [**API Keys**](https://dashboard.clerk.com/last-active?path=api-keys) page.
-<<<<<<< HEAD
-    1. In the **Quick Copy** section, select **Chrome Extension** and copy your Clerk publishable key and Frontend API URL.
-=======
     1. In the **Quick Copy** section, select **Chrome Extension** and copy your Clerk Publishable Key and Frontend API URL.
->>>>>>> bd8e7e19
     1. Paste your keys into your `.env.development` file.
 
     The final result should resemble the following:
