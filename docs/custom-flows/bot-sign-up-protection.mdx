--- conflicted
+++ resolved
@@ -3,12 +3,7 @@
 description: Learn how to add Clerk's bot protection to your custom sign-up flow.
 ---
 
-<<<<<<< HEAD
 <Include src="_partials/custom-flows-callout" />
-=======
-> [!WARNING]
-> This guide is for users who want to build a _custom_ user interface using the Clerk API. To use a _prebuilt_ UI, use the [Account Portal pages](/docs/customization/account-portal/overview) or [prebuilt components](/docs/components/overview).
->>>>>>> 19c80f42
 
 Clerk provides the ability to add a CAPTCHA widget to your sign-up flows to protect against bot sign-ups. The [`<SignUp />`](/docs/components/authentication/sign-up) component handles this flow out-of-the-box. However, if you're building a custom user interface, this guide will show you how to add the CAPTCHA widget to your custom sign-up flow.
 
