--- conflicted
+++ resolved
@@ -852,30 +852,6 @@
 
 Available values for the `sdk` prop:
 
-<<<<<<< HEAD
-| SDK                    | Value                  |
-| ---------------------- | ---------------------- |
-| Next.js                | "nextjs"               |
-| React                  | "react"                |
-| Javascript             | "javascript-frontend"  |
-| Chrome Extension       | "chrome-extension"     |
-| Expo                   | "expo"                 |
-| iOS                    | "ios"                  |
-| Express                | "expressjs"            |
-| Fastify                | "fastify"              |
-| React Router           | "react-router"         |
-| Remix                  | "remix"                |
-| Tanstack React Start   | "tanstack-react-start" |
-| Go                     | "go"                   |
-| Astro                  | "astro"                |
-| Nuxt                   | "nuxt"                 |
-| Vue                    | "vue"                  |
-| Ruby / Rails / Sinatra | "ruby"                 |
-| Python                 | "python"               |
-| JS Backend SDK         | "javascript-backend"   |
-| SDK Development        | "sdk-development"      |
-| Community SDKs         | "community-sdk"        |
-=======
 | SDK                    | Value              |
 | ---------------------- | ------------------ |
 | Next.js                | "nextjs"           |
@@ -888,7 +864,7 @@
 | Fastify                | "fastify"          |
 | React Router           | "react-router"     |
 | Remix                  | "remix"            |
-| Tanstack Start         | "tanstack-start"   |
+| Tanstack React Start   | "tanstack-react-start" |
 | Go                     | "go"               |
 | Astro                  | "astro"            |
 | Nuxt                   | "nuxt"             |
@@ -898,7 +874,6 @@
 | JS Backend SDK         | "js-backend"       |
 | SDK Development        | "sdk-development"  |
 | Community SDKs         | "community-sdk"    |
->>>>>>> bdbd676b
 
 #### Examples
 
