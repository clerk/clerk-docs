---
title: Enable biometric sign-in for returning users in Expo
description: Learn how to use the useLocalCredentials() hook in your Expo app to enable biometric sign-ins for returning users.
---

> [!WARNING]
> This feature requires @clerk/clerk-expo\@2.2.0 or later and works only for sign-in attempts that use the password strategy.

<<<<<<< HEAD
This guide demonstrates how to use the [`useLocalCredentials()`](/docs/references/expo/use-local-credentials) hook in your Expo app to securely store a user's password credentials on their device, enabling biometric sign-in for returning users.
=======
<Steps>
  ## Install the necessary peer dependencies
>>>>>>> 38c84348

<Steps>
  ### Install dependencies

  <CodeBlockTabs options={["npm", "yarn", "pnpm"]}>
    ```bash {{ filename: 'terminal' }}
    npm install expo-local-authentication expo-secure-store
    ```

    ```bash {{ filename: 'terminal' }}
    yarn add expo-local-authentication expo-secure-store
    ```

    ```bash {{ filename: 'terminal' }}
    pnpm add expo-local-authentication expo-secure-store
    ```
  </CodeBlockTabs>

  ## Update `app.json`

  See the following Expo docs to update your `app.json` file with the necessary configurations for biometric sign-in. Replace `$(PRODUCT_NAME)` with your app's name as specified in the `"name"` field in your `app.json` file.

  - [`expo-local-authentication`](https://docs.expo.dev/versions/latest/sdk/local-authentication/#configuration-in-appjsonappconfigjs)
  - [`expo-secure-store`](https://docs.expo.dev/versions/latest/sdk/securestore/#configuration-in-appjsonappconfigjs)

<<<<<<< HEAD
  ### Securely store user credentials during sign-in
=======
  ## Securely store/access the user's credentials during sign in
>>>>>>> 38c84348

  The following example demonstrates how to use `useLocalCredentials()` in a custom flow for signing in users.

  ```tsx {{ filename: 'app/sign-in.tsx' }}
  import { useSignIn } from '@clerk/clerk-expo'
  import { Link, useRouter } from 'expo-router'
  import { Text, TextInput, Button, View } from 'react-native'
  import { useCallback, useState } from 'react'
  import { useLocalCredentials } from '@clerk/clerk-expo/local-credentials'

  export default function Page() {
    const router = useRouter()
    const { signIn, setActive, isLoaded } = useSignIn()
    const { hasCredentials, setCredentials, authenticate, biometricType } = useLocalCredentials()

    const [emailAddress, setEmailAddress] = useState('')
    const [password, setPassword] = useState('')

    const onSignInPress = useCallback(async (useLocal: boolean) => {
      if (!isLoaded) return

      // Start the sign-in process using the email and password provided
      try {
        const signInAttempt =
          hasCredentials && useLocal
            ? await authenticate()
            : await signIn.create({
                identifier: emailAddress,
                password,
              })

        // If sign-in process is complete,
        // set the created session as active and redirect the user
        if (signInAttempt.status === 'complete') {
          console.log('status is complete?', signInAttempt.status)

          if (!useLocal) {
            await setCredentials({
              identifier: emailAddress,
              password,
            })
          }

          await setActive({ session: signInAttempt.createdSessionId })
          router.replace('/')
        } else {
          // If the status is not complete, check why.
          // User may need to complete further steps.
          console.error(JSON.stringify(signInAttempt, null, 2))
        }
      } catch (err) {
        // For info on error handing,
        // see https://clerk.com/docs/custom-flows/error-handling
        console.error(JSON.stringify(err, null, 2))
      }
    }, [])

    return (
      <View>
        <TextInput
          autoCapitalize="none"
          value={emailAddress}
          placeholder="Enter email"
          onChangeText={(emailAddress) => setEmailAddress(emailAddress)}
        />

        <TextInput
          value={password}
          placeholder="Enter password"
          secureTextEntry={true}
          onChangeText={(password) => setPassword(password)}
        />

        <Button title="Sign In" onPress={() => onSignInPress(false)} />

        {hasCredentials && biometricType && (
          <Button
            title={
              biometricType === 'face-recognition' ? 'Sign in with Face ID' : 'Sign in with Touch ID'
            }
            onPress={() => onSignInPress(true)}
          />
        )}

        <View>
          <Text>Don't have an account?</Text>

          <Link href="/sign-up">
            <Text>Sign up</Text>
          </Link>
        </View>
      </View>
    )
  }
  ```

  ## Delete credentials while user is logged in

  The following example demonstrates how to use the `userOwnsCredentials` and `clearCredentials` properties of the `useLocalCredentials()` hook in order to remove the stored credentials if those belong to the signed in user.

  ```tsx {{ filename: 'app/user.tsx' }}
  import { useUser, useClerk } from '@clerk/clerk-expo'
  import { useLocalCredentials } from '@clerk/clerk-expo/local-credentials'

  export default function Page() {
    const { user } = useUser()
    const { signOut } = useClerk()

    const { userOwnsCredentials, clearCredentials } = useLocalCredentials()

    return (
      <View>
        <Text>Settings, {user?.emailAddresses[0].emailAddress}</Text>
        <Button title="Sign out" onPress={() => signOut()} />
        {userOwnsCredentials && (
          <Button title="Remove biometric credentials" onPress={() => clearCredentials()} />
        )}
      </View>
    )
  }
  ```

  ## Update credentials while user is logged in

  The following example demonstrates how to use `userOwnsCredentials` and `setCredentials` properties of the `useLocalCredentials()` hook in order to update the stored credentials if those belong to the signed in user.

  ```tsx {{ filename: 'app/update-user.tsx' }}
  import { useUser, useClerk } from '@clerk/clerk-expo'
  import { useLocalCredentials } from '@clerk/clerk-expo/local-credentials'

  export default function Page() {
    const { user } = useUser()
    const [currentPassword, setCurrentPassword] = React.useState('')
    const [password, setPassword] = React.useState('')

    const { userOwnsCredentials, setCredentials } = useLocalCredentials()

    const changePassword = React.useCallback(async () => {
      try {
        await user?.updatePassword({
          currentPassword: currentPassword,
          newPassword: password,
        })

        if (userOwnsCredentials) {
          await setCredentials({
            password,
          })
        }
      } catch (err: any) {
        console.error(JSON.stringify(err, null, 2))
      }
    }, [currentPassword, password])

    return (
      <View>
        <TextInput
          autoCapitalize="none"
          value={currentPassword}
          placeholder="Current password..."
          secureTextEntry={true}
          onChangeText={(currentPassword) => setCurrentPassword(currentPassword)}
        />
        <TextInput
          value={password}
          placeholder="Password..."
          secureTextEntry={true}
          onChangeText={(password) => setPassword(password)}
        />
        <Button title="Update password" onPress={changePassword} />
      </View>
    )
  }
  ```
</Steps><|MERGE_RESOLUTION|>--- conflicted
+++ resolved
@@ -6,15 +6,12 @@
 > [!WARNING]
 > This feature requires @clerk/clerk-expo\@2.2.0 or later and works only for sign-in attempts that use the password strategy.
 
-<<<<<<< HEAD
 This guide demonstrates how to use the [`useLocalCredentials()`](/docs/references/expo/use-local-credentials) hook in your Expo app to securely store a user's password credentials on their device, enabling biometric sign-in for returning users.
-=======
+
 <Steps>
   ## Install the necessary peer dependencies
->>>>>>> 38c84348
-
-<Steps>
-  ### Install dependencies
+
+  These packages are required to be installed in order to use the `useLocalCredentials()` hook.
 
   <CodeBlockTabs options={["npm", "yarn", "pnpm"]}>
     ```bash {{ filename: 'terminal' }}
@@ -37,11 +34,7 @@
   - [`expo-local-authentication`](https://docs.expo.dev/versions/latest/sdk/local-authentication/#configuration-in-appjsonappconfigjs)
   - [`expo-secure-store`](https://docs.expo.dev/versions/latest/sdk/securestore/#configuration-in-appjsonappconfigjs)
 
-<<<<<<< HEAD
-  ### Securely store user credentials during sign-in
-=======
   ## Securely store/access the user's credentials during sign in
->>>>>>> 38c84348
 
   The following example demonstrates how to use `useLocalCredentials()` in a custom flow for signing in users.
 
