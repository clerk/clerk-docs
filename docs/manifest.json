{
  "$schema": "./manifest.schema.json",
  "navigation": [
    [
      {
        "title": "Home",
        "href": "/docs",
        "icon": "home"
      },
      {
        "title": "Getting Started",
        "collapse": true,
        "icon": "checkmark-circle",
        "items": [
          [
            {
              "title": "Overview",
              "href": "/docs/quickstarts/overview"
            },
            {
              "title": "Set up Clerk",
              "href": "/docs/quickstarts/setup-clerk"
            },
            {
              "title": "Full Stack",
              "items": [
                [
                  {
                    "title": "Next.js",
                    "href": "/docs/quickstarts/nextjs"
                  },
                  {
                    "title": "Remix",
                    "href": "/docs/quickstarts/remix"
                  },
<<<<<<< HEAD
                  {
                    "title": "Gatsby",
                    "href": "/docs/quickstarts/gatsby"
                  },
                  {
                    "title": "Astro",
                    "href": "/docs/quickstarts/astro"
                  }
=======
                  { "title": "Astro", "href": "/docs/quickstarts/astro", "icon": "astro" }
>>>>>>> 2fdcb140
                ]
              ]
            },
            {
              "title": "Frontend",
              "items": [
                [
                  {
                    "title": "JavaScript",
                    "href": "/docs/quickstarts/javascript"
                  },
                  {
                    "title": "React",
                    "href": "/docs/quickstarts/react"
                  },
                  {
                    "title": "Expo",
                    "href": "/docs/quickstarts/expo"
                  },
                  {
                    "title": "iOS",
                    "tag": "(Beta)",
                    "href": "/docs/quickstarts/ios"
                  }
                ]
              ]
            },
            {
              "title": "Backend",
              "items": [
                [
                  {
                    "title": "Fastify",
                    "href": "/docs/quickstarts/fastify"
                  }
                ]
              ]
            }
          ]
        ]
      },
      {
        "title": "Guides",
        "collapse": true,
        "icon": "book",
        "items": [
          [
            {
              "title": "Overview",
              "href": "/docs/guides/overview"
            },
            {
              "title": "Add custom onboarding to your authentication flow",
              "href": "/docs/guides/add-onboarding-flow"
            },
            {
              "title": "Architecture scenarios",
              "href": "/docs/guides/architecture-scenarios"
            },
            {
              "title": "Routing in Clerk",
              "href": "/docs/guides/routing"
            },
            {
              "title": "Custom redirects",
              "href": "/docs/guides/custom-redirects"
            },
            {
              "title": "Transferring ownership of your app",
              "href": "/docs/guides/transferring-your-app"
            },
            {
              "title": "Use image optimization to improve app performance",
              "href": "/docs/guides/image-optimization/imageurl-image-optimization"
            },
            {
              "title": "Implement basic Role Based Access Control with metadata",
              "href": "/docs/guides/basic-rbac"
            },
            {
              "title": "Hide Personal Accounts and force organizations",
              "href": "/docs/guides/force-organizations"
            },
            {
              "title": "Migrating to Clerk from Auth.js",
              "href": "/docs/guides/authjs-migration"
            },
            {
              "title": "Override Clerk interfaces with custom types",
              "href": "/docs/guides/custom-types"
            }
          ]
        ]
      },
      {
        "title": "UI Components",
        "collapse": true,
        "icon": "box",
        "items": [
          [
            {
              "title": "Overview",
              "href": "/docs/components/overview"
            },
            {
              "title": "`<ClerkProvider>`",
              "wrap": false,
              "href": "/docs/components/clerk-provider"
            },
            {
              "title": "Authentication Components",
              "items": [
                [
                  {
                    "title": "`<SignIn />`",
                    "wrap": false,
                    "href": "/docs/components/authentication/sign-in"
                  },
                  {
                    "title": "`<SignUp />`",
                    "wrap": false,
                    "href": "/docs/components/authentication/sign-up"
                  },
                  {
                    "title": "`<GoogleOneTap />`",
                    "wrap": false,
                    "href": "/docs/components/authentication/google-one-tap"
                  }
                ]
              ]
            },
            {
              "title": "User Components",
              "items": [
                [
                  {
                    "title": "`<UserButton />`",
                    "wrap": false,
                    "href": "/docs/components/user/user-button"
                  },
                  {
                    "title": "`<UserProfile />`",
                    "wrap": false,
                    "href": "/docs/components/user/user-profile"
                  }
                ]
              ]
            },
            {
              "title": "Organization Components",
              "items": [
                [
                  {
                    "title": "`<CreateOrganization />`",
                    "wrap": false,
                    "href": "/docs/components/organization/create-organization"
                  },
                  {
                    "title": "`<OrganizationProfile />`",
                    "wrap": false,
                    "href": "/docs/components/organization/organization-profile"
                  },
                  {
                    "title": "`<OrganizationSwitcher />`",
                    "wrap": false,
                    "href": "/docs/components/organization/organization-switcher"
                  },
                  {
                    "title": "`<OrganizationList />`",
                    "wrap": false,
                    "href": "/docs/components/organization/organization-list"
                  }
                ]
              ]
            },
            {
              "title": "Control Components",
              "items": [
                [
                  {
                    "title": "`<AuthenticateWithRedirectCallback />`",
                    "wrap": false,
                    "href": "/docs/components/control/authenticate-with-callback"
                  },
                  {
                    "title": "`<ClerkLoaded>`",
                    "wrap": false,
                    "href": "/docs/components/control/clerk-loaded"
                  },
                  {
                    "title": "`<ClerkLoading>`",
                    "wrap": false,
                    "href": "/docs/components/control/clerk-loading"
                  },
                  {
                    "title": "`<Protect>`",
                    "wrap": false,
                    "href": "/docs/components/protect"
                  },
                  {
                    "title": "`<MultisessionAppSupport>`",
                    "wrap": false,
                    "href": "/docs/components/control/multi-session"
                  },
                  {
                    "title": "`<RedirectToSignIn />`",
                    "wrap": false,
                    "href": "/docs/components/control/redirect-to-signin"
                  },
                  {
                    "title": "`<RedirectToSignUp />`",
                    "wrap": false,
                    "href": "/docs/components/control/redirect-to-signup"
                  },
                  {
                    "title": "`<RedirectToUserProfile />`",
                    "wrap": false,
                    "href": "/docs/components/control/redirect-to-userprofile"
                  },
                  {
                    "title": "`<RedirectToOrganizationProfile />`",
                    "wrap": false,
                    "href": "/docs/components/control/redirect-to-organizationprofile"
                  },
                  {
                    "title": "`<RedirectToCreateOrganization />`",
                    "wrap": false,
                    "href": "/docs/components/control/redirect-to-createorganization"
                  },
                  {
                    "title": "`<SignedIn>`",
                    "wrap": false,
                    "href": "/docs/components/control/signed-in"
                  },
                  {
                    "title": "`<SignedOut>`",
                    "wrap": false,
                    "href": "/docs/components/control/signed-out"
                  }
                ]
              ]
            },
            {
              "title": "Unstyled Components",
              "items": [
                [
                  {
                    "title": "`<SignInButton>`",
                    "wrap": false,
                    "href": "/docs/components/unstyled/sign-in-button"
                  },
                  {
                    "title": "`<SignInWithMetamaskButton>`",
                    "wrap": false,
                    "href": "/docs/components/unstyled/sign-in-with-metamask"
                  },
                  {
                    "title": "`<SignUpButton>`",
                    "wrap": false,
                    "href": "/docs/components/unstyled/sign-up-button"
                  },
                  {
                    "title": "`<SignOutButton>`",
                    "wrap": false,
                    "href": "/docs/components/unstyled/sign-out-button"
                  }
                ]
              ]
            }
          ]
        ]
      }
    ],
    [
      {
        "title": "Configuration",
        "items": [
          [
            {
              "title": "Sign-up & Sign-in",
              "collapse": true,
              "items": [
                [
                  {
                    "title": "Overview",
                    "href": "/docs/authentication/overview"
                  },
                  {
                    "title": "Configuration",
                    "items": [
                      [
                        {
                          "title": "Sign-up and sign-in options",
                          "href": "/docs/authentication/configuration/sign-up-sign-in-options"
                        },
                        {
                          "title": "Session options",
                          "href": "/docs/authentication/configuration/session-options"
                        },
                        {
                          "title": "Email & SMS templates",
                          "href": "/docs/authentication/configuration/email-sms-templates"
                        },
                        {
                          "title": "Restrictions",
                          "href": "/docs/authentication/configuration/restrictions"
                        }
                      ]
                    ]
                  },
                  {
                    "title": "Social Connections",
                    "items": [
                      [
                        {
                          "title": "Overview",
                          "href": "/docs/authentication/social-connections/overview"
                        },
                        {
                          "title": "Social connections (OAuth)",
                          "href": "/docs/authentication/social-connections/oauth"
                        },
                        {
                          "title": "Account linking",
                          "href": "/docs/authentication/social-connections/account-linking"
                        },
                        {
                          "title": "Custom provider",
                          "href": "/docs/authentication/social-connections/custom-provider"
                        },
                        {
                          "title": "Google",
                          "href": "/docs/authentication/social-connections/google"
                        },
                        {
                          "title": "Facebook",
                          "href": "/docs/authentication/social-connections/facebook"
                        },
                        {
                          "title": "Microsoft",
                          "href": "/docs/authentication/social-connections/microsoft"
                        },
                        {
                          "title": "See all",
                          "collapse": true,
                          "items": [
                            [
                              {
                                "title": "Apple",
                                "href": "/docs/authentication/social-connections/apple"
                              },
                              {
                                "title": "Atlassian",
                                "href": "/docs/authentication/social-connections/atlassian"
                              },
                              {
                                "title": "Bitbucket",
                                "href": "/docs/authentication/social-connections/bitbucket"
                              },
                              {
                                "title": "Box",
                                "href": "/docs/authentication/social-connections/box"
                              },
                              {
                                "title": "Coinbase",
                                "href": "/docs/authentication/social-connections/coinbase"
                              },
                              {
                                "title": "Discord",
                                "href": "/docs/authentication/social-connections/discord"
                              },
                              {
                                "title": "Dropbox",
                                "href": "/docs/authentication/social-connections/dropbox"
                              },
                              {
                                "title": "GitHub",
                                "href": "/docs/authentication/social-connections/github"
                              },
                              {
                                "title": "GitLab",
                                "href": "/docs/authentication/social-connections/gitlab"
                              },
                              {
                                "title": "HubSpot",
                                "href": "/docs/authentication/social-connections/hubspot"
                              },
                              {
                                "title": "Hugging Face",
                                "href": "/docs/authentication/social-connections/huggingface"
                              },
                              {
                                "title": "Line",
                                "href": "/docs/authentication/social-connections/line"
                              },
                              {
                                "title": "Linear",
                                "href": "/docs/authentication/social-connections/linear"
                              },
                              {
                                "title": "LinkedIn (Deprecated)",
                                "href": "/docs/authentication/social-connections/linkedin"
                              },
                              {
                                "title": "LinkedIn",
                                "href": "/docs/authentication/social-connections/linkedin-oidc"
                              },
                              {
                                "title": "Notion",
                                "href": "/docs/authentication/social-connections/notion"
                              },
                              {
                                "title": "Slack",
                                "href": "/docs/authentication/social-connections/slack"
                              },
                              {
                                "title": "Spotify",
                                "href": "/docs/authentication/social-connections/spotify"
                              },
                              {
                                "title": "TikTok",
                                "href": "/docs/authentication/social-connections/tiktok"
                              },
                              {
                                "title": "Twitter v1",
                                "href": "/docs/authentication/social-connections/twitter"
                              },
                              {
                                "title": "X/Twitter v2",
                                "href": "/docs/authentication/social-connections/x-twitter"
                              },
                              {
                                "title": "Xero",
                                "href": "/docs/authentication/social-connections/xero"
                              }
                            ]
                          ]
                        }
                      ]
                    ]
                  },
                  {
                    "title": "SAML",
                    "items": [
                      [
                        {
                          "title": "Overview",
                          "href": "/docs/authentication/saml/overview"
                        },
                        {
                          "title": "Authentication flows",
                          "href": "/docs/authentication/saml/authentication-flows"
                        },
                        {
                          "title": "Account linking",
                          "href": "/docs/authentication/saml/account-linking"
                        },
                        {
                          "title": "Azure",
                          "href": "/docs/authentication/saml/azure"
                        },
                        {
                          "title": "Google",
                          "href": "/docs/authentication/saml/google"
                        },
                        {
                          "title": "Okta",
                          "href": "/docs/authentication/saml/okta"
                        },
                        {
                          "title": "Custom provider",
                          "href": "/docs/authentication/saml/custom-provider"
                        },
                        {
                          "title": "Just-in-Time account provisioning",
                          "href": "/docs/authentication/saml/jit-provisioning"
                        }
                      ]
                    ]
                  }
                ]
              ]
            },
            {
              "title": "Users",
              "collapse": true,
              "items": [
                [
                  {
                    "title": "Overview",
                    "href": "/docs/users/overview"
                  },
                  {
                    "title": "Metadata",
                    "href": "/docs/users/metadata"
                  },
                  { "title": "Invitations", "href": "/docs/users/invitations" },
                  { "title": "User impersonation", "href": "/docs/users/user-impersonation" },
                  {
                    "title": "Delete users",
                    "href": "/docs/users/deleting-users"
                  },
                  {
                    "title": "Guides",
                    "items": [
                      [
                        {
                          "title": "Web3 authentication",
                          "href": "/docs/users/web3"
                        }
                      ]
                    ]
                  }
                ]
              ]
            },
            {
              "title": "Organizations, Roles, and Permissions",
              "collapse": true,
              "items": [
                [
                  {
                    "title": "Overview",
                    "href": "/docs/organizations/overview"
                  },
                  {
                    "title": "Roles and permissions",
                    "href": "/docs/organizations/roles-permissions"
                  },
                  {
                    "title": "Verified domains",
                    "href": "/docs/organizations/verified-domains"
                  },
                  {
                    "title": "Guides",
                    "items": [
                      [
                        {
                          "title": "Create roles and assign permissions",
                          "href": "/docs/organizations/create-roles-permissions"
                        },
                        {
                          "title": "Verify the active user’s permissions",
                          "href": "/docs/organizations/verify-user-permissions"
                        },
                        {
                          "title": "Reassign the creator role",
                          "href": "/docs/organizations/creator-role"
                        },
                        {
                          "title": "Organization workspaces",
                          "href": "/docs/organizations/organization-workspaces"
                        }
                      ]
                    ]
                  },
                  {
                    "title": "Building custom flows",
                    "items": [
                      [
                        {
                          "title": "Using metadata",
                          "href": "/docs/organizations/metadata"
                        },
                        {
                          "title": "Create an organization",
                          "href": "/docs/organizations/creating-organizations"
                        },
                        {
                          "title": "Update an organization",
                          "href": "/docs/organizations/updating-organizations"
                        },
                        {
                          "title": "Invite users",
                          "href": "/docs/organizations/inviting-users"
                        },
                        {
                          "title": "Manage member roles",
                          "href": "/docs/organizations/managing-roles"
                        },
                        {
                          "title": "View a user's organization memberships",
                          "href": "/docs/organizations/viewing-memberships"
                        },
                        {
                          "title": "Manage membership requests",
                          "href": "/docs/organizations/manage-membership-requests"
                        },
                        {
                          "title": "Switch between organizations",
                          "href": "/docs/organizations/custom-organization-switcher"
                        }
                      ]
                    ]
                  }
                ]
              ]
            },
            {
              "title": "Backend Requests",
              "collapse": true,
              "items": [
                [
                  {
                    "title": "Overview",
                    "href": "/docs/backend-requests/overview"
                  },
                  {
                    "title": "Making requests",
                    "items": [
                      [
                        {
                          "title": "Same-Origin Requests",
                          "href": "/docs/backend-requests/making/same-origin"
                        },
                        {
                          "title": "Cross-Origin Requests",
                          "href": "/docs/backend-requests/making/cross-origin"
                        },
                        {
                          "title": "Customize your session token",
                          "href": "/docs/backend-requests/making/custom-session-token"
                        },
                        {
                          "title": "JWT Templates",
                          "href": "/docs/backend-requests/making/jwt-templates"
                        }
                      ]
                    ]
                  },
                  {
                    "title": "Handling requests",
                    "items": [
                      [
                        {
                          "title": "Node.js & Express",
                          "href": "/docs/backend-requests/handling/nodejs"
                        },
                        {
                          "title": "Go",
                          "href": "/docs/backend-requests/handling/go",
                          "icon": "go"
                        },
                        {
                          "title": "Ruby / Rails",
                          "href": "/docs/backend-requests/handling/ruby-rails",
                          "icon": "ruby"
                        },
                        {
                          "title": "Manual JWT Verification",
                          "href": "/docs/backend-requests/handling/manual-jwt"
                        }
                      ]
                    ]
                  },
                  {
                    "title": "Versioning",
                    "items": [
                      [
                        {
                          "title": "Overview",
                          "href": "/docs/backend-requests/versioning/overview"
                        },
                        {
                          "title": "Available versions",
                          "href": "/docs/backend-requests/versioning/available-versions"
                        }
                      ]
                    ]
                  },
                  {
                    "title": "Resources",
                    "items": [
                      [
                        {
                          "title": "Session tokens",
                          "href": "/docs/backend-requests/resources/session-tokens"
                        },
                        {
                          "title": "Rate limits",
                          "href": "/docs/backend-requests/resources/rate-limits"
                        }
                      ]
                    ]
                  }
                ]
              ]
            }
          ]
        ]
      }
    ],
    [
      {
        "title": "Customization",
        "items": [
          [
            {
              "title": "Account Portal",
              "collapse": true,
              "items": [
                [
                  {
                    "title": "Overview",
                    "href": "/docs/customization/account-portal/overview"
                  },
                  {
                    "title": "Getting started",
                    "href": "/docs/customization/account-portal/getting-started"
                  },
                  {
                    "title": "Advanced Usage",
                    "items": [
                      [
                        {
                          "title": "Direct links",
                          "href": "/docs/customization/account-portal/direct-links"
                        },
                        {
                          "title": "User & Organization Pages",
                          "href": "/docs/customization/account-portal/user-profile-org-profile"
                        },
                        {
                          "title": "Disable Account Portal",
                          "href": "/docs/customization/account-portal/disable-account-portal"
                        }
                      ]
                    ]
                  }
                ]
              ]
            },
            {
              "title": "Appearance Prop",
              "collapse": true,
              "items": [
                [
                  {
                    "title": "Overview",
                    "href": "/docs/customization/overview"
                  },
                  {
                    "title": "Layout",
                    "href": "/docs/customization/layout"
                  },
                  {
                    "title": "Themes",
                    "href": "/docs/customization/themes"
                  },
                  {
                    "title": "Variables",
                    "href": "/docs/customization/variables"
                  }
                ]
              ]
            },
            { "title": "Localization", "href": "/docs/customization/localization" },
            {
              "title": "Custom Pages",
              "collapse": true,
              "items": [
                [
                  {
                    "title": "`<UserProfile />`",
                    "href": "/docs/customization/user-profile"
                  },
                  {
                    "title": "`<OrganizationProfile />`",
                    "href": "/docs/customization/organization-profile"
                  }
                ]
              ]
            },
            {
              "title": "Custom Menu Items",
              "collapse": true,
              "items": [
                [
                  {
                    "title": "`<UserButton />`",
                    "wrap": false,
                    "href": "/docs/customization/user-button"
                  }
                ]
              ]
            },
            {
              "title": "Elements",
              "tag": "(Beta)",
              "collapse": true,
              "items": [
                [
                  {
                    "title": "Overview",
                    "href": "/docs/customization/elements/overview"
                  },
                  {
                    "title": "Guides",
                    "items": [
                      [
                        {
                          "title": "Build a sign-in flow",
                          "href": "/docs/customization/elements/guides/sign-in"
                        },
                        {
                          "title": "Build a sign-up flow",
                          "href": "/docs/customization/elements/guides/sign-up"
                        },
                        {
                          "title": "Styling",
                          "href": "/docs/customization/elements/guides/styling"
                        }
                      ]
                    ]
                  },
                  {
                    "title": "Examples",
                    "items": [
                      [
                        {
                          "title": "Sign-in",
                          "href": "/docs/customization/elements/examples/sign-in"
                        },
                        {
                          "title": "Sign-up",
                          "href": "/docs/customization/elements/examples/sign-up"
                        },
                        {
                          "title": "Primitives",
                          "href": "/docs/customization/elements/examples/primitives"
                        },
                        {
                          "title": "shadcn/ui",
                          "href": "/docs/customization/elements/examples/shadcn-ui"
                        }
                      ]
                    ]
                  },
                  {
                    "title": "Component Reference",
                    "items": [
                      [
                        {
                          "title": "Common",
                          "href": "/docs/customization/elements/reference/common"
                        },
                        {
                          "title": "Sign-in",
                          "href": "/docs/customization/elements/reference/sign-in"
                        },
                        {
                          "title": "Sign-up",
                          "href": "/docs/customization/elements/reference/sign-up"
                        }
                      ]
                    ]
                  }
                ]
              ]
            }
          ]
        ]
      }
    ],
    [
      {
        "title": "Development",
        "items": [
          [
            {
              "title": "Testing",
              "collapse": true,
              "items": [
                [
                  {
                    "title": "Overview",
                    "href": "/docs/testing/overview"
                  },
                  {
                    "title": "Test Emails and Phones",
                    "href": "/docs/testing/test-emails-and-phones"
                  },
                  {
                    "title": "Testing Frameworks",
                    "items": [
                      [
                        {
                          "title": "Playwright",
                          "href": "/docs/testing/playwright"
                        },
                        { "title": "Cypress", "href": "/docs/testing/cypress" },
                        {
                          "title": "Postman or Insomnia",
                          "href": "/docs/testing/postman-or-insomnia"
                        }
                      ]
                    ]
                  }
                ]
              ]
            },
            {
              "title": "Errors",
              "collapse": true,
              "items": [
                [
                  {
                    "title": "Overview",
                    "href": "/docs/errors/overview"
                  },
                  {
                    "title": "Actor tokens",
                    "href": "/docs/errors/actor-tokens"
                  },
                  {
                    "title": "Allowlist identifiers",
                    "href": "/docs/errors/allowlist-identifiers"
                  },
                  {
                    "title": "Application",
                    "href": "/docs/errors/application"
                  },
                  {
                    "title": "Authentication",
                    "href": "/docs/errors/authentication"
                  },
                  {
                    "title": "Backup codes",
                    "href": "/docs/errors/backup-codes"
                  },
                  {
                    "title": "Billing",
                    "href": "/docs/errors/billing"
                  },
                  {
                    "title": "Billing accounts",
                    "href": "/docs/errors/billing-accounts"
                  },
                  {
                    "title": "Blocklist identifiers",
                    "href": "/docs/errors/blocklist-identifiers"
                  },
                  {
                    "title": "Clients",
                    "href": "/docs/errors/clients"
                  },
                  {
                    "title": "Cookie",
                    "href": "/docs/errors/cookie"
                  },
                  {
                    "title": "Deprecation",
                    "href": "/docs/errors/deprecation"
                  },
                  {
                    "title": "Domains",
                    "href": "/docs/errors/domains"
                  },
                  {
                    "title": "Entitlements",
                    "href": "/docs/errors/entitlements"
                  },
                  {
                    "title": "Features",
                    "href": "/docs/errors/features"
                  },
                  {
                    "title": "Forms",
                    "href": "/docs/errors/forms"
                  },
                  {
                    "title": "Identifications",
                    "href": "/docs/errors/identifications"
                  },
                  {
                    "title": "Passkeys",
                    "href": "/docs/errors/passkeys"
                  },
                  {
                    "title": "Rate Limits",
                    "href": "/docs/errors/rate-limits"
                  },
                  {
                    "title": "Sign-in",
                    "href": "/docs/errors/sign-in"
                  },
                  {
                    "title": "Sign-up",
                    "href": "/docs/errors/sign-up"
                  },
                  {
                    "title": "Sign-in-tokens",
                    "href": "/docs/errors/sign-in-tokens"
                  }
                ]
              ]
            },
            {
              "title": "Troubleshooting",
              "collapse": true,
              "items": [
                [
                  {
                    "title": "Overview",
                    "href": "/docs/troubleshooting/overview"
                  },
                  {
                    "title": "Email Deliverability",
                    "href": "/docs/troubleshooting/email-deliverability"
                  },
                  {
                    "title": "Script Loading",
                    "href": "/docs/troubleshooting/script-loading"
                  },
                  {
                    "title": "Help & Support",
                    "items": [
                      [
                        {
                          "title": "Create a minimal reproduction",
                          "href": "/docs/troubleshooting/create-a-minimal-reproduction"
                        },
                        {
                          "title": "Community Discord",
                          "href": "/discord",
                          "target": "_blank"
                        },
                        {
                          "title": "Contact Support",
                          "href": "/support",
                          "target": "_blank"
                        }
                      ]
                    ]
                  }
                ]
              ]
            },
            {
              "title": "Upgrade Guides",
              "collapse": true,
              "items": [
                [
                  {
                    "title": "Overview",
                    "href": "/docs/upgrade-guides/overview"
                  },
                  {
                    "title": "Long term support policy",
                    "href": "/docs/upgrade-guides/long-term-support"
                  },
                  {
                    "title": "Clerk SDK versioning",
                    "href": "/docs/upgrade-guides/sdk-versioning"
                  },
                  {
                    "title": "Upgrading to Core 2",
                    "items": [
                      [
                        {
                          "title": "Overview",
                          "href": "/docs/upgrade-guides/core-2/overview"
                        },
                        {
                          "title": "Component redesign",
                          "href": "/docs/upgrade-guides/core-2/component-redesign"
                        },
                        {
                          "title": "SDK Guides",
                          "collapse": true,
                          "items": [
                            [
                              {
                                "title": "Next.js",
                                "href": "/docs/upgrade-guides/core-2/nextjs",
                                "icon": "nextjs"
                              },
                              {
                                "title": "Remix",
                                "href": "/docs/upgrade-guides/core-2/remix",
                                "icon": "remix"
                              },
                              {
                                "title": "Expo",
                                "href": "/docs/upgrade-guides/core-2/expo"
                              },
                              {
                                "title": "Fastify",
                                "href": "/docs/upgrade-guides/core-2/fastify"
                              },
                              {
                                "title": "React",
                                "href": "/docs/upgrade-guides/core-2/react",
                                "icon": "react"
                              },
                              {
                                "title": "Node",
                                "href": "/docs/upgrade-guides/core-2/node"
                              },
                              {
                                "title": "Backend",
                                "href": "/docs/upgrade-guides/core-2/backend"
                              },
                              {
                                "title": "Chrome Extension",
                                "href": "/docs/upgrade-guides/core-2/chrome-extension"
                              },
                              {
                                "title": "JavaScript",
                                "href": "/docs/upgrade-guides/core-2/javascript",
                                "icon": "javascript"
                              }
                            ]
                          ]
                        }
                      ]
                    ]
                  },
                  {
                    "title": "Upgrading to Core 1",
                    "items": [
                      [
                        {
                          "title": "Overview",
                          "href": "/docs/upgrade-guides/upgrading-from-v2-to-v3"
                        }
                      ]
                    ]
                  },
                  {
                    "title": "Dashboard",
                    "items": [
                      [
                        {
                          "title": "API Key Changes",
                          "href": "/docs/upgrade-guides/api-keys"
                        },
                        {
                          "title": "URL-based session syncing",
                          "href": "/docs/upgrade-guides/url-based-session-syncing"
                        },
                        {
                          "title": "Progressive Sign up",
                          "href": "/docs/upgrade-guides/progressive-sign-up"
                        }
                      ]
                    ]
                  }
                ]
              ]
            },
            {
              "title": "Deployments & Migrations",
              "collapse": true,
              "items": [
                [
                  {
                    "title": "Instances / Environments",
                    "href": "/docs/deployments/environments"
                  },
                  {
                    "title": "Clerk environment variables",
                    "href": "/docs/deployments/clerk-environment-variables"
                  },
                  {
                    "title": "Deployment",
                    "items": [
                      [
                        {
                          "title": "Deploy to production",
                          "href": "/docs/deployments/overview"
                        },
                        {
                          "title": "Deploy to Vercel",
                          "href": "/docs/deployments/deploy-to-vercel"
                        },
                        {
                          "title": "Set up a staging environment",
                          "href": "/docs/deployments/set-up-staging"
                        },
                        {
                          "title": "Deploy a Chrome Extension to production",
                          "href": "/docs/deployments/deploy-chrome-extension"
                        },
                        {
                          "title": "Deploy an Expo app to production",
                          "href": "/docs/deployments/deploy-expo"
                        },
                        {
                          "title": "Deploy an Astro app to production",
                          "href": "/docs/deployments/deploy-astro"
                        },
                        {
                          "title": "Set up a preview environment",
                          "href": "/docs/deployments/set-up-preview-environment"
                        },
                        {
                          "title": "Changing domains",
                          "href": "/docs/deployments/changing-domains"
                        }
                      ]
                    ]
                  },
                  {
                    "title": "Migrations",
                    "items": [
                      [
                        {
                          "title": "Migrate to Clerk",
                          "href": "/docs/deployments/migrate-overview"
                        },
                        {
                          "title": "Migrate from Firebase",
                          "href": "/docs/deployments/migrate-from-firebase"
                        },
                        {
                          "title": "Migrate from Cognito",
                          "href": "/docs/deployments/migrate-from-cognito"
                        },
                        {
                          "title": "Exporting user data",
                          "href": "/docs/deployments/exporting-users"
                        }
                      ]
                    ]
                  },
                  {
                    "title": "Cookie Information",
                    "items": [
                      [
                        {
                          "title": "Clerk Cookie Information",
                          "href": "/docs/deployments/clerk-cookies"
                        }
                      ]
                    ]
                  }
                ]
              ]
            }
          ]
        ]
      }
    ],
    [
      {
        "title": "Advanced",
        "items": [
          [
            {
              "title": "Integrations",
              "collapse": true,
              "items": [
                [
                  {
                    "title": "Overview",
                    "href": "/docs/integrations/overview"
                  },
                  {
                    "title": "Webhooks",
                    "items": [
                      [
                        {
                          "title": "Overview",
                          "href": "/docs/integrations/webhooks/overview"
                        },
                        {
                          "title": "Sync Clerk data to your application with webhooks",
                          "href": "/docs/integrations/webhooks/sync-data"
                        },
                        {
                          "title": "Handling webhooks with Inngest",
                          "href": "/docs/integrations/webhooks/inngest"
                        },
                        {
                          "title": "Send webhooks to Loops",
                          "href": "/docs/integrations/webhooks/loops"
                        },
                        {
                          "title": "Debug your webhooks",
                          "href": "/docs/integrations/webhooks/debug-your-webhooks"
                        }
                      ]
                    ]
                  },
                  {
                    "title": "Databases",
                    "items": [
                      [
                        {
                          "title": "Convex",
                          "href": "/docs/integrations/databases/convex"
                        },
                        {
                          "title": "Fauna",
                          "href": "/docs/integrations/databases/fauna"
                        },
                        {
                          "title": "Firebase",
                          "href": "/docs/integrations/databases/firebase"
                        },
                        {
                          "title": "Grafbase",
                          "href": "/docs/integrations/databases/grafbase"
                        },
                        {
                          "title": "Hasura",
                          "href": "/docs/integrations/databases/hasura"
                        },
                        {
                          "title": "Nhost",
                          "href": "/docs/integrations/databases/nhost"
                        },
                        {
                          "title": "Supabase",
                          "href": "/docs/integrations/databases/supabase"
                        },
                        {
                          "title": "Neon",
                          "href": "/docs/integrations/databases/neon"
                        }
                      ]
                    ]
                  },
                  {
                    "title": "Analytics",
                    "items": [
                      [
                        {
                          "title": "Google Analytics",
                          "href": "/docs/integrations/analytics/google-analytics"
                        }
                      ]
                    ]
                  }
                ]
              ]
            },
            {
              "title": "Advanced Usage",
              "collapse": true,
              "items": [
                [
                  {
                    "title": "Clerk as an OAuth2 Provider",
                    "href": "/docs/advanced-usage/clerk-idp"
                  },
                  {
                    "title": "Authentication across different domains",
                    "href": "/docs/advanced-usage/satellite-domains"
                  },
                  {
                    "title": "Proxying the Clerk Frontend API",
                    "href": "/docs/advanced-usage/using-proxies"
                  }
                ]
              ]
            },
            {
              "title": "Security & Privacy",
              "collapse": true,
              "items": [
                [
                  {
                    "title": "Overview",
                    "href": "/docs/security/overview"
                  },
                  {
                    "title": "Vulnerability disclosure policy",
                    "href": "/docs/security/vulnerability-disclosure-policy"
                  },
                  {
                    "title": "XSS leak protection",
                    "href": "/docs/security/xss-leak-protection"
                  },
                  {
                    "title": "CSRF protection",
                    "href": "/docs/security/csrf-protection"
                  },
                  {
                    "title": "CSP Headers",
                    "href": "/docs/security/clerk-csp"
                  },
                  {
                    "title": "Fixation protection",
                    "href": "/docs/security/fixation-protection"
                  },
                  {
                    "title": "Password protection and rules",
                    "href": "/docs/security/password-protection"
                  },
                  {
                    "title": "Clerk Telemetry",
                    "href": "/docs/telemetry"
                  },
                  {
                    "title": "Protect accounts from attacks",
                    "items": [
                      [
                        {
                          "title": "Brute force attacks and locking user accounts",
                          "href": "/docs/security/user-lock-guide"
                        },
                        {
                          "title": "Protect sign ups from bots",
                          "href": "/docs/security/bot-protection"
                        },
                        {
                          "title": "Customize max sign-in attempts and duration of of user lockout",
                          "href": "/docs/security/customize-user-lockout"
                        },
                        {
                          "title": "Unlock accounts from the Clerk Dashboard",
                          "href": "/docs/security/unlock-user-accounts"
                        },
                        {
                          "title": "Programmatically lock and unlock accounts",
                          "href": "/docs/security/programmatically-lock-user-accounts"
                        },
                        {
                          "title": "Protect email link sign-ins and sign-ups",
                          "href": "/docs/security/email-link-protection"
                        }
                      ]
                    ]
                  }
                ]
              ]
            },
            {
              "title": "Custom Flows",
              "collapse": true,
              "items": [
                [
                  {
                    "title": "Overview",
                    "href": "/docs/custom-flows/overview"
                  },
                  {
                    "title": "Error handling",
                    "href": "/docs/custom-flows/error-handling"
                  },
                  {
                    "title": "Authentication",
                    "items": [
                      [
                        {
                          "title": "Email & password",
                          "href": "/docs/custom-flows/email-password"
                        },
                        {
                          "title": "Email / SMS OTP",
                          "href": "/docs/custom-flows/email-sms-otp"
                        },
                        {
                          "title": "Email links",
                          "href": "/docs/custom-flows/email-links"
                        },
                        {
                          "title": "Email & password + MFA",
                          "href": "/docs/custom-flows/email-password-mfa"
                        },
                        {
                          "title": "Passkeys",
                          "href": "/docs/custom-flows/passkeys"
                        },
                        {
                          "title": "Google One Tap",
                          "href": "/docs/custom-flows/google-one-tap"
                        },
                        {
                          "title": "OAuth connections",
                          "href": "/docs/custom-flows/oauth-connections"
                        },
                        {
                          "title": "SAML connections",
                          "href": "/docs/custom-flows/saml-connections"
                        },
                        {
                          "title": "Sign out",
                          "href": "/docs/custom-flows/sign-out"
                        },
                        {
                          "title": "Sign-up with application invitations",
                          "href": "/docs/custom-flows/invitations"
                        },
                        {
                          "title": "Embedded email links",
                          "href": "/docs/custom-flows/embedded-email-links"
                        },
                        {
                          "title": "Multi-session applications",
                          "href": "/docs/custom-flows/multi-session-applications"
                        },
                        {
                          "title": "Bot sign-up protection",
                          "href": "/docs/custom-flows/bot-sign-up-protection"
                        }
                      ]
                    ]
                  },
                  {
                    "title": "Account updates",
                    "items": [
                      [
                        {
                          "title": "Forgot password",
                          "href": "/docs/custom-flows/forgot-password"
                        },
                        {
                          "title": "User impersonation",
                          "href": "/docs/custom-flows/user-impersonation"
                        },
                        {
                          "title": "Add email",
                          "href": "/docs/custom-flows/add-email"
                        },
                        {
                          "title": "Add phone",
                          "href": "/docs/custom-flows/add-phone"
                        },
                        {
                          "title": "Manage SMS-based MFA",
                          "href": "/docs/custom-flows/manage-sms-based-mfa"
                        },
                        {
                          "title": "Manage TOTP-based MFA",
                          "href": "/docs/custom-flows/manage-totp-based-mfa"
                        }
                      ]
                    ]
                  }
                ]
              ]
            }
          ]
        ]
      }
    ],
    [
      {
        "title": "SDK References",
        "items": [
          [
            {
              "title": "Next.js",
              "collapse": true,
              "icon": "nextjs",
              "items": [
                [
                  {
                    "title": "Overview",
                    "href": "/docs/references/nextjs/overview"
                  },
                  {
                    "title": "Guides",
                    "items": [
                      [
                        {
                          "title": "Read session and user data",
                          "href": "/docs/references/nextjs/read-session-data"
                        },
                        {
                          "title": "Add custom sign up and sign in pages",
                          "href": "/docs/references/nextjs/custom-signup-signin-pages"
                        },
                        {
                          "title": "Integrate Clerk into your app with tRPC",
                          "href": "/docs/references/nextjs/trpc"
                        }
                      ]
                    ]
                  },
                  {
                    "title": "General References",
                    "items": [
                      [
                        {
                          "title": "`clerkMiddleware()`",
                          "wrap": false,
                          "href": "/docs/references/nextjs/clerk-middleware"
                        },
                        {
                          "title": "Auth Object",
                          "href": "/docs/references/nextjs/auth-object"
                        }
                      ]
                    ]
                  },
                  {
                    "title": "App Router References",
                    "items": [
                      [
                        {
                          "title": "`auth()`",
                          "wrap": false,
                          "href": "/docs/references/nextjs/auth"
                        },
                        {
                          "title": "`currentUser()`",
                          "wrap": false,
                          "href": "/docs/references/nextjs/current-user"
                        },
                        {
                          "title": "Route Handlers",
                          "href": "/docs/references/nextjs/route-handlers"
                        },
                        {
                          "title": "Server Actions",
                          "href": "/docs/references/nextjs/server-actions"
                        }
                      ]
                    ]
                  },
                  {
                    "title": "Pages Router References",
                    "items": [
                      [
                        {
                          "title": "`getAuth()`",
                          "wrap": false,
                          "href": "/docs/references/nextjs/get-auth"
                        },
                        {
                          "title": "`buildClerkProps()`",
                          "wrap": false,
                          "href": "/docs/references/nextjs/build-clerk-props"
                        }
                      ]
                    ]
                  },
                  {
                    "title": "Deprecated",
                    "items": [
                      [
                        {
                          "title": "`authMiddleware()`",
                          "wrap": false,
                          "href": "/docs/references/nextjs/auth-middleware"
                        },
                        {
                          "title": "Use Clerk with Next.js 12 and older",
                          "href": "/docs/references/nextjs/usage-with-older-versions"
                        }
                      ]
                    ]
                  },
                  {
                    "title": "Demo Repositories",
                    "items": [
                      [
                        {
                          "title": "App Router Demo Repo",
                          "href": "https://github.com/clerk/clerk-nextjs-demo-app-router"
                        },
                        {
                          "title": "Pages Router Demo Repo",
                          "href": "https://github.com/clerk/clerk-nextjs-demo-pages-router"
                        }
                      ]
                    ]
                  }
                ]
              ]
            },
            {
              "title": "React",
              "collapse": true,
              "icon": "react",
              "items": [
                [
                  {
                    "title": "Overview",
                    "href": "/docs/references/react/overview"
                  },
                  {
                    "title": "Guides",
                    "items": [
                      [
                        {
                          "title": "Add React Router",
                          "href": "/docs/references/react/add-react-router"
                        }
                      ]
                    ]
                  },
                  {
                    "title": "Client-side Helpers",
                    "items": [
                      [
                        {
                          "title": "`useUser()`",
                          "wrap": false,
                          "href": "/docs/references/react/use-user"
                        },
                        {
                          "title": "`useClerk()`",
                          "wrap": false,
                          "href": "/docs/references/react/use-clerk"
                        },
                        {
                          "title": "`useAuth()`",
                          "wrap": false,
                          "href": "/docs/references/react/use-auth"
                        },
                        {
                          "title": "`useSignIn()`",
                          "wrap": false,
                          "href": "/docs/references/react/use-sign-in"
                        },
                        {
                          "title": "`useSignUp()`",
                          "wrap": false,
                          "href": "/docs/references/react/use-sign-up"
                        },
                        {
                          "title": "`useSession()`",
                          "wrap": false,
                          "href": "/docs/references/react/use-session"
                        },
                        {
                          "title": "`useSessionList()`",
                          "wrap": false,
                          "href": "/docs/references/react/use-session-list"
                        },
                        {
                          "title": "`useOrganization()`",
                          "wrap": false,
                          "href": "/docs/references/react/use-organization"
                        },
                        {
                          "title": "`useOrganizationList()`",
                          "wrap": false,
                          "href": "/docs/references/react/use-organization-list"
                        }
                      ]
                    ]
                  }
                ]
              ]
            },
            {
              "title": "JavaScript",
              "collapse": true,
              "icon": "javascript",
              "items": [
                [
                  {
                    "title": "Overview",
                    "href": "/docs/references/javascript/overview"
                  },
                  {
                    "title": "Clerk",
                    "collapse": true,
                    "items": [
                      [
                        {
                          "title": "Clerk class",
                          "href": "/docs/references/javascript/clerk/clerk"
                        },
                        {
                          "title": "Organization methods",
                          "href": "/docs/references/javascript/clerk/organization-methods"
                        },
                        {
                          "title": "Redirect methods",
                          "href": "/docs/references/javascript/clerk/redirect-methods"
                        },
                        {
                          "title": "BuildURLs",
                          "href": "/docs/references/javascript/clerk/build-urls"
                        },
                        {
                          "title": "Handle navigation",
                          "href": "/docs/references/javascript/clerk/handle-navigation"
                        },
                        {
                          "title": "Session methods",
                          "href": "/docs/references/javascript/clerk/session-methods"
                        }
                      ]
                    ]
                  },
                  {
                    "title": "User",
                    "collapse": true,
                    "items": [
                      [
                        {
                          "title": "User object",
                          "href": "/docs/references/javascript/user/user"
                        },
                        {
                          "title": "TOTP methods",
                          "href": "/docs/references/javascript/user/totp"
                        },
                        {
                          "title": "Password management methods",
                          "href": "/docs/references/javascript/user/password-management"
                        },
                        {
                          "title": "Create metadata methods",
                          "href": "/docs/references/javascript/user/create-metadata"
                        }
                      ]
                    ]
                  },
                  {
                    "title": "Organization",
                    "collapse": true,
                    "items": [
                      [
                        {
                          "title": "Organization object",
                          "href": "/docs/references/javascript/organization/organization"
                        },
                        {
                          "title": "Membership methods",
                          "href": "/docs/references/javascript/organization/members"
                        },
                        {
                          "title": "Invitation methods",
                          "href": "/docs/references/javascript/organization/invitations"
                        },
                        {
                          "title": "Domain methods",
                          "href": "/docs/references/javascript/organization/domains"
                        },
                        {
                          "title": "Membership request methods",
                          "href": "/docs/references/javascript/organization/membership-request"
                        }
                      ]
                    ]
                  },
                  {
                    "title": "Organization Invitation",
                    "href": "/docs/references/javascript/organization-invitation"
                  },
                  {
                    "title": "Organization Membership",
                    "href": "/docs/references/javascript/organization-membership"
                  },
                  {
                    "title": "Organization Domain",
                    "href": "/docs/references/javascript/organization-domain"
                  },
                  {
                    "title": "Organization Membership Request",
                    "href": "/docs/references/javascript/organization-membership-request"
                  },
                  {
                    "title": "Session",
                    "href": "/docs/references/javascript/session"
                  },
                  {
                    "title": "SessionWithActivities",
                    "href": "/docs/references/javascript/session-with-activities"
                  },
                  {
                    "title": "Client",
                    "href": "/docs/references/javascript/client"
                  },
                  {
                    "title": "ExternalAccount",
                    "href": "/docs/references/javascript/external-account"
                  },
                  {
                    "title": "Email Address",
                    "href": "/docs/references/javascript/email-address"
                  },
                  {
                    "title": "Phone Number",
                    "href": "/docs/references/javascript/phone-number"
                  },
                  {
                    "title": "Sign In",
                    "collapse": true,
                    "items": [
                      [
                        {
                          "title": "Sign In",
                          "href": "/docs/references/javascript/sign-in/sign-in"
                        },
                        {
                          "title": "First Factor",
                          "href": "/docs/references/javascript/sign-in/first-factor"
                        },
                        {
                          "title": "Second Factor",
                          "href": "/docs/references/javascript/sign-in/second-factor"
                        },
                        {
                          "title": "AuthenticateWith",
                          "href": "/docs/references/javascript/sign-in/authenticate-with"
                        }
                      ]
                    ]
                  },
                  {
                    "title": "Sign Up",
                    "collapse": true,
                    "items": [
                      [
                        {
                          "title": "Sign Up",
                          "href": "/docs/references/javascript/sign-up/sign-up"
                        },
                        {
                          "title": "AuthenticateWith",
                          "href": "/docs/references/javascript/sign-up/authenticate-with"
                        },
                        {
                          "title": "Verification",
                          "href": "/docs/references/javascript/sign-up/verification"
                        },
                        {
                          "title": "Email Verification",
                          "href": "/docs/references/javascript/sign-up/email-verification"
                        },
                        {
                          "title": "Phone Verification",
                          "href": "/docs/references/javascript/sign-up/phone-verification"
                        },
                        {
                          "title": "Web3 Verification",
                          "href": "/docs/references/javascript/sign-up/web3-verification"
                        }
                      ]
                    ]
                  },
                  {
                    "title": "Web3 Wallet",
                    "collapse": true,
                    "items": [
                      [
                        {
                          "title": "Web3 Wallet",
                          "href": "/docs/references/javascript/web3-wallet/web3-wallet"
                        },
                        {
                          "title": "Verification",
                          "href": "/docs/references/javascript/web3-wallet/verification"
                        }
                      ]
                    ]
                  },
                  {
                    "title": "Types",
                    "collapse": true,
                    "items": [
                      [
                        {
                          "title": "Overview",
                          "href": "/docs/references/javascript/types/overview"
                        },
                        {
                          "title": "ClerkAPIError",
                          "href": "/docs/references/javascript/types/clerk-api-error"
                        },
                        {
                          "title": "ClerkPaginatedResponse",
                          "href": "/docs/references/javascript/types/clerk-paginated-response"
                        },
                        {
                          "title": "CustomPage",
                          "href": "/docs/references/javascript/types/custom-page"
                        },
                        {
                          "title": "EmailLinkError",
                          "href": "/docs/references/javascript/types/email-link-error"
                        },
                        {
                          "title": "DeletedObject",
                          "href": "/docs/references/javascript/types/deleted-object"
                        },
                        {
                          "title": "OAuth types",
                          "href": "/docs/references/javascript/types/oauth"
                        },
                        {
                          "title": "PasskeyResource",
                          "href": "/docs/references/javascript/types/passkey-resource"
                        },
                        {
                          "title": "PublicUserData",
                          "href": "/docs/references/javascript/types/public-user-data"
                        },
                        {
                          "title": "SessionStatus",
                          "href": "/docs/references/javascript/types/session-status"
                        },
                        {
                          "title": "SignInFirstFactor",
                          "href": "/docs/references/javascript/types/sign-in-first-factor"
                        },
                        {
                          "title": "SignInSecondFactor",
                          "href": "/docs/references/javascript/types/sign-in-second-factor"
                        },
                        {
                          "title": "SignInRedirectOptions",
                          "href": "/docs/references/javascript/types/sign-in-redirect-options"
                        },
                        {
                          "title": "SignUpRedirectOptions",
                          "href": "/docs/references/javascript/types/sign-up-redirect-options"
                        },
                        {
                          "title": "SignInInitialValues",
                          "href": "/docs/references/javascript/types/sign-in-initial-values"
                        },
                        {
                          "title": "SignUpInitialValues",
                          "href": "/docs/references/javascript/types/sign-up-initial-values"
                        },
                        {
                          "title": "RedirectOptions",
                          "href": "/docs/references/javascript/types/redirect-options"
                        },
                        {
                          "title": "Verification",
                          "href": "/docs/references/javascript/types/verification"
                        }
                      ]
                    ]
                  }
                ]
              ]
            },
            {
              "title": "Chrome Extension",
              "collapse": true,
              "icon": "chrome",
              "items": [
                [
                  { "title": "Overview", "href": "/docs/references/chrome-extension/overview" },
                  {
                    "title": "Guides",
                    "collapse": false,
                    "items": [
                      [
                        {
                          "title": "Configure a Consistent CRX Id",
                          "wrap": false,
                          "href": "/docs/references/chrome-extension/configure-consistent-crx-id"
                        },
                        {
                          "title": "`syncSessionWithTab`",
                          "wrap": false,
                          "href": "/docs/references/chrome-extension/syncsessionwithtab-configuration"
                        },
                        {
                          "title": "Add React Router",
                          "wrap": false,
                          "href": "/docs/references/chrome-extension/add-react-router"
                        }
                      ]
                    ]
                  }
                ]
              ]
            },
            {
              "title": "Expo",
              "collapse": true,
              "icon": "expo",
              "items": [
                [
                  {
                    "title": "Overview",
                    "href": "/docs/references/expo/overview"
                  },
                  {
                    "title": "Guides",
                    "items": [
                      [
                        {
                          "title": "Read session and user data",
                          "href": "/docs/references/expo/read-session-user-data"
                        },
                        {
                          "title": "Use biometrics with local credentials",
                          "href": "/docs/references/expo/local-credentials"
                        }
                      ]
                    ]
                  },
                  {
                    "title": "Hooks",
                    "items": [
                      [
                        {
                          "title": "useLocalCredentials()",
                          "href": "/docs/references/expo/use-local-credentials"
                        }
                      ]
                    ]
                  },
                  {
                    "title": "Web support",
                    "icon": "route",
                    "collapse": true,
                    "items": [
                      [
                        {
                          "title": "Overview",
                          "href": "/docs/references/expo/web-support/overview"
                        },
                        {
                          "title": "Add custom sign-up and sign-in pages",
                          "href": "/docs/references/expo/web-support/custom-signup-signin-pages"
                        }
                      ]
                    ]
                  }
                ]
              ]
            },
            {
              "title": "iOS",
              "tag": "(Beta)",
              "collapse": true,
              "icon": "apple",
              "items": [
                [
                  { "title": "Overview", "href": "/docs/references/ios/overview" },
                  { "title": "`getToken()`", "href": "/docs/references/ios/get-token" }
                ]
              ]
            },
            {
              "title": "Node.js",
              "collapse": true,
              "icon": "nodejs",
              "items": [
                [
                  {
                    "title": "Overview",
                    "href": "/docs/references/nodejs/overview"
                  },
                  {
                    "title": "Available methods",
                    "href": "/docs/references/nodejs/available-methods"
                  },
                  {
                    "title": "Connect/Express Middleware",
                    "href": "/docs/backend-requests/handling/nodejs"
                  }
                ]
              ]
            },
            {
              "title": "Remix",
              "collapse": true,
              "icon": "remix",
              "items": [
                [
                  {
                    "title": "`<ClerkApp />`",
                    "wrap": false,
                    "href": "/docs/references/remix/clerk-app"
                  },
                  {
                    "title": "SPA Mode",
                    "wrap": false,
                    "href": "/docs/references/remix/spa-mode"
                  },
                  {
                    "title": "Add custom sign up and sign in pages",
                    "wrap": true,
                    "href": "/docs/references/remix/custom-signup-signin-pages"
                  },
                  {
                    "title": "Read session and user data",
                    "wrap": true,
                    "href": "/docs/references/remix/read-session-data"
                  }
                ]
              ]
            },
            {
              "title": "Go",
              "collapse": true,
              "icon": "go",
              "items": [
                [
                  {
                    "title": "Overview",
                    "href": "/docs/references/go/overview"
                  },
                  {
                    "title": "Verifying sessions",
                    "href": "/docs/references/go/verifying-sessions"
                  },
                  {
                    "title": "Use Clerk Go for Backend API Operations",
                    "href": "/docs/references/go/other-examples"
                  },
                  {
                    "title": "Go SDK repository",
                    "href": "https://github.com/clerk/clerk-sdk-go"
                  }
                ]
              ]
            },
            {
              "title": "Astro",
              "collapse": true,
              "icon": "astro",
              "items": [
                [
                  { "title": "Overview", "href": "/docs/references/astro/overview" },
                  {
                    "title": "UI Frameworks",
                    "items": [
                      [
                        {
                          "title": "Use Clerk with Astro and React",
                          "href": "/docs/references/astro/react"
                        }
                      ]
                    ]
                  },
                  {
                    "title": "Guides",
                    "items": [
                      [
                        {
                          "title": "Migrating from community SDK",
                          "href": "/docs/references/astro/migrating-from-astro-community-sdk"
                        },
                        {
                          "title": "Read session and user data",
                          "wrap": false,
                          "href": "/docs/references/astro/read-session-data"
                        },
                        {
                          "title": "Hybrid rendering",
                          "wrap": false,
                          "href": "/docs/references/astro/hybrid-rendering"
                        }
                      ]
                    ]
                  },
                  {
                    "title": "General Reference",
                    "items": [
                      [
                        {
                          "title": "`clerkMiddleware()`",
                          "wrap": false,
                          "href": "/docs/references/astro/clerk-middleware"
                        },
                        {
                          "title": "Locals",
                          "wrap": false,
                          "href": "/docs/references/astro/locals"
                        },
                        {
                          "title": "Endpoints",
                          "wrap": false,
                          "href": "/docs/references/astro/endpoints"
                        }
                      ]
                    ]
                  },
                  {
                    "title": "Client-side Helpers",
                    "items": [
                      [
                        {
                          "title": "`$authStore`",
                          "wrap": false,
                          "href": "/docs/references/astro/auth-store"
                        },
                        {
                          "title": "`$clerkStore`",
                          "wrap": false,
                          "href": "/docs/references/astro/clerk-store"
                        },
                        {
                          "title": "`$userStore`",
                          "wrap": false,
                          "href": "/docs/references/astro/user-store"
                        },
                        {
                          "title": "`$signInStore`",
                          "wrap": false,
                          "href": "/docs/references/astro/sign-in-store"
                        },
                        {
                          "title": "`$signUpStore`",
                          "wrap": false,
                          "href": "/docs/references/astro/sign-up-store"
                        },
                        {
                          "title": "`$sessionStore`",
                          "wrap": false,
                          "href": "/docs/references/astro/session-store"
                        },
                        {
                          "title": "`$sessionListStore`",
                          "wrap": false,
                          "href": "/docs/references/astro/session-list-store"
                        },
                        {
                          "title": "`$organizationStore`",
                          "wrap": false,
                          "href": "/docs/references/astro/organization-store"
                        }
                      ]
                    ]
                  }
                ]
              ]
            },
            {
              "title": "Ruby / Rails",
              "collapse": true,
              "icon": "ruby",
              "items": [
                [
                  {
                    "title": "Overview",
                    "href": "/docs/references/ruby/overview"
                  },
                  {
                    "title": "Available Methods",
                    "href": "/docs/references/ruby/available-methods"
                  },
                  {
                    "title": "Rack/Rails integration",
                    "href": "/docs/references/ruby/rack-rails"
                  },
                  {
                    "title": "Ruby SDK repository",
                    "href": "https://github.com/clerk/clerk-sdk-ruby"
                  }
                ]
              ]
            },
            {
              "title": "JS Backend SDK",
              "collapse": true,
              "icon": "clerk",
              "items": [
                [
                  {
                    "title": "Overview",
                    "href": "/docs/references/backend/overview"
                  },
                  {
                    "title": "User",
                    "collapse": true,
                    "items": [
                      [
                        {
                          "title": "`getUserList()`",
                          "wrap": false,
                          "href": "/docs/references/backend/user/get-user-list"
                        },
                        {
                          "title": "`getUser()`",
                          "wrap": false,
                          "href": "/docs/references/backend/user/get-user"
                        },
                        {
                          "title": "`getCount()`",
                          "wrap": false,
                          "href": "/docs/references/backend/user/get-count"
                        },
                        {
                          "title": "`getOrganizationMembershipList()`",
                          "wrap": false,
                          "href": "/docs/references/backend/user/get-organization-membership-list"
                        },
                        {
                          "title": "`getUserOAuthAccessToken()`",
                          "wrap": false,
                          "href": "/docs/references/backend/user/get-user-oauth-access-token"
                        },
                        {
                          "title": "`createUser()`",
                          "wrap": false,
                          "href": "/docs/references/backend/user/create-user"
                        },
                        {
                          "title": "`verifyPassword()`",
                          "wrap": false,
                          "href": "/docs/references/backend/user/verify-password"
                        },
                        {
                          "title": "`banUser()`",
                          "wrap": false,
                          "href": "/docs/references/backend/user/ban-user"
                        },
                        {
                          "title": "`unbanUser()`",
                          "wrap": false,
                          "href": "/docs/references/backend/user/unban-user"
                        },
                        {
                          "title": "`lockUser()`",
                          "wrap": false,
                          "href": "/docs/references/backend/user/lock-user"
                        },
                        {
                          "title": "`unlockUser()`",
                          "wrap": false,
                          "href": "/docs/references/backend/user/unlock-user"
                        },
                        {
                          "title": "`updateUser()`",
                          "wrap": false,
                          "href": "/docs/references/backend/user/update-user"
                        },
                        {
                          "title": "`updateUserProfileImage()`",
                          "wrap": false,
                          "href": "/docs/references/backend/user/update-user-profile-image"
                        },
                        {
                          "title": "`updateUserMetadata()`",
                          "wrap": false,
                          "href": "/docs/references/backend/user/update-user-metadata"
                        },
                        {
                          "title": "`deleteUser()`",
                          "wrap": false,
                          "href": "/docs/references/backend/user/delete-user"
                        },
                        {
                          "title": "`disableUserMFA()`",
                          "wrap": false,
                          "href": "/docs/references/backend/user/disable-user-mfa"
                        },
                        {
                          "title": "`verifyTOTP()`",
                          "wrap": false,
                          "href": "/docs/references/backend/user/verify-totp"
                        },
                        {
                          "title": "`deleteUserProfileImage()`",
                          "wrap": false,
                          "href": "/docs/references/backend/user/delete-user-profile-image"
                        }
                      ]
                    ]
                  },
                  {
                    "title": "Organization",
                    "collapse": true,
                    "items": [
                      [
                        {
                          "title": "`getOrganization()`",
                          "wrap": false,
                          "href": "/docs/references/backend/organization/get-organization"
                        },
                        {
                          "title": "`getOrganizationList()`",
                          "wrap": false,
                          "href": "/docs/references/backend/organization/get-organization-list"
                        },
                        {
                          "title": "`getOrganizationMembershipList()`",
                          "wrap": false,
                          "href": "/docs/references/backend/organization/get-organization-membership-list"
                        },
                        {
                          "title": "`getOrganizationInvitationList()`",
                          "wrap": false,
                          "href": "/docs/references/backend/organization/get-organization-invitation-list"
                        },
                        {
                          "title": "`createOrganization()`",
                          "wrap": false,
                          "href": "/docs/references/backend/organization/create-organization"
                        },
                        {
                          "title": "`createOrganizationMembership()`",
                          "wrap": false,
                          "href": "/docs/references/backend/organization/create-organization-membership"
                        },
                        {
                          "title": "`createOrganizationInvitation()`",
                          "wrap": false,
                          "href": "/docs/references/backend/organization/create-organization-invitation"
                        },
                        {
                          "title": "`updateOrganization()`",
                          "wrap": false,
                          "href": "/docs/references/backend/organization/update-organization"
                        },
                        {
                          "title": "`updateOrganizationLogo()`",
                          "wrap": false,
                          "href": "/docs/references/backend/organization/update-organization-logo"
                        },
                        {
                          "title": "`updateOrganizationMembership()`",
                          "wrap": false,
                          "href": "/docs/references/backend/organization/update-organization-membership"
                        },
                        {
                          "title": "`updateOrganizationMetadata()`",
                          "wrap": false,
                          "href": "/docs/references/backend/organization/update-organization-metadata"
                        },
                        {
                          "title": "`updateOrganizationMembershipMetadata()`",
                          "wrap": false,
                          "href": "/docs/references/backend/organization/update-organization-membership-metadata"
                        },
                        {
                          "title": "`deleteOrganization()`",
                          "wrap": false,
                          "href": "/docs/references/backend/organization/delete-organization"
                        },
                        {
                          "title": "`deleteOrganizationMembership()`",
                          "wrap": false,
                          "href": "/docs/references/backend/organization/delete-organization-membership"
                        },
                        {
                          "title": "`revokeOrganizationInvitation()`",
                          "wrap": false,
                          "href": "/docs/references/backend/organization/revoke-organization-invitation"
                        }
                      ]
                    ]
                  },
                  {
                    "title": "Allowlist Identifiers",
                    "collapse": true,
                    "items": [
                      [
                        {
                          "title": "`getAllowlistIdentifierList()`",
                          "wrap": false,
                          "href": "/docs/references/backend/allowlist/get-allowlist-identifier-list"
                        },
                        {
                          "title": "`createAllowlistIdentifier()`",
                          "wrap": false,
                          "href": "/docs/references/backend/allowlist/create-allowlist-identifier"
                        },
                        {
                          "title": "`deleteAllowlistIdentifier()`",
                          "wrap": false,
                          "href": "/docs/references/backend/allowlist/delete-allowlist-identifier"
                        }
                      ]
                    ]
                  },
                  {
                    "title": "Sessions",
                    "collapse": true,
                    "items": [
                      [
                        {
                          "title": "`getSession()`",
                          "wrap": false,
                          "href": "/docs/references/backend/sessions/get-session"
                        },
                        {
                          "title": "`getSessionList()`",
                          "wrap": false,
                          "href": "/docs/references/backend/sessions/get-session-list"
                        },
                        {
                          "title": "`getToken()`",
                          "wrap": false,
                          "href": "/docs/references/backend/sessions/get-token"
                        },
                        {
                          "title": "`verifySession()`",
                          "wrap": false,
                          "href": "/docs/references/backend/sessions/verify-session"
                        },
                        {
                          "title": "`revokeSession()`",
                          "wrap": false,
                          "href": "/docs/references/backend/sessions/revoke-session"
                        }
                      ]
                    ]
                  },
                  {
                    "title": "Client",
                    "collapse": true,
                    "items": [
                      [
                        {
                          "title": "`getClient()`",
                          "wrap": false,
                          "href": "/docs/references/backend/client/get-client"
                        },
                        {
                          "title": "`getClientList()`",
                          "wrap": false,
                          "href": "/docs/references/backend/client/get-client-list"
                        },
                        {
                          "title": "`verifyClient()`",
                          "wrap": false,
                          "href": "/docs/references/backend/client/verify-client"
                        }
                      ]
                    ]
                  },
                  {
                    "title": "Invitations",
                    "collapse": true,
                    "items": [
                      [
                        {
                          "title": "`getInvitationList()`",
                          "wrap": false,
                          "href": "/docs/references/backend/invitations/get-invitation-list"
                        },
                        {
                          "title": "`createInvitation()`",
                          "wrap": false,
                          "href": "/docs/references/backend/invitations/create-invitation"
                        },
                        {
                          "title": "`revokeInvitation()`",
                          "wrap": false,
                          "href": "/docs/references/backend/invitations/revoke-invitation"
                        }
                      ]
                    ]
                  },
                  {
                    "title": "Redirect Urls",
                    "collapse": true,
                    "items": [
                      [
                        {
                          "title": "`getRedirectUrl()`",
                          "wrap": false,
                          "href": "/docs/references/backend/redirect-urls/get-redirect-url"
                        },
                        {
                          "title": "`getRedirectUrlList()`",
                          "wrap": false,
                          "href": "/docs/references/backend/redirect-urls/get-redirect-url-list"
                        },
                        {
                          "title": "`createRedirectUrl()`",
                          "wrap": false,
                          "href": "/docs/references/backend/redirect-urls/create-redirect-url"
                        },
                        {
                          "title": "`deleteRedirectUrl()`",
                          "wrap": false,
                          "href": "/docs/references/backend/redirect-urls/delete-redirect-url"
                        }
                      ]
                    ]
                  },
                  {
                    "title": "Email addresses",
                    "collapse": true,
                    "items": [
                      [
                        {
                          "title": "`getEmailAddress()`",
                          "wrap": false,
                          "href": "/docs/references/backend/email-addresses/get-email-address"
                        },
                        {
                          "title": "`createEmailAddress()`",
                          "wrap": false,
                          "href": "/docs/references/backend/email-addresses/create-email-address"
                        },
                        {
                          "title": "`updateEmailAddress()`",
                          "wrap": false,
                          "href": "/docs/references/backend/email-addresses/update-email-address"
                        },
                        {
                          "title": "`deleteEmailAddress()`",
                          "wrap": false,
                          "href": "/docs/references/backend/email-addresses/delete-email-address"
                        }
                      ]
                    ]
                  },
                  {
                    "title": "Phone numbers",
                    "collapse": true,
                    "items": [
                      [
                        {
                          "title": "`getPhoneNumber()`",
                          "wrap": false,
                          "href": "/docs/references/backend/phone-numbers/get-phone-number"
                        },
                        {
                          "title": "`createPhoneNumber()`",
                          "wrap": false,
                          "href": "/docs/references/backend/phone-numbers/create-phone-number"
                        },
                        {
                          "title": "`updatePhoneNumber()`",
                          "wrap": false,
                          "href": "/docs/references/backend/phone-numbers/update-phone-number"
                        },
                        {
                          "title": "`deletePhoneNumber()`",
                          "wrap": false,
                          "href": "/docs/references/backend/phone-numbers/delete-phone-number"
                        }
                      ]
                    ]
                  },
                  {
                    "title": "SAML connections",
                    "collapse": true,
                    "items": [
                      [
                        {
                          "title": "`getSamlConnectionList()`",
                          "wrap": false,
                          "href": "/docs/references/backend/saml-connections/get-saml-connection-list"
                        },
                        {
                          "title": "`getSamlConnection()`",
                          "wrap": false,
                          "href": "/docs/references/backend/saml-connections/get-saml-connection"
                        },
                        {
                          "title": "`createSamlConnection()`",
                          "wrap": false,
                          "href": "/docs/references/backend/saml-connections/create-saml-connection"
                        },
                        {
                          "title": "`updateSamlConnection()`",
                          "wrap": false,
                          "href": "/docs/references/backend/saml-connections/update-saml-connection"
                        },
                        {
                          "title": "`deleteSamlConnection()`",
                          "wrap": false,
                          "href": "/docs/references/backend/saml-connections/delete-saml-connection"
                        }
                      ]
                    ]
                  },
                  {
                    "title": "Sign-in tokens",
                    "collapse": true,
                    "items": [
                      [
                        {
                          "title": "`createSignInToken()`",
                          "wrap": false,
                          "href": "/docs/references/backend/sign-in-tokens/create-sign-in-token"
                        },
                        {
                          "title": "`revokeSignInToken()`",
                          "wrap": false,
                          "href": "/docs/references/backend/sign-in-tokens/revoke-sign-in-token"
                        }
                      ]
                    ]
                  },
                  {
                    "title": "Testing Tokens",
                    "collapse": true,
                    "items": [
                      [
                        {
                          "title": "`createTestingToken()`",
                          "wrap": false,
                          "href": "/docs/references/backend/testing-tokens/create-testing-token"
                        }
                      ]
                    ]
                  },
                  {
                    "title": "`authenticateRequest()`",
                    "wrap": false,
                    "href": "/docs/references/backend/authenticate-request"
                  },
                  {
                    "title": "`verifyToken()`",
                    "wrap": false,
                    "href": "/docs/references/backend/verify-token"
                  },
                  {
                    "title": "Types",
                    "collapse": true,
                    "items": [
                      [
                        {
                          "title": "`PaginatedResourceResponse`",
                          "href": "/docs/references/backend/types/paginated-resource-response"
                        },
                        {
                          "title": "Backend `AllowlistIdentifier` object",
                          "href": "/docs/references/backend/types/backend-allowlist-identifier"
                        },
                        {
                          "title": "Backend `Client` object",
                          "href": "/docs/references/backend/types/backend-client"
                        },
                        {
                          "title": "Backend `Invitation` object",
                          "href": "/docs/references/backend/types/backend-invitation"
                        },
                        {
                          "title": "Backend `Organization` object",
                          "href": "/docs/references/backend/types/backend-organization"
                        },
                        {
                          "title": "Backend `OrganizationInvitation` object",
                          "href": "/docs/references/backend/types/backend-organization-invitation"
                        },
                        {
                          "title": "Backend `OrganizationMembership` object",
                          "href": "/docs/references/backend/types/backend-organization-membership"
                        },
                        {
                          "title": "Backend `Session` object",
                          "href": "/docs/references/backend/types/backend-session"
                        },
                        {
                          "title": "Backend `RedirectURL` object",
                          "href": "/docs/references/backend/types/backend-redirect-url"
                        },
                        {
                          "title": "Backend `User` object",
                          "href": "/docs/references/backend/types/backend-user"
                        }
                      ]
                    ]
                  }
                ]
              ]
            },
            {
              "title": "SDK Development",
              "collapse": true,
              "icon": "code-bracket",
              "items": [
                [
                  { "title": "Overview", "href": "/docs/references/sdk/overview" },
                  { "title": "Terminology", "href": "/docs/references/sdk/terminology" },
                  { "title": "Philosophy", "href": "/docs/references/sdk/philosophy" },
                  { "title": "Conventions", "href": "/docs/references/sdk/conventions" },
                  { "title": "SDK Types", "href": "/docs/references/sdk/types" },
                  {
                    "title": "Guides",
                    "items": [
                      [
                        {
                          "title": "Frontend-only",
                          "href": "/docs/references/sdk/frontend-only"
                        },
                        {
                          "title": "Backend-only",
                          "href": "/docs/references/sdk/backend-only"
                        },
                        {
                          "title": "Fullstack",
                          "href": "/docs/references/sdk/fullstack"
                        }
                      ]
                    ]
                  }
                ]
              ]
            },
            {
              "title": "Community SDKs",
              "collapse": true,
              "items": [
                [
                  {
                    "title": "Redwood",
                    "collapse": true,
                    "icon": "redwood",
                    "items": [
                      [
                        {
                          "title": "Overview",
                          "href": "/docs/references/redwood/overview"
                        },
                        {
                          "title": "Redwood",
                          "href": "https://redwoodjs.com/docs/auth/clerk",
                          "icon": "redwood"
                        }
                      ]
                    ]
                  },
                  {
                    "title": "Svelte",
                    "href": "https://github.com/markjaquith/clerk-sveltekit",
                    "icon": "svelte"
                  },
                  {
                    "title": "Vue",
                    "href": "https://vue-clerk.vercel.app",
                    "icon": "vue"
                  },
                  {
                    "title": "Elysia",
                    "href": "https://github.com/wobsoriano/elysia-clerk",
                    "icon": "elysia"
                  },
                  {
                    "title": "Rust",
                    "href": "https://github.com/cincinnati-ventures/clerk-rs",
                    "icon": "rust"
                  },
                  {
                    "title": "Hono",
                    "href": "https://github.com/honojs/middleware/tree/main/packages/clerk-auth",
                    "icon": "hono"
                  },
                  {
                    "title": "C#",
                    "href": "https://github.com/Hawxy/Clerk.Net",
                    "icon": "c-sharp"
                  },
                  {
                    "title": "Astro",
                    "href": "https://github.com/panteliselef/astro-with-clerk-auth/blob/main/packages/astro-clerk-auth/README.md",
                    "icon": "astro"
                  },
                  {
                    "title": "Koa",
                    "href": "https://github.com/dimkl/clerk-koa/blob/main/README.md",
                    "icon": "koa"
                  },
                  {
                    "title": "Angular",
                    "href": "https://github.com/anagstef/ngx-clerk?tab=readme-ov-file#ngx-clerk",
                    "icon": "angular"
                  }
                ]
              ]
            }
          ]
        ]
      }
    ],
    [
      {
        "title": "API Reference",
        "items": [
          [
            {
              "title": "Backend API",
              "href": "/docs/reference/backend-api",
              "target": "_blank"
            },
            {
              "title": "Frontend API",
              "href": "/docs/reference/frontend-api",
              "target": "_blank"
            }
          ]
        ]
      }
    ],
    [
      {
        "title": "Archived Versions",
        "items": [
          [
            {
              "title": "Core 1 Documentation",
              "href": "/docs/core-1",
              "icon": "link"
            }
          ]
        ]
      }
    ]
  ]
}<|MERGE_RESOLUTION|>--- conflicted
+++ resolved
@@ -27,24 +27,15 @@
                 [
                   {
                     "title": "Next.js",
-                    "href": "/docs/quickstarts/nextjs"
+                    "href": "/docs/quickstarts/nextjs",
+                    "icon": "nextjs"
                   },
                   {
                     "title": "Remix",
-                    "href": "/docs/quickstarts/remix"
-                  },
-<<<<<<< HEAD
-                  {
-                    "title": "Gatsby",
-                    "href": "/docs/quickstarts/gatsby"
-                  },
-                  {
-                    "title": "Astro",
-                    "href": "/docs/quickstarts/astro"
-                  }
-=======
+                    "href": "/docs/quickstarts/remix",
+                    "icon": "remix"
+                  },
                   { "title": "Astro", "href": "/docs/quickstarts/astro", "icon": "astro" }
->>>>>>> 2fdcb140
                 ]
               ]
             },
@@ -54,21 +45,19 @@
                 [
                   {
                     "title": "JavaScript",
-                    "href": "/docs/quickstarts/javascript"
+                    "href": "/docs/quickstarts/javascript",
+                    "icon": "javascript"
                   },
                   {
                     "title": "React",
-                    "href": "/docs/quickstarts/react"
+                    "href": "/docs/quickstarts/react",
+                    "icon": "react"
                   },
                   {
                     "title": "Expo",
                     "href": "/docs/quickstarts/expo"
                   },
-                  {
-                    "title": "iOS",
-                    "tag": "(Beta)",
-                    "href": "/docs/quickstarts/ios"
-                  }
+                  { "title": "iOS", "tag": "(Beta)", "href": "/docs/quickstarts/ios" }
                 ]
               ]
             },
@@ -2089,7 +2078,6 @@
                       [
                         {
                           "title": "Configure a Consistent CRX Id",
-                          "wrap": false,
                           "href": "/docs/references/chrome-extension/configure-consistent-crx-id"
                         },
                         {
@@ -2099,7 +2087,6 @@
                         },
                         {
                           "title": "Add React Router",
-                          "wrap": false,
                           "href": "/docs/references/chrome-extension/add-react-router"
                         }
                       ]
