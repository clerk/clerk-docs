import fs from 'node:fs/promises'
import path from 'node:path'
import os from 'node:os'
import { glob } from 'glob'

import { describe, expect, onTestFinished, test } from 'vitest'
import { build, createConfig, createBlankStore, invalidateFile } from './build-docs'

const tempConfig = {
  // Set to true to use local repo temp directory instead of system temp
  useLocalTemp: false,

  // Local temp directory path (relative to project root)
  localTempPath: './.temp-test',

  // Whether to preserve temp directories after tests
  // (helpful for debugging, but requires manual cleanup)
  preserveTemp: false,
}

async function createTempFiles(
  files: { path: string; content: string }[],
  options?: {
    prefix?: string // Prefix for the temp directory name
    preserveTemp?: boolean // Override global preserveTemp setting
    useLocalTemp?: boolean // Override global useLocalTemp setting
  },
) {
  const prefix = options?.prefix || 'clerk-docs-test-'
  const preserve = options?.preserveTemp ?? tempConfig.preserveTemp
  const useLocalTemp = options?.useLocalTemp ?? tempConfig.useLocalTemp

  // Determine base directory for temp files
  let baseDir: string

  if (useLocalTemp) {
    // Use local directory in the repo
    baseDir = tempConfig.localTempPath
    await fs.mkdir(baseDir, { recursive: true })
  } else {
    // Use system temp directory
    baseDir = os.tmpdir()
  }

  // Create temp folder with unique name
  const tempDir = await fs.mkdtemp(path.join(baseDir, prefix))

  // Create all files
  for (const file of files) {
    // Ensure the directory exists
    const filePath = path.join(tempDir, file.path)
    const dirPath = path.dirname(filePath)

    await fs.mkdir(dirPath, { recursive: true })

    // Write the file
    await fs.writeFile(filePath, file.content)
  }

  // Register cleanup unless preserveTemp is true
  if (!preserve) {
    onTestFinished(async () => {
      try {
        await fs.rm(tempDir, { recursive: true, force: true })
      } catch (error) {
        console.warn(`Warning: Failed to clean up temp folder ${tempDir}:`, error)
      }
    })
  } else {
    // Log the location for manual inspection
    console.log(`Preserving temp directory for inspection: ${tempDir}`)
  }

  // Return useful helpers
  return {
    tempDir: path.join(tempDir, 'scripts'), // emulate that the base path is the scripts folder, to emulate __dirname
    pathJoin: (...paths: string[]) => path.join(tempDir, ...paths),

    // Get a list of all files in the temp directory
    listFiles: async () => {
      return glob('**/*', {
        cwd: tempDir,
        nodir: true,
      })
    },

    // Read file contents
    readFile: async (filePath: string): Promise<string> => {
      return fs.readFile(path.join(tempDir, filePath), 'utf-8')
    },
  }
}

async function fileExists(filePath: string): Promise<boolean> {
  try {
    await fs.access(filePath)
    return true
  } catch {
    return false
  }
}

async function readFile(filePath: string): Promise<string> {
  return normalizeString(await fs.readFile(filePath, 'utf-8'))
}

function normalizeString(str: string): string {
  return str.replace(/\r\n/g, '\n').trim()
}

function treeDir(baseDir: string) {
  return glob('**/*', {
    cwd: baseDir,
    nodir: true, // Only return files, not directories
  })
}

const baseConfig = {
  docsPath: '../docs',
  manifestPath: '../docs/manifest.json',
  partialsPath: '../docs/_partials',
<<<<<<< HEAD
  distPath: '../dist',
=======
  typedocPath: '../typedoc',
>>>>>>> d7f3a6a3
  ignorePaths: ['/docs/_partials'],
  ignoreWarnings: {},
  manifestOptions: {
    wrapDefault: true,
    collapseDefault: false,
    hideTitleDefault: false,
  },
  cleanDist: false,
}

describe('Basic Functionality', () => {
  test('Basic build test with simple files', async () => {
    // Create temp environment with minimal files array
    const { tempDir, pathJoin } = await createTempFiles([
      {
        path: './docs/manifest.json',
        content: JSON.stringify({
          navigation: [[{ title: 'Simple Test', href: '/docs/simple-test' }]],
        }),
      },
      {
        path: './docs/simple-test.mdx',
        content: `---
title: Simple Test
description: This is a simple test page
---

# Simple Test Page

Testing with a simple page.`,
      },
    ])

    const output = await build(
      createBlankStore(),
      createConfig({
        ...baseConfig,
        basePath: tempDir,
        validSdks: ['nextjs', 'react'],
      }),
    )

    expect(output).toBe('')

    expect(await fileExists(pathJoin('./dist/simple-test.mdx'))).toBe(true)
    expect(await readFile(pathJoin('./dist/simple-test.mdx'))).toBe(`---
title: Simple Test
description: This is a simple test page
---

# Simple Test Page

Testing with a simple page.`)

    expect(await fileExists(pathJoin('./dist/manifest.json'))).toBe(true)
    expect(JSON.parse(await readFile(pathJoin('./dist/manifest.json')))).toEqual({
      navigation: [[{ title: 'Simple Test', href: '/docs/simple-test' }]],
    })
  })

  test('Warning on missing description in frontmatter', async () => {
    // Create temp environment with minimal files array
    const { tempDir, pathJoin } = await createTempFiles([
      {
        path: './docs/manifest.json',
        content: JSON.stringify({
          navigation: [[{ title: 'Simple Test', href: '/docs/simple-test' }]],
        }),
      },
      {
        path: './docs/simple-test.mdx',
        content: `---
title: Simple Test
---

# Simple Test Page

Testing with a simple page.`,
      },
    ])

    const output = await build(
      createBlankStore(),
      createConfig({
        ...baseConfig,
        basePath: tempDir,
        validSdks: ['nextjs', 'react'],
      }),
    )

    expect(output).toContain('warning Frontmatter should have a "description" property')
  })

  test('should ignore non-MDX files in the docs folder', async () => {
    const { tempDir, pathJoin } = await createTempFiles([
      {
        path: './docs/manifest.json',
        content: JSON.stringify({
          navigation: [[{ title: 'MDX Doc', href: '/docs/mdx-doc' }]],
        }),
      },
      {
        path: './docs/mdx-doc.mdx',
        content: `---
title: MDX Doc
---

# MDX Document`,
      },
      {
        path: './docs/non-mdx-file.txt',
        content: `This is a text file, not an MDX file.`,
      },
      {
        path: './docs/image.png',
        content: `fake image content`,
      },
    ])

    await build(
      createBlankStore(),
      createConfig({
        ...baseConfig,
        basePath: tempDir,
        validSdks: ['react'],
      }),
    )

    // Verify only MDX files were processed
    expect(await fileExists(pathJoin('./dist/mdx-doc.mdx'))).toBe(true)
    expect(await fileExists(pathJoin('./dist/non-mdx-file.txt'))).toBe(false)
    expect(await fileExists(pathJoin('./dist/image.png'))).toBe(false)
  })
})

describe('Manifest Validation', () => {
  test('should fail build with completely malformed manifest JSON', async () => {
    const { tempDir } = await createTempFiles([
      {
        path: './docs/manifest.json',
        content: '{invalid json structure',
      },
      {
        path: './docs/simple-test.mdx',
        content: `---
title: Simple Test
---

# Simple Test`,
      },
    ])

    const promise = build(
      createBlankStore(),
      createConfig({
        ...baseConfig,
        basePath: tempDir,
        validSdks: ['react'],
      }),
    )

    await expect(promise).rejects.toThrow('Failed to parse manifest:')
  })

  test('should apply manifest options (wrapDefault, collapseDefault, hideTitleDefault) correctly', async () => {
    const { tempDir, pathJoin } = await createTempFiles([
      {
        path: './docs/manifest.json',
        content: JSON.stringify({
          navigation: [
            [
              {
                title: 'Group One',
                items: [[{ title: 'Item One', href: '/docs/item-one' }]],
                wrap: true,
                collapse: true,
                hideTitle: false,
              },
              {
                title: 'Group Two',
                items: [[{ title: 'Item Two', href: '/docs/item-two' }]],
                wrap: true,
                collapse: false,
                hideTitle: true,
              },
              {
                title: 'Group Three',
                items: [[{ title: 'Item Three', href: '/docs/item-three' }]],
                wrap: false,
                collapse: true,
                hideTitle: false,
              },
              {
                title: 'Group Four',
                items: [[{ title: 'Item Four', href: '/docs/item-four' }]],
                wrap: false,
                collapse: false,
                hideTitle: true,
              },
            ],
          ],
        }),
      },
      { path: './docs/item-one.mdx', content: `---\ntitle: Item One\n---\nItem One` },
      { path: './docs/item-two.mdx', content: `---\ntitle: Item Two\n---\nItem Two` },
      { path: './docs/item-three.mdx', content: `---\ntitle: Item Three\n---\nItem Three` },
      { path: './docs/item-four.mdx', content: `---\ntitle: Item Four\n---\nItem Four` },
    ])

    await build(
      createBlankStore(),
      createConfig({
        ...baseConfig,
        basePath: tempDir,
        validSdks: ['nextjs'],
        manifestOptions: {
          wrapDefault: false,
          collapseDefault: false,
          hideTitleDefault: false,
        },
      }),
    )

    const manifest = JSON.parse(await readFile(pathJoin('./dist/manifest.json')))
    const groups = manifest.navigation[0]

    expect(groups[0].wrap).toBe(true)
    expect(groups[0].collapse).toBe(true)
    expect(groups[0].hideTitle).toBe(undefined)

    expect(groups[1].wrap).toBe(true)
    expect(groups[1].collapse).toBe(undefined)
    expect(groups[1].hideTitle).toBe(true)

    expect(groups[2].wrap).toBe(undefined)
    expect(groups[2].collapse).toBe(true)
    expect(groups[2].hideTitle).toBe(undefined)

    expect(groups[3].wrap).toBe(undefined)
    expect(groups[3].collapse).toBe(undefined)
    expect(groups[3].hideTitle).toBe(true)
  })

  test('should properly pass down SDK filtering from parent groups to child items', async () => {
    const { tempDir, pathJoin } = await createTempFiles([
      {
        path: './docs/manifest.json',
        content: JSON.stringify({
          navigation: [
            [
              {
                title: 'SDK Group',
                sdk: ['nextjs', 'react'],
                items: [
                  [
                    {
                      title: 'Sub Group',
                      items: [
                        [
                          { title: 'SDK Item', href: '/docs/sdk-item' },
                          { title: 'Nested Group', items: [[{ title: 'Nested Item', href: '/docs/nested-item' }]] },
                        ],
                      ],
                    },
                  ],
                ],
              },
              {
                title: 'Generic Group',
                items: [
                  [
                    {
                      title: 'Sub Group',
                      items: [[{ title: 'Generic Item', href: '/docs/generic-item' }]],
                    },
                  ],
                ],
              },
              {
                title: 'Vue Group',
                sdk: ['vue'],
                items: [
                  [
                    {
                      title: 'Sub Group',
                      items: [[{ title: 'Vue Item', href: '/docs/vue-item' }]],
                    },
                  ],
                ],
              },
            ],
          ],
        }),
      },
      {
        path: './docs/sdk-item.mdx',
        content: `---\ntitle: SDK Item\n---\nSDK specific content`,
      },
      {
        path: './docs/nested-item.mdx',
        content: `---\ntitle: Nested Item\n---\nNested SDK specific content`,
      },
      {
        path: './docs/generic-item.mdx',
        content: `---\ntitle: Generic Item\n---\nGeneric content`,
      },
      {
        path: './docs/vue-item.mdx',
        content: `---\ntitle: Vue Item\n---\nVue specific content`,
      },
    ])

    await build(
      createBlankStore(),
      createConfig({
        ...baseConfig,
        basePath: tempDir,
        validSdks: ['nextjs', 'react', 'vue'],
      }),
    )

    // Check manifest
    const manifest = JSON.parse(await readFile(pathJoin('./dist/manifest.json')))

    expect(manifest).toEqual({
      navigation: [
        [
          {
            title: 'SDK Group',
            sdk: ['nextjs', 'react'],
            items: [
              [
                {
                  title: 'Sub Group',
                  sdk: ['nextjs', 'react'],
                  items: [
                    [
                      { title: 'SDK Item', sdk: ['nextjs', 'react'], href: '/docs/sdk-item' },
                      {
                        title: 'Nested Group',
                        sdk: ['nextjs', 'react'],
                        items: [[{ title: 'Nested Item', sdk: ['nextjs', 'react'], href: '/docs/nested-item' }]],
                      },
                    ],
                  ],
                },
              ],
            ],
          },
          {
            title: 'Generic Group',
            items: [
              [
                {
                  title: 'Sub Group',
                  items: [[{ title: 'Generic Item', href: '/docs/generic-item' }]],
                },
              ],
            ],
          },
          {
            title: 'Vue Group',
            sdk: ['vue'],
            items: [
              [
                {
                  title: 'Sub Group',
                  sdk: ['vue'],
                  items: [[{ title: 'Vue Item', sdk: ['vue'], href: '/docs/vue-item' }]],
                },
              ],
            ],
          },
        ],
      ],
    })
  })

  test('should properly inherit SDK filtering from child items up to parent groups', async () => {
    const { tempDir, pathJoin } = await createTempFiles([
      {
        path: './docs/manifest.json',
        content: JSON.stringify({
          navigation: [
            [
              {
                title: 'SDK Group',
                items: [
                  [
                    {
                      title: 'Sub Group',
                      items: [
                        [
                          { title: 'SDK Item', href: '/docs/sdk-item' },
                          { title: 'Nested Group', items: [[{ title: 'Nested Item', href: '/docs/nested-item' }]] },
                        ],
                      ],
                    },
                  ],
                ],
              },
              {
                title: 'Generic Group',
                items: [
                  [
                    {
                      title: 'Sub Group',
                      items: [[{ title: 'Generic Item', href: '/docs/generic-item' }]],
                    },
                  ],
                ],
              },
              {
                title: 'Vue Group',
                items: [
                  [
                    {
                      title: 'Sub Group',
                      items: [[{ title: 'Vue Item', href: '/docs/vue-item' }]],
                    },
                  ],
                ],
              },
            ],
          ],
        }),
      },
      {
        path: './docs/sdk-item.mdx',
        content: `---\ntitle: SDK Item\nsdk: react\n---\nSDK specific content`,
      },
      {
        path: './docs/nested-item.mdx',
        content: `---\ntitle: Nested Item\nsdk: nextjs\n---\nNested SDK specific content`,
      },
      {
        path: './docs/generic-item.mdx',
        content: `---\ntitle: Generic Item\n---\nGeneric content`,
      },
      {
        path: './docs/vue-item.mdx',
        content: `---\ntitle: Vue Item\nsdk: vue\n---\nVue specific content`,
      },
    ])

    await build(
      createBlankStore(),
      createConfig({
        ...baseConfig,
        basePath: tempDir,
        validSdks: ['nextjs', 'react', 'vue'],
      }),
    )

    // Check manifest
    const manifest = JSON.parse(await readFile(pathJoin('./dist/manifest.json')))

    expect(manifest).toEqual({
      navigation: [
        [
          {
            title: 'SDK Group',
            sdk: ['react', 'nextjs'],
            items: [
              [
                {
                  title: 'Sub Group',
                  sdk: ['react', 'nextjs'],
                  items: [
                    [
                      { title: 'SDK Item', sdk: ['react'], href: '/docs/:sdk:/sdk-item' },
                      {
                        title: 'Nested Group',
                        sdk: ['nextjs'],
                        items: [[{ title: 'Nested Item', sdk: ['nextjs'], href: '/docs/:sdk:/nested-item' }]],
                      },
                    ],
                  ],
                },
              ],
            ],
          },
          {
            title: 'Generic Group',
            items: [
              [
                {
                  title: 'Sub Group',
                  items: [[{ title: 'Generic Item', href: '/docs/generic-item' }]],
                },
              ],
            ],
          },
          {
            title: 'Vue Group',
            sdk: ['vue'],
            items: [
              [
                {
                  title: 'Sub Group',
                  sdk: ['vue'],
                  items: [[{ title: 'Vue Item', sdk: ['vue'], href: '/docs/:sdk:/vue-item' }]],
                },
              ],
            ],
          },
        ],
      ],
    })
  })

  test('Check link and hash in partial is valid', async () => {
    const { tempDir } = await createTempFiles([
      {
        path: './docs/manifest.json',
        content: JSON.stringify({
          navigation: [
            [
              { title: 'Page 1', href: '/docs/page-1' },
              { title: 'Page 2', href: '/docs/page-2' },
            ],
          ],
        }),
      },
      {
        path: './docs/page-1.mdx',
        content: `---
title: Page 1
---

<Include src="_partials/links" />`,
      },
      {
        path: './docs/_partials/links.mdx',
        content: `[Page 2](/docs/page-2#my-heading)
[Page 2](/docs/page-3)`,
      },
      {
        path: './docs/page-2.mdx',
        content: `---
title: Page 2
---

test`,
      },
    ])

    const output = await build(
      createBlankStore(),
      createConfig({
        ...baseConfig,
        basePath: tempDir,
        validSdks: ['react'],
      }),
    )

    expect(output).toContain(`warning Hash "my-heading" not found in /docs/page-2`)
    expect(output).toContain(`warning Doc /docs/page-3 not found`)
  })

  test('should process target="_blank" links in manifest correctly', async () => {
    const { tempDir, pathJoin } = await createTempFiles([
      {
        path: './docs/manifest.json',
        content: JSON.stringify({
          navigation: [
            [
              { title: 'Normal Link', href: '/docs/normal-link' },
              { title: 'External Link', href: 'https://example.com', target: '_blank' },
            ],
          ],
        }),
      },
      {
        path: './docs/normal-link.mdx',
        content: `---
title: Normal Link
---

# Normal Link

This is a normal document.`,
      },
    ])

    await build(
      createBlankStore(),
      createConfig({
        ...baseConfig,
        basePath: tempDir,
        validSdks: ['react'],
      }),
    )

    // Check that the manifest contains the target="_blank" attribute
    const manifest = JSON.parse(await readFile(pathJoin('./dist/manifest.json')))
    expect(manifest).toEqual({
      navigation: [
        [
          { title: 'Normal Link', href: '/docs/normal-link' },
          { title: 'External Link', href: 'https://example.com', target: '_blank' },
        ],
      ],
    })
  })
})

describe('SDK Processing', () => {
  test('Two Docs, each grouped by a different SDK', async () => {
    // Create temp environment with minimal files array
    const { tempDir, pathJoin } = await createTempFiles([
      {
        path: './docs/manifest.json',
        content: JSON.stringify({
          navigation: [
            [
              {
                title: 'React',
                sdk: ['react'],
                items: [[{ title: 'Quickstart', href: '/docs/quickstart/react' }]],
              },
              {
                title: 'Vue',
                sdk: ['vue'],
                items: [[{ title: 'Quickstart', href: '/docs/quickstart/vue' }]],
              },
            ],
          ],
        }),
      },
      {
        path: './docs/quickstart/react.mdx',
        content: `---
title: Quickstart
---

# React Quickstart`,
      },
      {
        path: './docs/quickstart/vue.mdx',
        content: `---
title: Quickstart
---

# Vue Quickstart`,
      },
    ])

    await build(
      createBlankStore(),
      createConfig({
        ...baseConfig,
        basePath: tempDir,
        validSdks: ['react', 'vue'],
      }),
    )

    expect(await fileExists(pathJoin('./dist/manifest.json'))).toBe(true)
    expect(JSON.parse(await readFile(pathJoin('./dist/manifest.json')))).toEqual({
      navigation: [
        [
          {
            title: 'React',
            sdk: ['react'],
            items: [[{ title: 'Quickstart', href: '/docs/quickstart/react', sdk: ['react'] }]],
          },
          {
            title: 'Vue',
            sdk: ['vue'],
            items: [[{ title: 'Quickstart', href: '/docs/quickstart/vue', sdk: ['vue'] }]],
          },
        ],
      ],
    })

    const distFiles = await treeDir(pathJoin('./dist'))

    expect(distFiles.length).toBe(3)
    expect(distFiles).toContain('manifest.json')
    expect(distFiles).toContain('quickstart/vue.mdx')
    expect(distFiles).toContain('quickstart/react.mdx')
  })

  test('sdk in frontmatter filters the docs', async () => {
    const { tempDir, pathJoin } = await createTempFiles([
      {
        path: './docs/manifest.json',
        content: JSON.stringify({
          navigation: [[{ title: 'Simple Test', href: '/docs/simple-test' }]],
        }),
      },
      {
        path: './docs/simple-test.mdx',
        content: `---
title: Simple Test
sdk: react
---

# Simple Test Page

Testing with a simple page.`,
      },
    ])

    await build(
      createBlankStore(),
      createConfig({
        ...baseConfig,
        basePath: tempDir,
        validSdks: ['react'],
      }),
    )

    expect(JSON.parse(await readFile(pathJoin('./dist/manifest.json')))).toEqual({
      navigation: [[{ title: 'Simple Test', href: '/docs/:sdk:/simple-test', sdk: ['react'] }]],
    })

    expect(await readFile(pathJoin('./dist/react/simple-test.mdx'))).toBe(`---
title: Simple Test
sdk: react
canonical: /docs/:sdk:/simple-test
---

# Simple Test Page

Testing with a simple page.`)

    expect(await readFile(pathJoin('./dist/simple-test.mdx'))).toBe(
      `---\ntemplate: wide\n---\n<SDKDocRedirectPage title="Simple Test" href="/docs/:sdk:/simple-test" sdks={["react"]} />`,
    )

    const distFiles = await treeDir(pathJoin('./dist'))

    expect(distFiles.length).toBe(3)
    expect(distFiles).toContain('simple-test.mdx')
    expect(distFiles).toContain('manifest.json')
    expect(distFiles).toContain('react/simple-test.mdx')
  })

  test('3 sdks in frontmatter generates 3 variants', async () => {
    const { tempDir, pathJoin } = await createTempFiles([
      {
        path: './docs/manifest.json',
        content: JSON.stringify({
          navigation: [[{ title: 'Simple Test', href: '/docs/simple-test' }]],
        }),
      },
      {
        path: './docs/simple-test.mdx',
        content: `---
title: Simple Test
sdk: react, vue, astro
---

# Simple Test Page

Testing with a simple page.`,
      },
    ])

    await build(
      createBlankStore(),
      createConfig({
        ...baseConfig,
        basePath: tempDir,
        validSdks: ['react', 'vue', 'astro'],
      }),
    )

    expect(JSON.parse(await readFile(pathJoin('./dist/manifest.json')))).toEqual({
      navigation: [[{ title: 'Simple Test', href: '/docs/:sdk:/simple-test', sdk: ['react', 'vue', 'astro'] }]],
    })

    const distFiles = await treeDir(pathJoin('./dist'))

    expect(distFiles.length).toBe(5)
    expect(distFiles).toContain('simple-test.mdx')
    expect(distFiles).toContain('manifest.json')
    expect(distFiles).toContain('react/simple-test.mdx')
    expect(distFiles).toContain('vue/simple-test.mdx')
    expect(distFiles).toContain('astro/simple-test.mdx')
  })

  test('<If> content filtered out when sdk is in frontmatter', async () => {
    const { tempDir, pathJoin } = await createTempFiles([
      {
        path: './docs/manifest.json',
        content: JSON.stringify({
          navigation: [[{ title: 'Simple Test', href: '/docs/simple-test' }]],
        }),
      },
      {
        path: './docs/simple-test.mdx',
        content: `---
title: Simple Test
sdk: react, expo
---

# Simple Test Page

<If sdk="react">
  React Content
</If>

Testing with a simple page.`,
      },
    ])

    await build(
      createBlankStore(),
      createConfig({
        ...baseConfig,
        basePath: tempDir,
        validSdks: ['react', 'expo'],
      }),
    )

    expect(await readFile(pathJoin('./dist/react/simple-test.mdx'))).toContain('React Content')

    expect(await readFile(pathJoin('./dist/expo/simple-test.mdx'))).not.toContain('React Content')
  })

  test('Invalid SDK in frontmatter fails the build', async () => {
    const { tempDir, pathJoin } = await createTempFiles([
      {
        path: './docs/manifest.json',
        content: JSON.stringify({
          navigation: [[{ title: 'Simple Test', href: '/docs/simple-test' }]],
        }),
      },
      {
        path: './docs/simple-test.mdx',
        content: `---
title: Simple Test
sdk: react, expo, coffeescript
---

# Simple Test Page

Testing with a simple page.`,
      },
    ])

    const promise = build(
      createBlankStore(),
      createConfig({
        ...baseConfig,
        basePath: tempDir,
        validSdks: ['react', 'expo'],
      }),
    )

    await expect(promise).rejects.toThrow(`Invalid SDK ["coffeescript"], the valid SDKs are ["react","expo"]`)
  })

  test('Invalid SDK in <If> fails the build', async () => {
    const { tempDir } = await createTempFiles([
      {
        path: './docs/manifest.json',
        content: JSON.stringify({
          navigation: [[{ title: 'Simple Test', href: '/docs/simple-test' }]],
        }),
      },
      {
        path: './docs/simple-test.mdx',
        content: `---
title: Simple Test
sdk: react, expo
---

# Simple Test Page

<If sdk="astro">
  astro Content
</If>

Testing with a simple page.`,
      },
    ])

    const output = await build(
      createBlankStore(),
      createConfig({
        ...baseConfig,
        basePath: tempDir,
        validSdks: ['react', 'expo'],
      }),
    )

    expect(output).toContain(`warning sdk \"astro\" in <If /> is not a valid SDK`)
  })

  test('should fail when child SDK is not in parent SDK list', async () => {
    const { tempDir } = await createTempFiles([
      {
        path: './docs/manifest.json',
        content: JSON.stringify({
          navigation: [
            [
              {
                title: 'Authentication',
                sdk: ['react'],
                items: [
                  [
                    {
                      title: 'Login',
                      href: '/docs/auth/login',
                      sdk: ['react', 'python'], // python not in parent
                    },
                  ],
                ],
              },
            ],
          ],
        }),
      },
      {
        path: './docs/auth/login.mdx',
        content: `---
title: Login
sdk: react, python
---

# Login Page

Authentication login documentation.`,
      },
    ])

    const promise = build(
      createBlankStore(),
      createConfig({
        ...baseConfig,
        basePath: tempDir,
        validSdks: ['react', 'python', 'nextjs'],
      }),
    )

    await expect(promise).rejects.toThrow(
      'Doc "Login" is attempting to use ["react","python"] But its being filtered down to ["react"] in the manifest.json',
    )
  })

  test('should generate appropriate landing pages for SDK-specific docs', async () => {
    const { tempDir, pathJoin } = await createTempFiles([
      {
        path: './docs/manifest.json',
        content: JSON.stringify({
          navigation: [[{ title: 'SDK Document', href: '/docs/sdk-document' }]],
        }),
      },
      {
        path: './docs/sdk-document.mdx',
        content: `---
title: SDK Document
description: This document is available for React and Next.js.
sdk: react, nextjs
---

# SDK Document

This document is available for React and Next.js.`,
      },
    ])

    await build(
      createBlankStore(),
      createConfig({
        ...baseConfig,
        basePath: tempDir,
        validSdks: ['react', 'nextjs'],
      }),
    )

    // Check that SDK-specific versions were created
    expect(await fileExists(pathJoin('./dist/react/sdk-document.mdx'))).toBe(true)
    expect(await fileExists(pathJoin('./dist/nextjs/sdk-document.mdx'))).toBe(true)

    // Check that a landing page was created at the original URL
    expect(await fileExists(pathJoin('./dist/sdk-document.mdx'))).toBe(true)

    // Verify landing page content
    const landingPage = await readFile(pathJoin('./dist/sdk-document.mdx'))
    expect(landingPage).toBe(
      `---\ntemplate: wide\n---\n<SDKDocRedirectPage title="SDK Document" description="This document is available for React and Next.js." href="/docs/:sdk:/sdk-document" sdks={["react","nextjs"]} />`,
    )
  })

  test('should handle SDK filtering with deeply nested manifest structures', async () => {
    const { tempDir, pathJoin } = await createTempFiles([
      {
        path: './docs/manifest.json',
        content: JSON.stringify({
          navigation: [
            [
              {
                title: 'Top Level',
                items: [
                  [
                    {
                      title: 'Mid Level',
                      sdk: ['react', 'nextjs'],
                      items: [
                        [
                          {
                            title: 'Deep Level',
                            sdk: ['nextjs'],
                            items: [[{ title: 'Deeply Nested Page', href: '/docs/deeply-nested-nextjs' }]],
                          },
                          {
                            title: 'Deep Level',
                            sdk: ['react'],
                            items: [[{ title: 'Deeply Nested Page', href: '/docs/deeply-nested-react' }]],
                          },
                        ],
                      ],
                    },
                  ],
                ],
              },
            ],
          ],
        }),
      },
      {
        path: './docs/deeply-nested-nextjs.mdx',
        content: `---
title: Deeply Nested Page
sdk: nextjs
---

Content for Next.js users.`,
      },
      {
        path: './docs/deeply-nested-react.mdx',
        content: `---
title: Deeply Nested Page
sdk: react
---

Content for React users.`,
      },
    ])

    await build(
      createBlankStore(),
      createConfig({
        ...baseConfig,
        basePath: tempDir,
        validSdks: ['react', 'nextjs', 'js-frontend'],
      }),
    )

    expect(JSON.parse(await readFile(pathJoin('./dist/manifest.json')))).toEqual({
      navigation: [
        [
          {
            title: 'Top Level',
            sdk: ['react', 'nextjs'],
            items: [
              [
                {
                  title: 'Mid Level',
                  sdk: ['react', 'nextjs'],
                  items: [
                    [
                      {
                        title: 'Deep Level',
                        sdk: ['nextjs'],
                        items: [
                          [
                            {
                              href: '/docs/:sdk:/deeply-nested-nextjs',
                              sdk: ['nextjs'],
                              title: 'Deeply Nested Page',
                            },
                          ],
                        ],
                      },
                      {
                        title: 'Deep Level',
                        sdk: ['react'],
                        items: [
                          [
                            {
                              title: 'Deeply Nested Page',
                              sdk: ['react'],
                              href: '/docs/:sdk:/deeply-nested-react',
                            },
                          ],
                        ],
                      },
                    ],
                  ],
                },
              ],
            ],
          },
        ],
      ],
    })

    // Page should be available in nextjs (from manifest deep nesting)
    expect(await fileExists(pathJoin('./dist/nextjs/deeply-nested-nextjs.mdx'))).toBe(true)
    expect(await fileExists(pathJoin('./dist/nextjs/deeply-nested-react.mdx'))).toBe(false)
    expect(await readFile(pathJoin('./dist/nextjs/deeply-nested-nextjs.mdx'))).toContain('Content for Next.js users.')
    expect(await readFile(pathJoin('./dist/nextjs/deeply-nested-nextjs.mdx'))).not.toContain('Content for React users.')

    // Page should be available in react (from parent manifest item)
    expect(await fileExists(pathJoin('./dist/react/deeply-nested-react.mdx'))).toBe(true)
    expect(await fileExists(pathJoin('./dist/react/deeply-nested-nextjs.mdx'))).toBe(false)
    expect(await readFile(pathJoin('./dist/react/deeply-nested-react.mdx'))).toContain('Content for React users.')
    expect(await readFile(pathJoin('./dist/react/deeply-nested-react.mdx'))).not.toContain('Content for Next.js users.')

    // Page should NOT be available in js-frontend (filtered out by manifest)
    expect(await fileExists(pathJoin('./dist/js-frontend/deeply-nested-nextjs.mdx'))).toBe(false)
    expect(await fileExists(pathJoin('./dist/js-frontend/deeply-nested-react.mdx'))).toBe(false)
  })

  test('should correctly process multiple <If /> blocks with different SDKs in a single document', async () => {
    const { tempDir, pathJoin } = await createTempFiles([
      {
        path: './docs/manifest.json',
        content: JSON.stringify({
          navigation: [
            [
              {
                title: 'Multiple SDK Blocks',
                href: '/multiple-sdk-blocks',
              },
            ],
          ],
        }),
      },
      {
        path: './docs/multiple-sdk-blocks.mdx',
        content: `---
title: Multiple SDK Blocks
sdk: react, nextjs, js-frontend
---

# Multiple SDK Blocks

<If sdk="react">
  This content is for React users only.
</If>

<If sdk="nextjs">
  This content is for Next.js users only.
</If>

<If sdk="js-frontend">
  This content is for JavaScript Frontend users only.
</If>

Common content for all SDKs.`,
      },
    ])

    await build(
      createBlankStore(),
      createConfig({
        ...baseConfig,
        basePath: tempDir,
        validSdks: ['react', 'nextjs', 'js-frontend'],
      }),
    )

    // Check React version
    expect(await fileExists(pathJoin('./dist/react/multiple-sdk-blocks.mdx'))).toBe(true)
    const reactContent = await readFile(pathJoin('./dist/react/multiple-sdk-blocks.mdx'))
    expect(reactContent).toContain('This content is for React users only.')
    expect(reactContent).not.toContain('This content is for Next.js users only.')
    expect(reactContent).not.toContain('This content is for JavaScript Frontend users only.')
    expect(reactContent).toContain('Common content for all SDKs.')

    // Check Next.js version
    expect(await fileExists(pathJoin('./dist/nextjs/multiple-sdk-blocks.mdx'))).toBe(true)
    const nextjsContent = await readFile(pathJoin('./dist/nextjs/multiple-sdk-blocks.mdx'))
    expect(nextjsContent).not.toContain('This content is for React users only.')
    expect(nextjsContent).toContain('This content is for Next.js users only.')
    expect(nextjsContent).not.toContain('This content is for JavaScript Frontend users only.')
    expect(nextjsContent).toContain('Common content for all SDKs.')

    // Check JavaScript Frontend version
    expect(await fileExists(pathJoin('./dist/js-frontend/multiple-sdk-blocks.mdx'))).toBe(true)
    const jsContent = await readFile(pathJoin('./dist/js-frontend/multiple-sdk-blocks.mdx'))
    expect(jsContent).not.toContain('This content is for React users only.')
    expect(jsContent).not.toContain('This content is for Next.js users only.')
    expect(jsContent).toContain('This content is for JavaScript Frontend users only.')
    expect(jsContent).toContain('Common content for all SDKs.')
  })

  test('should handle nested <If /> components correctly', async () => {
    const { tempDir, pathJoin } = await createTempFiles([
      {
        path: './docs/manifest.json',
        content: JSON.stringify({
          navigation: [
            [
              {
                title: 'Parent Group',
                sdk: ['react', 'nextjs'],
                items: [[{ title: 'Nested SDK Page', href: '/docs/nested-sdk-page' }]],
              },
            ],
          ],
        }),
      },
      {
        path: './docs/nested-sdk-page.mdx',
        content: `---
title: Nested SDK Page
sdk: react, nextjs
---

# Nested SDK Filtering

<If sdk={["nextjs", "react"]}>
  This content is for React users.
  
  <If sdk="nextjs">
    This is nested content specifically for Next.js users who are also using React.
  </If>
</If>

Common content for all SDKs.`,
      },
    ])

    await build(
      createBlankStore(),
      createConfig({
        ...baseConfig,
        basePath: tempDir,
        validSdks: ['react', 'nextjs'],
      }),
    )

    // Check React output has only React content
    const reactOutput = await readFile(pathJoin('./dist/react/nested-sdk-page.mdx'))
    expect(reactOutput).toContain('This content is for React users.')
    expect(reactOutput).not.toContain('This is nested content specifically for Next.js users')

    // Check Next.js output has both React and Next.js content
    const nextjsOutput = await readFile(pathJoin('./dist/nextjs/nested-sdk-page.mdx'))
    expect(nextjsOutput).toContain('This content is for React users.')
    expect(nextjsOutput).toContain('This is nested content specifically for Next.js users')
  })

  test('should support <If /> components with array syntax for multiple SDKs', async () => {
    const { tempDir, pathJoin } = await createTempFiles([
      {
        path: './docs/manifest.json',
        content: JSON.stringify({
          navigation: [
            [
              {
                title: 'Multiple SDK Test',
                href: '/docs/multiple-sdk-test',
              },
            ],
          ],
        }),
      },
      {
        path: './docs/multiple-sdk-test.mdx',
        content: `---
title: Multiple SDK Test
sdk: react, nextjs, js-frontend
---

# Multiple SDK Test

<If sdk={["react", "nextjs"]}>
  This content is for React and Next.js users.
</If>

<If sdk={["js-frontend"]}>
  This content is for JavaScript Frontend users.
</If>

Common content for all SDKs.`,
      },
    ])

    await build(
      createBlankStore(),
      createConfig({
        ...baseConfig,
        basePath: tempDir,
        validSdks: ['react', 'nextjs', 'js-frontend'],
      }),
    )

    // Check React output has React content but not JavaScript Frontend content
    const reactOutput = await readFile(pathJoin('./dist/react/multiple-sdk-test.mdx'))
    expect(reactOutput).toContain('This content is for React and Next.js users.')
    expect(reactOutput).not.toContain('This content is for JavaScript Frontend users.')

    // Check Next.js output has Next.js content but not JavaScript Frontend content
    const nextjsOutput = await readFile(pathJoin('./dist/nextjs/multiple-sdk-test.mdx'))
    expect(nextjsOutput).toContain('This content is for React and Next.js users.')
    expect(nextjsOutput).not.toContain('This content is for JavaScript Frontend users.')

    // Check JavaScript Frontend output has JavaScript Frontend content but not React/Next.js content
    const jsOutput = await readFile(pathJoin('./dist/js-frontend/multiple-sdk-test.mdx'))
    expect(jsOutput).toContain('This content is for JavaScript Frontend users.')
    expect(jsOutput).not.toContain('This content is for React and Next.js users.')
  })

  test('should embed canonical link in frontmatter', async () => {
    const { tempDir, pathJoin } = await createTempFiles([
      {
        path: './docs/manifest.json',
        content: JSON.stringify({
          navigation: [
            [
              {
                title: 'Overview',
                href: '/docs/overview',
              },
            ],
          ],
        }),
      },
      {
        path: './docs/overview.mdx',
        content: `---
title: Overview
sdk: fastify, expressjs
---

# Hello World`,
      },
    ])

    await build(
      createBlankStore(),
      createConfig({
        ...baseConfig,
        basePath: tempDir,
        validSdks: ['fastify', 'expressjs'],
      }),
    )

    expect(await readFile(pathJoin('./dist/fastify/overview.mdx'))).toContain('canonical: /docs/:sdk:/overview')
    expect(await readFile(pathJoin('./dist/expressjs/overview.mdx'))).toContain('canonical: /docs/:sdk:/overview')
  })
})

describe('Heading Validation', () => {
  test('should error on duplicate headings', async () => {
    const { tempDir, pathJoin } = await createTempFiles([
      {
        path: './docs/manifest.json',
        content: JSON.stringify({
          navigation: [[{ title: 'Duplicate Headings', href: '/docs/duplicate-headings' }]],
        }),
      },
      {
        path: './docs/duplicate-headings.mdx',
        content: `---
title: Duplicate Headings
---

# Heading {{ id: 'custom-id' }}

## Another Heading {{ id: 'custom-id' }}

[Link to first heading](#custom-id)`,
      },
    ])

    const promise = build(
      createBlankStore(),
      createConfig({
        ...baseConfig,
        basePath: tempDir,
        validSdks: ['react'],
      }),
    )

    await expect(promise).rejects.toThrow(
      'Doc "/docs/duplicate-headings" contains a duplicate heading id "custom-id", please ensure all heading ids are unique',
    )
  })

  test('should not error on duplicate headings if they are in different <If /> components', async () => {
    const { tempDir } = await createTempFiles([
      {
        path: './docs/manifest.json',
        content: JSON.stringify({
          navigation: [[{ title: 'Quickstart', href: '/docs/quickstart' }]],
        }),
      },
      {
        path: './docs/quickstart.mdx',
        content: `---
title: Quickstart
description: Quickstart page
sdk: react, nextjs
---

<If sdk="react">
  # Title {{ id: 'title' }}
</If>

<If sdk="nextjs">
  # Title {{ id: 'title' }}
</If>`,
      },
    ])

    const output = await build(
      createBlankStore(),
      createConfig({
        ...baseConfig,
        basePath: tempDir,
        validSdks: ['react', 'nextjs'],
      }),
    )

    expect(output).toBe('')
  })

  test('should error on duplicate headings if they are in different <If /> components but with the same sdk', async () => {
    const { tempDir } = await createTempFiles([
      {
        path: './docs/manifest.json',
        content: JSON.stringify({
          navigation: [[{ title: 'Quickstart', href: '/docs/quickstart' }]],
        }),
      },
      {
        path: './docs/quickstart.mdx',
        content: `---
title: Quickstart
description: Quickstart page
sdk: react, nextjs
---

<If sdk="react">
  # Title {{ id: 'title' }}
</If>

<If sdk="react">
  # Title {{ id: 'title' }}
</If>`,
      },
    ])

    const promise = build(
      createBlankStore(),
      createConfig({
        ...baseConfig,
        basePath: tempDir,
        validSdks: ['react', 'nextjs'],
      }),
    )

    await expect(promise).rejects.toThrow(
      'Doc "/docs/quickstart.mdx" contains a duplicate heading id "title", please ensure all heading ids are unique',
    )
  })

  test('should error on duplicate headings if they are in different <If /> components but with the same sdk without sdk in frontmatter', async () => {
    const { tempDir } = await createTempFiles([
      {
        path: './docs/manifest.json',
        content: JSON.stringify({
          navigation: [[{ title: 'Quickstart', href: '/docs/quickstart' }]],
        }),
      },
      {
        path: './docs/quickstart.mdx',
        content: `---
title: Quickstart
description: Quickstart page
---

<If sdk="react">
  # Title {{ id: 'title' }}
</If>

<If sdk="react">
  # Title {{ id: 'title' }}
</If>`,
      },
    ])

    const promise = build(
      createBlankStore(),
      createConfig({
        ...baseConfig,
        basePath: tempDir,
        validSdks: ['react'],
      }),
    )

    await expect(promise).rejects.toThrow(
      'Doc "/docs/quickstart.mdx" contains a duplicate heading id "title", please ensure all heading ids are unique',
    )
  })
})

describe('Includes and Partials', () => {
  test('<Include /> Component embeds content in to guide', async () => {
    const { tempDir, pathJoin } = await createTempFiles([
      {
        path: './docs/manifest.json',
        content: JSON.stringify({
          navigation: [[{ title: 'Simple Test', href: '/docs/simple-test' }]],
        }),
      },
      {
        path: './docs/_partials/test-partial.mdx',
        content: `Test Partial Content`,
      },
      {
        path: './docs/simple-test.mdx',
        content: `---
title: Simple Test
---

<Include src="_partials/test-partial" />

# Simple Test Page`,
      },
    ])

    await build(
      createBlankStore(),
      createConfig({
        ...baseConfig,
        basePath: tempDir,
        validSdks: ['react'],
      }),
    )

    expect(await readFile(pathJoin('./dist/simple-test.mdx'))).toContain('Test Partial Content')
  })

  test('<Include /> Component embeds content in to sdk scoped guide', async () => {
    const { tempDir, pathJoin } = await createTempFiles([
      {
        path: './docs/manifest.json',
        content: JSON.stringify({
          navigation: [[{ title: 'Simple Test', href: '/docs/simple-test' }]],
        }),
      },
      {
        path: './docs/_partials/test-partial.mdx',
        content: `Test Partial Content`,
      },
      {
        path: './docs/simple-test.mdx',
        content: `---
title: Simple Test
sdk: react, nextjs
---

<Include src="_partials/test-partial" />

# Simple Test Page`,
      },
    ])

    await build(
      createBlankStore(),
      createConfig({
        ...baseConfig,
        basePath: tempDir,
        validSdks: ['react', 'nextjs'],
      }),
    )

    expect(await readFile(pathJoin('./dist/react/simple-test.mdx'))).toContain('Test Partial Content')
    expect(await readFile(pathJoin('./dist/react/simple-test.mdx'))).not.toContain(
      '<Include src="_partials/test-partial" />',
    )
    expect(await readFile(pathJoin('./dist/nextjs/simple-test.mdx'))).toContain('Test Partial Content')
    expect(await readFile(pathJoin('./dist/nextjs/simple-test.mdx'))).not.toContain(
      '<Include src="_partials/test-partial" />',
    )
  })

  test('Invalid partial src fails the build', async () => {
    const { tempDir } = await createTempFiles([
      {
        path: './docs/manifest.json',
        content: JSON.stringify({
          navigation: [[{ title: 'Simple Test', href: '/docs/simple-test' }]],
        }),
      },
      {
        path: './docs/simple-test.mdx',
        content: `---
title: Simple Test
---

<Include src="_partials/test-partial" />

# Simple Test Page`,
      },
    ])

    const output = await build(
      createBlankStore(),
      createConfig({
        ...baseConfig,
        basePath: tempDir,
        validSdks: ['react'],
      }),
    )

    expect(output).toContain(`warning Partial /docs/_partials/test-partial.mdx not found`)
  })

  test('Fail if partial is within a partial', async () => {
    const { tempDir } = await createTempFiles([
      {
        path: './docs/manifest.json',
        content: JSON.stringify({
          navigation: [[{ title: 'Simple Test', href: '/docs/simple-test' }]],
        }),
      },
      {
        path: './docs/_partials/test-partial-1.mdx',
        content: `<Include src="_partials/test-partial-2" />`,
      },
      {
        path: './docs/_partials/test-partial-2.mdx',
        content: `Test Partial Content`,
      },
      {
        path: './docs/simple-test.mdx',
        content: `---
title: Simple Test
---

<Include src="_partials/test-partial-1" />

# Simple Test Page`,
      },
    ])

    const promise = build(
      createBlankStore(),
      createConfig({
        ...baseConfig,
        basePath: tempDir,
        validSdks: ['react'],
      }),
    )

    await expect(promise).rejects.toThrow(`Partials inside of partials is not yet supported`)
  })

  test(`Warning if <Include /> src doesn't start with "_partials/"`, async () => {
    const { tempDir } = await createTempFiles([
      {
        path: './docs/manifest.json',
        content: JSON.stringify({
          navigation: [[{ title: 'Simple Test', href: '/docs/simple-test' }]],
        }),
      },
      {
        path: './docs/simple-test.mdx',
        content: `---
title: Simple Test
---

<Include src="test-partial" />

# Simple Test Page`,
      },
    ])

    const output = await build(
      createBlankStore(),
      createConfig({
        ...baseConfig,
        basePath: tempDir,
        validSdks: ['react'],
      }),
    )

    expect(output).toContain(`warning <Include /> prop "src" must start with "_partials/"`)
  })
})

describe('Link Validation and Processing', () => {
  test('Fail if link is to non-existent page', async () => {
    const { tempDir } = await createTempFiles([
      {
        path: './docs/manifest.json',
        content: JSON.stringify({
          navigation: [[{ title: 'Simple Test', href: '/docs/simple-test' }]],
        }),
      },
      {
        path: './docs/simple-test.mdx',
        content: `---
title: Simple Test
---

[Non Existent Page](/docs/non-existent-page)

# Simple Test Page`,
      },
    ])

    const output = await build(
      createBlankStore(),
      createConfig({
        ...baseConfig,
        basePath: tempDir,
        validSdks: ['react'],
      }),
    )

    expect(output).toContain(`warning Doc /docs/non-existent-page not found`)
  })

  test('Validate link between two pages is valid', async () => {
    const { tempDir } = await createTempFiles([
      {
        path: './docs/manifest.json',
        content: JSON.stringify({
          navigation: [[{ title: 'Simple Test', href: '/docs/simple-test' }]],
        }),
      },
      {
        path: './docs/simple-test.mdx',
        content: `---
title: Simple Test
---

[Core Page](/docs/core-page)

# Simple Test Page`,
      },
      {
        path: './docs/core-page.mdx',
        content: `---
title: Core Page
---

# Core Page`,
      },
    ])

    const output = await build(
      createBlankStore(),
      createConfig({
        ...baseConfig,
        basePath: tempDir,
        validSdks: ['react'],
      }),
    )

    expect(output).not.toContain(`warning Doc /docs/core-page not found`)
  })

  test('Warn if link is to existent page but with invalid hash', async () => {
    const { tempDir } = await createTempFiles([
      {
        path: './docs/manifest.json',
        content: JSON.stringify({
          navigation: [[{ title: 'Simple Test', href: '/docs/simple-test' }]],
        }),
      },
      {
        path: './docs/simple-test.mdx',
        content: `---
title: Simple Test
---

[Simple Test](/docs/simple-test#non-existent-hash)  

# Simple Test Page`,
      },
    ])

    const output = await build(
      createBlankStore(),
      createConfig({
        ...baseConfig,
        basePath: tempDir,
        validSdks: ['react'],
      }),
    )

    expect(output).toContain(`warning Hash "non-existent-hash" not found in /docs/simple-test`)
  })

  test('Pick up on id in heading for hash alias', async () => {
    const { tempDir } = await createTempFiles([
      {
        path: './docs/manifest.json',
        content: JSON.stringify({
          navigation: [
            [
              { title: 'Simple Test', href: '/docs/simple-test' },
              { title: 'Headings', href: '/docs/headings' },
            ],
          ],
        }),
      },
      {
        path: './docs/headings.mdx',
        content: `---
title: Headings
---

# test {{ toc: false, id: 'my-heading' }}`,
      },
      {
        path: './docs/simple-test.mdx',
        content: `---
title: Simple Test
---

[Headings](/docs/headings#my-heading)`,
      },
    ])

    const output = await build(
      createBlankStore(),
      createConfig({
        ...baseConfig,
        basePath: tempDir,
        validSdks: ['react'],
      }),
    )

    expect(output).not.toContain(`warning Hash "my-heading" not found in /docs/headings`)
  })

  test('Swap out links for <SDKLink /> when a link points to an sdk generated guide', async () => {
    const { tempDir, pathJoin } = await createTempFiles([
      {
        path: './docs/manifest.json',
        content: JSON.stringify({
          navigation: [
            [
              { title: 'SDK Filtered Page', href: '/docs/sdk-filtered-page' },
              { title: 'Core Page', href: '/docs/core-page' },
            ],
          ],
        }),
      },
      {
        path: './docs/sdk-filtered-page.mdx',
        content: `---
title: SDK Filtered Page
sdk: react, nextjs
---

SDK filtered page`,
      },
      {
        path: './docs/core-page.mdx',
        content: `---
title: Core Page
---

# Core page

[SDK Filtered Page](/docs/sdk-filtered-page)
`,
      },
    ])

    await build(
      createBlankStore(),
      createConfig({
        ...baseConfig,
        basePath: tempDir,
        validSdks: ['react', 'nextjs'],
      }),
    )

    expect(await readFile(pathJoin('./dist/core-page.mdx'))).toContain(
      `<SDKLink href="/docs/:sdk:/sdk-filtered-page" sdks={["react","nextjs"]}>SDK Filtered Page</SDKLink>`,
    )
  })

  test('Should swap out links for <SDKLink /> in partials', async () => {
    const { tempDir, pathJoin } = await createTempFiles([
      {
        path: './docs/manifest.json',
        content: JSON.stringify({
          navigation: [
            [
              { title: 'SDK Filtered Page', href: '/docs/sdk-filtered-page' },
              { title: 'Core Page', href: '/docs/core-page' },
            ],
          ],
        }),
      },
      {
        path: './docs/sdk-filtered-page.mdx',
        content: `---
title: SDK Filtered Page
sdk: react, nextjs
---

SDK filtered page`,
      },
      {
        path: './docs/_partials/links.mdx',
        content: `[SDK Filtered Page](/docs/sdk-filtered-page)`,
      },
      {
        path: './docs/core-page.mdx',
        content: `---
title: Core Page
---

# Core page

<Include src="_partials/links" />
`,
      },
    ])

    await build(
      createBlankStore(),
      createConfig({
        ...baseConfig,
        basePath: tempDir,
        validSdks: ['react', 'nextjs'],
      }),
    )

    expect(await readFile(pathJoin('./dist/core-page.mdx'))).toContain(
      `<SDKLink href="/docs/:sdk:/sdk-filtered-page" sdks={["react","nextjs"]}>SDK Filtered Page</SDKLink>`,
    )
  })

  test('Should swap out links for <SDKLink /> inside a component', async () => {
    const { tempDir, pathJoin } = await createTempFiles([
      {
        path: './docs/manifest.json',
        content: JSON.stringify({
          navigation: [
            [
              { title: 'SDK Filtered Page', href: '/docs/sdk-filtered-page' },
              { title: 'Core Page', href: '/docs/core-page' },
            ],
          ],
        }),
      },
      {
        path: './docs/sdk-filtered-page.mdx',
        content: `---
title: SDK Filtered Page
sdk: react, nextjs
---

SDK filtered page`,
      },
      {
        path: './docs/core-page.mdx',
        content: `---
title: Core Page
---

# Core page

<Properties>
  - afterMultiSessionSingleSignOutUrl
  - string

  go use [SDK Filtered Page](/docs/sdk-filtered-page)
</Properties>
`,
      },
    ])

    await build(
      createBlankStore(),
      createConfig({
        ...baseConfig,
        basePath: tempDir,
        validSdks: ['react', 'nextjs'],
      }),
    )

    expect(await readFile(pathJoin('./dist/core-page.mdx'))).toContain(
      `<SDKLink href="/docs/:sdk:/sdk-filtered-page" sdks={["react","nextjs"]}>SDK Filtered Page</SDKLink>`,
    )
  })

  test('should correctly handle links with anchors to specific sections of documents', async () => {
    const { tempDir, pathJoin } = await createTempFiles([
      {
        path: './docs/manifest.json',
        content: JSON.stringify({
          navigation: [
            [
              { title: 'Source Document', href: '/docs/source-document' },
              { title: 'Target Document', href: '/docs/target-document' },
            ],
          ],
        }),
      },
      {
        path: './docs/source-document.mdx',
        content: `---
title: Source Document
---

# Source Document

[Link to Section 1](/docs/target-document#section-1)
[Link to Section 2](/docs/target-document#section-2)
[Link to Invalid Section](/docs/target-document#invalid-section)`,
      },
      {
        path: './docs/target-document.mdx',
        content: `---
title: Target Document
---

# Target Document

## Section 1

Content for section 1.

## Section 2

Content for section 2.`,
      },
    ])

    const output = await build(
      createBlankStore(),
      createConfig({
        ...baseConfig,
        basePath: tempDir,
        validSdks: ['react'],
      }),
    )

    // Valid links should work without warnings
    expect(output).not.toContain('warning Hash "section-1" not found')
    expect(output).not.toContain('warning Hash "section-2" not found')

    // Invalid link should produce a warning
    expect(output).toContain('warning Hash "invalid-section" not found in /docs/target-document')
  })

  test('if the contents of a link starts with a ` and ends with a ` it should inject the code prop', async () => {
    const { tempDir, pathJoin } = await createTempFiles([
      {
        path: './docs/manifest.json',
        content: JSON.stringify({
          navigation: [
            [
              { title: 'Link with code', href: '/docs/link-with-code' },
              { title: 'Sign In', href: '/docs/components/sign-in' },
            ],
          ],
        }),
      },
      {
        path: './docs/components/sign-in.mdx',
        content: `---
title: Sign In
description: Sign In component
sdk: react, nextjs
---

\`\`\`js
const x = 'y'
\`\`\`
`,
      },
      {
        path: './docs/link-with-code.mdx',
        content: `---
title: Link with code
description: Link with code
---
- [\`<SignIn />\`](/docs/components/sign-in)
`,
      },
    ])

    const output = await build(
      createBlankStore(),
      createConfig({
        ...baseConfig,
        basePath: tempDir,
        validSdks: ['react', 'nextjs'],
      }),
    )

    expect(output).toBe('')

    expect(await readFile(pathJoin('./dist/link-with-code.mdx'))).toContain(
      `<SDKLink href="/docs/:sdk:/components/sign-in" sdks={["react","nextjs"]} code={true}>\\<SignIn /></SDKLink>`,
    )
  })
<<<<<<< HEAD
=======

  test('Should validate heading within a partial', async () => {
    const { tempDir } = await createTempFiles([
      {
        path: './docs/manifest.json',
        content: JSON.stringify({
          navigation: [
            [{ title: 'Simple Test', href: '/docs/test-page-1' }],
            [{ title: 'Test Page 2', href: '/docs/test-page-2' }],
          ],
        }),
      },
      {
        path: './docs/_partials/test-partial.mdx',
        content: `# Heading`,
      },
      {
        path: './docs/test-page-1.mdx',
        content: `---
title: Test Page 1
description: This is a test page
---

<Include src="_partials/test-partial" />`,
      },
      {
        path: './docs/test-page-2.mdx',
        content: `---
title: Test Page 2
description: This is a test page
---

[Test Page](/docs/test-page-1#heading)`,
      },
    ])

    const output = await build(
      createConfig({
        ...baseConfig,
        basePath: tempDir,
        validSdks: ['react'],
      }),
    )

    expect(output).not.toContain(`warning Hash "heading" not found in /docs/test-page-1`)
    expect(output).toBe('')
  })
})
>>>>>>> d7f3a6a3

  test('if the contents of a link starts with a ` and ends with a ` it should inject the code prop (when in a partial)', async () => {
    const { tempDir, pathJoin } = await createTempFiles([
      {
        path: './docs/manifest.json',
        content: JSON.stringify({
          navigation: [
            [
              { title: 'Link with code', href: '/docs/link-with-code' },
              { title: 'Sign In', href: '/docs/components/sign-in' },
            ],
          ],
        }),
      },
      {
        path: './docs/components/sign-in.mdx',
        content: `---
title: Sign In
description: Sign In component
sdk: react, nextjs
---

\`\`\`js
const x = 'y'
\`\`\`
`,
      },
      {
        path: './docs/_partials/links.mdx',
        content: `[\`<SignIn />\`](/docs/components/sign-in)`,
      },
      {
        path: './docs/link-with-code.mdx',
        content: `---
title: Link with code
description: Link with code
---
- <Include src="_partials/links" />
`,
      },
    ])

    const output = await build(
      createBlankStore(),
      createConfig({
        ...baseConfig,
        basePath: tempDir,
        validSdks: ['react', 'nextjs'],
      }),
    )

    expect(output).toBe('')

    expect(await readFile(pathJoin('./dist/link-with-code.mdx'))).toContain(
      `<SDKLink href="/docs/:sdk:/components/sign-in" sdks={["react","nextjs"]} code={true}>\\<SignIn /></SDKLink>`,
    )
  })
})

describe('Path and File Handling', () => {
  test('should ignore paths specified in ignorePaths during processing', async () => {
    const { tempDir } = await createTempFiles([
      {
        path: './docs/manifest.json',
        content: JSON.stringify({
          navigation: [
            [
              { title: 'Core Guide', href: '/docs/core-guide' },
              { title: 'Scoped Guide', href: '/docs/scoped-guide' },
            ],
          ],
        }),
      },
      {
        path: './docs/_partials/ignored-partial.mdx',
        content: `[Ignored Guide](/docs/ignored/ignored-guide)`,
      },
      {
        path: './docs/core-guide.mdx',
        content: `---
title: Core Guide
description: Not sdk specific guide
---

<Include src="_partials/ignored-partial" />
[Ignored Guide](/docs/ignored/ignored-guide)`,
      },
      {
        path: './docs/scoped-guide.mdx',
        content: `---
title: Scoped Guide
description: guide specific to react
sdk: react
---

[Ignored Guide](/docs/ignored/ignored-guide)`,
      },
    ])

    const output = await build(
      createBlankStore(),
      createConfig({
        ...baseConfig,
        basePath: tempDir,
        validSdks: ['react'],
        ignorePaths: ['/docs/_partials', '/docs/ignored'],
      }),
    )

    expect(output).toBe('')
  })

  test('should detect file path conflicts when a core doc path matches an SDK path', async () => {
    const { tempDir } = await createTempFiles([
      {
        path: './docs/manifest.json',
        content: JSON.stringify({
          navigation: [[{ title: 'React Doc', href: '/docs/react/conflict' }]],
        }),
      },
      {
        path: './docs/react/conflict.mdx',
        content: `---
title: React Doc
---

# This will cause a conflict because it's in a path that starts with "react"`,
      },
    ])

    // This should throw an error because the file path starts with an SDK name
    const promise = build(
      createBlankStore(),
      createConfig({
        ...baseConfig,
        basePath: tempDir,
        validSdks: ['react'],
      }),
    )

    await expect(promise).rejects.toThrow(
      'Doc "/docs/react/conflict" is attempting to write out a doc to react/conflict.mdx but the first part of the path is a valid SDK, this causes a file path conflict.',
    )
  })

  test('should remove .mdx suffix from links in standard pages', async () => {
    const { tempDir, pathJoin } = await createTempFiles([
      {
        path: './docs/manifest.json',
        content: JSON.stringify({
          navigation: [
            [
              { title: 'Target Page', href: '/docs/target-page' },
              { title: 'Standard Page', href: '/docs/standard-page' },
            ],
          ],
        }),
      },
      {
        path: './docs/target-page.mdx',
        content: `---
title: Target Page
---

# Target Page Content`,
      },
      {
        path: './docs/standard-page.mdx',
        content: `---
title: Standard Page
---

# Standard Page

[Link to Target with .mdx](/docs/target-page.mdx)
[Link to Target without .mdx](/docs/target-page)
[Link to Target with hash](/docs/target-page#target-page-content)
[Link to Target with hash and .mdx](/docs/target-page.mdx#target-page-content)`,
      },
    ])

    await build(
      createBlankStore(),
      createConfig({
        ...baseConfig,
        basePath: tempDir,
        validSdks: ['react'],
      }),
    )

    // links should be processed to remove .mdx
    const standardPageContent = await readFile(pathJoin('./dist/standard-page.mdx'))
    expect(standardPageContent).toContain('[Link to Target with .mdx](/docs/target-page)')
    expect(standardPageContent).toContain('[Link to Target without .mdx](/docs/target-page)')
    expect(standardPageContent).toContain('[Link to Target with hash](/docs/target-page#target-page-content)')
    expect(standardPageContent).toContain('[Link to Target with hash and .mdx](/docs/target-page#target-page-content)')
    expect(standardPageContent).not.toContain('/docs/target-page.mdx')
  })

  test('should remove .mdx suffix from links in pages with partials', async () => {
    const { tempDir, pathJoin } = await createTempFiles([
      {
        path: './docs/manifest.json',
        content: JSON.stringify({
          navigation: [
            [
              { title: 'Target Page', href: '/docs/target-page' },
              { title: 'Partials Page', href: '/docs/partials-page' },
            ],
          ],
        }),
      },
      {
        path: './docs/target-page.mdx',
        content: `---
title: Target Page
---

# Target Page Content`,
      },
      {
        path: './docs/_partials/links.mdx',
        content: `[Link to Target with .mdx](/docs/target-page.mdx)
[Link to Target without .mdx](/docs/target-page)
[Link to Target with hash](/docs/target-page#target-page-content)
[Link to Target with hash and .mdx](/docs/target-page.mdx#target-page-content)`,
      },
      {
        path: './docs/partials-page.mdx',
        content: `---
title: Partials Page
---

<Include src="_partials/links" />`,
      },
    ])

    await build(
      createBlankStore(),
      createConfig({
        ...baseConfig,
        basePath: tempDir,
        validSdks: ['react'],
      }),
    )

    // Partials should be processed to remove .mdx
    const partialsPageContent = await readFile(pathJoin('./dist/partials-page.mdx'))
    expect(partialsPageContent).toContain('[Link to Target with .mdx](/docs/target-page)')
    expect(partialsPageContent).toContain('[Link to Target without .mdx](/docs/target-page)')
    expect(partialsPageContent).toContain('[Link to Target with hash](/docs/target-page#target-page-content)')
    expect(partialsPageContent).toContain('[Link to Target with hash and .mdx](/docs/target-page#target-page-content)')
    expect(partialsPageContent).not.toContain('/docs/target-page.mdx')
  })
<<<<<<< HEAD
=======

  test('Links with only a hash to the same page are valid', async () => {
    const { tempDir } = await createTempFiles([
      {
        path: './docs/manifest.json',
        content: JSON.stringify({
          navigation: [[{ title: 'Page 1', href: '/docs/page-1' }]],
        }),
      },
      {
        path: './docs/page-1.mdx',
        content: `---
title: Page 1
description: This is a test page
---

# Heading

[Valid Link to self](#heading)`,
      },
    ])

    const output = await build(
      createConfig({
        ...baseConfig,
        basePath: tempDir,
        validSdks: ['react'],
      }),
    )

    expect(output).toBe('')
  })

  test('Invalid Links with only a hash to the same page should be reported', async () => {
    const { tempDir } = await createTempFiles([
      {
        path: './docs/manifest.json',
        content: JSON.stringify({
          navigation: [[{ title: 'Page 1', href: '/docs/page-1' }]],
        }),
      },
      {
        path: './docs/page-1.mdx',
        content: `---
title: Page 1
description: This is a test page
---

[Invalid Link to self](#invalid-heading)`,
      },
    ])

    const output = await build(
      createConfig({
        ...baseConfig,
        basePath: tempDir,
        validSdks: ['react'],
      }),
    )

    expect(output).toContain(`warning Hash "invalid-heading" not found in /docs/page-1`)
  })
})
>>>>>>> d7f3a6a3

  test('should remove .mdx suffix from links in scoped pages', async () => {
    const { tempDir, pathJoin } = await createTempFiles([
      {
        path: './docs/manifest.json',
        content: JSON.stringify({
          navigation: [
            [
              { title: 'Target Page', href: '/docs/target-page' },
              { title: 'Scoped Page', href: '/docs/scoped-page' },
            ],
          ],
        }),
      },
      {
        path: './docs/target-page.mdx',
        content: `---
title: Target Page
---

# Target Page Content`,
      },
      {
        path: './docs/_partials/links.mdx',
        content: `[Link to Target with .mdx](/docs/target-page.mdx)
[Link to Target without .mdx](/docs/target-page)
[Link to Target with hash](/docs/target-page#target-page-content)
[Link to Target with hash and .mdx](/docs/target-page.mdx#target-page-content)`,
      },
      {
        path: './docs/scoped-page.mdx',
        content: `---
title: Scoped Page
sdk: expo
---

<Include src="_partials/links" />`,
      },
    ])

    await build(
      createBlankStore(),
      createConfig({
        ...baseConfig,
        basePath: tempDir,
        validSdks: ['expo'],
      }),
    )

    // Scoped page should be processed to remove .mdx
    const scopedPageContent = await readFile(pathJoin('./dist/expo/scoped-page.mdx'))
    expect(scopedPageContent).toContain('[Link to Target with .mdx](/docs/target-page)')
    expect(scopedPageContent).toContain('[Link to Target without .mdx](/docs/target-page)')
    expect(scopedPageContent).toContain('[Link to Target with hash](/docs/target-page#target-page-content)')
    expect(scopedPageContent).toContain('[Link to Target with hash and .mdx](/docs/target-page#target-page-content)')
    expect(scopedPageContent).not.toContain('/docs/target-page.mdx')
  })
})

describe('Edge Cases', () => {
  test('should report errors for malformed frontmatter', async () => {
    const { tempDir } = await createTempFiles([
      {
        path: './docs/manifest.json',
        content: JSON.stringify({
          navigation: [[{ title: 'Malformed Frontmatter', href: '/docs/malformed-frontmatter' }]],
        }),
      },
      {
        path: './docs/malformed-frontmatter.mdx',
        content: `---
title: Malformed Frontmatter
description: \`This frontmatter has an unbalanced quote
---

# Content with malformed frontmatter`,
      },
    ])

    // This should throw a parsing error
    const promise = build(
      createBlankStore(),
      createConfig({
        ...baseConfig,
        basePath: tempDir,
        validSdks: ['react'],
      }),
    )

    await expect(promise).rejects.toThrow('Plain value cannot start with reserved character')
  })

  test('should require and validate mandatory frontmatter fields', async () => {
    const { tempDir } = await createTempFiles([
      {
        path: './docs/manifest.json',
        content: JSON.stringify({
          navigation: [[{ title: 'Missing Title', href: '/docs/missing-title' }]],
        }),
      },
      {
        path: './docs/missing-title.mdx',
        content: `---
description: This frontmatter is missing the required title field
---

# Content with missing title in frontmatter`,
      },
    ])

    // This should throw an error about missing title
    const promise = build(
      createBlankStore(),
      createConfig({
        ...baseConfig,
        basePath: tempDir,
        validSdks: ['react'],
      }),
    )

    await expect(promise).rejects.toThrow('Frontmatter must have a "title" property')
  })

  test('should fail on special characters in paths', async () => {
    const { tempDir } = await createTempFiles([
      {
        path: './docs/manifest.json',
        content: JSON.stringify({
          navigation: [[{ title: 'Space in url', href: '/docs/space in url' }]],
        }),
      },
      {
        path: './docs/space in url.mdx',
        content: `---\ntitle: Space in url\n---`,
      },
    ])

    const promise = build(
      createBlankStore(),
      createConfig({
        ...baseConfig,
        basePath: tempDir,
        validSdks: ['react'],
      }),
    )

    await expect(promise).rejects.toThrow(
      'Href "/docs/space in url" contains characters that will be encoded by the browser, please remove them',
    )
  })
})

describe('Error Reporting', () => {
  test('should produce clear and informative error messages for validation failures', async () => {
    const { tempDir } = await createTempFiles([
      {
        path: './docs/manifest.json',
        content: JSON.stringify({
          navigation: [[{ title: 'Validation Error', href: '/docs/validation-error' }]],
        }),
      },
      {
        path: './docs/validation-error.mdx',
        content: `---
title: Validation Error
sdk: react, invalid-sdk
---

# Validation Error Page

This page has an invalid SDK in frontmatter.`,
      },
    ])

    // This should throw an error with specific message about invalid SDK
    const promise = build(
      createBlankStore(),
      createConfig({
        ...baseConfig,
        basePath: tempDir,
        validSdks: ['react'],
      }),
    )

    await expect(promise).rejects.toThrow('Invalid SDK ["invalid-sdk"], the valid SDKs are ["react"]')
  })

  test('should handle errors when a referenced document exists but is invalid', async () => {
    const { tempDir } = await createTempFiles([
      {
        path: './docs/manifest.json',
        content: JSON.stringify({
          navigation: [
            [
              { title: 'Valid Document', href: '/docs/valid-document' },
              { title: 'Invalid Reference', href: '/docs/invalid-reference' },
            ],
          ],
        }),
      },
      {
        path: './docs/valid-document.mdx',
        content: `---
title: Valid Document
---

# Valid Document

[Link to Invalid Reference](/docs/invalid-reference#non-existent-header)`,
      },
      {
        path: './docs/invalid-reference.mdx',
        content: `---
title: Invalid Reference
---

# Invalid Reference

This document doesn't have the referenced header.`,
      },
    ])

    // Should complete with warnings
    const output = await build(
      createBlankStore(),
      createConfig({
        ...baseConfig,
        basePath: tempDir,
        validSdks: ['react'],
      }),
    )

    // Should report warning about missing hash
    expect(output).toContain('warning Hash "non-existent-header" not found in /docs/invalid-reference')
  })

  test('should complete build workflow when errors are present in some files', async () => {
    const { tempDir, pathJoin } = await createTempFiles([
      {
        path: './docs/manifest.json',
        content: JSON.stringify({
          navigation: [
            [
              { title: 'Valid Document', href: '/docs/valid-document' },
              { title: 'Document with Warnings', href: '/docs/document-with-warnings' },
            ],
          ],
        }),
      },
      {
        path: './docs/valid-document.mdx',
        content: `---
title: Valid Document
---

# Valid Document

This is a completely valid document.`,
      },
      {
        path: './docs/document-with-warnings.mdx',
        content: `---
title: Document with Warnings
---

# Document with Warnings

[Broken Link](/docs/non-existent-document)

<If sdk="invalid-sdk">
  This content has an invalid SDK.
</If>`,
      },
    ])

    // Should complete with warnings
    const output = await build(
      createBlankStore(),
      createConfig({
        ...baseConfig,
        basePath: tempDir,
        validSdks: ['react'],
      }),
    )

    // Check that the build completed and valid files were created
    expect(await fileExists(pathJoin('./dist/valid-document.mdx'))).toBe(true)
    expect(await fileExists(pathJoin('./dist/document-with-warnings.mdx'))).toBe(true)

    // Check that warnings were reported
    expect(output).toContain('warning Doc /docs/non-existent-document not found')
    expect(output).toContain('warning sdk "invalid-sdk" in <If /> is not a valid SDK')
  })
})

describe('Cache Handling', () => {
  test('should update cached files when their content changes', async () => {
    const { tempDir, pathJoin } = await createTempFiles([
      {
        path: './docs/manifest.json',
        content: JSON.stringify({
          navigation: [[{ title: 'Cached Doc', href: '/docs/cached-doc' }]],
        }),
      },
      {
        path: './docs/cached-doc.mdx',
        content: `---
title: Original Title
---

# Original Content`,
      },
    ])

    // Create store to maintain cache across builds
    const store = createBlankStore()
    const config = createConfig({
      ...baseConfig,
      basePath: tempDir,
      validSdks: ['react'],
    })
    const invalidate = invalidateFile(store, config)

    // First build
    await build(store, config)

    // Check initial content
    const initialContent = await readFile(pathJoin('./dist/cached-doc.mdx'))
    expect(initialContent).toContain('Original Title')
    expect(initialContent).toContain('Original Content')

    // Update file content
    await fs.writeFile(
      pathJoin('./docs/cached-doc.mdx'),
      `---
title: Updated Title
---

# Updated Content`,
      'utf-8',
    )

    invalidate(pathJoin('./docs/cached-doc.mdx'))

    // Second build with same store (should detect changes)
    await build(store, config)

    // Check updated content
    const updatedContent = await readFile(pathJoin('./dist/cached-doc.mdx'))
    expect(updatedContent).toContain('Updated Title')
    expect(updatedContent).toContain('Updated Content')
  })
})

describe('Configuration Options', () => {
  describe('ignoreWarnings', () => {
    test('Should ignore certain warnings for a file when set', async () => {
      const { tempDir } = await createTempFiles([
        {
          path: './docs/manifest.json',
          content: JSON.stringify({
            navigation: [[]],
          }),
        },
        {
          path: './docs/index.mdx',
          content: `---
title: Index
description: This page has a description
---

# Page exists but not in manifest`,
        },
      ])

      const output = await build(
        createBlankStore(),
        createConfig({
          ...baseConfig,
          basePath: tempDir,
          validSdks: ['react'],
          ignoreWarnings: {
            '/docs/index.mdx': ['doc-not-in-manifest'],
          },
        }),
      )

      expect(output).not.toContain(
        'This doc is not in the manifest.json, but will still be publicly accessible and other docs can link to it',
      )
      expect(output).toBe('')
    })

    test('Should ignore multiple warnings for a single file', async () => {
      const { tempDir } = await createTempFiles([
        {
          path: './docs/manifest.json',
          content: JSON.stringify({
            navigation: [[]],
          }),
        },
        {
          path: './docs/problem-file.mdx',
          content: `---
title: Problem File
description: This page has a description
---

# Test Page

[Missing Link](/docs/non-existent)

<If sdk="invalid-sdk">
  This uses an invalid SDK
</If>
`,
        },
      ])

      const output = await build(
        createBlankStore(),
        createConfig({
          ...baseConfig,
          basePath: tempDir,
          validSdks: ['react'],
          ignoreWarnings: {
            '/docs/problem-file.mdx': ['doc-not-in-manifest', 'link-doc-not-found', 'invalid-sdk-in-if'],
          },
        }),
      )

      expect(output).not.toContain('This doc is not in the manifest.json')
      expect(output).not.toContain('Doc /docs/non-existent not found')
      expect(output).not.toContain('sdk "invalid-sdk" in <If /> is not a valid SDK')
      expect(output).toBe('')
    })

    test('Should ignore the same warning for multiple files', async () => {
      const { tempDir } = await createTempFiles([
        {
          path: './docs/manifest.json',
          content: JSON.stringify({
            navigation: [[]],
          }),
        },
        {
          path: './docs/file1.mdx',
          content: `---
title: File 1
description: This page has a description
---

[Missing Link](/docs/non-existent)`,
        },
        {
          path: './docs/file2.mdx',
          content: `---
title: File 2
description: This page has a description
---

[Another Missing Link](/docs/another-non-existent)`,
        },
      ])

      // Should complete without the ignored warnings
      const output = await build(
        createBlankStore(),
        createConfig({
          ...baseConfig,
          basePath: tempDir,
          validSdks: ['react'],
          ignoreWarnings: {
            '/docs/file1.mdx': ['doc-not-in-manifest', 'link-doc-not-found'],
            '/docs/file2.mdx': ['doc-not-in-manifest', 'link-doc-not-found'],
          },
        }),
      )

      // Check that warnings are suppressed for both files
      expect(output).not.toContain('Doc /docs/non-existent not found')
      expect(output).not.toContain('Doc /docs/another-non-existent not found')
      expect(output).toBe('')
    })

    test('Should only ignore specified warnings, leaving others intact', async () => {
      const { tempDir } = await createTempFiles([
        {
          path: './docs/manifest.json',
          content: JSON.stringify({
            navigation: [
              [
                {
                  title: 'Partial Ignore',
                  href: '/docs/partial-ignore',
                },
              ],
            ],
          }),
        },
        {
          path: './docs/partial-ignore.mdx',
          content: `---
title: Partial Ignore
description: This page has a description
---

[Missing Link](/docs/non-existent)

<If sdk="invalid-sdk">
  This uses an invalid SDK
</If>
`,
        },
      ])

      // Only ignore the link warning, but leave SDK warning
      const output = await build(
        createBlankStore(),
        createConfig({
          ...baseConfig,
          basePath: tempDir,
          validSdks: ['react'],
          ignoreWarnings: {
            '/docs/partial-ignore.mdx': ['link-doc-not-found'],
          },
        }),
      )

      expect(output).not.toContain(
        'This doc is not in the manifest.json, but will still be publicly accessible and other docs can link to it',
      )

      // Link warning should be suppressed
      expect(output).not.toContain('Doc /docs/non-existent not found')

      // But SDK warning should still appear
      expect(output).toContain('sdk "invalid-sdk" in <If /> is not a valid SDK')
    })

    test('Should handle ignoring warnings for component attribute validation', async () => {
      const { tempDir } = await createTempFiles([
        {
          path: './docs/manifest.json',
          content: JSON.stringify({
            navigation: [[]],
          }),
        },
        {
          path: './docs/component-issues.mdx',
          content: `---
title: Component Issues
description: This page has a description
---

<Include />
<Include src="wrong-path" />
`,
        },
      ])

      // Ignore component attribute warnings
      const output = await build(
        createBlankStore(),
        createConfig({
          ...baseConfig,
          basePath: tempDir,
          validSdks: ['react'],
          ignoreWarnings: {
            '/docs/component-issues.mdx': [
              'doc-not-in-manifest',
              'component-missing-attribute',
              'include-src-not-partials',
            ],
          },
        }),
      )

      // Component warnings should be suppressed
      expect(output).not.toContain('<Include /> component has no "src" attribute')
      expect(output).not.toContain('<Include /> prop "src" must start with "_partials/"')
      expect(output).toBe('')
    })

    test('Should ignore frontmatter description warning', async () => {
      const { tempDir } = await createTempFiles([
        {
          path: './docs/manifest.json',
          content: JSON.stringify({
            navigation: [[{ title: 'Missing Description', href: '/docs/missing-description' }]],
          }),
        },
        {
          path: './docs/missing-description.mdx',
          content: `---
title: Missing Description
---

# This page is missing a description
`,
        },
      ])

      const output = await build(
        createBlankStore(),
        createConfig({
          ...baseConfig,
          basePath: tempDir,
          validSdks: ['react'],
          ignoreWarnings: {
            '/docs/missing-description.mdx': ['frontmatter-missing-description'],
          },
        }),
      )

      expect(output).not.toContain('Frontmatter should have a "description" property')
      expect(output).toBe('')
    })

    test('Should ignore link hash warnings', async () => {
      const { tempDir } = await createTempFiles([
        {
          path: './docs/manifest.json',
          content: JSON.stringify({
            navigation: [
              [
                { title: 'Source Page', href: '/docs/source-page' },
                { title: 'Target Page', href: '/docs/target-page' },
              ],
            ],
          }),
        },
        {
          path: './docs/source-page.mdx',
          content: `---
title: Source Page
description: A page with links to another page
---

[Link with invalid hash](/docs/target-page#non-existent-section)
`,
        },
        {
          path: './docs/target-page.mdx',
          content: `---
title: Target Page
description: The page being linked to
---

# Target Page
`,
        },
      ])

      // Ignore hash warnings
      const output = await build(
        createBlankStore(),
        createConfig({
          ...baseConfig,
          basePath: tempDir,
          validSdks: ['react'],
          ignoreWarnings: {
            '/docs/source-page.mdx': ['link-hash-not-found'],
          },
        }),
      )

      // Hash warning should be suppressed
      expect(output).not.toContain('Hash "non-existent-section" not found in /docs/target-page')
      expect(output).toBe('')
    })

    test('Should allow non-fatal errors to be ignored for specific paths', async () => {
      const { tempDir } = await createTempFiles([
        {
          path: './docs/manifest.json',
          content: JSON.stringify({
            navigation: [
              [
                {
                  title: 'SDK Group',
                  sdk: ['react'],
                  items: [
                    [
                      {
                        title: 'SDK Doc',
                        href: '/docs/sdk-doc',
                        sdk: ['react', 'nodejs'], // nodejs not in parent
                      },
                    ],
                  ],
                },
              ],
            ],
          }),
        },
        {
          path: './docs/sdk-doc.mdx',
          content: `---
title: SDK Doc
sdk: react, nodejs
description: This page has a description
---

# SDK Document
`,
        },
      ])

      const output = await build(
        createBlankStore(),
        createConfig({
          ...baseConfig,
          basePath: tempDir,
          validSdks: ['react', 'nodejs'],
          ignoreWarnings: {
            '/docs/sdk-doc.mdx': ['doc-sdk-filtered-by-parent'],
          },
        }),
      )

      expect(output).toBe('')
    })

    test('Should respect ignoreWarnings in partials validation', async () => {
      const { tempDir } = await createTempFiles([
        {
          path: './docs/manifest.json',
          content: JSON.stringify({
            navigation: [[{ title: 'Test Page', href: '/docs/test-page' }]],
          }),
        },
        {
          path: './docs/_partials/test-partial.mdx',
          content: `[Missing Link](/docs/non-existent)`,
        },
        {
          path: './docs/test-page.mdx',
          content: `---
title: Test Page
description: Test page with partial
---

<Include src="_partials/test-partial" />

# Test Page`,
        },
      ])

      // Ignore link warnings in partials
      const output = await build(
        createBlankStore(),
        createConfig({
          ...baseConfig,
          basePath: tempDir,
          validSdks: ['react'],
          ignoreWarnings: {
            '/docs/_partials/test-partial.mdx': ['link-doc-not-found'],
          },
        }),
      )

      // Link warning in partial should be suppressed
      expect(output).not.toContain('Doc /docs/non-existent not found')
      expect(output).toBe('')
    })
  })
})

describe('Typedoc Validation', () => {
  test('should validate typedoc component with valid src', async () => {
    const { tempDir } = await createTempFiles([
      {
        path: './docs/manifest.json',
        content: JSON.stringify({
          navigation: [[{ title: 'API Doc', href: '/docs/api-doc' }]],
        }),
      },
      {
        path: './docs/api-doc.mdx',
        content: `---
title: API Documentation
description: Generated API docs
---

# API Documentation

<Typedoc src="api/client" />
`,
      },
      {
        path: './typedoc/api/client.mdx',
        content: `# Client API

\`\`\`typescript
interface Client {
  signIn(): Promise<void>;
  signOut(): Promise<void>;
}
\`\`\`
`,
      },
    ])

    const output = await build(
      createConfig({
        ...baseConfig,
        basePath: tempDir,
        validSdks: ['react'],
      }),
    )

    // Should succeed without warnings
    expect(output).toBe('')
  })

  test('should warn when typedoc src does not exist', async () => {
    const { tempDir } = await createTempFiles([
      {
        path: './docs/manifest.json',
        content: JSON.stringify({
          navigation: [[{ title: 'API Doc', href: '/docs/api-doc' }]],
        }),
      },
      {
        path: './docs/api-doc.mdx',
        content: `---
title: API Documentation
description: Generated API docs
---

# API Documentation

<Typedoc src="api/non-existent" />
`,
      },
      {
        path: './typedoc/api/client.mdx',
        content: `# Client API

\`\`\`typescript
interface Client {
  signIn(): Promise<void>;
  signOut(): Promise<void>;
}
\`\`\`
`,
      },
    ])

    const output = await build(
      createConfig({
        ...baseConfig,
        basePath: tempDir,
        validSdks: ['react'],
      }),
    )

    // Should warn about non-existent typedoc
    expect(output).toContain('warning Typedoc api/non-existent.mdx not found')
  })

  test('should fail when typedoc folder does not exist', async () => {
    const { tempDir } = await createTempFiles([
      {
        path: './docs/manifest.json',
        content: JSON.stringify({
          navigation: [[{ title: 'API Doc', href: '/docs/api-doc' }]],
        }),
      },
      {
        path: './docs/api-doc.mdx',
        content: `---
title: API Documentation
description: Generated API docs
---

# API Documentation

<Typedoc src="api/client" />
`,
      },
      // Intentionally NOT creating the typedoc folder
    ])

    // Create a config with a non-existent typedoc path
    const configWithMissingFolder = createConfig({
      ...baseConfig,
      basePath: tempDir,
      typedocPath: '../non-existent-typedoc-folder',
      validSdks: ['react'],
    })

    // Should fail due to missing typedoc folder
    const promise = build(configWithMissingFolder)
    await expect(promise).rejects.toThrow('Typedoc folder')
  })

  test('should ignore typedoc warnings when configured to do so', async () => {
    const { tempDir } = await createTempFiles([
      {
        path: './docs/manifest.json',
        content: JSON.stringify({
          navigation: [[{ title: 'API Doc', href: '/docs/api-doc' }]],
        }),
      },
      {
        path: './docs/api-doc.mdx',
        content: `---
title: API Documentation
description: Generated API docs
---

# API Documentation

<Typedoc src="api/non-existent" />
`,
      },
      {
        path: './typedoc/api/client.mdx',
        content: `# Client API

\`\`\`typescript
interface Client {
  signIn(): Promise<void>;
  signOut(): Promise<void>;
}
\`\`\`
`,
      },
    ])

    const output = await build(
      createConfig({
        ...baseConfig,
        basePath: tempDir,
        validSdks: ['react'],
        ignoreWarnings: {
          '/docs/api-doc.mdx': ['typedoc-not-found'],
        },
      }),
    )

    // Warning should be suppressed
    expect(output).not.toContain('warning Typedoc api/non-existent.mdx not found')
    expect(output).toBe('')
  })

  test('should validate heading hashes within typedoc content', async () => {
    const { tempDir } = await createTempFiles([
      {
        path: './docs/manifest.json',
        content: JSON.stringify({
          navigation: [
            [
              { title: 'API Doc', href: '/docs/api-doc' },
              { title: 'Reference', href: '/docs/reference' },
            ],
          ],
        }),
      },
      {
        path: './docs/api-doc.mdx',
        content: `---
title: API Documentation
description: Generated API docs
---

# API Documentation

<Typedoc src="api/client-with-sections" />
`,
      },
      {
        path: './docs/reference.mdx',
        content: `---
title: API Reference
description: Reference to API docs
---

# API Reference

[Client API Methods](/docs/api-doc#client-methods)
[Invalid Section](/docs/api-doc#non-existent-section)
`,
      },
      {
        path: './typedoc/api/client-with-sections.mdx',
        content: `# Client API

## Client Methods

\`\`\`typescript
interface Client {
  signIn(): Promise<void>;
  signOut(): Promise<void>;
}
\`\`\`
`,
      },
    ])

    const output = await build(
      createConfig({
        ...baseConfig,
        basePath: tempDir,
        validSdks: ['react'],
      }),
    )

    // Valid heading hash should not produce warning
    expect(output).not.toContain('warning Hash "client-methods" not found in /docs/api-doc')

    // Invalid heading hash should produce warning
    expect(output).toContain('warning Hash "non-existent-section" not found in /docs/api-doc')
  })

  test('should handle missing src attribute in Typedoc component', async () => {
    const { tempDir } = await createTempFiles([
      {
        path: './docs/manifest.json',
        content: JSON.stringify({
          navigation: [[{ title: 'API Doc', href: '/docs/api-doc' }]],
        }),
      },
      {
        path: './docs/api-doc.mdx',
        content: `---
title: API Documentation
description: Generated API docs
---

# API Documentation

<Typedoc />
`,
      },
      {
        path: './typedoc/api/client.mdx',
        content: `# Client API`,
      },
    ])

    const output = await build(
      createConfig({
        ...baseConfig,
        basePath: tempDir,
        validSdks: ['react'],
      }),
    )

    // Should warn about missing src attribute
    expect(output).toContain('warning <Typedoc /> component has no "src" attribute')
  })

  test('Should fail it typedoc file links to a non-existent file', async () => {
    const { tempDir } = await createTempFiles([
      {
        path: './docs/manifest.json',
        content: JSON.stringify({
          navigation: [[{ title: 'API Doc', href: '/docs/api-doc' }]],
        }),
      },
      {
        path: './typedoc/api/client.mdx',
        content: `[Non-existent File](/docs/non-existent-file)`,
      },
      {
        path: './docs/api-doc.mdx',
        content: `---
title: API Documentation
description: Generated API docs
---

# API Documentation

<Typedoc src="api/client" />
`,
      },
    ])

    const output = await build(
      createConfig({
        ...baseConfig,
        basePath: tempDir,
        validSdks: ['react'],
      }),
    )

    expect(output).toContain('Doc /docs/non-existent-file not found')
  })

  test('Should fail if typedoc file links to non-existent hash', async () => {
    const { tempDir } = await createTempFiles([
      {
        path: './docs/manifest.json',
        content: JSON.stringify({
          navigation: [
            [
              { title: 'API Doc', href: '/docs/api-doc' },
              { title: 'Overview', href: '/docs/overview' },
            ],
          ],
        }),
      },
      {
        path: './docs/overview.mdx',
        content: `---
title: Overview
description: Overview of the API
---

# Overview

`,
      },
      {
        path: './typedoc/api/client.mdx',
        content: `[Non-existent Hash](/docs/overview#non-existent-hash)`,
      },
      {
        path: './docs/api-doc.mdx',
        content: `---
title: API Documentation
description: Generated API docs
---

# API Documentation

<Typedoc src="api/client" />
`,
      },
    ])

    const output = await build(
      createConfig({
        ...baseConfig,
        basePath: tempDir,
        validSdks: ['react'],
      }),
    )

    expect(output).toContain('Hash "non-existent-hash" not found in /docs/overview')
  })
})<|MERGE_RESOLUTION|>--- conflicted
+++ resolved
@@ -119,11 +119,8 @@
   docsPath: '../docs',
   manifestPath: '../docs/manifest.json',
   partialsPath: '../docs/_partials',
-<<<<<<< HEAD
   distPath: '../dist',
-=======
   typedocPath: '../typedoc',
->>>>>>> d7f3a6a3
   ignorePaths: ['/docs/_partials'],
   ignoreWarnings: {},
   manifestOptions: {
@@ -1814,6 +1811,54 @@
 
     expect(output).toContain(`warning <Include /> prop "src" must start with "_partials/"`)
   })
+
+  test('Should validate heading within a partial', async () => {
+    const { tempDir } = await createTempFiles([
+      {
+        path: './docs/manifest.json',
+        content: JSON.stringify({
+          navigation: [
+            [{ title: 'Simple Test', href: '/docs/test-page-1' }],
+            [{ title: 'Test Page 2', href: '/docs/test-page-2' }],
+          ],
+        }),
+      },
+      {
+        path: './docs/_partials/test-partial.mdx',
+        content: `# Heading`,
+      },
+      {
+        path: './docs/test-page-1.mdx',
+        content: `---
+title: Test Page 1
+description: This is a test page
+---
+
+<Include src="_partials/test-partial" />`,
+      },
+      {
+        path: './docs/test-page-2.mdx',
+        content: `---
+title: Test Page 2
+description: This is a test page
+---
+
+[Test Page](/docs/test-page-1#heading)`,
+      },
+    ])
+
+    const output = await build(
+      createBlankStore(),
+      createConfig({
+        ...baseConfig,
+        basePath: tempDir,
+        validSdks: ['react'],
+      }),
+    )
+
+    expect(output).not.toContain(`warning Hash "heading" not found in /docs/test-page-1`)
+    expect(output).toBe('')
+  })
 })
 
 describe('Link Validation and Processing', () => {
@@ -2232,57 +2277,6 @@
       `<SDKLink href="/docs/:sdk:/components/sign-in" sdks={["react","nextjs"]} code={true}>\\<SignIn /></SDKLink>`,
     )
   })
-<<<<<<< HEAD
-=======
-
-  test('Should validate heading within a partial', async () => {
-    const { tempDir } = await createTempFiles([
-      {
-        path: './docs/manifest.json',
-        content: JSON.stringify({
-          navigation: [
-            [{ title: 'Simple Test', href: '/docs/test-page-1' }],
-            [{ title: 'Test Page 2', href: '/docs/test-page-2' }],
-          ],
-        }),
-      },
-      {
-        path: './docs/_partials/test-partial.mdx',
-        content: `# Heading`,
-      },
-      {
-        path: './docs/test-page-1.mdx',
-        content: `---
-title: Test Page 1
-description: This is a test page
----
-
-<Include src="_partials/test-partial" />`,
-      },
-      {
-        path: './docs/test-page-2.mdx',
-        content: `---
-title: Test Page 2
-description: This is a test page
----
-
-[Test Page](/docs/test-page-1#heading)`,
-      },
-    ])
-
-    const output = await build(
-      createConfig({
-        ...baseConfig,
-        basePath: tempDir,
-        validSdks: ['react'],
-      }),
-    )
-
-    expect(output).not.toContain(`warning Hash "heading" not found in /docs/test-page-1`)
-    expect(output).toBe('')
-  })
-})
->>>>>>> d7f3a6a3
 
   test('if the contents of a link starts with a ` and ends with a ` it should inject the code prop (when in a partial)', async () => {
     const { tempDir, pathJoin } = await createTempFiles([
@@ -2339,6 +2333,72 @@
     expect(await readFile(pathJoin('./dist/link-with-code.mdx'))).toContain(
       `<SDKLink href="/docs/:sdk:/components/sign-in" sdks={["react","nextjs"]} code={true}>\\<SignIn /></SDKLink>`,
     )
+  })
+
+  test('Links with only a hash to the same page are valid', async () => {
+    const { tempDir } = await createTempFiles([
+      {
+        path: './docs/manifest.json',
+        content: JSON.stringify({
+          navigation: [[{ title: 'Page 1', href: '/docs/page-1' }]],
+        }),
+      },
+      {
+        path: './docs/page-1.mdx',
+        content: `---
+title: Page 1
+description: This is a test page
+---
+
+# Heading
+
+[Valid Link to self](#heading)`,
+      },
+    ])
+
+    const output = await build(
+      createBlankStore(),
+
+      createConfig({
+        ...baseConfig,
+        basePath: tempDir,
+        validSdks: ['react'],
+      }),
+    )
+
+    expect(output).toBe('')
+  })
+
+  test('Invalid Links with only a hash to the same page should be reported', async () => {
+    const { tempDir } = await createTempFiles([
+      {
+        path: './docs/manifest.json',
+        content: JSON.stringify({
+          navigation: [[{ title: 'Page 1', href: '/docs/page-1' }]],
+        }),
+      },
+      {
+        path: './docs/page-1.mdx',
+        content: `---
+title: Page 1
+description: This is a test page
+---
+
+[Invalid Link to self](#invalid-heading)`,
+      },
+    ])
+
+    const output = await build(
+      createBlankStore(),
+
+      createConfig({
+        ...baseConfig,
+        basePath: tempDir,
+        validSdks: ['react'],
+      }),
+    )
+
+    expect(output).toContain(`warning Hash "invalid-heading" not found in /docs/page-1`)
   })
 })
 
@@ -2537,72 +2597,6 @@
     expect(partialsPageContent).toContain('[Link to Target with hash and .mdx](/docs/target-page#target-page-content)')
     expect(partialsPageContent).not.toContain('/docs/target-page.mdx')
   })
-<<<<<<< HEAD
-=======
-
-  test('Links with only a hash to the same page are valid', async () => {
-    const { tempDir } = await createTempFiles([
-      {
-        path: './docs/manifest.json',
-        content: JSON.stringify({
-          navigation: [[{ title: 'Page 1', href: '/docs/page-1' }]],
-        }),
-      },
-      {
-        path: './docs/page-1.mdx',
-        content: `---
-title: Page 1
-description: This is a test page
----
-
-# Heading
-
-[Valid Link to self](#heading)`,
-      },
-    ])
-
-    const output = await build(
-      createConfig({
-        ...baseConfig,
-        basePath: tempDir,
-        validSdks: ['react'],
-      }),
-    )
-
-    expect(output).toBe('')
-  })
-
-  test('Invalid Links with only a hash to the same page should be reported', async () => {
-    const { tempDir } = await createTempFiles([
-      {
-        path: './docs/manifest.json',
-        content: JSON.stringify({
-          navigation: [[{ title: 'Page 1', href: '/docs/page-1' }]],
-        }),
-      },
-      {
-        path: './docs/page-1.mdx',
-        content: `---
-title: Page 1
-description: This is a test page
----
-
-[Invalid Link to self](#invalid-heading)`,
-      },
-    ])
-
-    const output = await build(
-      createConfig({
-        ...baseConfig,
-        basePath: tempDir,
-        validSdks: ['react'],
-      }),
-    )
-
-    expect(output).toContain(`warning Hash "invalid-heading" not found in /docs/page-1`)
-  })
-})
->>>>>>> d7f3a6a3
 
   test('should remove .mdx suffix from links in scoped pages', async () => {
     const { tempDir, pathJoin } = await createTempFiles([
@@ -3408,6 +3402,8 @@
     ])
 
     const output = await build(
+      createBlankStore(),
+
       createConfig({
         ...baseConfig,
         basePath: tempDir,
@@ -3454,6 +3450,8 @@
     ])
 
     const output = await build(
+      createBlankStore(),
+
       createConfig({
         ...baseConfig,
         basePath: tempDir,
@@ -3497,7 +3495,7 @@
     })
 
     // Should fail due to missing typedoc folder
-    const promise = build(configWithMissingFolder)
+      const promise = build(createBlankStore(), configWithMissingFolder)
     await expect(promise).rejects.toThrow('Typedoc folder')
   })
 
@@ -3536,6 +3534,7 @@
     ])
 
     const output = await build(
+      createBlankStore(),
       createConfig({
         ...baseConfig,
         basePath: tempDir,
@@ -3606,6 +3605,7 @@
     ])
 
     const output = await build(
+      createBlankStore(),
       createConfig({
         ...baseConfig,
         basePath: tempDir,
@@ -3647,6 +3647,7 @@
     ])
 
     const output = await build(
+      createBlankStore(),
       createConfig({
         ...baseConfig,
         basePath: tempDir,
@@ -3685,6 +3686,7 @@
     ])
 
     const output = await build(
+      createBlankStore(),
       createConfig({
         ...baseConfig,
         basePath: tempDir,
@@ -3738,6 +3740,7 @@
     ])
 
     const output = await build(
+      createBlankStore(),
       createConfig({
         ...baseConfig,
         basePath: tempDir,
