---
title: Sign-up with application invitations
description: Learn how to use the Clerk API to build a custom flow for handling application invitations.
---

<Include src="_partials/custom-flows-callout" />

<<<<<<< HEAD
When a user visits an [invitation](/docs/guides/users/inviting) link, and no custom redirect URL was specified, then they will be redirected to the [Account Portal sign-up page](/docs/account-portal/overview#sign-up) and **their email address will be automatically verified.**
=======
When a user visits an [invitation](/docs/users/invitations) link, and no custom redirect URL was specified, then they will be redirected to the [Account Portal sign-up page](/docs/guides/customizing-clerk/account-portal#sign-up) and **their email address will be automatically verified.**
>>>>>>> eac33c75

However, if you specified [a redirect URL when creating the invitation](/docs/guides/users/inviting#redirect-url), you must handle the sign-up flow in your code for that page. You can either embed the [`<SignUp />`](/docs/components/authentication/sign-up) component on that page, or if the prebuilt component doesn't meet your specific needs or if you require more control over the logic, you can rebuild the existing Clerk flows using the Clerk API.

This guide demonstrates how to use Clerk's API to build a custom flow for accepting application invitations.

## Build the custom flow

Once the user visits the invitation link and is redirected to the specified URL, the query parameter `__clerk_ticket` will be appended to the URL. This query parameter contains the invitation token.

For example, if the redirect URL was `https://www.example.com/accept-invitation`, the URL that the user would be redirected to would be `https://www.example.com/accept-invitation?__clerk_ticket=.....`.

To create a sign-up flow using the invitation token, you need to extract the token from the URL and pass it to the [`signUp.create()`](/docs/references/javascript/sign-up#create) method, as shown in the following example. The following example also demonstrates how to collect additional user information for the sign-up; you can either remove these fields or adjust them to fit your application.

<Tabs items={["Next.js", "JavaScript"]}>
  <Tab>
    ```tsx {{ filename: 'app/accept-invitation/page.tsx', collapsible: true }}
    'use client'

    import * as React from 'react'
    import { useSignUp, useUser } from '@clerk/nextjs'
    import { useSearchParams, useRouter } from 'next/navigation'

    export default function Page() {
      const { isSignedIn, user } = useUser()
      const router = useRouter()
      const { isLoaded, signUp, setActive } = useSignUp()
      const [firstName, setFirstName] = React.useState('')
      const [lastName, setLastName] = React.useState('')
      const [password, setPassword] = React.useState('')

      // Handle signed-in users visiting this page
      // This will also redirect the user once they finish the sign-up process
      React.useEffect(() => {
        if (isSignedIn) {
          router.push('/')
        }
      }, [isSignedIn])

      // Get the token from the query params
      const token = useSearchParams().get('__clerk_ticket')

      // If there is no invitation token, restrict access to this page
      if (!token) {
        return <p>No invitation token found.</p>
      }

      // Handle submission of the sign-up form
      const handleSubmit = async (e: React.FormEvent) => {
        e.preventDefault()

        if (!isLoaded) return

        try {
          if (!token) return null

          // Create a new sign-up with the supplied invitation token.
          // Make sure you're also passing the ticket strategy.
          // After the below call, the user's email address will be
          // automatically verified because of the invitation token.
          const signUpAttempt = await signUp.create({
            strategy: 'ticket',
            ticket: token,
            firstName,
            lastName,
            password,
          })

          // If the sign-up was completed, set the session to active
          if (signUpAttempt.status === 'complete') {
            await setActive({ session: signUpAttempt.createdSessionId })
          } else {
            // If the status is not complete, check why. User may need to
            // complete further steps.
            console.error(JSON.stringify(signUpAttempt, null, 2))
          }
        } catch (err) {
          console.error(JSON.stringify(err, null, 2))
        }
      }

      return (
        <>
          <h1>Sign up</h1>
          <form onSubmit={handleSubmit}>
            <div>
              <label htmlFor="firstName">Enter first name</label>
              <input
                id="firstName"
                type="text"
                name="firstName"
                value={firstName}
                onChange={(e) => setFirstName(e.target.value)}
              />
            </div>
            <div>
              <label htmlFor="lastName">Enter last name</label>
              <input
                id="lastName"
                type="text"
                name="lastName"
                value={lastName}
                onChange={(e) => setLastName(e.target.value)}
              />
            </div>
            <div>
              <label htmlFor="password">Enter password</label>
              <input
                id="password"
                type="password"
                name="password"
                value={password}
                onChange={(e) => setPassword(e.target.value)}
              />
            </div>
            <div id="clerk-captcha" />
            <div>
              <button type="submit">Next</button>
            </div>
          </form>
        </>
      )
    }
    ```
  </Tab>

  <Tab>
    <CodeBlockTabs options={["index.html", "main.js"]}>
      ```html {{ filename: 'index.html', collapsible: true }}
      <!doctype html>
      <html lang="en">
        <head>
          <meta charset="UTF-8" />
          <meta name="viewport" content="width=device-width, initial-scale=1.0" />
          <title>Clerk + JavaScript App</title>
        </head>
        <body>
          <div id="signed-in"></div>

          <div id="sign-up">
            <h2>Sign up</h2>
            <form id="sign-up-form">
              <label for="firstName">Enter first name</label>
              <input name="firstName" id="firstName" />
              <label for="lastName">Enter last name</label>
              <input name="lastName" id="lastName" />
              <label for="password">Enter password</label>
              <input name="password" id="password" />
              <button type="submit">Continue</button>
            </form>
          </div>

          <script type="module" src="/src/main.js" async crossorigin="anonymous"></script>
        </body>
      </html>
      ```

      ```js {{ filename: 'main.js', collapsible: true }}
      import { Clerk } from '@clerk/clerk-js'

      const pubKey = import.meta.env.VITE_CLERK_PUBLISHABLE_KEY

      const clerk = new Clerk(pubKey)
      await clerk.load()

      if (clerk.isSignedIn) {
        // Mount user button component
        document.getElementById('signed-in').innerHTML = `
          <div id="user-button"></div>
        `

        const userbuttonDiv = document.getElementById('user-button')

        clerk.mountUserButton(userbuttonDiv)
      } else {
        // Get the token from the query parameter
        const param = '__clerk_ticket'
        const token = new URL(window.location.href).searchParams.get(param)

        // Handle the sign-up form
        document.getElementById('sign-up-form').addEventListener('submit', async (e) => {
          e.preventDefault()

          const formData = new FormData(e.target)
          const firstName = formData.get('firstName')
          const lastName = formData.get('lastName')
          const password = formData.get('password')

          try {
            // Start the sign-up process using the ticket method
            const signUpAttempt = await clerk.client.signUp.create({
              strategy: 'ticket',
              ticket: token,
              firstName,
              lastName,
              password,
            })

            // If sign-up was successful, set the session to active
            if (signUpAttempt.status === 'complete') {
              await clerk.setActive({ session: signUpAttempt.createdSessionId })
            } else {
              // If the status is not complete, check why. User may need to
              // complete further steps.
              console.error(JSON.stringify(signUpAttempt, null, 2))
            }
          } catch (err) {
            // See https://clerk.com/docs/custom-flows/error-handling
            // for more info on error handling
            console.error(JSON.stringify(err, null, 2))
          }
        })
      }
      ```
    </CodeBlockTabs>
  </Tab>
</Tabs><|MERGE_RESOLUTION|>--- conflicted
+++ resolved
@@ -5,11 +5,7 @@
 
 <Include src="_partials/custom-flows-callout" />
 
-<<<<<<< HEAD
-When a user visits an [invitation](/docs/guides/users/inviting) link, and no custom redirect URL was specified, then they will be redirected to the [Account Portal sign-up page](/docs/account-portal/overview#sign-up) and **their email address will be automatically verified.**
-=======
-When a user visits an [invitation](/docs/users/invitations) link, and no custom redirect URL was specified, then they will be redirected to the [Account Portal sign-up page](/docs/guides/customizing-clerk/account-portal#sign-up) and **their email address will be automatically verified.**
->>>>>>> eac33c75
+When a user visits an [invitation](/docs/guides/users/inviting) link, and no custom redirect URL was specified, then they will be redirected to the [Account Portal sign-up page](/docs/guides/customizing-clerk/account-portal#sign-up) and **their email address will be automatically verified.**
 
 However, if you specified [a redirect URL when creating the invitation](/docs/guides/users/inviting#redirect-url), you must handle the sign-up flow in your code for that page. You can either embed the [`<SignUp />`](/docs/components/authentication/sign-up) component on that page, or if the prebuilt component doesn't meet your specific needs or if you require more control over the logic, you can rebuild the existing Clerk flows using the Clerk API.
 
