--- conflicted
+++ resolved
@@ -102,11 +102,7 @@
 
   1. Visit [your Firebase project settings](https://console.firebase.google.com/project/_/settings/general/).
   1. In the **Your apps** section, there should be a code snippet that includes the `firebaseConfig` object. Copy this object. It should look similar to the following:
-<<<<<<< HEAD
-     ```typescript
-=======
-     ```ts {{ prettier: false }}
->>>>>>> 7ad8f2bb
+     ```ts
      const firebaseConfig = {
        apiKey: 'xxxxxxxxxxxxxxxxxxxxxxxxxxxxxx',
        authDomain: 'clerk-example-xxxxx.firebaseapp.com',
@@ -175,12 +171,6 @@
   }
 
   export default function FirebaseUI() {
-<<<<<<< HEAD
-    const { getToken } = useAuth()
-    const signInWithClerk = async () => {
-      console.log('Sign in with clerk')
-      const token = await getToken({ template: 'integration_firebase' })
-=======
     const { getToken, userId } = useAuth()
 
     // Handle if the user is not signed in
@@ -192,7 +182,6 @@
     const signIntoFirebaseWithClerk = async () => {
       const token = await getToken({ template: 'integration_firebase' })
 
->>>>>>> 7ad8f2bb
       const userCredentials = await signInWithCustomToken(auth, token || '')
       // The userCredentials.user object can call the methods of
       // the Firebase platform as an authenticated user.
@@ -201,13 +190,9 @@
 
     return (
       <main style={{ display: 'flex', flexDirection: 'column', rowGap: '1rem' }}>
-<<<<<<< HEAD
-        <button onClick={signInWithClerk}>Sign in</button>
-=======
         <button onClick={signIntoFirebaseWithClerk}>Sign in</button>
 
         {/* Remove this button if you do not have Firestore set up */}
->>>>>>> 7ad8f2bb
         <button onClick={getFirestoreData}>Get document</button>
       </main>
     )
