--- conflicted
+++ resolved
@@ -5,11 +5,7 @@
 
 # Clerk Go SDK
 
-<<<<<<< HEAD
-Clerk's [Go SDK](https://github.com/clerk/clerk-sdk-go/tree/v2) is a wrapper over the [Clerk Backend API](/docs/reference/backend-api).
-=======
 The [Clerk Go SDK](https://github.com/clerk/clerk-sdk-go) is a wrapper over the [Clerk Backend API](https://clerk.com/docs/reference/backend-api).
->>>>>>> f43cd44a
 
 ## Installation
 
@@ -31,13 +27,8 @@
 
 For details on how to use this module, see the [Go Documentation](https://pkg.go.dev/github.com/clerk/clerk-sdk-go/v2).
 
-<<<<<<< HEAD
-The library is organized using a resource-based structure similar to the [Clerk Backend API](/docs/reference/backend-api).
-Each API supports specific operations, like Create or List. While operations for each resource vary, a similar pattern is applied throughout the library.
-=======
 The Clerk Go SDK is organized using a resource-based structure similar to the [Clerk Backend API](https://clerk.com/docs/reference/backend-api).
 Each API supports specific operations, like Create or List. While operations for each resource vary, a similar pattern is applied throughout Clerk Go.
->>>>>>> f43cd44a
 
 To execute API operations, you must configure Clerk Go with your Clerk secret key. To find your Clerk secret key:
   - Navigate to your [Clerk Dashboard](https://dashboard.clerk.com/last-active?path=api-keys).
