--- conflicted
+++ resolved
@@ -14,11 +14,7 @@
 
   To use email and password authentication, you first need to enable these [authentication strategies](/docs/authentication/configuration/sign-up-sign-in-options#authentication-strategies) in the Clerk Dashboard.
 
-<<<<<<< HEAD
-  1. In the Clerk Dashboard, navigate to the [**Email, Phone, and Username**](https://dashboard.clerk.com/last-active?path=user-authentication/email-phone-username) page.
-=======
   1. In the Clerk Dashboard, navigate to the [**Email, phone, username**](https://dashboard.clerk.com/last-active?path=user-authentication/email-phone-username) page.
->>>>>>> 1ec16e15
   1. Ensure that _only_ **Email address** is required. If **Phone number** and **Username** are enabled, ensure they are not required. Use the settings icon next to each option to verify if a setting is required or optional. If you would like to require **Username**, you must collect the username and pass it to the `create()` method in your custom flow.
   1. In the **Authentication strategies** section of this page, ensure **Password** is enabled.
 
@@ -38,11 +34,7 @@
     <Tab>
       This example is written for Next.js App Router but it can be adapted for any React meta framework, such as Remix.
 
-<<<<<<< HEAD
-      ```tsx {{ filename: 'app/sign-up/[[...sign-up]].tsx', collapsible: true }}
-=======
       ```tsx {{ filename: '/app/sign-up/[[...sign-up]]/page.tsx', collapsible: true }}
->>>>>>> 1ec16e15
       'use client'
 
       import * as React from 'react'
@@ -488,11 +480,7 @@
     <Tab>
       This example is written for Next.js App Router but it can be adapted for any React meta framework, such as Remix.
 
-<<<<<<< HEAD
-      ```tsx {{ filename: 'app/sign-in/[[...sign-in]].tsx', collapsible: true }}
-=======
       ```tsx {{ filename: '/app/sign-in/[[...sign-in]]/page.tsx', collapsible: true }}
->>>>>>> 1ec16e15
       'use client'
 
       import * as React from 'react'
