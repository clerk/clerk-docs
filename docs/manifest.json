{
  "$schema": "./manifest.schema.json",
  "navigation": [
    [
      {
<<<<<<< HEAD
        "title": "Clerk SDK",
        "hideTitle": true,
        "items": [
          [
            {
              "title": "Next.js",
              "hideTitle": true,
              "sdk": ["nextjs"],
              "items": [
                [
                  {
                    "title": "Quickstart",
                    "href": "/docs/quickstarts/nextjs"
                  },
                  {
                    "title": "Read session and user data",
                    "href": "/docs/references/nextjs/read-session-data"
                  },
                  {
                    "title": "Add a custom sign-in-or-up page",
                    "href": "/docs/references/nextjs/custom-sign-in-or-up-page"
                  },
                  {
                    "title": "Add a custom sign-up page",
                    "href": "/docs/references/nextjs/custom-sign-up-page"
                  },
                  {
                    "title": "Add custom onboarding",
                    "href": "/docs/references/nextjs/add-onboarding-flow"
                  },
                  {
                    "title": "Set up a waitlist",
                    "href": "/docs/references/nextjs/waitlist"
                  },
                  {
                    "title": "Role Based Access Control",
                    "href": "/docs/references/nextjs/basic-rbac"
                  },
                  {
                    "title": "Rendering modes",
                    "href": "/docs/references/nextjs/rendering-modes"
                  },
                  {
                    "title": "Geo blocking",
                    "href": "/docs/references/nextjs/geo-blocking"
                  },
                  {
                    "title": "Migrate from Auth.js",
                    "href": "/docs/references/nextjs/authjs-migration"
                  },
                  {
                    "title": "tRPC",
                    "href": "/docs/references/nextjs/trpc"
                  },
                  {
                    "title": "General references",
                    "collapse": true,
                    "items": [
                      [
                        {
                          "title": "Available Methods",
                          "href": "/docs/references/nextjs/overview"
                        },
                        {
                          "title": "`clerkMiddleware()`",
                          "wrap": false,
                          "href": "/docs/references/nextjs/clerk-middleware"
                        }
                      ]
                    ]
=======
        "title": "Home",
        "href": "/docs",
        "icon": "home"
      },
      {
        "title": "Getting Started",
        "href": "/docs/quickstarts/setup-clerk",
        "icon": "checkmark-circle"
      },
      {
        "title": "UI Components",
        "collapse": true,
        "icon": "box",
        "items": [
          [
            {
              "title": "Overview",
              "href": "/docs/components/overview"
            },
            {
              "title": "`<ClerkProvider>`",
              "wrap": false,
              "href": "/docs/components/clerk-provider"
            },
            {
              "title": "Authentication Components",
              "items": [
                [
                  {
                    "title": "`<SignIn />`",
                    "wrap": false,
                    "href": "/docs/components/authentication/sign-in"
>>>>>>> 51129cf5
                  },
                  {
                    "title": "App Router References",
                    "collapse": true,
                    "items": [
                      [
                        {
                          "title": "`auth()`",
                          "wrap": false,
                          "href": "/docs/references/nextjs/auth"
                        },
                        {
                          "title": "`currentUser()`",
                          "wrap": false,
                          "href": "/docs/references/nextjs/current-user"
                        },
                        {
                          "title": "Route Handlers",
                          "href": "/docs/references/nextjs/route-handlers"
                        },
                        {
                          "title": "Server Actions",
                          "href": "/docs/references/nextjs/server-actions"
                        }
                      ]
                    ]
                  },
                  {
                    "title": "Pages Router References",
                    "collapse": true,
                    "items": [
                      [
                        {
                          "title": "`getAuth()`",
                          "wrap": false,
                          "href": "/docs/references/nextjs/get-auth"
                        },
                        {
                          "title": "`buildClerkProps()`",
                          "wrap": false,
                          "href": "/docs/references/nextjs/build-clerk-props"
                        }
                      ]
                    ]
                  },
                  {
                    "title": "Demo Repositories",
                    "collapse": true,
                    "items": [
                      [
                        {
                          "title": "App Router Demo Repo",
                          "href": "https://github.com/clerk/clerk-nextjs-demo-app-router"
                        },
                        {
                          "title": "Pages Router Demo Repo",
                          "href": "https://github.com/clerk/clerk-nextjs-demo-pages-router"
                        }
                      ]
                    ]
                  }
                ]
              ]
            },
            {
              "title": "React",
              "hideTitle": true,
              "sdk": ["react"],
              "items": [
                [
                  {
                    "title": "Quickstart",
                    "href": "/docs/quickstarts/react"
                  },
                  {
                    "title": "References",
                    "collapse": true,
                    "items": [
                      [
                        {
                          "title": "Available Methods",
                          "href": "/docs/references/react/overview"
                        }
                      ]
                    ]
                  },
                  {
                    "title": "Client-side helpers",
                    "collapse": true,
                    "items": [
                      [
                        {
                          "title": "`useUser()`",
                          "wrap": false,
                          "href": "/docs/references/react/use-user"
                        },
                        {
                          "title": "`useClerk()`",
                          "wrap": false,
                          "href": "/docs/references/react/use-clerk"
                        },
                        {
                          "title": "`useAuth()`",
                          "wrap": false,
                          "href": "/docs/references/react/use-auth"
                        },
                        {
                          "title": "`useSignIn()`",
                          "wrap": false,
                          "href": "/docs/references/react/use-sign-in"
                        },
                        {
                          "title": "`useSignUp()`",
                          "wrap": false,
                          "href": "/docs/references/react/use-sign-up"
                        },
                        {
                          "title": "`useSession()`",
                          "wrap": false,
                          "href": "/docs/references/react/use-session"
                        },
                        {
                          "title": "`useSessionList()`",
                          "wrap": false,
                          "href": "/docs/references/react/use-session-list"
                        },
                        {
                          "title": "`useOrganization()`",
                          "wrap": false,
                          "href": "/docs/references/react/use-organization"
                        },
                        {
                          "title": "`useOrganizationList()`",
                          "wrap": false,
                          "href": "/docs/references/react/use-organization-list"
                        },
                        {
                          "title": "`useReverification()`",
                          "tag": "(Beta)",
                          "wrap": false,
                          "href": "/docs/references/react/use-reverification"
                        }
                      ]
                    ]
                  }
                ]
              ]
            },
            {
              "title": "JavaScript",
              "hideTitle": true,
              "sdk": ["javascript-frontend"],
              "items": [
                [
                  {
                    "title": "Quickstart",
                    "href": "/docs/quickstarts/javascript"
                  },
                  {
                    "title": "Available Methods",
                    "href": "/docs/references/javascript/overview"
                  },
                  {
<<<<<<< HEAD
                    "title": "Clerk",
                    "collapse": true,
                    "items": [
                      [
                        {
                          "title": "Clerk class",
                          "href": "/docs/references/javascript/clerk/clerk"
                        },
                        {
                          "title": "Organization methods",
                          "href": "/docs/references/javascript/clerk/organization-methods"
                        },
                        {
                          "title": "Waitlist methods",
                          "href": "/docs/references/javascript/clerk/waitlist-methods"
                        },
                        {
                          "title": "Redirect methods",
                          "href": "/docs/references/javascript/clerk/redirect-methods"
                        },
                        {
                          "title": "BuildURLs",
                          "href": "/docs/references/javascript/clerk/build-urls"
                        },
                        {
                          "title": "Handle navigation",
                          "href": "/docs/references/javascript/clerk/handle-navigation"
                        },
                        {
                          "title": "Session methods",
                          "href": "/docs/references/javascript/clerk/session-methods"
                        }
                      ]
                    ]
                  },
                  {
                    "title": "User",
                    "collapse": true,
                    "items": [
                      [
                        {
                          "title": "User object",
                          "href": "/docs/references/javascript/user/user"
                        },
                        {
                          "title": "TOTP methods",
                          "href": "/docs/references/javascript/user/totp"
                        },
                        {
                          "title": "Password management methods",
                          "href": "/docs/references/javascript/user/password-management"
                        },
                        {
                          "title": "Create metadata methods",
                          "href": "/docs/references/javascript/user/create-metadata"
                        }
                      ]
                    ]
                  },
                  {
                    "title": "Organization",
                    "collapse": true,
                    "items": [
                      [
                        {
                          "title": "Organization object",
                          "href": "/docs/references/javascript/organization/organization"
                        },
                        {
                          "title": "Membership methods",
                          "href": "/docs/references/javascript/organization/members"
                        },
                        {
                          "title": "Invitation methods",
                          "href": "/docs/references/javascript/organization/invitations"
                        },
                        {
                          "title": "Domain methods",
                          "href": "/docs/references/javascript/organization/domains"
                        },
                        {
                          "title": "Membership request methods",
                          "href": "/docs/references/javascript/organization/membership-request"
                        }
                      ]
                    ]
                  },
                  {
                    "title": "Session",
                    "href": "/docs/references/javascript/session"
                  },
                  {
                    "title": "Client",
                    "href": "/docs/references/javascript/client"
                  },
                  {
                    "title": "Sign In",
                    "collapse": true,
                    "items": [
                      [
                        {
                          "title": "Sign In",
                          "href": "/docs/references/javascript/sign-in/sign-in"
                        },
                        {
                          "title": "First Factor",
                          "href": "/docs/references/javascript/sign-in/first-factor"
                        },
                        {
                          "title": "Second Factor",
                          "href": "/docs/references/javascript/sign-in/second-factor"
                        },
                        {
                          "title": "AuthenticateWith",
                          "href": "/docs/references/javascript/sign-in/authenticate-with"
                        }
                      ]
                    ]
                  },
                  {
                    "title": "Sign Up",
                    "collapse": true,
                    "items": [
                      [
                        {
                          "title": "Sign Up",
                          "href": "/docs/references/javascript/sign-up/sign-up"
                        },
                        {
                          "title": "AuthenticateWith",
                          "href": "/docs/references/javascript/sign-up/authenticate-with"
                        },
                        {
                          "title": "Verification",
                          "href": "/docs/references/javascript/sign-up/verification"
                        },
                        {
                          "title": "Email Verification",
                          "href": "/docs/references/javascript/sign-up/email-verification"
                        },
                        {
                          "title": "Phone Verification",
                          "href": "/docs/references/javascript/sign-up/phone-verification"
                        },
                        {
                          "title": "Web3 Verification",
                          "href": "/docs/references/javascript/sign-up/web3-verification"
                        }
                      ]
                    ]
                  },
                  {
                    "title": "Types",
                    "collapse": true,
                    "items": [
                      [
                        {
                          "title": "Overview",
                          "href": "/docs/references/javascript/types/overview"
                        },
                        {
                          "title": "`ClerkAPIError`",
                          "href": "/docs/references/javascript/types/clerk-api-error"
                        },
                        {
                          "title": "`ClerkPaginatedResponse`",
                          "href": "/docs/references/javascript/types/clerk-paginated-response"
                        },
                        {
                          "title": "`CustomPage`",
                          "href": "/docs/references/javascript/types/custom-page"
                        },
                        {
                          "title": "`EmailAddress`",
                          "href": "/docs/references/javascript/types/email-address"
                        },
                        {
                          "title": "`EmailLinkError`",
                          "href": "/docs/references/javascript/types/email-link-error"
                        },
                        {
                          "title": "`ExternalAccount`",
                          "href": "/docs/references/javascript/types/external-account"
                        },
                        {
                          "title": "`DeletedObject`",
                          "href": "/docs/references/javascript/types/deleted-object"
                        },
                        {
                          "title": "Metadata types",
                          "href": "/docs/references/javascript/types/metadata"
                        },
                        {
                          "title": "OAuth types",
                          "href": "/docs/references/javascript/types/oauth"
                        },
                        {
                          "title": "`OrganizationDomain`",
                          "href": "/docs/references/javascript/types/organization-domain"
                        },
                        {
                          "title": "`OrganizationInvitation`",
                          "href": "/docs/references/javascript/types/organization-invitation"
                        },
                        {
                          "title": "`OrganizationMembership`",
                          "href": "/docs/references/javascript/types/organization-membership"
                        },
                        {
                          "title": "`OrganizationMembershipRequest`",
                          "href": "/docs/references/javascript/types/organization-membership-request"
                        },
                        {
                          "title": "`OrganizationSuggestion`",
                          "href": "/docs/references/javascript/types/organization-suggestion"
                        },
                        {
                          "title": "`PasskeyResource`",
                          "href": "/docs/references/javascript/types/passkey-resource"
                        },
                        {
                          "title": "`PhoneNumber`",
                          "href": "/docs/references/javascript/types/phone-number"
                        },
                        {
                          "title": "`PublicUserData`",
                          "href": "/docs/references/javascript/types/public-user-data"
                        },
                        {
                          "title": "`SessionStatus`",
                          "href": "/docs/references/javascript/types/session-status"
                        },
                        {
                          "title": "`SessionVerification`",
                          "href": "/docs/references/javascript/types/session-verification"
                        },
                        {
                          "title": "`SessionWithActivities`",
                          "href": "/docs/references/javascript/types/session-with-activities"
                        },
                        {
                          "title": "`SetActiveParams`",
                          "href": "/docs/references/javascript/types/set-active-params"
                        },
                        {
                          "title": "`SignInFirstFactor`",
                          "href": "/docs/references/javascript/types/sign-in-first-factor"
                        },
                        {
                          "title": "`SignInSecondFactor`",
                          "href": "/docs/references/javascript/types/sign-in-second-factor"
                        },
                        {
                          "title": "`SignInRedirectOptions`",
                          "href": "/docs/references/javascript/types/sign-in-redirect-options"
                        },
                        {
                          "title": "`SignUpRedirectOptions`",
                          "href": "/docs/references/javascript/types/sign-up-redirect-options"
                        },
                        {
                          "title": "`SignInInitialValues`",
                          "href": "/docs/references/javascript/types/sign-in-initial-values"
                        },
                        {
                          "title": "`SignUpInitialValues`",
                          "href": "/docs/references/javascript/types/sign-up-initial-values"
                        },
                        {
                          "title": "`RedirectOptions`",
                          "href": "/docs/references/javascript/types/redirect-options"
                        },
                        {
                          "title": "`Verification`",
                          "href": "/docs/references/javascript/types/verification"
                        },
                        {
                          "title": "Web3 Wallet",
                          "href": "/docs/references/javascript/types/web3-wallet"
                        }
                      ]
                    ]
                  }
                ]
              ]
            },
            {
              "title": "Chrome Extension",
              "hideTitle": true,
              "sdk": ["chrome-extension"],
              "items": [
                [
                  {
                    "title": "Quickstart",
                    "href": "/docs/quickstarts/chrome-extension"
                  },
                  {
                    "title": "Add React Router",
                    "href": "/docs/references/chrome-extension/add-react-router"
                  },
                  {
                    "title": "Sync auth status between your Chrome Extension and web app",
                    "href": "/docs/references/chrome-extension/sync-host"
                  },
                  {
                    "title": "`createClerkClient()`",
                    "href": "/docs/references/chrome-extension/create-clerk-client"
                  },
                  {
                    "title": "Configure a consistent CRX ID",
                    "href": "/docs/references/chrome-extension/configure-consistent-crx-id"
                  },
                  {
                    "title": "References",
=======
                    "title": "`<MultisessionAppSupport>`",
                    "wrap": false,
                    "href": "/docs/components/control/multi-session"
                  },
                  {
                    "title": "`<RedirectToSignIn />`",
                    "wrap": false,
                    "href": "/docs/components/control/redirect-to-signin"
                  },
                  {
                    "title": "`<RedirectToSignUp />`",
                    "wrap": false,
                    "href": "/docs/components/control/redirect-to-signup"
                  },
                  {
                    "title": "`<RedirectToUserProfile />`",
                    "wrap": false,
                    "href": "/docs/components/control/redirect-to-userprofile"
                  },
                  {
                    "title": "`<RedirectToOrganizationProfile />`",
                    "wrap": false,
                    "href": "/docs/components/control/redirect-to-organizationprofile"
                  },
                  {
                    "title": "`<RedirectToCreateOrganization />`",
                    "wrap": false,
                    "href": "/docs/components/control/redirect-to-createorganization"
                  },
                  {
                    "title": "`<SignedIn>`",
                    "wrap": false,
                    "href": "/docs/components/control/signed-in"
                  },
                  {
                    "title": "`<SignedOut>`",
                    "wrap": false,
                    "href": "/docs/components/control/signed-out"
                  }
                ]
              ]
            },
            {
              "title": "Unstyled Components",
              "items": [
                [
                  {
                    "title": "`<SignInButton>`",
                    "wrap": false,
                    "href": "/docs/components/unstyled/sign-in-button"
                  },
                  {
                    "title": "`<SignInWithMetamaskButton>`",
                    "wrap": false,
                    "href": "/docs/components/unstyled/sign-in-with-metamask"
                  },
                  {
                    "title": "`<SignUpButton>`",
                    "wrap": false,
                    "href": "/docs/components/unstyled/sign-up-button"
                  },
                  {
                    "title": "`<SignOutButton>`",
                    "wrap": false,
                    "href": "/docs/components/unstyled/sign-out-button"
                  }
                ]
              ]
            }
          ]
        ]
      }
    ],
    [
      {
        "title": "Clerk SDK",
        "selectable": true,
        "items": [
          [
            {
              "title": "Next.js",
              "icon": "nextjs",
              "items": [
                [
                  {
                    "title": "Quickstart",
                    "href": "/docs/quickstarts/nextjs"
                  },
                  {
                    "title": "Available Methods",
                    "href": "/docs/references/nextjs/overview"
                  },
                  {
                    "title": "Guides",
                    "items": [
                      [
                        {
                          "title": "Read session and user data",
                          "href": "/docs/references/nextjs/read-session-data"
                        },
                        {
                          "title": "Add a custom sign-in-or-up page",
                          "href": "/docs/references/nextjs/custom-sign-in-or-up-page"
                        },
                        {
                          "title": "Add a custom sign-up page",
                          "href": "/docs/references/nextjs/custom-sign-up-page"
                        },
                        {
                          "title": "Add custom onboarding",
                          "href": "/docs/references/nextjs/add-onboarding-flow"
                        },
                        {
                          "title": "Set up a waitlist",
                          "href": "/docs/references/nextjs/waitlist"
                        },
                        {
                          "title": "Role Based Access Control",
                          "href": "/docs/references/nextjs/basic-rbac"
                        },
                        {
                          "title": "Rendering modes",
                          "href": "/docs/references/nextjs/rendering-modes"
                        },
                        {
                          "title": "Geo blocking",
                          "href": "/docs/references/nextjs/geo-blocking"
                        },
                        {
                          "title": "Migrate from Auth.js",
                          "href": "/docs/references/nextjs/authjs-migration"
                        },
                        {
                          "title": "tRPC",
                          "href": "/docs/references/nextjs/trpc"
                        }
                      ]
                    ]
                  },
                  {
                    "title": "General references",
                    "items": [
                      [
                        {
                          "title": "`clerkMiddleware()`",
                          "wrap": false,
                          "href": "/docs/references/nextjs/clerk-middleware"
                        }
                      ]
                    ]
                  },
                  {
                    "title": "App Router References",
                    "items": [
                      [
                        {
                          "title": "`auth()`",
                          "wrap": false,
                          "href": "/docs/references/nextjs/auth"
                        },
                        {
                          "title": "`currentUser()`",
                          "wrap": false,
                          "href": "/docs/references/nextjs/current-user"
                        },
                        {
                          "title": "Route Handlers",
                          "href": "/docs/references/nextjs/route-handlers"
                        },
                        {
                          "title": "Server Actions",
                          "href": "/docs/references/nextjs/server-actions"
                        }
                      ]
                    ]
                  },
                  {
                    "title": "Pages Router References",
                    "items": [
                      [
                        {
                          "title": "`getAuth()`",
                          "wrap": false,
                          "href": "/docs/references/nextjs/get-auth"
                        },
                        {
                          "title": "`buildClerkProps()`",
                          "wrap": false,
                          "href": "/docs/references/nextjs/build-clerk-props"
                        }
                      ]
                    ]
                  },
                  {
                    "title": "Demo Repositories",
                    "items": [
                      [
                        {
                          "title": "App Router Demo Repo",
                          "href": "https://github.com/clerk/clerk-nextjs-demo-app-router"
                        },
                        {
                          "title": "Pages Router Demo Repo",
                          "href": "https://github.com/clerk/clerk-nextjs-demo-pages-router"
                        }
                      ]
                    ]
                  }
                ]
              ]
            },
            {
              "title": "React",
              "icon": "react",
              "items": [
                [
                  {
                    "title": "Quickstart",
                    "href": "/docs/quickstarts/react"
                  },
                  {
                    "title": "Available Methods",
                    "href": "/docs/references/react/overview"
                  },
                  {
                    "title": "Client-side helpers",
                    "items": [
                      [
                        {
                          "title": "`useUser()`",
                          "wrap": false,
                          "href": "/docs/references/react/use-user"
                        },
                        {
                          "title": "`useClerk()`",
                          "wrap": false,
                          "href": "/docs/references/react/use-clerk"
                        },
                        {
                          "title": "`useAuth()`",
                          "wrap": false,
                          "href": "/docs/references/react/use-auth"
                        },
                        {
                          "title": "`useSignIn()`",
                          "wrap": false,
                          "href": "/docs/references/react/use-sign-in"
                        },
                        {
                          "title": "`useSignUp()`",
                          "wrap": false,
                          "href": "/docs/references/react/use-sign-up"
                        },
                        {
                          "title": "`useSession()`",
                          "wrap": false,
                          "href": "/docs/references/react/use-session"
                        },
                        {
                          "title": "`useSessionList()`",
                          "wrap": false,
                          "href": "/docs/references/react/use-session-list"
                        },
                        {
                          "title": "`useOrganization()`",
                          "wrap": false,
                          "href": "/docs/references/react/use-organization"
                        },
                        {
                          "title": "`useOrganizationList()`",
                          "wrap": false,
                          "href": "/docs/references/react/use-organization-list"
                        },
                        {
                          "title": "`useReverification()`",
                          "tag": "(Beta)",
                          "wrap": false,
                          "href": "/docs/references/react/use-reverification"
                        }
                      ]
                    ]
                  }
                ]
              ]
            },
            {
              "title": "JavaScript",
              "icon": "javascript",
              "items": [
                [
                  {
                    "title": "Quickstart",
                    "href": "/docs/quickstarts/javascript"
                  },
                  {
                    "title": "Available Methods",
                    "href": "/docs/references/javascript/overview"
                  },
                  {
                    "title": "Clerk",
                    "collapse": true,
                    "items": [
                      [
                        {
                          "title": "Clerk class",
                          "href": "/docs/references/javascript/clerk/clerk"
                        },
                        {
                          "title": "Organization methods",
                          "href": "/docs/references/javascript/clerk/organization-methods"
                        },
                        {
                          "title": "Waitlist methods",
                          "href": "/docs/references/javascript/clerk/waitlist-methods"
                        },
                        {
                          "title": "Redirect methods",
                          "href": "/docs/references/javascript/clerk/redirect-methods"
                        },
                        {
                          "title": "BuildURLs",
                          "href": "/docs/references/javascript/clerk/build-urls"
                        },
                        {
                          "title": "Handle navigation",
                          "href": "/docs/references/javascript/clerk/handle-navigation"
                        },
                        {
                          "title": "Session methods",
                          "href": "/docs/references/javascript/clerk/session-methods"
                        }
                      ]
                    ]
                  },
                  {
                    "title": "User",
                    "collapse": true,
                    "items": [
                      [
                        {
                          "title": "User object",
                          "href": "/docs/references/javascript/user/user"
                        },
                        {
                          "title": "TOTP methods",
                          "href": "/docs/references/javascript/user/totp"
                        },
                        {
                          "title": "Password management methods",
                          "href": "/docs/references/javascript/user/password-management"
                        },
                        {
                          "title": "Create metadata methods",
                          "href": "/docs/references/javascript/user/create-metadata"
                        }
                      ]
                    ]
                  },
                  {
                    "title": "Organization",
                    "collapse": true,
                    "items": [
                      [
                        {
                          "title": "Organization object",
                          "href": "/docs/references/javascript/organization/organization"
                        },
                        {
                          "title": "Membership methods",
                          "href": "/docs/references/javascript/organization/members"
                        },
                        {
                          "title": "Invitation methods",
                          "href": "/docs/references/javascript/organization/invitations"
                        },
                        {
                          "title": "Domain methods",
                          "href": "/docs/references/javascript/organization/domains"
                        },
                        {
                          "title": "Membership request methods",
                          "href": "/docs/references/javascript/organization/membership-request"
                        }
                      ]
                    ]
                  },
                  {
                    "title": "Session",
                    "href": "/docs/references/javascript/session"
                  },
                  {
                    "title": "Client",
                    "href": "/docs/references/javascript/client"
                  },
                  {
                    "title": "Sign In",
>>>>>>> 51129cf5
                    "collapse": true,
                    "items": [
                      [
                        {
<<<<<<< HEAD
                          "title": "Available Methods",
                          "href": "/docs/references/chrome-extension/overview"
                        }
                      ]
                    ]
                  }
                ]
              ]
            },
            {
              "title": "Expo",
              "hideTitle": true,
              "sdk": ["expo"],
              "items": [
                [
                  {
                    "title": "Quickstart",
                    "href": "/docs/quickstarts/expo"
                  },
                  {
                    "title": "Read session and user data",
                    "href": "/docs/references/expo/read-session-user-data"
                  },
                  {
                    "title": "Use biometrics with local credentials",
                    "href": "/docs/references/expo/local-credentials"
                  },
                  {
                    "title": "Offline support",
                    "href": "/docs/references/expo/offline-support"
                  },
                  {
                    "title": "References",
=======
                          "title": "Sign In",
                          "href": "/docs/references/javascript/sign-in/sign-in"
                        },
                        {
                          "title": "First Factor",
                          "href": "/docs/references/javascript/sign-in/first-factor"
                        },
                        {
                          "title": "Second Factor",
                          "href": "/docs/references/javascript/sign-in/second-factor"
                        },
                        {
                          "title": "AuthenticateWith",
                          "href": "/docs/references/javascript/sign-in/authenticate-with"
                        }
                      ]
                    ]
                  },
                  {
                    "title": "Sign Up",
>>>>>>> 51129cf5
                    "collapse": true,
                    "items": [
                      [
                        {
<<<<<<< HEAD
                          "title": "Available Methods",
                          "href": "/docs/references/expo/overview"
                        },
                        {
                          "title": "useLocalCredentials()",
                          "href": "/docs/references/expo/use-local-credentials"
                        },
                        {
                          "title": "useOAuth()",
                          "href": "/docs/references/expo/use-oauth"
                        }
                      ]
                    ]
                  },
                  {
                    "title": "Web support",
                    "collapse": true,
                    "items": [
                      [
                        {
                          "title": "Overview",
                          "href": "/docs/references/expo/web-support/overview"
                        },
                        {
                          "title": "Add a custom sign-in-or-up page",
                          "href": "/docs/references/expo/web-support/custom-sign-in-or-up-page"
                        },
                        {
                          "title": "Add a custom sign-up page",
                          "href": "/docs/references/expo/web-support/custom-sign-up-page"
=======
                          "title": "Sign Up",
                          "href": "/docs/references/javascript/sign-up/sign-up"
                        },
                        {
                          "title": "AuthenticateWith",
                          "href": "/docs/references/javascript/sign-up/authenticate-with"
                        },
                        {
                          "title": "Verification",
                          "href": "/docs/references/javascript/sign-up/verification"
                        },
                        {
                          "title": "Email Verification",
                          "href": "/docs/references/javascript/sign-up/email-verification"
                        },
                        {
                          "title": "Phone Verification",
                          "href": "/docs/references/javascript/sign-up/phone-verification"
                        },
                        {
                          "title": "Web3 Verification",
                          "href": "/docs/references/javascript/sign-up/web3-verification"
>>>>>>> 51129cf5
                        }
                      ]
                    ]
                  }
                ]
              ]
            },
            {
              "title": "Express",
              "hideTitle": true,
              "sdk": ["expressjs"],
              "items": [
                [
                  {
                    "title": "Quickstart",
                    "href": "/docs/quickstarts/express"
                  },
                  {
<<<<<<< HEAD
                    "title": "References",
=======
                    "title": "Types",
>>>>>>> 51129cf5
                    "collapse": true,
                    "items": [
                      [
                        {
<<<<<<< HEAD
                          "title": "Available Methods",
                          "href": "/docs/references/express/overview"
                        }
                      ]
                    ]
                  }
                ]
              ]
            },
            {
              "title": "Fastify",
              "hideTitle": true,
              "sdk": ["fastify"],
=======
                          "title": "Overview",
                          "href": "/docs/references/javascript/types/overview"
                        },
                        {
                          "title": "`ClerkAPIError`",
                          "href": "/docs/references/javascript/types/clerk-api-error"
                        },
                        {
                          "title": "`ClerkPaginatedResponse`",
                          "href": "/docs/references/javascript/types/clerk-paginated-response"
                        },
                        {
                          "title": "`CustomPage`",
                          "href": "/docs/references/javascript/types/custom-page"
                        },
                        {
                          "title": "`EmailAddress`",
                          "href": "/docs/references/javascript/types/email-address"
                        },
                        {
                          "title": "`EmailLinkError`",
                          "href": "/docs/references/javascript/types/email-link-error"
                        },
                        {
                          "title": "`ExternalAccount`",
                          "href": "/docs/references/javascript/types/external-account"
                        },
                        {
                          "title": "`DeletedObject`",
                          "href": "/docs/references/javascript/types/deleted-object"
                        },
                        {
                          "title": "Metadata types",
                          "href": "/docs/references/javascript/types/metadata"
                        },
                        {
                          "title": "OAuth types",
                          "href": "/docs/references/javascript/types/oauth"
                        },
                        {
                          "title": "`OrganizationDomain`",
                          "href": "/docs/references/javascript/types/organization-domain"
                        },
                        {
                          "title": "`OrganizationInvitation`",
                          "href": "/docs/references/javascript/types/organization-invitation"
                        },
                        {
                          "title": "`OrganizationMembership`",
                          "href": "/docs/references/javascript/types/organization-membership"
                        },
                        {
                          "title": "`OrganizationMembershipRequest`",
                          "href": "/docs/references/javascript/types/organization-membership-request"
                        },
                        {
                          "title": "`OrganizationSuggestion`",
                          "href": "/docs/references/javascript/types/organization-suggestion"
                        },
                        {
                          "title": "`PasskeyResource`",
                          "href": "/docs/references/javascript/types/passkey-resource"
                        },
                        {
                          "title": "`PhoneNumber`",
                          "href": "/docs/references/javascript/types/phone-number"
                        },
                        {
                          "title": "`PublicUserData`",
                          "href": "/docs/references/javascript/types/public-user-data"
                        },
                        {
                          "title": "`SessionStatus`",
                          "href": "/docs/references/javascript/types/session-status"
                        },
                        {
                          "title": "`SessionVerification`",
                          "href": "/docs/references/javascript/types/session-verification"
                        },
                        {
                          "title": "`SessionWithActivities`",
                          "href": "/docs/references/javascript/types/session-with-activities"
                        },
                        {
                          "title": "`SetActiveParams`",
                          "href": "/docs/references/javascript/types/set-active-params"
                        },
                        {
                          "title": "`SignInFirstFactor`",
                          "href": "/docs/references/javascript/types/sign-in-first-factor"
                        },
                        {
                          "title": "`SignInSecondFactor`",
                          "href": "/docs/references/javascript/types/sign-in-second-factor"
                        },
                        {
                          "title": "`SignInRedirectOptions`",
                          "href": "/docs/references/javascript/types/sign-in-redirect-options"
                        },
                        {
                          "title": "`SignUpRedirectOptions`",
                          "href": "/docs/references/javascript/types/sign-up-redirect-options"
                        },
                        {
                          "title": "`SignInInitialValues`",
                          "href": "/docs/references/javascript/types/sign-in-initial-values"
                        },
                        {
                          "title": "`SignUpInitialValues`",
                          "href": "/docs/references/javascript/types/sign-up-initial-values"
                        },
                        {
                          "title": "`RedirectOptions`",
                          "href": "/docs/references/javascript/types/redirect-options"
                        },
                        {
                          "title": "`Verification`",
                          "href": "/docs/references/javascript/types/verification"
                        },
                        {
                          "title": "Web3 Wallet",
                          "href": "/docs/references/javascript/types/web3-wallet"
                        }
                      ]
                    ]
                  }
                ]
              ]
            },
            {
              "title": "Astro",
              "icon": "astro",
>>>>>>> 51129cf5
              "items": [
                [
                  {
                    "title": "Quickstart",
<<<<<<< HEAD
                    "href": "/docs/quickstarts/fastify"
                  },
                  {
                    "title": "Available Methods",
                    "href": "/docs/references/fastify/overview"
                  }
                ]
              ]
            },
            {
              "title": "iOS",
              "hideTitle": true,
              "sdk": ["ios"],
              "items": [
                [
                  {
                    "title": "Quickstart",
                    "href": "/docs/quickstarts/ios"
                  },
                  {
                    "title": "`getToken()`",
                    "href": "/docs/references/ios/get-token"
                  },
                  {
                    "title": "Sign in with Apple",
                    "href": "/docs/references/ios/sign-in-with-apple"
                  },
                  {
                    "title": "References",
                    "collapse": true,
                    "items": [
                      [
                        {
                          "title": "Available Methods",
                          "href": "/docs/references/ios/overview"
=======
                    "href": "/docs/quickstarts/astro"
                  },
                  {
                    "title": "Available Methods",
                    "href": "/docs/references/astro/overview"
                  },
                  {
                    "title": "UI Frameworks",
                    "items": [
                      [
                        {
                          "title": "Use Clerk with Astro and React",
                          "href": "/docs/references/astro/react"
                        }
                      ]
                    ]
                  },
                  {
                    "title": "Guides",
                    "items": [
                      [
                        {
                          "title": "Migrating from community SDK",
                          "href": "/docs/references/astro/migrating-from-astro-community-sdk"
                        },
                        {
                          "title": "Read session and user data",
                          "wrap": false,
                          "href": "/docs/references/astro/read-session-data"
                        },
                        {
                          "title": "Hybrid rendering",
                          "wrap": false,
                          "href": "/docs/references/astro/hybrid-rendering"
                        }
                      ]
                    ]
                  },
                  {
                    "title": "General references",
                    "items": [
                      [
                        {
                          "title": "`clerkMiddleware()`",
                          "wrap": false,
                          "href": "/docs/references/astro/clerk-middleware"
                        },
                        {
                          "title": "Locals",
                          "wrap": false,
                          "href": "/docs/references/astro/locals"
                        },
                        {
                          "title": "Endpoints",
                          "wrap": false,
                          "href": "/docs/references/astro/endpoints"
>>>>>>> 51129cf5
                        }
                      ]
                    ]
                  }
                ]
              ]
            },
            {
              "title": "React Router",
              "hideTitle": true,
              "sdk": ["react-router"],
              "items": [
                [
                  {
                    "title": "Quickstart",
                    "href": "/docs/quickstarts/react-router"
                  },
                  {
<<<<<<< HEAD
                    "title": "Read session and user data",
                    "href": "/docs/references/react-router/read-session-data"
                  },
                  {
                    "title": "Add custom sign-in-or-up page",
                    "href": "/docs/references/react-router/custom-sign-in-or-up-page"
                  },
                  {
                    "title": "Add custom sign-up page",
                    "href": "/docs/references/react-router/custom-sign-up-page"
                  },
                  {
                    "title": "Library mode",
                    "href": "/docs/references/react-router/library-mode"
                  },
                  {
                    "title": "General references",
                    "items": [
                      [
                        {
                          "title": "Available Methods",
                          "href": "/docs/references/react-router/overview"
                        },
                        {
                          "title": "`rootAuthLoader()`",
                          "wrap": false,
                          "href": "/docs/references/react-router/root-auth-loader"
                        },
                        {
                          "title": "`getAuth()`",
                          "href": "/docs/references/react-router/get-auth"
                        }
                      ]
                    ]
                  }
                ]
              ]
            },
            {
              "title": "Remix",
              "hideTitle": true,
              "sdk": ["remix"],
=======
                    "title": "Client-side helpers",
                    "items": [
                      [
                        {
                          "title": "`$authStore`",
                          "wrap": false,
                          "href": "/docs/references/astro/auth-store"
                        },
                        {
                          "title": "`$clerkStore`",
                          "wrap": false,
                          "href": "/docs/references/astro/clerk-store"
                        },
                        {
                          "title": "`$userStore`",
                          "wrap": false,
                          "href": "/docs/references/astro/user-store"
                        },
                        {
                          "title": "`$signInStore`",
                          "wrap": false,
                          "href": "/docs/references/astro/sign-in-store"
                        },
                        {
                          "title": "`$signUpStore`",
                          "wrap": false,
                          "href": "/docs/references/astro/sign-up-store"
                        },
                        {
                          "title": "`$sessionStore`",
                          "wrap": false,
                          "href": "/docs/references/astro/session-store"
                        },
                        {
                          "title": "`$sessionListStore`",
                          "wrap": false,
                          "href": "/docs/references/astro/session-list-store"
                        },
                        {
                          "title": "`$organizationStore`",
                          "wrap": false,
                          "href": "/docs/references/astro/organization-store"
                        }
                      ]
                    ]
                  }
                ]
              ]
            },
            {
              "title": "C#",
              "icon": "csharp",
>>>>>>> 51129cf5
              "items": [
                [
                  {
                    "title": "Quickstart",
<<<<<<< HEAD
                    "href": "/docs/quickstarts/remix"
                  },
                  {
                    "title": "`<ClerkApp />`",
                    "wrap": false,
                    "href": "/docs/references/remix/clerk-app"
                  },
                  {
                    "title": "SPA Mode",
                    "wrap": false,
                    "href": "/docs/references/remix/spa-mode"
                  },
                  {
                    "title": "Add custom sign-in-or-up page",
                    "wrap": true,
                    "href": "/docs/references/remix/custom-sign-in-or-up-page"
                  },
                  {
                    "title": "Add custom sign-up page",
                    "wrap": true,
                    "href": "/docs/references/remix/custom-sign-up-page"
                  },
                  {
                    "title": "Read session and user data",
                    "wrap": true,
                    "href": "/docs/references/remix/read-session-data"
                  }
                ]
              ]
            },
            {
              "title": "TanStack Start",
              "hideTitle": true,
              "sdk": ["tanstack-start"],
=======
                    "href": "https://github.com/clerk/clerk-sdk-csharp/blob/main/README.md",
                    "target": "_blank"
                  }
                ]
              ]
            },
            {
              "title": "Chrome Extension",
              "icon": "chrome",
>>>>>>> 51129cf5
              "items": [
                [
                  {
                    "title": "Quickstart",
<<<<<<< HEAD
                    "href": "/docs/quickstarts/tanstack-start"
                  },
                  {
                    "title": "Add custom sign-in-or-up-page",
                    "href": "/docs/references/tanstack-start/custom-sign-in-or-up-page",
                    "wrap": true
                  },
                  {
                    "title": "Add custom sign-up-page",
                    "href": "/docs/references/tanstack-start/custom-sign-up-page",
                    "wrap": true
                  },
                  {
                    "title": "Read session and user data",
                    "href": "/docs/references/tanstack-start/read-session-data",
                    "wrap": true
                  },
                  {
                    "title": "General references",
                    "collapse": true,
                    "items": [
                      [
                        {
                          "title": "Available Methods",
                          "href": "/docs/references/tanstack-start/overview"
                        },
                        {
                          "title": "`getAuth()`",
                          "href": "/docs/references/tanstack-start/get-auth"
                        },
                        {
                          "title": "`createClerkHandler()`",
                          "href": "/docs/references/tanstack-start/create-clerk-handler"
                        }
                      ]
                    ]
                  }
                ]
              ]
            },
            {
              "title": "Go",
              "hideTitle": true,
              "sdk": ["go"],
              "items": [
                [
                  {
                    "title": "Quickstart & Available Methods",
                    "href": "/docs/references/go/overview"
                  },
                  {
                    "title": "Verifying sessions",
                    "href": "/docs/references/go/verifying-sessions"
                  },
                  {
                    "title": "Use Clerk Go for Backend API Operations",
                    "href": "/docs/references/go/other-examples"
                  },
                  {
                    "title": "Go SDK repository",
                    "href": "https://github.com/clerk/clerk-sdk-go"
                  }
                ]
              ]
            },
            {
              "title": "Astro",
              "hideTitle": true,
              "sdk": ["astro"],
=======
                    "href": "/docs/quickstarts/chrome-extension"
                  },
                  {
                    "title": "Available Methods",
                    "href": "/docs/references/chrome-extension/overview"
                  },
                  {
                    "title": "Guides",
                    "collapse": false,
                    "items": [
                      [
                        {
                          "title": "Add React Router",
                          "href": "/docs/references/chrome-extension/add-react-router"
                        },
                        {
                          "title": "Sync auth status between your Chrome Extension and web app",
                          "href": "/docs/references/chrome-extension/sync-host"
                        },
                        {
                          "title": "`createClerkClient()`",
                          "href": "/docs/references/chrome-extension/create-clerk-client"
                        },
                        {
                          "title": "Configure a consistent CRX ID",
                          "href": "/docs/references/chrome-extension/configure-consistent-crx-id"
                        }
                      ]
                    ]
                  }
                ]
              ]
            },
            {
              "title": "Expo",
              "icon": "expo",
              "items": [
                [
                  {
                    "title": "Quickstart",
                    "href": "/docs/quickstarts/expo"
                  },
                  {
                    "title": "Available Methods",
                    "href": "/docs/references/expo/overview"
                  },
                  {
                    "title": "Hooks",
                    "items": [
                      [
                        {
                          "title": "useLocalCredentials()",
                          "href": "/docs/references/expo/use-local-credentials"
                        },
                        {
                          "title": "useOAuth()",
                          "href": "/docs/references/expo/use-oauth"
                        }
                      ]
                    ]
                  },
                  {
                    "title": "Guides",
                    "items": [
                      [
                        {
                          "title": "Read session and user data",
                          "href": "/docs/references/expo/read-session-user-data"
                        },
                        {
                          "title": "Use biometrics with local credentials",
                          "href": "/docs/references/expo/local-credentials"
                        },
                        {
                          "title": "Offline support",
                          "href": "/docs/references/expo/offline-support"
                        }
                      ]
                    ]
                  },
                  {
                    "title": "Web support",
                    "collapse": true,
                    "items": [
                      [
                        {
                          "title": "Overview",
                          "href": "/docs/references/expo/web-support/overview"
                        },
                        {
                          "title": "Add a custom sign-in-or-up page",
                          "href": "/docs/references/expo/web-support/custom-sign-in-or-up-page"
                        },
                        {
                          "title": "Add a custom sign-up page",
                          "href": "/docs/references/expo/web-support/custom-sign-up-page"
                        }
                      ]
                    ]
                  }
                ]
              ]
            },
            {
              "title": "Express",
              "icon": "expressjs",
              "items": [
                [
                  {
                    "title": "Quickstart",
                    "href": "/docs/quickstarts/express"
                  },
                  {
                    "title": "Available Methods",
                    "href": "/docs/references/express/overview"
                  }
                ]
              ]
            },
            {
              "title": "Fastify",
              "icon": "fastify",
>>>>>>> 51129cf5
              "items": [
                [
                  {
                    "title": "Quickstart",
<<<<<<< HEAD
                    "href": "/docs/quickstarts/astro"
                  },
                  {
                    "title": "Migrating from community SDK",
                    "href": "/docs/references/astro/migrating-from-astro-community-sdk"
                  },
                  {
                    "title": "Read session and user data",
                    "wrap": false,
                    "href": "/docs/references/astro/read-session-data"
=======
                    "href": "/docs/quickstarts/fastify"
                  },
                  {
                    "title": "Available Methods",
                    "href": "/docs/references/fastify/overview"
                  }
                ]
              ]
            },
            {
              "title": "Go",
              "icon": "go",
              "items": [
                [
                  {
                    "title": "Quickstart & Available Methods",
                    "href": "/docs/references/go/overview"
                  },
                  {
                    "title": "Verifying sessions",
                    "href": "/docs/references/go/verifying-sessions"
                  },
                  {
                    "title": "Use Clerk Go for Backend API Operations",
                    "href": "/docs/references/go/other-examples"
                  },
                  {
                    "title": "Go SDK repository",
                    "href": "https://github.com/clerk/clerk-sdk-go"
                  }
                ]
              ]
            },
            {
              "title": "iOS",
              "tag": "(Beta)",
              "icon": "apple",
              "items": [
                [
                  {
                    "title": "Quickstart",
                    "href": "/docs/quickstarts/ios"
                  },
                  {
                    "title": "Available Methods",
                    "href": "/docs/references/ios/overview"
                  },
                  {
                    "title": "`getToken()`",
                    "href": "/docs/references/ios/get-token"
>>>>>>> 51129cf5
                  },
                  {
                    "title": "Hybrid rendering",
                    "wrap": false,
                    "href": "/docs/references/astro/hybrid-rendering"
                  },
                  {
                    "title": "UI Frameworks",
                    "collapse": true,
                    "items": [
                      [
                        {
<<<<<<< HEAD
                          "title": "Use Clerk with Astro and React",
                          "href": "/docs/references/astro/react"
=======
                          "title": "Sign in with Apple",
                          "href": "/docs/references/ios/sign-in-with-apple"
>>>>>>> 51129cf5
                        }
                      ]
                    ]
                  }
                ]
              ]
            },
            {
              "title": "JS Backend SDK",
              "icon": "clerk",
              "items": [
                [
                  {
                    "title": "Quickstart & Available Methods",
                    "href": "/docs/references/backend/overview"
                  },
                  {
<<<<<<< HEAD
                    "title": "General references",
=======
                    "title": "User",
>>>>>>> 51129cf5
                    "collapse": true,
                    "items": [
                      [
                        {
<<<<<<< HEAD
                          "title": "Available Methods",
                          "href": "/docs/references/astro/overview"
                        },
                        {
                          "title": "`clerkMiddleware()`",
                          "wrap": false,
                          "href": "/docs/references/astro/clerk-middleware"
                        },
                        {
                          "title": "Locals",
                          "wrap": false,
                          "href": "/docs/references/astro/locals"
                        },
                        {
                          "title": "Endpoints",
                          "wrap": false,
                          "href": "/docs/references/astro/endpoints"
                        }
                      ]
                    ]
                  },
                  {
                    "title": "Client-side helpers",
                    "collapse": true,
                    "items": [
                      [
                        {
                          "title": "`$authStore`",
                          "wrap": false,
                          "href": "/docs/references/astro/auth-store"
                        },
                        {
                          "title": "`$clerkStore`",
                          "wrap": false,
                          "href": "/docs/references/astro/clerk-store"
                        },
                        {
                          "title": "`$userStore`",
                          "wrap": false,
                          "href": "/docs/references/astro/user-store"
                        },
                        {
                          "title": "`$signInStore`",
                          "wrap": false,
                          "href": "/docs/references/astro/sign-in-store"
                        },
                        {
                          "title": "`$signUpStore`",
                          "wrap": false,
                          "href": "/docs/references/astro/sign-up-store"
                        },
                        {
                          "title": "`$sessionStore`",
                          "wrap": false,
                          "href": "/docs/references/astro/session-store"
                        },
                        {
                          "title": "`$sessionListStore`",
                          "wrap": false,
                          "href": "/docs/references/astro/session-list-store"
                        },
                        {
                          "title": "`$organizationStore`",
                          "wrap": false,
                          "href": "/docs/references/astro/organization-store"
                        }
                      ]
                    ]
                  }
                ]
              ]
            },
            {
              "title": "Nuxt",
              "hideTitle": true,
              "sdk": ["nuxt"],
              "items": [
                [
                  {
                    "title": "Quickstart",
                    "href": "/docs/quickstarts/nuxt"
                  },
                  {
                    "title": "Read session and user data",
                    "wrap": false,
                    "href": "/docs/references/nuxt/read-session-data"
                  },
                  {
                    "title": "Protect pages",
                    "wrap": false,
                    "href": "/docs/references/nuxt/protect-pages"
                  },
                  {
                    "title": "References",
                    "collapse": true,
                    "items": [
                      [
                        {
                          "title": "Available Methods",
                          "href": "/docs/references/nuxt/overview"
                        },
                        {
                          "title": "`clerkMiddleware()`",
                          "wrap": false,
                          "href": "/docs/references/nuxt/clerk-middleware"
                        }
                      ]
                    ]
                  }
                ]
              ]
            },
            {
              "title": "Vue",
              "hideTitle": true,
              "sdk": ["vue"],
              "items": [
                [
                  {
                    "title": "Quickstart",
                    "href": "/docs/quickstarts/vue"
                  },
                  {
                    "title": "Migrating from community SDK",
                    "href": "/docs/references/vue/migrating-from-vue-community-sdk"
                  },
                  {
                    "title": "Client-side helpers",
                    "collapse": true,
                    "items": [
                      [
                        {
                          "title": "`useUser()`",
                          "wrap": false,
                          "href": "/docs/references/vue/use-user"
                        },
                        {
                          "title": "`useClerk()`",
                          "wrap": false,
                          "href": "/docs/references/vue/use-clerk"
                        },
                        {
                          "title": "`useAuth()`",
                          "wrap": false,
                          "href": "/docs/references/vue/use-auth"
                        },
                        {
                          "title": "`useSignIn()`",
                          "wrap": false,
                          "href": "/docs/references/vue/use-sign-in"
                        },
                        {
                          "title": "`useSignUp`",
                          "wrap": false,
                          "href": "/docs/references/vue/use-sign-up"
                        },
                        {
                          "title": "`useSession()`",
                          "wrap": false,
                          "href": "/docs/references/vue/use-session"
                        },
                        {
                          "title": "`useSessionList()`",
                          "wrap": false,
                          "href": "/docs/references/vue/use-session-list"
                        },
                        {
                          "title": "`useOrganization()`",
                          "wrap": false,
                          "href": "/docs/references/vue/use-organization"
                        }
                      ]
                    ]
                  },
                  {
                    "title": "References",
                    "collapse": true,
                    "items": [
                      [
                        {
                          "title": "Available Methods",
                          "href": "/docs/references/vue/overview"
                        }
                      ]
                    ]
                  }
                ]
              ]
            },
            {
              "title": "Ruby / Rails",
              "hideTitle": true,
              "sdk": ["ruby"],
              "items": [
                [
                  {
                    "title": "Quickstart",
                    "href": "/docs/references/ruby/overview"
                  },
                  {
                    "title": "Rack/Rails integration",
                    "href": "/docs/references/ruby/rack-rails"
                  },
                  {
                    "title": "Ruby SDK repository",
                    "href": "https://github.com/clerk/clerk-sdk-ruby"
                  },
                  {
                    "title": "References",
                    "collapse": true,
                    "items": [
                      [
                        {
                          "title": "Available Methods",
                          "href": "/docs/references/ruby/available-methods"
                        }
                      ]
                    ]
                  }
                ]
              ]
            },
            {
              "title": "JS Backend SDK",
              "hideTitle": true,
              "sdk": ["javascript-backend"],
              "items": [
                [
                  {
                    "title": "Quickstart & Available Methods",
                    "href": "/docs/references/backend/overview"
                  },
                  {
                    "title": "User",
                    "collapse": true,
                    "items": [
                      [
                        {
                          "title": "`getUserList()`",
                          "wrap": false,
                          "href": "/docs/references/backend/user/get-user-list"
                        },
                        {
                          "title": "`getUser()`",
                          "wrap": false,
                          "href": "/docs/references/backend/user/get-user"
                        },
                        {
                          "title": "`getCount()`",
                          "wrap": false,
                          "href": "/docs/references/backend/user/get-count"
                        },
                        {
                          "title": "`getOrganizationMembershipList()`",
                          "wrap": false,
                          "href": "/docs/references/backend/user/get-organization-membership-list"
                        },
                        {
                          "title": "`getUserOAuthAccessToken()`",
                          "wrap": false,
                          "href": "/docs/references/backend/user/get-user-oauth-access-token"
                        },
                        {
                          "title": "`createUser()`",
                          "wrap": false,
                          "href": "/docs/references/backend/user/create-user"
                        },
                        {
=======
                          "title": "`getUserList()`",
                          "wrap": false,
                          "href": "/docs/references/backend/user/get-user-list"
                        },
                        {
                          "title": "`getUser()`",
                          "wrap": false,
                          "href": "/docs/references/backend/user/get-user"
                        },
                        {
                          "title": "`getCount()`",
                          "wrap": false,
                          "href": "/docs/references/backend/user/get-count"
                        },
                        {
                          "title": "`getOrganizationMembershipList()`",
                          "wrap": false,
                          "href": "/docs/references/backend/user/get-organization-membership-list"
                        },
                        {
                          "title": "`getUserOAuthAccessToken()`",
                          "wrap": false,
                          "href": "/docs/references/backend/user/get-user-oauth-access-token"
                        },
                        {
                          "title": "`createUser()`",
                          "wrap": false,
                          "href": "/docs/references/backend/user/create-user"
                        },
                        {
>>>>>>> 51129cf5
                          "title": "`verifyPassword()`",
                          "wrap": false,
                          "href": "/docs/references/backend/user/verify-password"
                        },
                        {
                          "title": "`banUser()`",
                          "wrap": false,
                          "href": "/docs/references/backend/user/ban-user"
                        },
                        {
                          "title": "`unbanUser()`",
                          "wrap": false,
                          "href": "/docs/references/backend/user/unban-user"
                        },
                        {
                          "title": "`lockUser()`",
                          "wrap": false,
                          "href": "/docs/references/backend/user/lock-user"
                        },
                        {
                          "title": "`unlockUser()`",
                          "wrap": false,
                          "href": "/docs/references/backend/user/unlock-user"
                        },
                        {
                          "title": "`updateUser()`",
                          "wrap": false,
                          "href": "/docs/references/backend/user/update-user"
                        },
                        {
                          "title": "`updateUserProfileImage()`",
                          "wrap": false,
                          "href": "/docs/references/backend/user/update-user-profile-image"
<<<<<<< HEAD
                        },
                        {
                          "title": "`updateUserMetadata()`",
                          "wrap": false,
                          "href": "/docs/references/backend/user/update-user-metadata"
                        },
                        {
                          "title": "`deleteUser()`",
                          "wrap": false,
                          "href": "/docs/references/backend/user/delete-user"
                        },
                        {
                          "title": "`disableUserMFA()`",
                          "wrap": false,
                          "href": "/docs/references/backend/user/disable-user-mfa"
                        },
                        {
                          "title": "`verifyTOTP()`",
                          "wrap": false,
                          "href": "/docs/references/backend/user/verify-totp"
                        },
                        {
                          "title": "`deleteUserProfileImage()`",
                          "wrap": false,
                          "href": "/docs/references/backend/user/delete-user-profile-image"
                        }
                      ]
                    ]
                  },
                  {
                    "title": "Organization",
                    "collapse": true,
                    "items": [
                      [
                        {
                          "title": "`getOrganization()`",
                          "wrap": false,
                          "href": "/docs/references/backend/organization/get-organization"
                        },
                        {
                          "title": "`getOrganizationList()`",
                          "wrap": false,
                          "href": "/docs/references/backend/organization/get-organization-list"
                        },
                        {
                          "title": "`getOrganizationMembershipList()`",
                          "wrap": false,
                          "href": "/docs/references/backend/organization/get-organization-membership-list"
                        },
                        {
                          "title": "`getOrganizationInvitationList()`",
                          "wrap": false,
                          "href": "/docs/references/backend/organization/get-organization-invitation-list"
                        },
                        {
                          "title": "`createOrganization()`",
                          "wrap": false,
                          "href": "/docs/references/backend/organization/create-organization"
                        },
                        {
                          "title": "`createOrganizationMembership()`",
                          "wrap": false,
                          "href": "/docs/references/backend/organization/create-organization-membership"
                        },
                        {
                          "title": "`createOrganizationInvitation()`",
                          "wrap": false,
                          "href": "/docs/references/backend/organization/create-organization-invitation"
                        },
                        {
                          "title": "`updateOrganization()`",
                          "wrap": false,
                          "href": "/docs/references/backend/organization/update-organization"
                        },
                        {
                          "title": "`updateOrganizationLogo()`",
                          "wrap": false,
                          "href": "/docs/references/backend/organization/update-organization-logo"
                        },
                        {
                          "title": "`updateOrganizationMembership()`",
                          "wrap": false,
                          "href": "/docs/references/backend/organization/update-organization-membership"
                        },
                        {
                          "title": "`updateOrganizationMetadata()`",
                          "wrap": false,
                          "href": "/docs/references/backend/organization/update-organization-metadata"
                        },
                        {
                          "title": "`updateOrganizationMembershipMetadata()`",
                          "wrap": false,
                          "href": "/docs/references/backend/organization/update-organization-membership-metadata"
                        },
                        {
                          "title": "`deleteOrganization()`",
                          "wrap": false,
                          "href": "/docs/references/backend/organization/delete-organization"
                        },
                        {
                          "title": "`deleteOrganizationMembership()`",
                          "wrap": false,
                          "href": "/docs/references/backend/organization/delete-organization-membership"
                        },
                        {
                          "title": "`revokeOrganizationInvitation()`",
                          "wrap": false,
                          "href": "/docs/references/backend/organization/revoke-organization-invitation"
                        }
                      ]
                    ]
                  },
                  {
                    "title": "Allowlist Identifiers",
                    "collapse": true,
                    "items": [
                      [
                        {
                          "title": "`getAllowlistIdentifierList()`",
                          "wrap": false,
                          "href": "/docs/references/backend/allowlist/get-allowlist-identifier-list"
                        },
                        {
                          "title": "`createAllowlistIdentifier()`",
                          "wrap": false,
                          "href": "/docs/references/backend/allowlist/create-allowlist-identifier"
                        },
                        {
                          "title": "`deleteAllowlistIdentifier()`",
                          "wrap": false,
                          "href": "/docs/references/backend/allowlist/delete-allowlist-identifier"
                        }
                      ]
                    ]
                  },
                  {
                    "title": "Sessions",
=======
                        },
                        {
                          "title": "`updateUserMetadata()`",
                          "wrap": false,
                          "href": "/docs/references/backend/user/update-user-metadata"
                        },
                        {
                          "title": "`deleteUser()`",
                          "wrap": false,
                          "href": "/docs/references/backend/user/delete-user"
                        },
                        {
                          "title": "`disableUserMFA()`",
                          "wrap": false,
                          "href": "/docs/references/backend/user/disable-user-mfa"
                        },
                        {
                          "title": "`verifyTOTP()`",
                          "wrap": false,
                          "href": "/docs/references/backend/user/verify-totp"
                        },
                        {
                          "title": "`deleteUserProfileImage()`",
                          "wrap": false,
                          "href": "/docs/references/backend/user/delete-user-profile-image"
                        }
                      ]
                    ]
                  },
                  {
                    "title": "Organization",
>>>>>>> 51129cf5
                    "collapse": true,
                    "items": [
                      [
                        {
<<<<<<< HEAD
                          "title": "`getSession()`",
                          "wrap": false,
                          "href": "/docs/references/backend/sessions/get-session"
                        },
                        {
                          "title": "`getSessionList()`",
                          "wrap": false,
                          "href": "/docs/references/backend/sessions/get-session-list"
                        },
                        {
                          "title": "`getToken()`",
                          "wrap": false,
                          "href": "/docs/references/backend/sessions/get-token"
                        },
                        {
                          "title": "`verifySession()`",
                          "wrap": false,
                          "href": "/docs/references/backend/sessions/verify-session"
                        },
                        {
                          "title": "`revokeSession()`",
                          "wrap": false,
                          "href": "/docs/references/backend/sessions/revoke-session"
                        }
                      ]
                    ]
                  },
                  {
                    "title": "Client",
                    "collapse": true,
                    "items": [
                      [
                        {
                          "title": "`getClient()`",
                          "wrap": false,
                          "href": "/docs/references/backend/client/get-client"
                        },
                        {
                          "title": "`getClientList()`",
                          "wrap": false,
                          "href": "/docs/references/backend/client/get-client-list"
                        },
                        {
                          "title": "`verifyClient()`",
                          "wrap": false,
                          "href": "/docs/references/backend/client/verify-client"
                        }
                      ]
                    ]
                  },
                  {
                    "title": "Invitations",
=======
                          "title": "`getOrganization()`",
                          "wrap": false,
                          "href": "/docs/references/backend/organization/get-organization"
                        },
                        {
                          "title": "`getOrganizationList()`",
                          "wrap": false,
                          "href": "/docs/references/backend/organization/get-organization-list"
                        },
                        {
                          "title": "`getOrganizationMembershipList()`",
                          "wrap": false,
                          "href": "/docs/references/backend/organization/get-organization-membership-list"
                        },
                        {
                          "title": "`getOrganizationInvitationList()`",
                          "wrap": false,
                          "href": "/docs/references/backend/organization/get-organization-invitation-list"
                        },
                        {
                          "title": "`createOrganization()`",
                          "wrap": false,
                          "href": "/docs/references/backend/organization/create-organization"
                        },
                        {
                          "title": "`createOrganizationMembership()`",
                          "wrap": false,
                          "href": "/docs/references/backend/organization/create-organization-membership"
                        },
                        {
                          "title": "`createOrganizationInvitation()`",
                          "wrap": false,
                          "href": "/docs/references/backend/organization/create-organization-invitation"
                        },
                        {
                          "title": "`updateOrganization()`",
                          "wrap": false,
                          "href": "/docs/references/backend/organization/update-organization"
                        },
                        {
                          "title": "`updateOrganizationLogo()`",
                          "wrap": false,
                          "href": "/docs/references/backend/organization/update-organization-logo"
                        },
                        {
                          "title": "`updateOrganizationMembership()`",
                          "wrap": false,
                          "href": "/docs/references/backend/organization/update-organization-membership"
                        },
                        {
                          "title": "`updateOrganizationMetadata()`",
                          "wrap": false,
                          "href": "/docs/references/backend/organization/update-organization-metadata"
                        },
                        {
                          "title": "`updateOrganizationMembershipMetadata()`",
                          "wrap": false,
                          "href": "/docs/references/backend/organization/update-organization-membership-metadata"
                        },
                        {
                          "title": "`deleteOrganization()`",
                          "wrap": false,
                          "href": "/docs/references/backend/organization/delete-organization"
                        },
                        {
                          "title": "`deleteOrganizationMembership()`",
                          "wrap": false,
                          "href": "/docs/references/backend/organization/delete-organization-membership"
                        },
                        {
                          "title": "`revokeOrganizationInvitation()`",
                          "wrap": false,
                          "href": "/docs/references/backend/organization/revoke-organization-invitation"
                        }
                      ]
                    ]
                  },
                  {
                    "title": "Allowlist Identifiers",
>>>>>>> 51129cf5
                    "collapse": true,
                    "items": [
                      [
                        {
<<<<<<< HEAD
                          "title": "`getInvitationList()`",
                          "wrap": false,
                          "href": "/docs/references/backend/invitations/get-invitation-list"
                        },
                        {
                          "title": "`createInvitation()`",
                          "wrap": false,
                          "href": "/docs/references/backend/invitations/create-invitation"
                        },
                        {
                          "title": "`revokeInvitation()`",
                          "wrap": false,
                          "href": "/docs/references/backend/invitations/revoke-invitation"
                        }
                      ]
                    ]
                  },
                  {
                    "title": "Redirect Urls",
=======
                          "title": "`getAllowlistIdentifierList()`",
                          "wrap": false,
                          "href": "/docs/references/backend/allowlist/get-allowlist-identifier-list"
                        },
                        {
                          "title": "`createAllowlistIdentifier()`",
                          "wrap": false,
                          "href": "/docs/references/backend/allowlist/create-allowlist-identifier"
                        },
                        {
                          "title": "`deleteAllowlistIdentifier()`",
                          "wrap": false,
                          "href": "/docs/references/backend/allowlist/delete-allowlist-identifier"
                        }
                      ]
                    ]
                  },
                  {
                    "title": "Sessions",
                    "collapse": true,
                    "items": [
                      [
                        {
                          "title": "`getSession()`",
                          "wrap": false,
                          "href": "/docs/references/backend/sessions/get-session"
                        },
                        {
                          "title": "`getSessionList()`",
                          "wrap": false,
                          "href": "/docs/references/backend/sessions/get-session-list"
                        },
                        {
                          "title": "`getToken()`",
                          "wrap": false,
                          "href": "/docs/references/backend/sessions/get-token"
                        },
                        {
                          "title": "`verifySession()`",
                          "wrap": false,
                          "href": "/docs/references/backend/sessions/verify-session"
                        },
                        {
                          "title": "`revokeSession()`",
                          "wrap": false,
                          "href": "/docs/references/backend/sessions/revoke-session"
                        }
                      ]
                    ]
                  },
                  {
                    "title": "Client",
>>>>>>> 51129cf5
                    "collapse": true,
                    "items": [
                      [
                        {
<<<<<<< HEAD
                          "title": "`getRedirectUrl()`",
                          "wrap": false,
                          "href": "/docs/references/backend/redirect-urls/get-redirect-url"
                        },
                        {
                          "title": "`getRedirectUrlList()`",
                          "wrap": false,
                          "href": "/docs/references/backend/redirect-urls/get-redirect-url-list"
                        },
                        {
                          "title": "`createRedirectUrl()`",
                          "wrap": false,
                          "href": "/docs/references/backend/redirect-urls/create-redirect-url"
                        },
                        {
                          "title": "`deleteRedirectUrl()`",
                          "wrap": false,
                          "href": "/docs/references/backend/redirect-urls/delete-redirect-url"
                        }
                      ]
                    ]
                  },
                  {
                    "title": "Email addresses",
                    "collapse": true,
                    "items": [
                      [
                        {
                          "title": "`getEmailAddress()`",
                          "wrap": false,
                          "href": "/docs/references/backend/email-addresses/get-email-address"
                        },
                        {
                          "title": "`createEmailAddress()`",
                          "wrap": false,
                          "href": "/docs/references/backend/email-addresses/create-email-address"
                        },
                        {
                          "title": "`updateEmailAddress()`",
                          "wrap": false,
                          "href": "/docs/references/backend/email-addresses/update-email-address"
                        },
                        {
                          "title": "`deleteEmailAddress()`",
                          "wrap": false,
                          "href": "/docs/references/backend/email-addresses/delete-email-address"
                        }
                      ]
                    ]
                  },
                  {
                    "title": "Phone numbers",
=======
                          "title": "`getClient()`",
                          "wrap": false,
                          "href": "/docs/references/backend/client/get-client"
                        },
                        {
                          "title": "`getClientList()`",
                          "wrap": false,
                          "href": "/docs/references/backend/client/get-client-list"
                        },
                        {
                          "title": "`verifyClient()`",
                          "wrap": false,
                          "href": "/docs/references/backend/client/verify-client"
                        }
                      ]
                    ]
                  },
                  {
                    "title": "Invitations",
                    "collapse": true,
                    "items": [
                      [
                        {
                          "title": "`getInvitationList()`",
                          "wrap": false,
                          "href": "/docs/references/backend/invitations/get-invitation-list"
                        },
                        {
                          "title": "`createInvitation()`",
                          "wrap": false,
                          "href": "/docs/references/backend/invitations/create-invitation"
                        },
                        {
                          "title": "`revokeInvitation()`",
                          "wrap": false,
                          "href": "/docs/references/backend/invitations/revoke-invitation"
                        }
                      ]
                    ]
                  },
                  {
                    "title": "Redirect Urls",
>>>>>>> 51129cf5
                    "collapse": true,
                    "items": [
                      [
                        {
<<<<<<< HEAD
                          "title": "`getPhoneNumber()`",
                          "wrap": false,
                          "href": "/docs/references/backend/phone-numbers/get-phone-number"
                        },
                        {
                          "title": "`createPhoneNumber()`",
                          "wrap": false,
                          "href": "/docs/references/backend/phone-numbers/create-phone-number"
                        },
                        {
                          "title": "`updatePhoneNumber()`",
                          "wrap": false,
                          "href": "/docs/references/backend/phone-numbers/update-phone-number"
                        },
                        {
                          "title": "`deletePhoneNumber()`",
                          "wrap": false,
                          "href": "/docs/references/backend/phone-numbers/delete-phone-number"
                        }
                      ]
                    ]
                  },
                  {
                    "title": "SAML connections",
=======
                          "title": "`getRedirectUrl()`",
                          "wrap": false,
                          "href": "/docs/references/backend/redirect-urls/get-redirect-url"
                        },
                        {
                          "title": "`getRedirectUrlList()`",
                          "wrap": false,
                          "href": "/docs/references/backend/redirect-urls/get-redirect-url-list"
                        },
                        {
                          "title": "`createRedirectUrl()`",
                          "wrap": false,
                          "href": "/docs/references/backend/redirect-urls/create-redirect-url"
                        },
                        {
                          "title": "`deleteRedirectUrl()`",
                          "wrap": false,
                          "href": "/docs/references/backend/redirect-urls/delete-redirect-url"
                        }
                      ]
                    ]
                  },
                  {
                    "title": "Email addresses",
>>>>>>> 51129cf5
                    "collapse": true,
                    "items": [
                      [
                        {
<<<<<<< HEAD
                          "title": "`getSamlConnectionList()`",
                          "wrap": false,
                          "href": "/docs/references/backend/saml-connections/get-saml-connection-list"
                        },
                        {
                          "title": "`getSamlConnection()`",
                          "wrap": false,
                          "href": "/docs/references/backend/saml-connections/get-saml-connection"
                        },
                        {
                          "title": "`createSamlConnection()`",
                          "wrap": false,
                          "href": "/docs/references/backend/saml-connections/create-saml-connection"
                        },
                        {
                          "title": "`updateSamlConnection()`",
                          "wrap": false,
                          "href": "/docs/references/backend/saml-connections/update-saml-connection"
                        },
                        {
                          "title": "`deleteSamlConnection()`",
                          "wrap": false,
                          "href": "/docs/references/backend/saml-connections/delete-saml-connection"
                        }
                      ]
                    ]
                  },
                  {
                    "title": "Sign-in tokens",
=======
                          "title": "`getEmailAddress()`",
                          "wrap": false,
                          "href": "/docs/references/backend/email-addresses/get-email-address"
                        },
                        {
                          "title": "`createEmailAddress()`",
                          "wrap": false,
                          "href": "/docs/references/backend/email-addresses/create-email-address"
                        },
                        {
                          "title": "`updateEmailAddress()`",
                          "wrap": false,
                          "href": "/docs/references/backend/email-addresses/update-email-address"
                        },
                        {
                          "title": "`deleteEmailAddress()`",
                          "wrap": false,
                          "href": "/docs/references/backend/email-addresses/delete-email-address"
                        }
                      ]
                    ]
                  },
                  {
                    "title": "Phone numbers",
>>>>>>> 51129cf5
                    "collapse": true,
                    "items": [
                      [
                        {
<<<<<<< HEAD
                          "title": "`createSignInToken()`",
                          "wrap": false,
                          "href": "/docs/references/backend/sign-in-tokens/create-sign-in-token"
                        },
                        {
=======
                          "title": "`getPhoneNumber()`",
                          "wrap": false,
                          "href": "/docs/references/backend/phone-numbers/get-phone-number"
                        },
                        {
                          "title": "`createPhoneNumber()`",
                          "wrap": false,
                          "href": "/docs/references/backend/phone-numbers/create-phone-number"
                        },
                        {
                          "title": "`updatePhoneNumber()`",
                          "wrap": false,
                          "href": "/docs/references/backend/phone-numbers/update-phone-number"
                        },
                        {
                          "title": "`deletePhoneNumber()`",
                          "wrap": false,
                          "href": "/docs/references/backend/phone-numbers/delete-phone-number"
                        }
                      ]
                    ]
                  },
                  {
                    "title": "SAML connections",
                    "collapse": true,
                    "items": [
                      [
                        {
                          "title": "`getSamlConnectionList()`",
                          "wrap": false,
                          "href": "/docs/references/backend/saml-connections/get-saml-connection-list"
                        },
                        {
                          "title": "`getSamlConnection()`",
                          "wrap": false,
                          "href": "/docs/references/backend/saml-connections/get-saml-connection"
                        },
                        {
                          "title": "`createSamlConnection()`",
                          "wrap": false,
                          "href": "/docs/references/backend/saml-connections/create-saml-connection"
                        },
                        {
                          "title": "`updateSamlConnection()`",
                          "wrap": false,
                          "href": "/docs/references/backend/saml-connections/update-saml-connection"
                        },
                        {
                          "title": "`deleteSamlConnection()`",
                          "wrap": false,
                          "href": "/docs/references/backend/saml-connections/delete-saml-connection"
                        }
                      ]
                    ]
                  },
                  {
                    "title": "Sign-in tokens",
                    "collapse": true,
                    "items": [
                      [
                        {
                          "title": "`createSignInToken()`",
                          "wrap": false,
                          "href": "/docs/references/backend/sign-in-tokens/create-sign-in-token"
                        },
                        {
>>>>>>> 51129cf5
                          "title": "`revokeSignInToken()`",
                          "wrap": false,
                          "href": "/docs/references/backend/sign-in-tokens/revoke-sign-in-token"
                        }
                      ]
                    ]
                  },
                  {
                    "title": "Testing Tokens",
                    "collapse": true,
                    "items": [
                      [
                        {
                          "title": "`createTestingToken()`",
                          "wrap": false,
                          "href": "/docs/references/backend/testing-tokens/create-testing-token"
                        }
                      ]
                    ]
                  },
                  {
                    "title": "`authenticateRequest()`",
                    "wrap": false,
                    "href": "/docs/references/backend/authenticate-request"
<<<<<<< HEAD
                  },
                  {
                    "title": "`verifyToken()`",
                    "wrap": false,
                    "href": "/docs/references/backend/verify-token"
                  },
                  {
                    "title": "Types",
                    "collapse": true,
                    "items": [
                      [
                        {
                          "title": "`Auth` object",
                          "href": "/docs/references/backend/types/auth-object"
                        },
                        {
                          "title": "Backend `AllowlistIdentifier` object",
                          "href": "/docs/references/backend/types/backend-allowlist-identifier"
                        },
                        {
                          "title": "Backend `Client` object",
                          "href": "/docs/references/backend/types/backend-client"
                        },
                        {
                          "title": "Backend `Invitation` object",
                          "href": "/docs/references/backend/types/backend-invitation"
                        },
                        {
                          "title": "Backend `Organization` object",
                          "href": "/docs/references/backend/types/backend-organization"
                        },
                        {
                          "title": "Backend `OrganizationInvitation` object",
                          "href": "/docs/references/backend/types/backend-organization-invitation"
                        },
                        {
                          "title": "Backend `OrganizationMembership` object",
                          "href": "/docs/references/backend/types/backend-organization-membership"
                        },
                        {
                          "title": "Backend `Session` object",
                          "href": "/docs/references/backend/types/backend-session"
                        },
                        {
                          "title": "Backend `RedirectURL` object",
                          "href": "/docs/references/backend/types/backend-redirect-url"
                        },
                        {
                          "title": "Backend `User` object",
                          "href": "/docs/references/backend/types/backend-user"
                        },
                        {
                          "title": "`PaginatedResourceResponse`",
                          "href": "/docs/references/backend/types/paginated-resource-response"
                        }
                      ]
                    ]
                  }
                ]
              ]
            },
            {
              "title": "SDK Development",
              "hideTitle": true,
              "sdk": ["sdk-development"],
              "items": [
                [
                  {
                    "title": "Overview",
                    "href": "/docs/references/sdk/overview"
                  },
                  {
                    "title": "Terminology",
                    "href": "/docs/references/sdk/terminology"
                  },
                  {
                    "title": "Philosophy",
                    "href": "/docs/references/sdk/philosophy"
                  },
                  {
                    "title": "Conventions",
                    "href": "/docs/references/sdk/conventions"
                  },
                  {
                    "title": "SDK Types",
                    "href": "/docs/references/sdk/types"
                  },
                  {
                    "title": "Guides",
                    "collapse": true,
                    "items": [
                      [
                        {
                          "title": "Frontend-only",
                          "href": "/docs/references/sdk/frontend-only"
                        },
                        {
                          "title": "Backend-only",
                          "href": "/docs/references/sdk/backend-only"
                        },
                        {
                          "title": "Fullstack",
                          "href": "/docs/references/sdk/fullstack"
=======
                  },
                  {
                    "title": "`verifyToken()`",
                    "wrap": false,
                    "href": "/docs/references/backend/verify-token"
                  },
                  {
                    "title": "Types",
                    "collapse": true,
                    "items": [
                      [
                        {
                          "title": "`Auth` object",
                          "href": "/docs/references/backend/types/auth-object"
                        },
                        {
                          "title": "Backend `AllowlistIdentifier` object",
                          "href": "/docs/references/backend/types/backend-allowlist-identifier"
                        },
                        {
                          "title": "Backend `Client` object",
                          "href": "/docs/references/backend/types/backend-client"
                        },
                        {
                          "title": "Backend `Invitation` object",
                          "href": "/docs/references/backend/types/backend-invitation"
                        },
                        {
                          "title": "Backend `Organization` object",
                          "href": "/docs/references/backend/types/backend-organization"
                        },
                        {
                          "title": "Backend `OrganizationInvitation` object",
                          "href": "/docs/references/backend/types/backend-organization-invitation"
                        },
                        {
                          "title": "Backend `OrganizationMembership` object",
                          "href": "/docs/references/backend/types/backend-organization-membership"
                        },
                        {
                          "title": "Backend `Session` object",
                          "href": "/docs/references/backend/types/backend-session"
                        },
                        {
                          "title": "Backend `RedirectURL` object",
                          "href": "/docs/references/backend/types/backend-redirect-url"
                        },
                        {
                          "title": "Backend `User` object",
                          "href": "/docs/references/backend/types/backend-user"
                        },
                        {
                          "title": "`PaginatedResourceResponse`",
                          "href": "/docs/references/backend/types/paginated-resource-response"
                        }
                      ]
                    ]
                  }
                ]
              ]
            },
            {
              "title": "Nuxt",
              "icon": "nuxt",
              "items": [
                [
                  {
                    "title": "Quickstart",
                    "href": "/docs/quickstarts/nuxt"
                  },
                  { 
                    "title": "Available Methods",
                    "href": "/docs/references/nuxt/overview"
                  },
                  {
                    "title": "Guides",
                    "items": [
                      [
                        {
                          "title": "Read session and user data",
                          "wrap": false,
                          "href": "/docs/references/nuxt/read-session-data"
                        },
                        {
                          "title": "Protect pages",
                          "wrap": false,
                          "href": "/docs/references/nuxt/protect-pages"
                        }
                      ]
                    ]
                  },
                  {
                    "title": "General references",
                    "items": [
                      [
                        {
                          "title": "`clerkMiddleware()`",
                          "wrap": false,
                          "href": "/docs/references/nuxt/clerk-middleware"
                        }
                      ]
                    ]
                  }
                ]
              ]
            },
            {
              "title": "Python",
              "icon": "python",
              "items": [
                [
                  {
                    "title": "Quickstart",
                    "href": "https://github.com/clerk/clerk-sdk-python/blob/main/README.md",
                    "target": "_blank"
                  }
                ]
              ]
            },
            {
              "title": "React Router",
              "icon": "react-router",
              "items": [
                [
                  {
                    "title": "Quickstart",
                    "href": "/docs/quickstarts/react-router"
                  },
                  {
                    "title": "Available Methods",
                    "href": "/docs/references/react-router/overview"
                  },
                  {
                    "title": "Guides",
                    "items": [
                      [
                        {
                          "title": "Read session and user data",
                          "href": "/docs/references/react-router/read-session-data"
                        },
                        {
                          "title": "Add custom sign-in-or-up page",
                          "href": "/docs/references/react-router/custom-sign-in-or-up-page"
                        },
                        {
                          "title": "Add custom sign-up page",
                          "href": "/docs/references/react-router/custom-sign-up-page"
                        },
                        {
                          "title": "Library mode",
                          "href": "/docs/references/react-router/library-mode"
                        }
                      ]
                    ]
                  },
                  {
                    "title": "General references",
                    "items": [
                      [
                        {
                          "title": "`rootAuthLoader()`",
                          "wrap": false,
                          "href": "/docs/references/react-router/root-auth-loader"
                        },
                        {
                          "title": "`getAuth()`",
                          "href": "/docs/references/react-router/get-auth"
                        }
                      ]
                    ]
                  }
                ]
              ]
            },
            {
              "title": "Remix",
              "icon": "remix",
              "items": [
                [
                  {
                    "title": "Quickstart",
                    "href": "/docs/quickstarts/remix"
                  },
                  {
                    "title": "`<ClerkApp />`",
                    "wrap": false,
                    "href": "/docs/references/remix/clerk-app"
                  },
                  {
                    "title": "SPA Mode",
                    "wrap": false,
                    "href": "/docs/references/remix/spa-mode"
                  },
                  {
                    "title": "Add custom sign-in-or-up page",
                    "wrap": true,
                    "href": "/docs/references/remix/custom-sign-in-or-up-page"
                  },
                  {
                    "title": "Add custom sign-up page",
                    "wrap": true,
                    "href": "/docs/references/remix/custom-sign-up-page"
                  },
                  {
                    "title": "Read session and user data",
                    "wrap": true,
                    "href": "/docs/references/remix/read-session-data"
                  }
                ]
              ]
            },
            {
              "title": "Ruby / Rails",
              "icon": "ruby",
              "items": [
                [
                  {
                    "title": "Quickstart",
                    "href": "/docs/references/ruby/overview"
                  },
                  {
                    "title": "Available Methods",
                    "href": "/docs/references/ruby/available-methods"
                  },
                  {
                    "title": "Rack/Rails integration",
                    "href": "/docs/references/ruby/rack-rails"
                  },
                  {
                    "title": "Ruby SDK repository",
                    "href": "https://github.com/clerk/clerk-sdk-ruby"
                  }
                ]
              ]
            },
            {
              "title": "TanStack Start",
              "icon": "tanstack",
              "tag": "(Beta)",
              "items": [
                [
                  {
                    "title": "Quickstart",
                    "href": "/docs/quickstarts/tanstack-start"
                  },
                  {
                    "title": "Available Methods",
                    "href": "/docs/references/tanstack-start/overview"
                  },
                  {
                    "title": "General references",
                    "items": [
                      [
                        {
                          "title": "`getAuth()`",
                          "href": "/docs/references/tanstack-start/get-auth"
                        },
                        {
                          "title": "`createClerkHandler()`",
                          "href": "/docs/references/tanstack-start/create-clerk-handler"
                        }
                      ]
                    ]
                  },
                  {
                    "title": "Guides",
                    "items": [
                      [
                        {
                          "title": "Add custom sign-in-or-up-page",
                          "href": "/docs/references/tanstack-start/custom-sign-in-or-up-page",
                          "wrap": true
                        },
                        {
                          "title": "Add custom sign-up-page",
                          "href": "/docs/references/tanstack-start/custom-sign-up-page",
                          "wrap": true
                        },
                        {
                          "title": "Read session and user data",
                          "href": "/docs/references/tanstack-start/read-session-data",
                          "wrap": true
                        }
                      ]
                    ]
                  }
                ]
              ]
            },
            {
              "title": "Vue",
              "icon": "vue",
              "items": [
                [
                  { 
                    "title": "Quickstart",
                    "href": "/docs/quickstarts/vue"
                  },
                  { 
                    "title": "Available Methods",
                    "href": "/docs/references/vue/overview"
                  },
                  {
                    "title": "Guides",
                    "items": [
                      [
                        {
                          "title": "Migrating from community SDK",
                          "href": "/docs/references/vue/migrating-from-vue-community-sdk"
>>>>>>> 51129cf5
                        }
                      ]
                    ]
                  }
                ]
              ]
            },
            {
              "title": "Community SDKs",
              "hideTitle": true,
              "sdk": ["community-sdk"],
              "items": [
                [
                  {
                    "title": "Angular",
                    "href": "https://github.com/anagstef/ngx-clerk?tab=readme-ov-file#ngx-clerk",
                    "icon": "angular"
                  },
                  {
<<<<<<< HEAD
                    "title": "Elysia",
                    "href": "https://github.com/wobsoriano/elysia-clerk",
                    "icon": "elysia"
                  },
                  {
                    "title": "Hono",
                    "href": "https://github.com/honojs/middleware/tree/main/packages/clerk-auth",
                    "icon": "hono"
                  },
                  {
                    "title": "Koa",
                    "href": "https://github.com/dimkl/clerk-koa/blob/main/README.md",
                    "icon": "koa"
                  },
                  {
                    "title": "SolidJS",
                    "href": "https://github.com/spirit-led-software/clerk-solidjs",
                    "icon": "solid"
                  },
                  {
                    "title": "Svelte",
                    "href": "https://github.com/markjaquith/clerk-sveltekit",
                    "icon": "svelte"
                  },
                  {
                    "title": "Redwood",
                    "collapse": true,
                    "icon": "redwood",
                    "items": [
                      [
                        {
                          "title": "Overview",
                          "href": "/docs/references/redwood/overview"
                        },
                        {
                          "title": "Redwood",
                          "href": "https://redwoodjs.com/docs/auth/clerk",
                          "icon": "redwood"
=======
                    "title": "Client-side helpers",
                    "items": [
                      [
                        {
                          "title": "`useUser()`",
                          "wrap": false,
                          "href": "/docs/references/vue/use-user"
                        },
                        {
                          "title": "`useClerk()`",
                          "wrap": false,
                          "href": "/docs/references/vue/use-clerk"
                        },
                        {
                          "title": "`useAuth()`",
                          "wrap": false,
                          "href": "/docs/references/vue/use-auth"
                        },
                        {
                          "title": "`useSignIn()`",
                          "wrap": false,
                          "href": "/docs/references/vue/use-sign-in"
                        },
                        {
                          "title": "`useSignUp`",
                          "wrap": false,
                          "href": "/docs/references/vue/use-sign-up"
                        },
                        {
                          "title": "`useSession()`",
                          "wrap": false,
                          "href": "/docs/references/vue/use-session"
                        },
                        {
                          "title": "`useSessionList()`",
                          "wrap": false,
                          "href": "/docs/references/vue/use-session-list"
                        },
                        {
                          "title": "`useOrganization()`",
                          "wrap": false,
                          "href": "/docs/references/vue/use-organization"
>>>>>>> 51129cf5
                        }
                      ]
                    ]
                  }
                ]
              ]
            },
            {
              "title": "SDK Development",
              "icon": "code-bracket",
              "items": [
                [
                  {
                    "title": "Overview",
                    "href": "/docs/references/sdk/overview"
                  },
                  {
<<<<<<< HEAD
                    "title": "Rust",
                    "href": "https://github.com/cincinnati-ventures/clerk-rs",
                    "icon": "rust"
                  }
                ]
              ]
            }
          ]
        ]
      }
    ],
    [
      {
        "title": "UI Components",
        "items": [
          [
            {
              "title": "Overview",
              "href": "/docs/components/overview"
            },
            {
              "title": "`<ClerkProvider>`",
              "href": "/docs/components/clerk-provider"
            },
            {
              "title": "Authentication Components",
              "collapse": true,
              "items": [
                [
                  {
                    "title": "`<SignIn />`",
                    "wrap": false,
                    "href": "/docs/components/authentication/sign-in"
                  },
                  {
                    "title": "`<SignUp />`",
                    "wrap": false,
                    "href": "/docs/components/authentication/sign-up"
                  },
                  {
                    "title": "`<GoogleOneTap />`",
                    "wrap": false,
                    "href": "/docs/components/authentication/google-one-tap"
                  }
                ]
              ]
            },
            {
              "title": "User Components",
              "collapse": true,
              "items": [
                [
                  {
                    "title": "`<UserButton />`",
                    "wrap": false,
                    "href": "/docs/components/user/user-button"
                  },
                  {
                    "title": "`<UserProfile />`",
                    "wrap": false,
                    "href": "/docs/components/user/user-profile"
                  }
                ]
              ]
            },
            {
              "title": "Organization Components",
              "collapse": true,
              "items": [
                [
                  {
                    "title": "`<CreateOrganization />`",
                    "wrap": false,
                    "href": "/docs/components/organization/create-organization"
                  },
                  {
                    "title": "`<OrganizationProfile />`",
                    "wrap": false,
                    "href": "/docs/components/organization/organization-profile"
                  },
                  {
                    "title": "`<OrganizationSwitcher />`",
                    "wrap": false,
                    "href": "/docs/components/organization/organization-switcher"
                  },
                  {
                    "title": "`<OrganizationList />`",
                    "wrap": false,
                    "href": "/docs/components/organization/organization-list"
                  }
                ]
              ]
            },
            {
              "title": "Waitlist Component",
              "collapse": true,
              "items": [
                [
                  {
                    "title": "`<Waitlist />`",
                    "wrap": false,
                    "href": "/docs/components/waitlist"
                  }
                ]
              ]
            },
            {
              "title": "Control Components",
              "collapse": true,
              "items": [
                [
                  {
                    "title": "`<AuthenticateWithRedirectCallback />`",
                    "wrap": false,
                    "href": "/docs/components/control/authenticate-with-callback"
                  },
                  {
                    "title": "`<ClerkLoaded>`",
                    "wrap": false,
                    "href": "/docs/components/control/clerk-loaded"
                  },
                  {
                    "title": "`<ClerkLoading>`",
                    "wrap": false,
                    "href": "/docs/components/control/clerk-loading"
                  },
                  {
                    "title": "`<Protect>`",
                    "wrap": false,
                    "href": "/docs/components/protect"
                  },
                  {
                    "title": "`<MultisessionAppSupport>`",
                    "wrap": false,
                    "href": "/docs/components/control/multi-session"
                  },
                  {
                    "title": "`<RedirectToSignIn />`",
                    "wrap": false,
                    "href": "/docs/components/control/redirect-to-signin"
                  },
                  {
                    "title": "`<RedirectToSignUp />`",
                    "wrap": false,
                    "href": "/docs/components/control/redirect-to-signup"
                  },
                  {
                    "title": "`<RedirectToUserProfile />`",
                    "wrap": false,
                    "href": "/docs/components/control/redirect-to-userprofile"
                  },
                  {
                    "title": "`<RedirectToOrganizationProfile />`",
                    "wrap": false,
                    "href": "/docs/components/control/redirect-to-organizationprofile"
                  },
                  {
                    "title": "`<RedirectToCreateOrganization />`",
                    "wrap": false,
                    "href": "/docs/components/control/redirect-to-createorganization"
                  },
                  {
                    "title": "`<SignedIn>`",
                    "wrap": false,
                    "href": "/docs/components/control/signed-in"
                  },
                  {
                    "title": "`<SignedOut>`",
                    "wrap": false,
                    "href": "/docs/components/control/signed-out"
                  }
                ]
              ]
            },
            {
              "title": "Unstyled Components",
              "collapse": true,
              "items": [
                [
                  {
                    "title": "`<SignInButton>`",
                    "wrap": false,
                    "href": "/docs/components/unstyled/sign-in-button"
                  },
                  {
                    "title": "`<SignInWithMetamaskButton>`",
                    "wrap": false,
                    "href": "/docs/components/unstyled/sign-in-with-metamask"
                  },
                  {
                    "title": "`<SignUpButton>`",
                    "wrap": false,
                    "href": "/docs/components/unstyled/sign-up-button"
                  },
                  {
                    "title": "`<SignOutButton>`",
                    "wrap": false,
                    "href": "/docs/components/unstyled/sign-out-button"
                  }
                ]
              ]
            }
          ]
        ]
      }
    ],
    [
      {
        "title": "Configuration",
        "items": [
          [
            {
              "title": "Sign-up & Sign-in",
              "collapse": true,
              "items": [
                [
                  {
                    "title": "Overview",
                    "href": "/docs/authentication/overview"
                  },
                  {
                    "title": "Configuration",
                    "items": [
                      [
                        {
                          "title": "Sign-up and sign-in options",
                          "href": "/docs/authentication/configuration/sign-up-sign-in-options"
                        },
                        {
                          "title": "Session options",
                          "href": "/docs/authentication/configuration/session-options"
                        },
                        {
                          "title": "Email & SMS templates",
                          "href": "/docs/authentication/configuration/email-sms-templates"
                        },
                        {
                          "title": "Restrictions",
                          "href": "/docs/authentication/configuration/restrictions"
                        },
                        {
                          "title": "Legal compliance",
                          "href": "/docs/authentication/configuration/legal-compliance"
                        },
                        {
                          "title": "Force multi-factor authentication (MFA) for all users",
                          "href": "/docs/authentication/configuration/force-mfa"
=======
                    "title": "Terminology",
                    "href": "/docs/references/sdk/terminology"
                  },
                  {
                    "title": "Philosophy",
                    "href": "/docs/references/sdk/philosophy"
                  },
                  {
                    "title": "Conventions",
                    "href": "/docs/references/sdk/conventions"
                  },
                  {
                    "title": "SDK Types",
                    "href": "/docs/references/sdk/types"
                  },
                  {
                    "title": "Guides",
                    "items": [
                      [
                        {
                          "title": "Frontend-only",
                          "href": "/docs/references/sdk/frontend-only"
                        },
                        {
                          "title": "Backend-only",
                          "href": "/docs/references/sdk/backend-only"
                        },
                        {
                          "title": "Fullstack",
                          "href": "/docs/references/sdk/fullstack"
>>>>>>> 51129cf5
                        }
                      ]
                    ]
                  }
                ]
              ]
            },
            {
              "title": "Community SDKs",
              "items": [
                [
                  {
                    "title": "Angular",
                    "href": "https://github.com/anagstef/ngx-clerk?tab=readme-ov-file#ngx-clerk",
                    "icon": "angular"
                  },
                  {
<<<<<<< HEAD
                    "title": "Social Connections",
                    "items": [
                      [
                        {
                          "title": "Overview",
                          "href": "/docs/authentication/social-connections/overview"
                        },
                        {
                          "title": "Social connections (OAuth)",
                          "href": "/docs/authentication/social-connections/oauth"
                        },
                        {
                          "title": "Account linking",
                          "href": "/docs/authentication/social-connections/account-linking"
                        },
                        {
                          "title": "Custom provider",
                          "href": "/docs/authentication/social-connections/custom-provider"
                        },
                        {
                          "title": "Apple",
                          "href": "/docs/authentication/social-connections/apple"
                        },
                        {
                          "title": "Atlassian",
                          "href": "/docs/authentication/social-connections/atlassian"
                        },
                        {
                          "title": "Bitbucket",
                          "href": "/docs/authentication/social-connections/bitbucket"
                        },
                        {
                          "title": "Box",
                          "href": "/docs/authentication/social-connections/box"
                        },
                        {
                          "title": "Coinbase",
                          "href": "/docs/authentication/social-connections/coinbase"
                        },
                        {
                          "title": "Discord",
                          "href": "/docs/authentication/social-connections/discord"
                        },
                        {
                          "title": "Dropbox",
                          "href": "/docs/authentication/social-connections/dropbox"
                        },
                        {
                          "title": "Facebook",
                          "href": "/docs/authentication/social-connections/facebook"
                        },
                        {
                          "title": "GitHub",
                          "href": "/docs/authentication/social-connections/github"
                        },
                        {
                          "title": "GitLab",
                          "href": "/docs/authentication/social-connections/gitlab"
                        },
                        {
                          "title": "Google",
                          "href": "/docs/authentication/social-connections/google"
                        },
                        {
                          "title": "HubSpot",
                          "href": "/docs/authentication/social-connections/hubspot"
                        },
                        {
                          "title": "Hugging Face",
                          "href": "/docs/authentication/social-connections/huggingface"
                        },
                        {
                          "title": "Line",
                          "href": "/docs/authentication/social-connections/line"
                        },
                        {
                          "title": "Linear",
                          "href": "/docs/authentication/social-connections/linear"
                        },
                        {
                          "title": "LinkedIn",
                          "href": "/docs/authentication/social-connections/linkedin-oidc"
                        },
                        {
                          "title": "LinkedIn (deprecated)",
                          "href": "/docs/authentication/social-connections/linkedin"
                        },
                        {
                          "title": "Microsoft",
                          "href": "/docs/authentication/social-connections/microsoft"
                        },
                        {
                          "title": "Notion",
                          "href": "/docs/authentication/social-connections/notion"
                        },
                        {
                          "title": "Slack",
                          "href": "/docs/authentication/social-connections/slack"
                        },
                        {
                          "title": "Spotify",
                          "href": "/docs/authentication/social-connections/spotify"
                        },
                        {
                          "title": "TikTok",
                          "href": "/docs/authentication/social-connections/tiktok"
                        },
                        {
                          "title": "Twitch",
                          "href": "/docs/authentication/social-connections/twitch"
                        },
                        {
                          "title": "Twitter v1 (deprecated)",
                          "href": "/docs/authentication/social-connections/twitter"
                        },
                        {
                          "title": "X/Twitter v2",
                          "href": "/docs/authentication/social-connections/x-twitter"
                        },
                        {
                          "title": "Xero",
                          "href": "/docs/authentication/social-connections/xero"
                        }
                      ]
                    ]
                  },
                  {
                    "title": "Enterprise Connections",
                    "items": [
                      [
                        {
                          "title": "Overview",
                          "href": "/docs/authentication/enterprise-connections/overview"
                        },
                        {
                          "title": "Authentication flows",
                          "href": "/docs/authentication/enterprise-connections/authentication-flows"
                        },
                        {
                          "title": "Account linking",
                          "href": "/docs/authentication/enterprise-connections/account-linking"
                        },
                        {
                          "title": "Just-in-Time account provisioning",
                          "href": "/docs/authentication/enterprise-connections/jit-provisioning"
                        },
                        {
                          "title": "EASIE",
                          "items": [
                            [
                              {
                                "title": "Microsoft",
                                "href": "/docs/authentication/enterprise-connections/easie/microsoft"
                              },
                              {
                                "title": "Google",
                                "href": "/docs/authentication/enterprise-connections/easie/google"
                              }
                            ]
                          ]
                        },
                        {
                          "title": "SAML",
                          "items": [
                            [
                              {
                                "title": "Azure",
                                "href": "/docs/authentication/enterprise-connections/saml/azure"
                              },
                              {
                                "title": "Google",
                                "href": "/docs/authentication/enterprise-connections/saml/google"
                              },
                              {
                                "title": "Okta",
                                "href": "/docs/authentication/enterprise-connections/saml/okta"
                              },
                              {
                                "title": "Custom provider",
                                "href": "/docs/authentication/enterprise-connections/saml/custom-provider"
                              }
                            ]
                          ]
                        },
                        {
                          "title": "OIDC",
                          "items": [
                            [
                              {
                                "title": "Custom provider",
                                "href": "/docs/authentication/enterprise-connections/oidc/custom-provider"
                              }
                            ]
                          ]
                        }
                      ]
                    ]
                  },
                  {
                    "title": "Web3",
                    "items": [
                      [
                        {
                          "title": "Coinbase Wallet",
                          "href": "/docs/authentication/web3/coinbase-wallet"
                        },
                        {
                          "title": "MetaMask",
                          "href": "/docs/authentication/web3/metamask"
                        },
                        {
                          "title": "OKX Wallet",
                          "href": "/docs/authentication/web3/okx-wallet"
                        }
                      ]
                    ]
                  }
                ]
              ]
            },
            {
              "title": "Users",
              "collapse": true,
              "items": [
                [
                  {
                    "title": "Overview",
                    "href": "/docs/users/overview"
                  },
                  {
                    "title": "Metadata",
                    "href": "/docs/users/metadata"
                  },
                  {
                    "title": "Invitations",
                    "href": "/docs/users/invitations"
                  },
                  {
                    "title": "User impersonation",
                    "href": "/docs/users/user-impersonation"
                  },
                  {
                    "title": "Create users",
                    "href": "/docs/users/creating-users"
                  },
                  {
                    "title": "Delete users",
                    "href": "/docs/users/deleting-users"
                  },
                  {
                    "title": "Guides",
                    "items": [
                      [
                        {
                          "title": "Web3 authentication",
                          "href": "/docs/users/web3"
                        }
                      ]
                    ]
                  }
                ]
              ]
            },
            {
              "title": "Organizations, Roles, and Permissions",
              "collapse": true,
              "items": [
                [
                  {
                    "title": "Overview",
                    "href": "/docs/organizations/overview"
                  },
                  {
                    "title": "Roles and permissions",
                    "href": "/docs/organizations/roles-permissions"
                  },
                  {
                    "title": "Verified domains",
                    "href": "/docs/organizations/verified-domains"
                  },
                  {
                    "title": "Manage SSO",
                    "href": "/docs/organizations/manage-sso"
                  },
                  {
                    "title": "Guides",
                    "items": [
                      [
                        {
                          "title": "Create roles and assign permissions",
                          "href": "/docs/organizations/create-roles-permissions"
                        },
                        {
                          "title": "Verify the active user’s permissions",
                          "href": "/docs/organizations/verify-user-permissions"
                        },
                        {
                          "title": "Reassign the default role",
                          "href": "/docs/organizations/default-role"
                        },
                        {
                          "title": "Reassign the creator role",
                          "href": "/docs/organizations/creator-role"
                        },
                        {
                          "title": "Organization workspaces",
                          "href": "/docs/organizations/organization-workspaces"
                        },
                        {
                          "title": "Create organizations on behalf of users",
                          "href": "/docs/organizations/create-orgs-for-users"
                        },
                        {
                          "title": "Hide personal accounts and force organizations",
                          "href": "/docs/organizations/force-organizations"
                        }
                      ]
                    ]
                  },
                  {
                    "title": "Building custom flows",
                    "items": [
                      [
                        {
                          "title": "Using metadata",
                          "href": "/docs/organizations/metadata"
                        },
                        {
                          "title": "Create an organization",
                          "href": "/docs/organizations/creating-organizations"
                        },
                        {
                          "title": "Update an organization",
                          "href": "/docs/organizations/updating-organizations"
                        },
                        {
                          "title": "Invite users to an organization",
                          "href": "/docs/organizations/inviting-users"
                        },
                        {
                          "title": "Accept organization invitations",
                          "href": "/docs/organizations/accept-organization-invitations"
                        },
                        {
                          "title": "Manage member roles",
                          "href": "/docs/organizations/managing-roles"
                        },
                        {
                          "title": "View a user's organization memberships",
                          "href": "/docs/organizations/viewing-memberships"
                        },
                        {
                          "title": "Manage membership requests",
                          "href": "/docs/organizations/manage-membership-requests"
                        },
                        {
                          "title": "Switch between organizations",
                          "href": "/docs/organizations/custom-organization-switcher"
                        }
                      ]
                    ]
                  }
                ]
              ]
            },
            {
              "title": "Backend Requests",
              "collapse": true,
              "items": [
                [
                  {
                    "title": "Overview",
                    "href": "/docs/backend-requests/overview"
                  },
                  {
                    "title": "Making requests",
                    "items": [
                      [
                        {
                          "title": "Same-Origin Requests",
                          "href": "/docs/backend-requests/making/same-origin"
                        },
                        {
                          "title": "Cross-Origin Requests",
                          "href": "/docs/backend-requests/making/cross-origin"
                        },
                        {
                          "title": "Customize your session token",
                          "href": "/docs/backend-requests/making/custom-session-token"
                        },
                        {
                          "title": "JWT templates",
                          "href": "/docs/backend-requests/making/jwt-templates"
                        }
                      ]
                    ]
                  },
                  {
                    "title": "Handling requests",
                    "items": [
                      [
                        {
                          "title": "Go",
                          "href": "/docs/backend-requests/handling/go",
                          "icon": "go"
                        },
                        {
                          "title": "Ruby / Rails",
                          "href": "/docs/backend-requests/handling/ruby-rails",
                          "icon": "ruby"
                        },
                        {
                          "title": "Manual JWT Verification",
                          "href": "/docs/backend-requests/handling/manual-jwt"
                        }
                      ]
                    ]
                  },
                  {
                    "title": "Versioning",
                    "items": [
                      [
                        {
                          "title": "Overview",
                          "href": "/docs/backend-requests/versioning/overview"
                        },
                        {
                          "title": "Available versions",
                          "href": "/docs/backend-requests/versioning/available-versions"
                        }
                      ]
                    ]
                  },
                  {
                    "title": "Resources",
                    "items": [
                      [
                        {
                          "title": "Session tokens",
                          "href": "/docs/backend-requests/resources/session-tokens"
                        },
                        {
                          "title": "Rate limits",
                          "href": "/docs/backend-requests/resources/rate-limits"
                        }
                      ]
                    ]
                  }
                ]
              ]
            },
            {
              "title": "Webhooks",
              "collapse": true,
              "items": [
                [
                  {
                    "title": "Overview",
                    "href": "/docs/webhooks/overview"
                  },
                  {
                    "title": "Sync Clerk data to your application with webhooks",
                    "href": "/docs/webhooks/sync-data"
                  },
                  {
                    "title": "Handling webhooks with Inngest",
                    "href": "/docs/webhooks/inngest"
                  },
                  {
                    "title": "Send webhooks to Loops",
                    "href": "/docs/webhooks/loops"
                  },
                  {
                    "title": "Debug your webhooks",
                    "href": "/docs/webhooks/debug-your-webhooks"
                  }
                ]
              ]
            },
            {
              "title": "Transfer ownership",
              "href": "/docs/guides/transferring-your-app"
            }
          ]
        ]
      }
    ],
    [
      {
        "title": "Customization",
        "items": [
          [
            {
              "title": "Account Portal",
              "collapse": true,
              "items": [
                [
                  {
                    "title": "Overview",
                    "href": "/docs/customization/account-portal/overview"
                  },
                  {
                    "title": "Getting started",
                    "href": "/docs/customization/account-portal/getting-started"
                  },
                  {
                    "title": "Advanced Usage",
                    "items": [
                      [
                        {
                          "title": "Direct links",
                          "href": "/docs/customization/account-portal/direct-links"
                        },
                        {
                          "title": "Disable Account Portal",
                          "href": "/docs/customization/account-portal/disable-account-portal"
                        }
                      ]
                    ]
                  }
                ]
              ]
            },
            {
              "title": "Appearance Prop",
=======
                    "title": "Elysia",
                    "href": "https://github.com/wobsoriano/elysia-clerk",
                    "icon": "elysia"
                  },
                  {
                    "title": "Hono",
                    "href": "https://github.com/honojs/middleware/tree/main/packages/clerk-auth",
                    "icon": "hono"
                  },
                  {
                    "title": "Koa",
                    "href": "https://github.com/dimkl/clerk-koa/blob/main/README.md",
                    "icon": "koa"
                  },
                  {
                    "title": "SolidJS",
                    "href": "https://github.com/spirit-led-software/clerk-solidjs",
                    "icon": "solid"
                  },
                  {
                    "title": "Svelte",
                    "href": "https://github.com/markjaquith/clerk-sveltekit",
                    "icon": "svelte"
                  },
                  {
                    "title": "Redwood",
                    "collapse": true,
                    "icon": "redwood",
                    "items": [
                      [
                        {
                          "title": "Quickstart",
                          "href": "/docs/references/redwood/overview"
                        },
                        {
                          "title": "Redwood",
                          "href": "https://redwoodjs.com/docs/auth/clerk",
                          "icon": "redwood"
                        }
                      ]
                    ]
                  },
                  {
                    "title": "Rust",
                    "href": "https://github.com/cincinnati-ventures/clerk-rs",
                    "icon": "rust"
                  }
                ]
              ]
            }
          ]
        ]
      }
    ],
    [
      {
        "title": "Configuration",
        "items": [
          [
            {
              "title": "Sign-up & Sign-in",
              "collapse": true,
              "items": [
                [
                  {
                    "title": "Overview",
                    "href": "/docs/authentication/overview"
                  },
                  {
                    "title": "Configuration",
                    "items": [
                      [
                        {
                          "title": "Sign-up and sign-in options",
                          "href": "/docs/authentication/configuration/sign-up-sign-in-options"
                        },
                        {
                          "title": "Session options",
                          "href": "/docs/authentication/configuration/session-options"
                        },
                        {
                          "title": "Email & SMS templates",
                          "href": "/docs/authentication/configuration/email-sms-templates"
                        },
                        {
                          "title": "Restrictions",
                          "href": "/docs/authentication/configuration/restrictions"
                        },
                        {
                          "title": "Legal compliance",
                          "href": "/docs/authentication/configuration/legal-compliance"
                        },
                        {
                          "title": "Force multi-factor authentication (MFA) for all users",
                          "href": "/docs/authentication/configuration/force-mfa"
                        }
                      ]
                    ]
                  },
                  {
                    "title": "Social Connections",
                    "items": [
                      [
                        {
                          "title": "Overview",
                          "href": "/docs/authentication/social-connections/overview"
                        },
                        {
                          "title": "Social connections (OAuth)",
                          "href": "/docs/authentication/social-connections/oauth"
                        },
                        {
                          "title": "Account linking",
                          "href": "/docs/authentication/social-connections/account-linking"
                        },
                        {
                          "title": "Custom provider",
                          "href": "/docs/authentication/social-connections/custom-provider"
                        },
                        {
                          "title": "Apple",
                          "href": "/docs/authentication/social-connections/apple"
                        },
                        {
                          "title": "Atlassian",
                          "href": "/docs/authentication/social-connections/atlassian"
                        },
                        {
                          "title": "Bitbucket",
                          "href": "/docs/authentication/social-connections/bitbucket"
                        },
                        {
                          "title": "Box",
                          "href": "/docs/authentication/social-connections/box"
                        },
                        {
                          "title": "Coinbase",
                          "href": "/docs/authentication/social-connections/coinbase"
                        },
                        {
                          "title": "Discord",
                          "href": "/docs/authentication/social-connections/discord"
                        },
                        {
                          "title": "Dropbox",
                          "href": "/docs/authentication/social-connections/dropbox"
                        },
                        {
                          "title": "Facebook",
                          "href": "/docs/authentication/social-connections/facebook"
                        },
                        {
                          "title": "GitHub",
                          "href": "/docs/authentication/social-connections/github"
                        },
                        {
                          "title": "GitLab",
                          "href": "/docs/authentication/social-connections/gitlab"
                        },
                        {
                          "title": "Google",
                          "href": "/docs/authentication/social-connections/google"
                        },
                        {
                          "title": "HubSpot",
                          "href": "/docs/authentication/social-connections/hubspot"
                        },
                        {
                          "title": "Hugging Face",
                          "href": "/docs/authentication/social-connections/huggingface"
                        },
                        {
                          "title": "Line",
                          "href": "/docs/authentication/social-connections/line"
                        },
                        {
                          "title": "Linear",
                          "href": "/docs/authentication/social-connections/linear"
                        },
                        {
                          "title": "LinkedIn",
                          "href": "/docs/authentication/social-connections/linkedin-oidc"
                        },
                        {
                          "title": "LinkedIn (deprecated)",
                          "href": "/docs/authentication/social-connections/linkedin"
                        },
                        {
                          "title": "Microsoft",
                          "href": "/docs/authentication/social-connections/microsoft"
                        },
                        {
                          "title": "Notion",
                          "href": "/docs/authentication/social-connections/notion"
                        },
                        {
                          "title": "Slack",
                          "href": "/docs/authentication/social-connections/slack"
                        },
                        {
                          "title": "Spotify",
                          "href": "/docs/authentication/social-connections/spotify"
                        },
                        {
                          "title": "TikTok",
                          "href": "/docs/authentication/social-connections/tiktok"
                        },
                        {
                          "title": "Twitch",
                          "href": "/docs/authentication/social-connections/twitch"
                        },
                        {
                          "title": "Twitter v1 (deprecated)",
                          "href": "/docs/authentication/social-connections/twitter"
                        },
                        {
                          "title": "X/Twitter v2",
                          "href": "/docs/authentication/social-connections/x-twitter"
                        },
                        {
                          "title": "Xero",
                          "href": "/docs/authentication/social-connections/xero"
                        }
                      ]
                    ]
                  },
                  {
                    "title": "Enterprise Connections",
                    "items": [
                      [
                        {
                          "title": "Overview",
                          "href": "/docs/authentication/enterprise-connections/overview"
                        },
                        {
                          "title": "Authentication flows",
                          "href": "/docs/authentication/enterprise-connections/authentication-flows"
                        },
                        {
                          "title": "Account linking",
                          "href": "/docs/authentication/enterprise-connections/account-linking"
                        },
                        {
                          "title": "Just-in-Time account provisioning",
                          "href": "/docs/authentication/enterprise-connections/jit-provisioning"
                        },
                        {
                          "title": "EASIE",
                          "items": [
                            [
                              {
                                "title": "Microsoft",
                                "href": "/docs/authentication/enterprise-connections/easie/microsoft"
                              },
                              {
                                "title": "Google",
                                "href": "/docs/authentication/enterprise-connections/easie/google"
                              }
                            ]
                          ]
                        },
                        {
                          "title": "SAML",
                          "items": [
                            [
                              {
                                "title": "Azure",
                                "href": "/docs/authentication/enterprise-connections/saml/azure"
                              },
                              {
                                "title": "Google",
                                "href": "/docs/authentication/enterprise-connections/saml/google"
                              },
                              {
                                "title": "Okta",
                                "href": "/docs/authentication/enterprise-connections/saml/okta"
                              },
                              {
                                "title": "Custom provider",
                                "href": "/docs/authentication/enterprise-connections/saml/custom-provider"
                              }
                            ]
                          ]
                        },
                        {
                          "title": "OIDC",
                          "items": [
                            [
                              {
                                "title": "Custom provider",
                                "href": "/docs/authentication/enterprise-connections/oidc/custom-provider"
                              }
                            ]
                          ]
                        }
                      ]
                    ]
                  },
                  {
                    "title": "Web3",
                    "items": [
                      [
                        {
                          "title": "Coinbase Wallet",
                          "href": "/docs/authentication/web3/coinbase-wallet"
                        },
                        {
                          "title": "MetaMask",
                          "href": "/docs/authentication/web3/metamask"
                        },
                        {
                          "title": "OKX Wallet",
                          "href": "/docs/authentication/web3/okx-wallet"
                        }
                      ]
                    ]
                  }
                ]
              ]
            },
            {
              "title": "Users",
>>>>>>> 51129cf5
              "collapse": true,
              "items": [
                [
                  {
                    "title": "Overview",
<<<<<<< HEAD
                    "href": "/docs/customization/overview"
                  },
                  {
                    "title": "Layout",
                    "href": "/docs/customization/layout"
                  },
                  {
                    "title": "Themes",
                    "href": "/docs/customization/themes"
                  },
                  {
                    "title": "Variables",
                    "href": "/docs/customization/variables"
                  }
                ]
              ]
            },
            {
              "title": "Localization",
              "href": "/docs/customization/localization"
            },
            {
              "title": "Custom Pages",
              "collapse": true,
              "items": [
                [
                  {
                    "title": "`<UserProfile />`",
                    "href": "/docs/customization/user-profile"
                  },
                  {
                    "title": "`<OrganizationProfile />`",
                    "href": "/docs/customization/organization-profile"
                  }
                ]
              ]
            },
            {
              "title": "Custom Menu Items",
              "collapse": true,
              "items": [
                [
                  {
                    "title": "`<UserButton />`",
                    "wrap": false,
                    "href": "/docs/customization/user-button"
                  }
                ]
              ]
            },
            {
              "title": "Elements",
              "tag": "(Beta)",
=======
                    "href": "/docs/users/overview"
                  },
                  {
                    "title": "Metadata",
                    "href": "/docs/users/metadata"
                  },
                  {
                    "title": "Invitations",
                    "href": "/docs/users/invitations"
                  },
                  {
                    "title": "User impersonation",
                    "href": "/docs/users/user-impersonation"
                  },
                  {
                    "title": "Create users",
                    "href": "/docs/users/creating-users"
                  },
                  {
                    "title": "Delete users",
                    "href": "/docs/users/deleting-users"
                  },
                  {
                    "title": "Guides",
                    "items": [
                      [
                        {
                          "title": "Web3 authentication",
                          "href": "/docs/users/web3"
                        }
                      ]
                    ]
                  }
                ]
              ]
            },
            {
              "title": "Organizations, Roles, and Permissions",
>>>>>>> 51129cf5
              "collapse": true,
              "items": [
                [
                  {
                    "title": "Overview",
<<<<<<< HEAD
                    "href": "/docs/customization/elements/overview"
                  },
                  {
                    "title": "Guides",
                    "items": [
                      [
                        {
                          "title": "Build a sign-in flow",
                          "href": "/docs/customization/elements/guides/sign-in"
                        },
                        {
                          "title": "Build a sign-up flow",
                          "href": "/docs/customization/elements/guides/sign-up"
                        },
                        {
                          "title": "Styling",
                          "href": "/docs/customization/elements/guides/styling"
                        }
                      ]
                    ]
                  },
                  {
                    "title": "Examples",
                    "items": [
                      [
                        {
                          "title": "Sign-in",
                          "href": "/docs/customization/elements/examples/sign-in"
                        },
                        {
                          "title": "Sign-up",
                          "href": "/docs/customization/elements/examples/sign-up"
                        },
                        {
                          "title": "Primitives",
                          "href": "/docs/customization/elements/examples/primitives"
                        },
                        {
                          "title": "shadcn/ui",
                          "href": "/docs/customization/elements/examples/shadcn-ui"
                        }
                      ]
                    ]
                  },
                  {
                    "title": "Component Reference",
                    "items": [
                      [
                        {
                          "title": "Common",
                          "href": "/docs/customization/elements/reference/common"
                        },
                        {
                          "title": "Sign-in",
                          "href": "/docs/customization/elements/reference/sign-in"
                        },
                        {
                          "title": "Sign-up",
                          "href": "/docs/customization/elements/reference/sign-up"
=======
                    "href": "/docs/organizations/overview"
                  },
                  {
                    "title": "Roles and permissions",
                    "href": "/docs/organizations/roles-permissions"
                  },
                  {
                    "title": "Verified domains",
                    "href": "/docs/organizations/verified-domains"
                  },
                  {
                    "title": "Manage SSO",
                    "href": "/docs/organizations/manage-sso"
                  },
                  {
                    "title": "Guides",
                    "items": [
                      [
                        {
                          "title": "Create roles and assign permissions",
                          "href": "/docs/organizations/create-roles-permissions"
                        },
                        {
                          "title": "Verify the active user’s permissions",
                          "href": "/docs/organizations/verify-user-permissions"
                        },
                        {
                          "title": "Reassign the default role",
                          "href": "/docs/organizations/default-role"
                        },
                        {
                          "title": "Reassign the creator role",
                          "href": "/docs/organizations/creator-role"
                        },
                        {
                          "title": "Organization workspaces",
                          "href": "/docs/organizations/organization-workspaces"
                        },
                        {
                          "title": "Create organizations on behalf of users",
                          "href": "/docs/organizations/create-orgs-for-users"
                        },
                        {
                          "title": "Hide personal accounts and force organizations",
                          "href": "/docs/organizations/force-organizations"
                        }
                      ]
                    ]
                  },
                  {
                    "title": "Building custom flows",
                    "items": [
                      [
                        {
                          "title": "Using metadata",
                          "href": "/docs/organizations/metadata"
                        },
                        {
                          "title": "Create an organization",
                          "href": "/docs/organizations/creating-organizations"
                        },
                        {
                          "title": "Update an organization",
                          "href": "/docs/organizations/updating-organizations"
                        },
                        {
                          "title": "Invite users to an organization",
                          "href": "/docs/organizations/inviting-users"
                        },
                        {
                          "title": "Accept organization invitations",
                          "href": "/docs/organizations/accept-organization-invitations"
                        },
                        {
                          "title": "Manage member roles",
                          "href": "/docs/organizations/managing-roles"
                        },
                        {
                          "title": "View a user's organization memberships",
                          "href": "/docs/organizations/viewing-memberships"
                        },
                        {
                          "title": "Manage membership requests",
                          "href": "/docs/organizations/manage-membership-requests"
                        },
                        {
                          "title": "Switch between organizations",
                          "href": "/docs/organizations/custom-organization-switcher"
                        }
                      ]
                    ]
                  }
                ]
              ]
            },
            {
              "title": "Backend Requests",
              "collapse": true,
              "items": [
                [
                  {
                    "title": "Overview",
                    "href": "/docs/backend-requests/overview"
                  },
                  {
                    "title": "Making requests",
                    "items": [
                      [
                        {
                          "title": "Same-Origin Requests",
                          "href": "/docs/backend-requests/making/same-origin"
                        },
                        {
                          "title": "Cross-Origin Requests",
                          "href": "/docs/backend-requests/making/cross-origin"
                        },
                        {
                          "title": "Customize your session token",
                          "href": "/docs/backend-requests/making/custom-session-token"
                        },
                        {
                          "title": "JWT templates",
                          "href": "/docs/backend-requests/making/jwt-templates"
                        }
                      ]
                    ]
                  },
                  {
                    "title": "Handling requests",
                    "items": [
                      [
                        {
                          "title": "Go",
                          "href": "/docs/backend-requests/handling/go",
                          "icon": "go"
                        },
                        {
                          "title": "Ruby / Rails",
                          "href": "/docs/backend-requests/handling/ruby-rails",
                          "icon": "ruby"
                        },
                        {
                          "title": "Manual JWT Verification",
                          "href": "/docs/backend-requests/handling/manual-jwt"
                        }
                      ]
                    ]
                  },
                  {
                    "title": "Versioning",
                    "items": [
                      [
                        {
                          "title": "Overview",
                          "href": "/docs/backend-requests/versioning/overview"
                        },
                        {
                          "title": "Available versions",
                          "href": "/docs/backend-requests/versioning/available-versions"
>>>>>>> 51129cf5
                        }
                      ]
                    ]
                  }
                ]
              ]
            },
            {
              "title": "Redirect URLs",
              "href": "/docs/guides/custom-redirects"
            }
          ]
        ]
      }
    ],
    [
      {
        "title": "Development",
        "items": [
          [
            {
              "title": "Set up your Clerk account",
              "href": "/docs/quickstarts/setup-clerk"
            },
            {
              "title": "Multi-tenant architecture",
              "href": "/docs/guides/multi-tenant-architecture"
            },
            {
              "title": "Override Clerk interfaces",
              "href": "/docs/guides/custom-types"
            },
            {
              "title": "Testing",
              "collapse": true,
              "items": [
                [
                  {
                    "title": "Overview",
                    "href": "/docs/testing/overview"
                  },
                  {
<<<<<<< HEAD
                    "title": "Test Emails and Phones",
                    "href": "/docs/testing/test-emails-and-phones"
                  },
                  {
                    "title": "Testing Frameworks",
                    "items": [
                      [
                        {
                          "title": "Playwright",
                          "collapse": true,
                          "items": [
                            [
                              {
                                "title": "Overview",
                                "href": "/docs/testing/playwright/overview"
                              },
                              {
                                "title": "Test helpers",
                                "href": "/docs/testing/playwright/test-helpers"
                              },
                              {
                                "title": "Test authenticated flows",
                                "href": "/docs/testing/playwright/test-authenticated-flows"
                              }
                            ]
                          ]
                        },
                        {
                          "title": "Cypress",
                          "collapse": true,
                          "items": [
                            [
                              {
                                "title": "Overview",
                                "href": "/docs/testing/cypress/overview"
                              },
                              {
                                "title": "Custom commands",
                                "href": "/docs/testing/cypress/custom-commands"
                              },
                              {
                                "title": "Test Account Portal",
                                "href": "/docs/testing/cypress/test-account-portal"
                              }
                            ]
                          ]
                        },
                        {
                          "title": "Postman or Insomnia",
                          "href": "/docs/testing/postman-or-insomnia"
                        }
                      ]
                    ]
                  }
                ]
              ]
            },
            {
              "title": "Errors",
=======
                    "title": "Resources",
                    "items": [
                      [
                        {
                          "title": "Session tokens",
                          "href": "/docs/backend-requests/resources/session-tokens"
                        },
                        {
                          "title": "Rate limits",
                          "href": "/docs/backend-requests/resources/rate-limits"
                        }
                      ]
                    ]
                  }
                ]
              ]
            },
            {
              "title": "Webhooks",
              "collapse": true,
              "items": [
                [
                  {
                    "title": "Overview",
                    "href": "/docs/webhooks/overview"
                  },
                  {
                    "title": "Sync Clerk data to your application with webhooks",
                    "href": "/docs/webhooks/sync-data"
                  },
                  {
                    "title": "Handling webhooks with Inngest",
                    "href": "/docs/webhooks/inngest"
                  },
                  {
                    "title": "Send webhooks to Loops",
                    "href": "/docs/webhooks/loops"
                  },
                  {
                    "title": "Debug your webhooks",
                    "href": "/docs/webhooks/debug-your-webhooks"
                  }
                ]
              ]
            },
            {
              "title": "Transfer ownership",
              "href": "/docs/guides/transferring-your-app"
            }
          ]
        ]
      }
    ],
    [
      {
        "title": "Customization",
        "items": [
          [
            {
              "title": "Account Portal",
              "collapse": true,
              "items": [
                [
                  {
                    "title": "Overview",
                    "href": "/docs/customization/account-portal/overview"
                  },
                  {
                    "title": "Getting started",
                    "href": "/docs/customization/account-portal/getting-started"
                  },
                  {
                    "title": "Advanced Usage",
                    "items": [
                      [
                        {
                          "title": "Direct links",
                          "href": "/docs/customization/account-portal/direct-links"
                        },
                        {
                          "title": "Disable Account Portal",
                          "href": "/docs/customization/account-portal/disable-account-portal"
                        }
                      ]
                    ]
                  }
                ]
              ]
            },
            {
              "title": "Appearance Prop",
>>>>>>> 51129cf5
              "collapse": true,
              "items": [
                [
                  {
                    "title": "Overview",
<<<<<<< HEAD
                    "href": "/docs/errors/overview"
                  },
                  {
                    "title": "Actor tokens",
                    "href": "/docs/errors/actor-tokens"
                  },
                  {
                    "title": "Allowlist identifiers",
                    "href": "/docs/errors/allowlist-identifiers"
                  },
                  {
                    "title": "Application",
                    "href": "/docs/errors/application"
                  },
                  {
                    "title": "Authentication",
                    "href": "/docs/errors/authentication"
                  },
                  {
                    "title": "Backup codes",
                    "href": "/docs/errors/backup-codes"
                  },
                  {
                    "title": "Billing",
                    "href": "/docs/errors/billing"
                  },
                  {
                    "title": "Billing accounts",
                    "href": "/docs/errors/billing-accounts"
                  },
                  {
                    "title": "Blocklist identifiers",
                    "href": "/docs/errors/blocklist-identifiers"
                  },
                  {
                    "title": "Clients",
                    "href": "/docs/errors/clients"
                  },
                  {
                    "title": "Cookie",
                    "href": "/docs/errors/cookie"
                  },
                  {
                    "title": "Deprecation",
                    "href": "/docs/errors/deprecation"
                  },
                  {
                    "title": "Domains",
                    "href": "/docs/errors/domains"
                  },
                  {
                    "title": "Entitlements",
                    "href": "/docs/errors/entitlements"
                  },
                  {
                    "title": "Features",
                    "href": "/docs/errors/features"
                  },
                  {
                    "title": "Forms",
                    "href": "/docs/errors/forms"
                  },
                  {
                    "title": "Identifications",
                    "href": "/docs/errors/identifications"
                  },
                  {
                    "title": "Passkeys",
                    "href": "/docs/errors/passkeys"
                  },
                  {
                    "title": "Rate Limits",
                    "href": "/docs/errors/rate-limits"
                  },
                  {
                    "title": "Sign-in",
                    "href": "/docs/errors/sign-in"
                  },
                  {
                    "title": "Sign-up",
                    "href": "/docs/errors/sign-up"
                  },
                  {
                    "title": "Sign-in-tokens",
                    "href": "/docs/errors/sign-in-tokens"
                  }
                ]
              ]
            },
            {
              "title": "Troubleshooting",
=======
                    "href": "/docs/customization/overview"
                  },
                  {
                    "title": "Layout",
                    "href": "/docs/customization/layout"
                  },
                  {
                    "title": "Themes",
                    "href": "/docs/customization/themes"
                  },
                  {
                    "title": "Variables",
                    "href": "/docs/customization/variables"
                  }
                ]
              ]
            },
            {
              "title": "Localization",
              "href": "/docs/customization/localization"
            },
            {
              "title": "Custom Pages",
              "collapse": true,
              "items": [
                [
                  {
                    "title": "`<UserProfile />`",
                    "href": "/docs/customization/user-profile"
                  },
                  {
                    "title": "`<OrganizationProfile />`",
                    "href": "/docs/customization/organization-profile"
                  }
                ]
              ]
            },
            {
              "title": "Custom Menu Items",
              "collapse": true,
              "items": [
                [
                  {
                    "title": "`<UserButton />`",
                    "wrap": false,
                    "href": "/docs/customization/user-button"
                  }
                ]
              ]
            },
            {
              "title": "Elements",
              "tag": "(Beta)",
>>>>>>> 51129cf5
              "collapse": true,
              "items": [
                [
                  {
                    "title": "Overview",
<<<<<<< HEAD
                    "href": "/docs/troubleshooting/overview"
                  },
                  {
                    "title": "Email Deliverability",
                    "href": "/docs/troubleshooting/email-deliverability"
                  },
                  {
                    "title": "Script Loading",
                    "href": "/docs/troubleshooting/script-loading"
                  },
                  {
                    "title": "Help & Support",
                    "items": [
                      [
                        {
                          "title": "Create a minimal reproduction",
                          "href": "/docs/troubleshooting/create-a-minimal-reproduction"
                        },
                        {
                          "title": "Community Discord",
                          "href": "https://clerk.com/discord"
                        },
                        {
                          "title": "Contact Support",
                          "href": "/support",
                          "target": "_blank"
                        }
                      ]
                    ]
                  }
                ]
              ]
            },
            {
              "title": "Upgrade Guides",
=======
                    "href": "/docs/customization/elements/overview"
                  },
                  {
                    "title": "Guides",
                    "items": [
                      [
                        {
                          "title": "Build a sign-in flow",
                          "href": "/docs/customization/elements/guides/sign-in"
                        },
                        {
                          "title": "Build a sign-up flow",
                          "href": "/docs/customization/elements/guides/sign-up"
                        },
                        {
                          "title": "Styling",
                          "href": "/docs/customization/elements/guides/styling"
                        }
                      ]
                    ]
                  },
                  {
                    "title": "Examples",
                    "items": [
                      [
                        {
                          "title": "Sign-in",
                          "href": "/docs/customization/elements/examples/sign-in"
                        },
                        {
                          "title": "Sign-up",
                          "href": "/docs/customization/elements/examples/sign-up"
                        },
                        {
                          "title": "Primitives",
                          "href": "/docs/customization/elements/examples/primitives"
                        },
                        {
                          "title": "shadcn/ui",
                          "href": "/docs/customization/elements/examples/shadcn-ui"
                        }
                      ]
                    ]
                  },
                  {
                    "title": "Component Reference",
                    "items": [
                      [
                        {
                          "title": "Common",
                          "href": "/docs/customization/elements/reference/common"
                        },
                        {
                          "title": "Sign-in",
                          "href": "/docs/customization/elements/reference/sign-in"
                        },
                        {
                          "title": "Sign-up",
                          "href": "/docs/customization/elements/reference/sign-up"
                        }
                      ]
                    ]
                  }
                ]
              ]
            },
            {
              "title": "Redirect URLs",
              "href": "/docs/guides/custom-redirects"
            }
          ]
        ]
      }
    ],
    [
      {
        "title": "Development",
        "items": [
          [
            {
              "title": "Multi-tenant architecture",
              "href": "/docs/guides/multi-tenant-architecture"
            },
            {
              "title": "Override Clerk interfaces",
              "href": "/docs/guides/custom-types"
            },
            {
              "title": "Testing",
>>>>>>> 51129cf5
              "collapse": true,
              "items": [
                [
                  {
                    "title": "Overview",
<<<<<<< HEAD
                    "href": "/docs/upgrade-guides/overview"
                  },
                  {
                    "title": "Long term support policy",
                    "href": "/docs/upgrade-guides/long-term-support"
                  },
                  {
                    "title": "Clerk SDK versioning",
                    "href": "/docs/upgrade-guides/sdk-versioning"
                  },
                  {
                    "title": "Upgrading to @clerk/nextjs v6",
                    "href": "/docs/upgrade-guides/nextjs/v6"
                  },
                  {
                    "title": "Upgrading to Core 2",
                    "items": [
                      [
                        {
                          "title": "Overview",
                          "href": "/docs/upgrade-guides/core-2/overview"
                        },
                        {
                          "title": "Component redesign",
                          "href": "/docs/upgrade-guides/core-2/component-redesign"
                        },
                        {
                          "title": "SDK Guides",
                          "collapse": true,
                          "items": [
                            [
                              {
                                "title": "Next.js",
                                "href": "/docs/upgrade-guides/core-2/nextjs",
                                "icon": "nextjs"
                              },
                              {
                                "title": "Remix",
                                "href": "/docs/upgrade-guides/core-2/remix",
                                "icon": "remix"
                              },
                              {
                                "title": "Expo",
                                "href": "/docs/upgrade-guides/core-2/expo"
                              },
                              {
                                "title": "Fastify",
                                "href": "/docs/upgrade-guides/core-2/fastify"
                              },
                              {
                                "title": "React",
                                "href": "/docs/upgrade-guides/core-2/react",
                                "icon": "react"
                              },
                              {
                                "title": "Node",
                                "href": "/docs/upgrade-guides/core-2/node"
                              },
                              {
                                "title": "Backend",
                                "href": "/docs/upgrade-guides/core-2/backend"
                              },
                              {
                                "title": "Chrome Extension",
                                "href": "/docs/upgrade-guides/core-2/chrome-extension"
                              },
                              {
                                "title": "JavaScript",
                                "href": "/docs/upgrade-guides/core-2/javascript",
                                "icon": "javascript"
                              }
                            ]
                          ]
=======
                    "href": "/docs/testing/overview"
                  },
                  {
                    "title": "Test Emails and Phones",
                    "href": "/docs/testing/test-emails-and-phones"
                  },
                  {
                    "title": "Testing Frameworks",
                    "items": [
                      [
                        {
                          "title": "Playwright",
                          "collapse": true,
                          "items": [
                            [
                              {
                                "title": "Overview",
                                "href": "/docs/testing/playwright/overview"
                              },
                              {
                                "title": "Test helpers",
                                "href": "/docs/testing/playwright/test-helpers"
                              },
                              {
                                "title": "Test authenticated flows",
                                "href": "/docs/testing/playwright/test-authenticated-flows"
                              }
                            ]
                          ]
                        },
                        {
                          "title": "Cypress",
                          "collapse": true,
                          "items": [
                            [
                              {
                                "title": "Overview",
                                "href": "/docs/testing/cypress/overview"
                              },
                              {
                                "title": "Custom commands",
                                "href": "/docs/testing/cypress/custom-commands"
                              },
                              {
                                "title": "Test Account Portal",
                                "href": "/docs/testing/cypress/test-account-portal"
                              }
                            ]
                          ]
                        },
                        {
                          "title": "Postman or Insomnia",
                          "href": "/docs/testing/postman-or-insomnia"
                        }
                      ]
                    ]
                  }
                ]
              ]
            },
            {
              "title": "Errors",
              "collapse": true,
              "items": [
                [
                  {
                    "title": "Overview",
                    "href": "/docs/errors/overview"
                  },
                  {
                    "title": "Actor tokens",
                    "href": "/docs/errors/actor-tokens"
                  },
                  {
                    "title": "Allowlist identifiers",
                    "href": "/docs/errors/allowlist-identifiers"
                  },
                  {
                    "title": "Application",
                    "href": "/docs/errors/application"
                  },
                  {
                    "title": "Authentication",
                    "href": "/docs/errors/authentication"
                  },
                  {
                    "title": "Backup codes",
                    "href": "/docs/errors/backup-codes"
                  },
                  {
                    "title": "Billing",
                    "href": "/docs/errors/billing"
                  },
                  {
                    "title": "Billing accounts",
                    "href": "/docs/errors/billing-accounts"
                  },
                  {
                    "title": "Blocklist identifiers",
                    "href": "/docs/errors/blocklist-identifiers"
                  },
                  {
                    "title": "Clients",
                    "href": "/docs/errors/clients"
                  },
                  {
                    "title": "Cookie",
                    "href": "/docs/errors/cookie"
                  },
                  {
                    "title": "Deprecation",
                    "href": "/docs/errors/deprecation"
                  },
                  {
                    "title": "Domains",
                    "href": "/docs/errors/domains"
                  },
                  {
                    "title": "Entitlements",
                    "href": "/docs/errors/entitlements"
                  },
                  {
                    "title": "Features",
                    "href": "/docs/errors/features"
                  },
                  {
                    "title": "Forms",
                    "href": "/docs/errors/forms"
                  },
                  {
                    "title": "Identifications",
                    "href": "/docs/errors/identifications"
                  },
                  {
                    "title": "Passkeys",
                    "href": "/docs/errors/passkeys"
                  },
                  {
                    "title": "Rate Limits",
                    "href": "/docs/errors/rate-limits"
                  },
                  {
                    "title": "Sign-in",
                    "href": "/docs/errors/sign-in"
                  },
                  {
                    "title": "Sign-up",
                    "href": "/docs/errors/sign-up"
                  },
                  {
                    "title": "Sign-in-tokens",
                    "href": "/docs/errors/sign-in-tokens"
                  }
                ]
              ]
            },
            {
              "title": "Troubleshooting",
              "collapse": true,
              "items": [
                [
                  {
                    "title": "Overview",
                    "href": "/docs/troubleshooting/overview"
                  },
                  {
                    "title": "Email Deliverability",
                    "href": "/docs/troubleshooting/email-deliverability"
                  },
                  {
                    "title": "Script Loading",
                    "href": "/docs/troubleshooting/script-loading"
                  },
                  {
                    "title": "Help & Support",
                    "items": [
                      [
                        {
                          "title": "Create a minimal reproduction",
                          "href": "/docs/troubleshooting/create-a-minimal-reproduction"
                        },
                        {
                          "title": "Community Discord",
                          "href": "https://clerk.com/discord"
                        },
                        {
                          "title": "Contact Support",
                          "href": "/support",
                          "target": "_blank"
>>>>>>> 51129cf5
                        }
                      ]
                    ]
                  }
                ]
              ]
            },
            {
              "title": "Upgrade Guides",
              "collapse": true,
              "items": [
                [
                  {
<<<<<<< HEAD
                    "title": "Upgrading to Core 1",
                    "items": [
                      [
                        {
                          "title": "Overview",
                          "href": "/docs/upgrade-guides/upgrading-from-v2-to-v3"
                        }
                      ]
                    ]
                  },
                  {
                    "title": "Upgrading from Node to Express SDK",
                    "items": [
                      [
                        {
                          "title": "Overview",
                          "href": "/docs/upgrade-guides/node-to-express"
                        }
                      ]
                    ]
                  },
                  {
                    "title": "Dashboard",
                    "items": [
                      [
                        {
                          "title": "API Key Changes",
                          "href": "/docs/upgrade-guides/api-keys"
                        },
                        {
                          "title": "URL-based session syncing",
                          "href": "/docs/upgrade-guides/url-based-session-syncing"
                        },
                        {
                          "title": "Progressive Sign up",
                          "href": "/docs/upgrade-guides/progressive-sign-up"
                        }
                      ]
                    ]
                  }
                ]
              ]
            },
            {
              "title": "Deployments & Migrations",
              "collapse": true,
              "items": [
                [
                  {
                    "title": "Instances / Environments",
                    "href": "/docs/deployments/environments"
                  },
                  {
                    "title": "Clerk environment variables",
                    "href": "/docs/deployments/clerk-environment-variables"
                  },
                  {
                    "title": "Deployment",
                    "items": [
                      [
                        {
                          "title": "Deploy to production",
                          "href": "/docs/deployments/overview"
                        },
                        {
                          "title": "Deploy to Vercel",
                          "href": "/docs/deployments/deploy-to-vercel"
                        },
                        {
                          "title": "Deploy behind a proxy",
                          "href": "/docs/deployments/deploy-behind-a-proxy"
                        },
                        {
                          "title": "Set up a staging environment",
                          "href": "/docs/deployments/set-up-staging"
                        },
                        {
                          "title": "Deploy a Chrome Extension to production",
                          "href": "/docs/deployments/deploy-chrome-extension"
                        },
                        {
                          "title": "Deploy an Expo app to production",
                          "href": "/docs/deployments/deploy-expo"
                        },
                        {
                          "title": "Deploy an Astro app to production",
                          "href": "/docs/deployments/deploy-astro"
                        },
                        {
                          "title": "Set up a preview environment",
                          "href": "/docs/deployments/set-up-preview-environment"
                        },
                        {
                          "title": "Changing domains",
                          "href": "/docs/deployments/changing-domains"
                        }
                      ]
                    ]
                  },
                  {
                    "title": "Migrations",
                    "items": [
                      [
                        {
                          "title": "Migrate to Clerk",
                          "href": "/docs/deployments/migrate-overview"
                        },
                        {
                          "title": "Migrate from Firebase",
                          "href": "/docs/deployments/migrate-from-firebase"
                        },
                        {
                          "title": "Migrate from Cognito",
                          "href": "/docs/deployments/migrate-from-cognito"
                        },
                        {
                          "title": "Exporting user data",
                          "href": "/docs/deployments/exporting-users"
                        }
                      ]
                    ]
                  },
                  {
                    "title": "Cookie Information",
                    "items": [
                      [
                        {
                          "title": "Clerk Cookie Information",
                          "href": "/docs/deployments/clerk-cookies"
                        }
                      ]
                    ]
                  }
                ]
              ]
            },
            {
              "title": "Reverification",
              "tag": "(Beta)",
              "href": "/docs/guides/reverification"
            },
            {
              "title": "Image Optimization",
              "href": "/docs/guides/image-optimization"
            }
          ]
        ]
      }
    ],
    [
      {
        "title": "Advanced",
        "items": [
          [
            {
              "title": "How Clerk works",
              "collapse": true,
              "items": [
                [
                  {
                    "title": "Overview",
                    "href": "/docs/how-clerk-works/overview"
                  },
                  {
                    "title": "Cookies",
                    "href": "/docs/how-clerk-works/cookies"
                  },
                  {
                    "title": "Tokens & signatures",
                    "href": "/docs/how-clerk-works/tokens-signatures"
                  },
                  {
                    "title": "Routing",
                    "href": "/docs/how-clerk-works/routing"
                  }
                ]
              ]
            },
            {
              "title": "Integrations",
=======
                    "title": "Overview",
                    "href": "/docs/upgrade-guides/overview"
                  },
                  {
                    "title": "Long term support policy",
                    "href": "/docs/upgrade-guides/long-term-support"
                  },
                  {
                    "title": "Clerk SDK versioning",
                    "href": "/docs/upgrade-guides/sdk-versioning"
                  },
                  {
                    "title": "Upgrading to @clerk/nextjs v6",
                    "href": "/docs/upgrade-guides/nextjs/v6"
                  },
                  {
                    "title": "Upgrading to Core 2",
                    "items": [
                      [
                        {
                          "title": "Overview",
                          "href": "/docs/upgrade-guides/core-2/overview"
                        },
                        {
                          "title": "Component redesign",
                          "href": "/docs/upgrade-guides/core-2/component-redesign"
                        },
                        {
                          "title": "SDK Guides",
                          "collapse": true,
                          "items": [
                            [
                              {
                                "title": "Next.js",
                                "href": "/docs/upgrade-guides/core-2/nextjs",
                                "icon": "nextjs"
                              },
                              {
                                "title": "Remix",
                                "href": "/docs/upgrade-guides/core-2/remix",
                                "icon": "remix"
                              },
                              {
                                "title": "Expo",
                                "href": "/docs/upgrade-guides/core-2/expo"
                              },
                              {
                                "title": "Fastify",
                                "href": "/docs/upgrade-guides/core-2/fastify"
                              },
                              {
                                "title": "React",
                                "href": "/docs/upgrade-guides/core-2/react",
                                "icon": "react"
                              },
                              {
                                "title": "Node",
                                "href": "/docs/upgrade-guides/core-2/node"
                              },
                              {
                                "title": "Backend",
                                "href": "/docs/upgrade-guides/core-2/backend"
                              },
                              {
                                "title": "Chrome Extension",
                                "href": "/docs/upgrade-guides/core-2/chrome-extension"
                              },
                              {
                                "title": "JavaScript",
                                "href": "/docs/upgrade-guides/core-2/javascript",
                                "icon": "javascript"
                              }
                            ]
                          ]
                        }
                      ]
                    ]
                  },
                  {
                    "title": "Upgrading to Core 1",
                    "items": [
                      [
                        {
                          "title": "Overview",
                          "href": "/docs/upgrade-guides/upgrading-from-v2-to-v3"
                        }
                      ]
                    ]
                  },
                  {
                    "title": "Upgrading from Node to Express SDK",
                    "items": [
                      [
                        {
                          "title": "Overview",
                          "href": "/docs/upgrade-guides/node-to-express"
                        }
                      ]
                    ]
                  },
                  {
                    "title": "Dashboard",
                    "items": [
                      [
                        {
                          "title": "API Key Changes",
                          "href": "/docs/upgrade-guides/api-keys"
                        },
                        {
                          "title": "URL-based session syncing",
                          "href": "/docs/upgrade-guides/url-based-session-syncing"
                        },
                        {
                          "title": "Progressive Sign up",
                          "href": "/docs/upgrade-guides/progressive-sign-up"
                        }
                      ]
                    ]
                  }
                ]
              ]
            },
            {
              "title": "Deployments & Migrations",
              "collapse": true,
              "items": [
                [
                  {
                    "title": "Instances / Environments",
                    "href": "/docs/deployments/environments"
                  },
                  {
                    "title": "Clerk environment variables",
                    "href": "/docs/deployments/clerk-environment-variables"
                  },
                  {
                    "title": "Deployment",
                    "items": [
                      [
                        {
                          "title": "Deploy to production",
                          "href": "/docs/deployments/overview"
                        },
                        {
                          "title": "Deploy to Vercel",
                          "href": "/docs/deployments/deploy-to-vercel"
                        },
                        {
                          "title": "Deploy behind a proxy",
                          "href": "/docs/deployments/deploy-behind-a-proxy"
                        },
                        {
                          "title": "Set up a staging environment",
                          "href": "/docs/deployments/set-up-staging"
                        },
                        {
                          "title": "Deploy a Chrome Extension to production",
                          "href": "/docs/deployments/deploy-chrome-extension"
                        },
                        {
                          "title": "Deploy an Expo app to production",
                          "href": "/docs/deployments/deploy-expo"
                        },
                        {
                          "title": "Deploy an Astro app to production",
                          "href": "/docs/deployments/deploy-astro"
                        },
                        {
                          "title": "Set up a preview environment",
                          "href": "/docs/deployments/set-up-preview-environment"
                        },
                        {
                          "title": "Changing domains",
                          "href": "/docs/deployments/changing-domains"
                        }
                      ]
                    ]
                  },
                  {
                    "title": "Migrations",
                    "items": [
                      [
                        {
                          "title": "Migrate to Clerk",
                          "href": "/docs/deployments/migrate-overview"
                        },
                        {
                          "title": "Migrate from Firebase",
                          "href": "/docs/deployments/migrate-from-firebase"
                        },
                        {
                          "title": "Migrate from Cognito",
                          "href": "/docs/deployments/migrate-from-cognito"
                        },
                        {
                          "title": "Exporting user data",
                          "href": "/docs/deployments/exporting-users"
                        }
                      ]
                    ]
                  },
                  {
                    "title": "Cookie Information",
                    "items": [
                      [
                        {
                          "title": "Clerk Cookie Information",
                          "href": "/docs/deployments/clerk-cookies"
                        }
                      ]
                    ]
                  }
                ]
              ]
            },
            {
              "title": "Reverification",
              "tag": "(Beta)",
              "href": "/docs/guides/reverification"
            },
            {
              "title": "Image Optimization",
              "href": "/docs/guides/image-optimization"
            }
          ]
        ]
      }
    ],
    [
      {
        "title": "Advanced",
        "items": [
          [
            {
              "title": "How Clerk works",
>>>>>>> 51129cf5
              "collapse": true,
              "items": [
                [
                  {
                    "title": "Overview",
<<<<<<< HEAD
                    "href": "/docs/integrations/overview"
                  },
                  {
                    "title": "Databases",
                    "items": [
                      [
                        {
                          "title": "Convex",
                          "href": "/docs/integrations/databases/convex"
                        },
                        {
                          "title": "Fauna",
                          "href": "/docs/integrations/databases/fauna"
                        },
                        {
                          "title": "Firebase",
                          "href": "/docs/integrations/databases/firebase"
                        },
                        {
                          "title": "Grafbase",
                          "href": "/docs/integrations/databases/grafbase"
                        },
                        {
                          "title": "Hasura",
                          "href": "/docs/integrations/databases/hasura"
                        },
                        {
                          "title": "InstantDB",
                          "href": "/docs/integrations/databases/instantdb"
                        },
                        {
                          "title": "Nhost",
                          "href": "/docs/integrations/databases/nhost"
                        },
                        {
                          "title": "Supabase",
                          "href": "/docs/integrations/databases/supabase"
                        },
                        {
                          "title": "Neon",
                          "href": "/docs/integrations/databases/neon"
                        }
                      ]
                    ]
                  },
                  {
                    "title": "Analytics",
                    "items": [
                      [
                        {
                          "title": "Google Analytics",
                          "href": "/docs/integrations/analytics/google-analytics"
                        }
                      ]
                    ]
                  }
                ]
              ]
            },
            {
              "title": "Advanced Usage",
=======
                    "href": "/docs/how-clerk-works/overview"
                  },
                  {
                    "title": "Cookies",
                    "href": "/docs/how-clerk-works/cookies"
                  },
                  {
                    "title": "Tokens & signatures",
                    "href": "/docs/how-clerk-works/tokens-signatures"
                  },
                  {
                    "title": "Routing",
                    "href": "/docs/how-clerk-works/routing"
                  }
                ]
              ]
            },
            {
              "title": "Integrations",
>>>>>>> 51129cf5
              "collapse": true,
              "items": [
                [
                  {
<<<<<<< HEAD
                    "title": "Clerk as an OAuth2 Provider",
                    "href": "/docs/advanced-usage/clerk-idp"
                  },
                  {
                    "title": "Authentication across different domains",
                    "href": "/docs/advanced-usage/satellite-domains"
                  },
                  {
                    "title": "Proxying the Clerk Frontend API",
                    "href": "/docs/advanced-usage/using-proxies"
                  }
                ]
              ]
            },
            {
=======
                    "title": "Overview",
                    "href": "/docs/integrations/overview"
                  },
                  {
                    "title": "Databases",
                    "items": [
                      [
                        {
                          "title": "Convex",
                          "href": "/docs/integrations/databases/convex"
                        },
                        {
                          "title": "Fauna",
                          "href": "/docs/integrations/databases/fauna"
                        },
                        {
                          "title": "Firebase",
                          "href": "/docs/integrations/databases/firebase"
                        },
                        {
                          "title": "Grafbase",
                          "href": "/docs/integrations/databases/grafbase"
                        },
                        {
                          "title": "Hasura",
                          "href": "/docs/integrations/databases/hasura"
                        },
                        {
                          "title": "InstantDB",
                          "href": "/docs/integrations/databases/instantdb"
                        },
                        {
                          "title": "Nhost",
                          "href": "/docs/integrations/databases/nhost"
                        },
                        {
                          "title": "Supabase",
                          "href": "/docs/integrations/databases/supabase"
                        },
                        {
                          "title": "Neon",
                          "href": "/docs/integrations/databases/neon"
                        }
                      ]
                    ]
                  },
                  {
                    "title": "Analytics",
                    "items": [
                      [
                        {
                          "title": "Google Analytics",
                          "href": "/docs/integrations/analytics/google-analytics"
                        }
                      ]
                    ]
                  }
                ]
              ]
            },
            {
              "title": "Advanced Usage",
              "collapse": true,
              "items": [
                [
                  {
                    "title": "Clerk as an OAuth2 Provider",
                    "href": "/docs/advanced-usage/clerk-idp"
                  },
                  {
                    "title": "Authentication across different domains",
                    "href": "/docs/advanced-usage/satellite-domains"
                  },
                  {
                    "title": "Proxying the Clerk Frontend API",
                    "href": "/docs/advanced-usage/using-proxies"
                  }
                ]
              ]
            },
            {
>>>>>>> 51129cf5
              "title": "Security & Privacy",
              "collapse": true,
              "items": [
                [
                  {
                    "title": "Overview",
                    "href": "/docs/security/overview"
                  },
                  {
                    "title": "Vulnerability disclosure policy",
                    "href": "/docs/security/vulnerability-disclosure-policy"
                  },
                  {
                    "title": "XSS leak protection",
                    "href": "/docs/security/xss-leak-protection"
                  },
                  {
                    "title": "CSRF protection",
                    "href": "/docs/security/csrf-protection"
                  },
                  {
                    "title": "CSP Headers",
                    "href": "/docs/security/clerk-csp"
                  },
                  {
                    "title": "Fixation protection",
                    "href": "/docs/security/fixation-protection"
                  },
                  {
                    "title": "Password protection and rules",
                    "href": "/docs/security/password-protection"
                  },
                  {
                    "title": "Clerk Telemetry",
                    "href": "/docs/telemetry"
                  },
                  {
                    "title": "Protect accounts from attacks",
                    "items": [
                      [
                        {
                          "title": "Brute force attacks and locking user accounts",
                          "href": "/docs/security/user-lock-guide"
                        },
                        {
                          "title": "Protect sign ups from bots",
                          "href": "/docs/security/bot-protection"
                        },
                        {
                          "title": "Customize max sign-in attempts and duration of of user lockout",
                          "href": "/docs/security/customize-user-lockout"
                        },
                        {
                          "title": "Unlock accounts from the Clerk Dashboard",
                          "href": "/docs/security/unlock-user-accounts"
                        },
                        {
                          "title": "Programmatically lock and unlock accounts",
                          "href": "/docs/security/programmatically-lock-user-accounts"
                        },
                        {
                          "title": "Protect email link sign-ins and sign-ups",
                          "href": "/docs/security/email-link-protection"
                        },
                        {
                          "title": "Unauthorized sign-in",
                          "href": "/docs/security/unauthorized-sign-in"
                        }
                      ]
                    ]
                  }
                ]
              ]
            },
            {
              "title": "Custom Flows",
              "collapse": true,
              "items": [
                [
                  {
                    "title": "Overview",
                    "href": "/docs/custom-flows/overview"
                  },
                  {
                    "title": "Error handling",
                    "href": "/docs/custom-flows/error-handling"
                  },
                  {
                    "title": "Authentication",
                    "items": [
                      [
                        {
                          "title": "Email & password",
                          "href": "/docs/custom-flows/email-password"
                        },
                        {
                          "title": "Email / SMS OTP",
                          "href": "/docs/custom-flows/email-sms-otp"
                        },
                        {
                          "title": "Email links",
                          "href": "/docs/custom-flows/email-links"
                        },
                        {
                          "title": "Email & password + MFA",
                          "href": "/docs/custom-flows/email-password-mfa"
                        },
                        {
                          "title": "Passkeys",
                          "href": "/docs/custom-flows/passkeys"
                        },
                        {
                          "title": "Google One Tap",
                          "href": "/docs/custom-flows/google-one-tap"
                        },
                        {
                          "title": "OAuth connections",
                          "href": "/docs/custom-flows/oauth-connections"
                        },
                        {
                          "title": "Enterprise connections",
                          "href": "/docs/custom-flows/enterprise-connections"
                        },
                        {
                          "title": "Sign out",
                          "href": "/docs/custom-flows/sign-out"
                        },
                        {
                          "title": "Sign-up with application invitations",
                          "href": "/docs/custom-flows/invitations"
                        },
                        {
                          "title": "Embedded email links",
                          "href": "/docs/custom-flows/embedded-email-links"
                        },
                        {
                          "title": "Multi-session applications",
                          "href": "/docs/custom-flows/multi-session-applications"
                        },
                        {
                          "title": "Bot sign-up protection",
                          "href": "/docs/custom-flows/bot-sign-up-protection"
                        }
                      ]
                    ]
                  },
                  {
                    "title": "Account updates",
                    "items": [
                      [
                        {
                          "title": "Forgot password",
                          "href": "/docs/custom-flows/forgot-password"
                        },
                        {
                          "title": "User impersonation",
                          "href": "/docs/custom-flows/user-impersonation"
                        },
                        {
                          "title": "Add email",
                          "href": "/docs/custom-flows/add-email"
                        },
                        {
                          "title": "Add phone",
                          "href": "/docs/custom-flows/add-phone"
                        },
                        {
                          "title": "Manage SMS-based MFA",
                          "href": "/docs/custom-flows/manage-sms-based-mfa"
                        },
                        {
                          "title": "Manage TOTP-based MFA",
                          "href": "/docs/custom-flows/manage-totp-based-mfa"
                        }
                      ]
                    ]
                  }
                ]
              ]
            }
          ]
        ]
      }
    ],
    [
      {
        "title": "API Reference",
        "items": [
          [
            {
              "title": "Backend API",
              "href": "/docs/reference/backend-api",
              "target": "_blank"
            },
            {
              "title": "Frontend API",
              "href": "/docs/reference/frontend-api",
              "target": "_blank"
            }
          ]
        ]
      }
    ],
    [
      {
        "title": "Archived Versions",
        "items": [
          [
            {
              "title": "Core 1 Documentation",
              "href": "/docs/core-1",
              "icon": "link"
            }
          ]
        ]
      }
    ]
  ]
}<|MERGE_RESOLUTION|>--- conflicted
+++ resolved
@@ -3,7 +3,6 @@
   "navigation": [
     [
       {
-<<<<<<< HEAD
         "title": "Clerk SDK",
         "hideTitle": true,
         "items": [
@@ -74,40 +73,6 @@
                         }
                       ]
                     ]
-=======
-        "title": "Home",
-        "href": "/docs",
-        "icon": "home"
-      },
-      {
-        "title": "Getting Started",
-        "href": "/docs/quickstarts/setup-clerk",
-        "icon": "checkmark-circle"
-      },
-      {
-        "title": "UI Components",
-        "collapse": true,
-        "icon": "box",
-        "items": [
-          [
-            {
-              "title": "Overview",
-              "href": "/docs/components/overview"
-            },
-            {
-              "title": "`<ClerkProvider>`",
-              "wrap": false,
-              "href": "/docs/components/clerk-provider"
-            },
-            {
-              "title": "Authentication Components",
-              "items": [
-                [
-                  {
-                    "title": "`<SignIn />`",
-                    "wrap": false,
-                    "href": "/docs/components/authentication/sign-in"
->>>>>>> 51129cf5
                   },
                   {
                     "title": "App Router References",
@@ -271,7 +236,6 @@
                     "href": "/docs/references/javascript/overview"
                   },
                   {
-<<<<<<< HEAD
                     "title": "Clerk",
                     "collapse": true,
                     "items": [
@@ -551,6 +515,120 @@
                         {
                           "title": "Web3 Wallet",
                           "href": "/docs/references/javascript/types/web3-wallet"
+                        }
+                      ]
+                    ]
+                  }
+                ]
+              ]
+            },
+            {
+              "title": "Astro",
+              "hideTitle": true,
+              "sdk": ["astro"],
+              "items": [
+                [
+                  {
+                    "title": "Quickstart",
+                    "href": "/docs/quickstarts/astro"
+                  },
+                  {
+                    "title": "Migrating from community SDK",
+                    "href": "/docs/references/astro/migrating-from-astro-community-sdk"
+                  },
+                  {
+                    "title": "Read session and user data",
+                    "wrap": false,
+                    "href": "/docs/references/astro/read-session-data"
+                  },
+                  {
+                    "title": "Hybrid rendering",
+                    "wrap": false,
+                    "href": "/docs/references/astro/hybrid-rendering"
+                  },
+                  {
+                    "title": "UI Frameworks",
+                    "collapse": true,
+                    "items": [
+                      [
+                        {
+                          "title": "Use Clerk with Astro and React",
+                          "href": "/docs/references/astro/react"
+                        }
+                      ]
+                    ]
+                  },
+                  {
+                    "title": "General references",
+                    "collapse": true,
+                    "items": [
+                      [
+                        {
+                          "title": "Available Methods",
+                          "href": "/docs/references/astro/overview"
+                        },
+                        {
+                          "title": "`clerkMiddleware()`",
+                          "wrap": false,
+                          "href": "/docs/references/astro/clerk-middleware"
+                        },
+                        {
+                          "title": "Locals",
+                          "wrap": false,
+                          "href": "/docs/references/astro/locals"
+                        },
+                        {
+                          "title": "Endpoints",
+                          "wrap": false,
+                          "href": "/docs/references/astro/endpoints"
+                        }
+                      ]
+                    ]
+                  },
+                  {
+                    "title": "Client-side helpers",
+                    "collapse": true,
+                    "items": [
+                      [
+                        {
+                          "title": "`$authStore`",
+                          "wrap": false,
+                          "href": "/docs/references/astro/auth-store"
+                        },
+                        {
+                          "title": "`$clerkStore`",
+                          "wrap": false,
+                          "href": "/docs/references/astro/clerk-store"
+                        },
+                        {
+                          "title": "`$userStore`",
+                          "wrap": false,
+                          "href": "/docs/references/astro/user-store"
+                        },
+                        {
+                          "title": "`$signInStore`",
+                          "wrap": false,
+                          "href": "/docs/references/astro/sign-in-store"
+                        },
+                        {
+                          "title": "`$signUpStore`",
+                          "wrap": false,
+                          "href": "/docs/references/astro/sign-up-store"
+                        },
+                        {
+                          "title": "`$sessionStore`",
+                          "wrap": false,
+                          "href": "/docs/references/astro/session-store"
+                        },
+                        {
+                          "title": "`$sessionListStore`",
+                          "wrap": false,
+                          "href": "/docs/references/astro/session-list-store"
+                        },
+                        {
+                          "title": "`$organizationStore`",
+                          "wrap": false,
+                          "href": "/docs/references/astro/organization-store"
                         }
                       ]
                     ]
@@ -586,409 +664,10 @@
                   },
                   {
                     "title": "References",
-=======
-                    "title": "`<MultisessionAppSupport>`",
-                    "wrap": false,
-                    "href": "/docs/components/control/multi-session"
-                  },
-                  {
-                    "title": "`<RedirectToSignIn />`",
-                    "wrap": false,
-                    "href": "/docs/components/control/redirect-to-signin"
-                  },
-                  {
-                    "title": "`<RedirectToSignUp />`",
-                    "wrap": false,
-                    "href": "/docs/components/control/redirect-to-signup"
-                  },
-                  {
-                    "title": "`<RedirectToUserProfile />`",
-                    "wrap": false,
-                    "href": "/docs/components/control/redirect-to-userprofile"
-                  },
-                  {
-                    "title": "`<RedirectToOrganizationProfile />`",
-                    "wrap": false,
-                    "href": "/docs/components/control/redirect-to-organizationprofile"
-                  },
-                  {
-                    "title": "`<RedirectToCreateOrganization />`",
-                    "wrap": false,
-                    "href": "/docs/components/control/redirect-to-createorganization"
-                  },
-                  {
-                    "title": "`<SignedIn>`",
-                    "wrap": false,
-                    "href": "/docs/components/control/signed-in"
-                  },
-                  {
-                    "title": "`<SignedOut>`",
-                    "wrap": false,
-                    "href": "/docs/components/control/signed-out"
-                  }
-                ]
-              ]
-            },
-            {
-              "title": "Unstyled Components",
-              "items": [
-                [
-                  {
-                    "title": "`<SignInButton>`",
-                    "wrap": false,
-                    "href": "/docs/components/unstyled/sign-in-button"
-                  },
-                  {
-                    "title": "`<SignInWithMetamaskButton>`",
-                    "wrap": false,
-                    "href": "/docs/components/unstyled/sign-in-with-metamask"
-                  },
-                  {
-                    "title": "`<SignUpButton>`",
-                    "wrap": false,
-                    "href": "/docs/components/unstyled/sign-up-button"
-                  },
-                  {
-                    "title": "`<SignOutButton>`",
-                    "wrap": false,
-                    "href": "/docs/components/unstyled/sign-out-button"
-                  }
-                ]
-              ]
-            }
-          ]
-        ]
-      }
-    ],
-    [
-      {
-        "title": "Clerk SDK",
-        "selectable": true,
-        "items": [
-          [
-            {
-              "title": "Next.js",
-              "icon": "nextjs",
-              "items": [
-                [
-                  {
-                    "title": "Quickstart",
-                    "href": "/docs/quickstarts/nextjs"
-                  },
-                  {
-                    "title": "Available Methods",
-                    "href": "/docs/references/nextjs/overview"
-                  },
-                  {
-                    "title": "Guides",
-                    "items": [
-                      [
-                        {
-                          "title": "Read session and user data",
-                          "href": "/docs/references/nextjs/read-session-data"
-                        },
-                        {
-                          "title": "Add a custom sign-in-or-up page",
-                          "href": "/docs/references/nextjs/custom-sign-in-or-up-page"
-                        },
-                        {
-                          "title": "Add a custom sign-up page",
-                          "href": "/docs/references/nextjs/custom-sign-up-page"
-                        },
-                        {
-                          "title": "Add custom onboarding",
-                          "href": "/docs/references/nextjs/add-onboarding-flow"
-                        },
-                        {
-                          "title": "Set up a waitlist",
-                          "href": "/docs/references/nextjs/waitlist"
-                        },
-                        {
-                          "title": "Role Based Access Control",
-                          "href": "/docs/references/nextjs/basic-rbac"
-                        },
-                        {
-                          "title": "Rendering modes",
-                          "href": "/docs/references/nextjs/rendering-modes"
-                        },
-                        {
-                          "title": "Geo blocking",
-                          "href": "/docs/references/nextjs/geo-blocking"
-                        },
-                        {
-                          "title": "Migrate from Auth.js",
-                          "href": "/docs/references/nextjs/authjs-migration"
-                        },
-                        {
-                          "title": "tRPC",
-                          "href": "/docs/references/nextjs/trpc"
-                        }
-                      ]
-                    ]
-                  },
-                  {
-                    "title": "General references",
-                    "items": [
-                      [
-                        {
-                          "title": "`clerkMiddleware()`",
-                          "wrap": false,
-                          "href": "/docs/references/nextjs/clerk-middleware"
-                        }
-                      ]
-                    ]
-                  },
-                  {
-                    "title": "App Router References",
-                    "items": [
-                      [
-                        {
-                          "title": "`auth()`",
-                          "wrap": false,
-                          "href": "/docs/references/nextjs/auth"
-                        },
-                        {
-                          "title": "`currentUser()`",
-                          "wrap": false,
-                          "href": "/docs/references/nextjs/current-user"
-                        },
-                        {
-                          "title": "Route Handlers",
-                          "href": "/docs/references/nextjs/route-handlers"
-                        },
-                        {
-                          "title": "Server Actions",
-                          "href": "/docs/references/nextjs/server-actions"
-                        }
-                      ]
-                    ]
-                  },
-                  {
-                    "title": "Pages Router References",
-                    "items": [
-                      [
-                        {
-                          "title": "`getAuth()`",
-                          "wrap": false,
-                          "href": "/docs/references/nextjs/get-auth"
-                        },
-                        {
-                          "title": "`buildClerkProps()`",
-                          "wrap": false,
-                          "href": "/docs/references/nextjs/build-clerk-props"
-                        }
-                      ]
-                    ]
-                  },
-                  {
-                    "title": "Demo Repositories",
-                    "items": [
-                      [
-                        {
-                          "title": "App Router Demo Repo",
-                          "href": "https://github.com/clerk/clerk-nextjs-demo-app-router"
-                        },
-                        {
-                          "title": "Pages Router Demo Repo",
-                          "href": "https://github.com/clerk/clerk-nextjs-demo-pages-router"
-                        }
-                      ]
-                    ]
-                  }
-                ]
-              ]
-            },
-            {
-              "title": "React",
-              "icon": "react",
-              "items": [
-                [
-                  {
-                    "title": "Quickstart",
-                    "href": "/docs/quickstarts/react"
-                  },
-                  {
-                    "title": "Available Methods",
-                    "href": "/docs/references/react/overview"
-                  },
-                  {
-                    "title": "Client-side helpers",
-                    "items": [
-                      [
-                        {
-                          "title": "`useUser()`",
-                          "wrap": false,
-                          "href": "/docs/references/react/use-user"
-                        },
-                        {
-                          "title": "`useClerk()`",
-                          "wrap": false,
-                          "href": "/docs/references/react/use-clerk"
-                        },
-                        {
-                          "title": "`useAuth()`",
-                          "wrap": false,
-                          "href": "/docs/references/react/use-auth"
-                        },
-                        {
-                          "title": "`useSignIn()`",
-                          "wrap": false,
-                          "href": "/docs/references/react/use-sign-in"
-                        },
-                        {
-                          "title": "`useSignUp()`",
-                          "wrap": false,
-                          "href": "/docs/references/react/use-sign-up"
-                        },
-                        {
-                          "title": "`useSession()`",
-                          "wrap": false,
-                          "href": "/docs/references/react/use-session"
-                        },
-                        {
-                          "title": "`useSessionList()`",
-                          "wrap": false,
-                          "href": "/docs/references/react/use-session-list"
-                        },
-                        {
-                          "title": "`useOrganization()`",
-                          "wrap": false,
-                          "href": "/docs/references/react/use-organization"
-                        },
-                        {
-                          "title": "`useOrganizationList()`",
-                          "wrap": false,
-                          "href": "/docs/references/react/use-organization-list"
-                        },
-                        {
-                          "title": "`useReverification()`",
-                          "tag": "(Beta)",
-                          "wrap": false,
-                          "href": "/docs/references/react/use-reverification"
-                        }
-                      ]
-                    ]
-                  }
-                ]
-              ]
-            },
-            {
-              "title": "JavaScript",
-              "icon": "javascript",
-              "items": [
-                [
-                  {
-                    "title": "Quickstart",
-                    "href": "/docs/quickstarts/javascript"
-                  },
-                  {
-                    "title": "Available Methods",
-                    "href": "/docs/references/javascript/overview"
-                  },
-                  {
-                    "title": "Clerk",
-                    "collapse": true,
-                    "items": [
-                      [
-                        {
-                          "title": "Clerk class",
-                          "href": "/docs/references/javascript/clerk/clerk"
-                        },
-                        {
-                          "title": "Organization methods",
-                          "href": "/docs/references/javascript/clerk/organization-methods"
-                        },
-                        {
-                          "title": "Waitlist methods",
-                          "href": "/docs/references/javascript/clerk/waitlist-methods"
-                        },
-                        {
-                          "title": "Redirect methods",
-                          "href": "/docs/references/javascript/clerk/redirect-methods"
-                        },
-                        {
-                          "title": "BuildURLs",
-                          "href": "/docs/references/javascript/clerk/build-urls"
-                        },
-                        {
-                          "title": "Handle navigation",
-                          "href": "/docs/references/javascript/clerk/handle-navigation"
-                        },
-                        {
-                          "title": "Session methods",
-                          "href": "/docs/references/javascript/clerk/session-methods"
-                        }
-                      ]
-                    ]
-                  },
-                  {
-                    "title": "User",
-                    "collapse": true,
-                    "items": [
-                      [
-                        {
-                          "title": "User object",
-                          "href": "/docs/references/javascript/user/user"
-                        },
-                        {
-                          "title": "TOTP methods",
-                          "href": "/docs/references/javascript/user/totp"
-                        },
-                        {
-                          "title": "Password management methods",
-                          "href": "/docs/references/javascript/user/password-management"
-                        },
-                        {
-                          "title": "Create metadata methods",
-                          "href": "/docs/references/javascript/user/create-metadata"
-                        }
-                      ]
-                    ]
-                  },
-                  {
-                    "title": "Organization",
-                    "collapse": true,
-                    "items": [
-                      [
-                        {
-                          "title": "Organization object",
-                          "href": "/docs/references/javascript/organization/organization"
-                        },
-                        {
-                          "title": "Membership methods",
-                          "href": "/docs/references/javascript/organization/members"
-                        },
-                        {
-                          "title": "Invitation methods",
-                          "href": "/docs/references/javascript/organization/invitations"
-                        },
-                        {
-                          "title": "Domain methods",
-                          "href": "/docs/references/javascript/organization/domains"
-                        },
-                        {
-                          "title": "Membership request methods",
-                          "href": "/docs/references/javascript/organization/membership-request"
-                        }
-                      ]
-                    ]
-                  },
-                  {
-                    "title": "Session",
-                    "href": "/docs/references/javascript/session"
-                  },
-                  {
-                    "title": "Client",
-                    "href": "/docs/references/javascript/client"
-                  },
-                  {
-                    "title": "Sign In",
->>>>>>> 51129cf5
-                    "collapse": true,
-                    "items": [
-                      [
-                        {
-<<<<<<< HEAD
+                    "collapse": true,
+                    "items": [
+                      [
+                        {
                           "title": "Available Methods",
                           "href": "/docs/references/chrome-extension/overview"
                         }
@@ -1022,33 +701,10 @@
                   },
                   {
                     "title": "References",
-=======
-                          "title": "Sign In",
-                          "href": "/docs/references/javascript/sign-in/sign-in"
-                        },
-                        {
-                          "title": "First Factor",
-                          "href": "/docs/references/javascript/sign-in/first-factor"
-                        },
-                        {
-                          "title": "Second Factor",
-                          "href": "/docs/references/javascript/sign-in/second-factor"
-                        },
-                        {
-                          "title": "AuthenticateWith",
-                          "href": "/docs/references/javascript/sign-in/authenticate-with"
-                        }
-                      ]
-                    ]
-                  },
-                  {
-                    "title": "Sign Up",
->>>>>>> 51129cf5
-                    "collapse": true,
-                    "items": [
-                      [
-                        {
-<<<<<<< HEAD
+                    "collapse": true,
+                    "items": [
+                      [
+                        {
                           "title": "Available Methods",
                           "href": "/docs/references/expo/overview"
                         },
@@ -1079,30 +735,6 @@
                         {
                           "title": "Add a custom sign-up page",
                           "href": "/docs/references/expo/web-support/custom-sign-up-page"
-=======
-                          "title": "Sign Up",
-                          "href": "/docs/references/javascript/sign-up/sign-up"
-                        },
-                        {
-                          "title": "AuthenticateWith",
-                          "href": "/docs/references/javascript/sign-up/authenticate-with"
-                        },
-                        {
-                          "title": "Verification",
-                          "href": "/docs/references/javascript/sign-up/verification"
-                        },
-                        {
-                          "title": "Email Verification",
-                          "href": "/docs/references/javascript/sign-up/email-verification"
-                        },
-                        {
-                          "title": "Phone Verification",
-                          "href": "/docs/references/javascript/sign-up/phone-verification"
-                        },
-                        {
-                          "title": "Web3 Verification",
-                          "href": "/docs/references/javascript/sign-up/web3-verification"
->>>>>>> 51129cf5
                         }
                       ]
                     ]
@@ -1121,16 +753,11 @@
                     "href": "/docs/quickstarts/express"
                   },
                   {
-<<<<<<< HEAD
                     "title": "References",
-=======
-                    "title": "Types",
->>>>>>> 51129cf5
-                    "collapse": true,
-                    "items": [
-                      [
-                        {
-<<<<<<< HEAD
+                    "collapse": true,
+                    "items": [
+                      [
+                        {
                           "title": "Available Methods",
                           "href": "/docs/references/express/overview"
                         }
@@ -1144,150 +771,40 @@
               "title": "Fastify",
               "hideTitle": true,
               "sdk": ["fastify"],
-=======
-                          "title": "Overview",
-                          "href": "/docs/references/javascript/types/overview"
-                        },
-                        {
-                          "title": "`ClerkAPIError`",
-                          "href": "/docs/references/javascript/types/clerk-api-error"
-                        },
-                        {
-                          "title": "`ClerkPaginatedResponse`",
-                          "href": "/docs/references/javascript/types/clerk-paginated-response"
-                        },
-                        {
-                          "title": "`CustomPage`",
-                          "href": "/docs/references/javascript/types/custom-page"
-                        },
-                        {
-                          "title": "`EmailAddress`",
-                          "href": "/docs/references/javascript/types/email-address"
-                        },
-                        {
-                          "title": "`EmailLinkError`",
-                          "href": "/docs/references/javascript/types/email-link-error"
-                        },
-                        {
-                          "title": "`ExternalAccount`",
-                          "href": "/docs/references/javascript/types/external-account"
-                        },
-                        {
-                          "title": "`DeletedObject`",
-                          "href": "/docs/references/javascript/types/deleted-object"
-                        },
-                        {
-                          "title": "Metadata types",
-                          "href": "/docs/references/javascript/types/metadata"
-                        },
-                        {
-                          "title": "OAuth types",
-                          "href": "/docs/references/javascript/types/oauth"
-                        },
-                        {
-                          "title": "`OrganizationDomain`",
-                          "href": "/docs/references/javascript/types/organization-domain"
-                        },
-                        {
-                          "title": "`OrganizationInvitation`",
-                          "href": "/docs/references/javascript/types/organization-invitation"
-                        },
-                        {
-                          "title": "`OrganizationMembership`",
-                          "href": "/docs/references/javascript/types/organization-membership"
-                        },
-                        {
-                          "title": "`OrganizationMembershipRequest`",
-                          "href": "/docs/references/javascript/types/organization-membership-request"
-                        },
-                        {
-                          "title": "`OrganizationSuggestion`",
-                          "href": "/docs/references/javascript/types/organization-suggestion"
-                        },
-                        {
-                          "title": "`PasskeyResource`",
-                          "href": "/docs/references/javascript/types/passkey-resource"
-                        },
-                        {
-                          "title": "`PhoneNumber`",
-                          "href": "/docs/references/javascript/types/phone-number"
-                        },
-                        {
-                          "title": "`PublicUserData`",
-                          "href": "/docs/references/javascript/types/public-user-data"
-                        },
-                        {
-                          "title": "`SessionStatus`",
-                          "href": "/docs/references/javascript/types/session-status"
-                        },
-                        {
-                          "title": "`SessionVerification`",
-                          "href": "/docs/references/javascript/types/session-verification"
-                        },
-                        {
-                          "title": "`SessionWithActivities`",
-                          "href": "/docs/references/javascript/types/session-with-activities"
-                        },
-                        {
-                          "title": "`SetActiveParams`",
-                          "href": "/docs/references/javascript/types/set-active-params"
-                        },
-                        {
-                          "title": "`SignInFirstFactor`",
-                          "href": "/docs/references/javascript/types/sign-in-first-factor"
-                        },
-                        {
-                          "title": "`SignInSecondFactor`",
-                          "href": "/docs/references/javascript/types/sign-in-second-factor"
-                        },
-                        {
-                          "title": "`SignInRedirectOptions`",
-                          "href": "/docs/references/javascript/types/sign-in-redirect-options"
-                        },
-                        {
-                          "title": "`SignUpRedirectOptions`",
-                          "href": "/docs/references/javascript/types/sign-up-redirect-options"
-                        },
-                        {
-                          "title": "`SignInInitialValues`",
-                          "href": "/docs/references/javascript/types/sign-in-initial-values"
-                        },
-                        {
-                          "title": "`SignUpInitialValues`",
-                          "href": "/docs/references/javascript/types/sign-up-initial-values"
-                        },
-                        {
-                          "title": "`RedirectOptions`",
-                          "href": "/docs/references/javascript/types/redirect-options"
-                        },
-                        {
-                          "title": "`Verification`",
-                          "href": "/docs/references/javascript/types/verification"
-                        },
-                        {
-                          "title": "Web3 Wallet",
-                          "href": "/docs/references/javascript/types/web3-wallet"
-                        }
-                      ]
-                    ]
-                  }
-                ]
-              ]
-            },
-            {
-              "title": "Astro",
-              "icon": "astro",
->>>>>>> 51129cf5
               "items": [
                 [
                   {
                     "title": "Quickstart",
-<<<<<<< HEAD
                     "href": "/docs/quickstarts/fastify"
                   },
                   {
                     "title": "Available Methods",
                     "href": "/docs/references/fastify/overview"
+                  }
+                ]
+              ]
+            },
+            {
+              "title": "Go",
+              "hideTitle": true,
+              "sdk": ["go"],
+              "items": [
+                [
+                  {
+                    "title": "Quickstart & Available Methods",
+                    "href": "/docs/references/go/overview"
+                  },
+                  {
+                    "title": "Verifying sessions",
+                    "href": "/docs/references/go/verifying-sessions"
+                  },
+                  {
+                    "title": "Use Clerk Go for Backend API Operations",
+                    "href": "/docs/references/go/other-examples"
+                  },
+                  {
+                    "title": "Go SDK repository",
+                    "href": "https://github.com/clerk/clerk-sdk-go"
                   }
                 ]
               ]
@@ -1318,64 +835,552 @@
                         {
                           "title": "Available Methods",
                           "href": "/docs/references/ios/overview"
-=======
-                    "href": "/docs/quickstarts/astro"
-                  },
-                  {
-                    "title": "Available Methods",
-                    "href": "/docs/references/astro/overview"
-                  },
-                  {
-                    "title": "UI Frameworks",
-                    "items": [
-                      [
-                        {
-                          "title": "Use Clerk with Astro and React",
-                          "href": "/docs/references/astro/react"
-                        }
-                      ]
-                    ]
-                  },
-                  {
-                    "title": "Guides",
-                    "items": [
-                      [
-                        {
-                          "title": "Migrating from community SDK",
-                          "href": "/docs/references/astro/migrating-from-astro-community-sdk"
-                        },
-                        {
-                          "title": "Read session and user data",
-                          "wrap": false,
-                          "href": "/docs/references/astro/read-session-data"
-                        },
-                        {
-                          "title": "Hybrid rendering",
-                          "wrap": false,
-                          "href": "/docs/references/astro/hybrid-rendering"
-                        }
-                      ]
-                    ]
-                  },
-                  {
-                    "title": "General references",
-                    "items": [
-                      [
+                        }
+                      ]
+                    ]
+                  }
+                ]
+              ]
+            },
+            {
+              "title": "JS Backend SDK",
+              "hideTitle": true,
+              "sdk": ["javascript-backend"],
+              "items": [
+                [
+                  {
+                    "title": "Quickstart & Available Methods",
+                    "href": "/docs/references/backend/overview"
+                  },
+                  {
+                    "title": "User",
+                    "collapse": true,
+                    "items": [
+                      [
+                        {
+                          "title": "`getUserList()`",
+                          "wrap": false,
+                          "href": "/docs/references/backend/user/get-user-list"
+                        },
+                        {
+                          "title": "`getUser()`",
+                          "wrap": false,
+                          "href": "/docs/references/backend/user/get-user"
+                        },
+                        {
+                          "title": "`getCount()`",
+                          "wrap": false,
+                          "href": "/docs/references/backend/user/get-count"
+                        },
+                        {
+                          "title": "`getOrganizationMembershipList()`",
+                          "wrap": false,
+                          "href": "/docs/references/backend/user/get-organization-membership-list"
+                        },
+                        {
+                          "title": "`getUserOAuthAccessToken()`",
+                          "wrap": false,
+                          "href": "/docs/references/backend/user/get-user-oauth-access-token"
+                        },
+                        {
+                          "title": "`createUser()`",
+                          "wrap": false,
+                          "href": "/docs/references/backend/user/create-user"
+                        },
+                        {
+                          "title": "`verifyPassword()`",
+                          "wrap": false,
+                          "href": "/docs/references/backend/user/verify-password"
+                        },
+                        {
+                          "title": "`banUser()`",
+                          "wrap": false,
+                          "href": "/docs/references/backend/user/ban-user"
+                        },
+                        {
+                          "title": "`unbanUser()`",
+                          "wrap": false,
+                          "href": "/docs/references/backend/user/unban-user"
+                        },
+                        {
+                          "title": "`lockUser()`",
+                          "wrap": false,
+                          "href": "/docs/references/backend/user/lock-user"
+                        },
+                        {
+                          "title": "`unlockUser()`",
+                          "wrap": false,
+                          "href": "/docs/references/backend/user/unlock-user"
+                        },
+                        {
+                          "title": "`updateUser()`",
+                          "wrap": false,
+                          "href": "/docs/references/backend/user/update-user"
+                        },
+                        {
+                          "title": "`updateUserProfileImage()`",
+                          "wrap": false,
+                          "href": "/docs/references/backend/user/update-user-profile-image"
+                        },
+                        {
+                          "title": "`updateUserMetadata()`",
+                          "wrap": false,
+                          "href": "/docs/references/backend/user/update-user-metadata"
+                        },
+                        {
+                          "title": "`deleteUser()`",
+                          "wrap": false,
+                          "href": "/docs/references/backend/user/delete-user"
+                        },
+                        {
+                          "title": "`disableUserMFA()`",
+                          "wrap": false,
+                          "href": "/docs/references/backend/user/disable-user-mfa"
+                        },
+                        {
+                          "title": "`verifyTOTP()`",
+                          "wrap": false,
+                          "href": "/docs/references/backend/user/verify-totp"
+                        },
+                        {
+                          "title": "`deleteUserProfileImage()`",
+                          "wrap": false,
+                          "href": "/docs/references/backend/user/delete-user-profile-image"
+                        }
+                      ]
+                    ]
+                  },
+                  {
+                    "title": "Organization",
+                    "collapse": true,
+                    "items": [
+                      [
+                        {
+                          "title": "`getOrganization()`",
+                          "wrap": false,
+                          "href": "/docs/references/backend/organization/get-organization"
+                        },
+                        {
+                          "title": "`getOrganizationList()`",
+                          "wrap": false,
+                          "href": "/docs/references/backend/organization/get-organization-list"
+                        },
+                        {
+                          "title": "`getOrganizationMembershipList()`",
+                          "wrap": false,
+                          "href": "/docs/references/backend/organization/get-organization-membership-list"
+                        },
+                        {
+                          "title": "`getOrganizationInvitationList()`",
+                          "wrap": false,
+                          "href": "/docs/references/backend/organization/get-organization-invitation-list"
+                        },
+                        {
+                          "title": "`createOrganization()`",
+                          "wrap": false,
+                          "href": "/docs/references/backend/organization/create-organization"
+                        },
+                        {
+                          "title": "`createOrganizationMembership()`",
+                          "wrap": false,
+                          "href": "/docs/references/backend/organization/create-organization-membership"
+                        },
+                        {
+                          "title": "`createOrganizationInvitation()`",
+                          "wrap": false,
+                          "href": "/docs/references/backend/organization/create-organization-invitation"
+                        },
+                        {
+                          "title": "`updateOrganization()`",
+                          "wrap": false,
+                          "href": "/docs/references/backend/organization/update-organization"
+                        },
+                        {
+                          "title": "`updateOrganizationLogo()`",
+                          "wrap": false,
+                          "href": "/docs/references/backend/organization/update-organization-logo"
+                        },
+                        {
+                          "title": "`updateOrganizationMembership()`",
+                          "wrap": false,
+                          "href": "/docs/references/backend/organization/update-organization-membership"
+                        },
+                        {
+                          "title": "`updateOrganizationMetadata()`",
+                          "wrap": false,
+                          "href": "/docs/references/backend/organization/update-organization-metadata"
+                        },
+                        {
+                          "title": "`updateOrganizationMembershipMetadata()`",
+                          "wrap": false,
+                          "href": "/docs/references/backend/organization/update-organization-membership-metadata"
+                        },
+                        {
+                          "title": "`deleteOrganization()`",
+                          "wrap": false,
+                          "href": "/docs/references/backend/organization/delete-organization"
+                        },
+                        {
+                          "title": "`deleteOrganizationMembership()`",
+                          "wrap": false,
+                          "href": "/docs/references/backend/organization/delete-organization-membership"
+                        },
+                        {
+                          "title": "`revokeOrganizationInvitation()`",
+                          "wrap": false,
+                          "href": "/docs/references/backend/organization/revoke-organization-invitation"
+                        }
+                      ]
+                    ]
+                  },
+                  {
+                    "title": "Allowlist Identifiers",
+                    "collapse": true,
+                    "items": [
+                      [
+                        {
+                          "title": "`getAllowlistIdentifierList()`",
+                          "wrap": false,
+                          "href": "/docs/references/backend/allowlist/get-allowlist-identifier-list"
+                        },
+                        {
+                          "title": "`createAllowlistIdentifier()`",
+                          "wrap": false,
+                          "href": "/docs/references/backend/allowlist/create-allowlist-identifier"
+                        },
+                        {
+                          "title": "`deleteAllowlistIdentifier()`",
+                          "wrap": false,
+                          "href": "/docs/references/backend/allowlist/delete-allowlist-identifier"
+                        }
+                      ]
+                    ]
+                  },
+                  {
+                    "title": "Sessions",
+                    "collapse": true,
+                    "items": [
+                      [
+                        {
+                          "title": "`getSession()`",
+                          "wrap": false,
+                          "href": "/docs/references/backend/sessions/get-session"
+                        },
+                        {
+                          "title": "`getSessionList()`",
+                          "wrap": false,
+                          "href": "/docs/references/backend/sessions/get-session-list"
+                        },
+                        {
+                          "title": "`getToken()`",
+                          "wrap": false,
+                          "href": "/docs/references/backend/sessions/get-token"
+                        },
+                        {
+                          "title": "`verifySession()`",
+                          "wrap": false,
+                          "href": "/docs/references/backend/sessions/verify-session"
+                        },
+                        {
+                          "title": "`revokeSession()`",
+                          "wrap": false,
+                          "href": "/docs/references/backend/sessions/revoke-session"
+                        }
+                      ]
+                    ]
+                  },
+                  {
+                    "title": "Client",
+                    "collapse": true,
+                    "items": [
+                      [
+                        {
+                          "title": "`getClient()`",
+                          "wrap": false,
+                          "href": "/docs/references/backend/client/get-client"
+                        },
+                        {
+                          "title": "`getClientList()`",
+                          "wrap": false,
+                          "href": "/docs/references/backend/client/get-client-list"
+                        },
+                        {
+                          "title": "`verifyClient()`",
+                          "wrap": false,
+                          "href": "/docs/references/backend/client/verify-client"
+                        }
+                      ]
+                    ]
+                  },
+                  {
+                    "title": "Invitations",
+                    "collapse": true,
+                    "items": [
+                      [
+                        {
+                          "title": "`getInvitationList()`",
+                          "wrap": false,
+                          "href": "/docs/references/backend/invitations/get-invitation-list"
+                        },
+                        {
+                          "title": "`createInvitation()`",
+                          "wrap": false,
+                          "href": "/docs/references/backend/invitations/create-invitation"
+                        },
+                        {
+                          "title": "`revokeInvitation()`",
+                          "wrap": false,
+                          "href": "/docs/references/backend/invitations/revoke-invitation"
+                        }
+                      ]
+                    ]
+                  },
+                  {
+                    "title": "Redirect Urls",
+                    "collapse": true,
+                    "items": [
+                      [
+                        {
+                          "title": "`getRedirectUrl()`",
+                          "wrap": false,
+                          "href": "/docs/references/backend/redirect-urls/get-redirect-url"
+                        },
+                        {
+                          "title": "`getRedirectUrlList()`",
+                          "wrap": false,
+                          "href": "/docs/references/backend/redirect-urls/get-redirect-url-list"
+                        },
+                        {
+                          "title": "`createRedirectUrl()`",
+                          "wrap": false,
+                          "href": "/docs/references/backend/redirect-urls/create-redirect-url"
+                        },
+                        {
+                          "title": "`deleteRedirectUrl()`",
+                          "wrap": false,
+                          "href": "/docs/references/backend/redirect-urls/delete-redirect-url"
+                        }
+                      ]
+                    ]
+                  },
+                  {
+                    "title": "Email addresses",
+                    "collapse": true,
+                    "items": [
+                      [
+                        {
+                          "title": "`getEmailAddress()`",
+                          "wrap": false,
+                          "href": "/docs/references/backend/email-addresses/get-email-address"
+                        },
+                        {
+                          "title": "`createEmailAddress()`",
+                          "wrap": false,
+                          "href": "/docs/references/backend/email-addresses/create-email-address"
+                        },
+                        {
+                          "title": "`updateEmailAddress()`",
+                          "wrap": false,
+                          "href": "/docs/references/backend/email-addresses/update-email-address"
+                        },
+                        {
+                          "title": "`deleteEmailAddress()`",
+                          "wrap": false,
+                          "href": "/docs/references/backend/email-addresses/delete-email-address"
+                        }
+                      ]
+                    ]
+                  },
+                  {
+                    "title": "Phone numbers",
+                    "collapse": true,
+                    "items": [
+                      [
+                        {
+                          "title": "`getPhoneNumber()`",
+                          "wrap": false,
+                          "href": "/docs/references/backend/phone-numbers/get-phone-number"
+                        },
+                        {
+                          "title": "`createPhoneNumber()`",
+                          "wrap": false,
+                          "href": "/docs/references/backend/phone-numbers/create-phone-number"
+                        },
+                        {
+                          "title": "`updatePhoneNumber()`",
+                          "wrap": false,
+                          "href": "/docs/references/backend/phone-numbers/update-phone-number"
+                        },
+                        {
+                          "title": "`deletePhoneNumber()`",
+                          "wrap": false,
+                          "href": "/docs/references/backend/phone-numbers/delete-phone-number"
+                        }
+                      ]
+                    ]
+                  },
+                  {
+                    "title": "SAML connections",
+                    "collapse": true,
+                    "items": [
+                      [
+                        {
+                          "title": "`getSamlConnectionList()`",
+                          "wrap": false,
+                          "href": "/docs/references/backend/saml-connections/get-saml-connection-list"
+                        },
+                        {
+                          "title": "`getSamlConnection()`",
+                          "wrap": false,
+                          "href": "/docs/references/backend/saml-connections/get-saml-connection"
+                        },
+                        {
+                          "title": "`createSamlConnection()`",
+                          "wrap": false,
+                          "href": "/docs/references/backend/saml-connections/create-saml-connection"
+                        },
+                        {
+                          "title": "`updateSamlConnection()`",
+                          "wrap": false,
+                          "href": "/docs/references/backend/saml-connections/update-saml-connection"
+                        },
+                        {
+                          "title": "`deleteSamlConnection()`",
+                          "wrap": false,
+                          "href": "/docs/references/backend/saml-connections/delete-saml-connection"
+                        }
+                      ]
+                    ]
+                  },
+                  {
+                    "title": "Sign-in tokens",
+                    "collapse": true,
+                    "items": [
+                      [
+                        {
+                          "title": "`createSignInToken()`",
+                          "wrap": false,
+                          "href": "/docs/references/backend/sign-in-tokens/create-sign-in-token"
+                        },
+                        {
+                          "title": "`revokeSignInToken()`",
+                          "wrap": false,
+                          "href": "/docs/references/backend/sign-in-tokens/revoke-sign-in-token"
+                        }
+                      ]
+                    ]
+                  },
+                  {
+                    "title": "Testing Tokens",
+                    "collapse": true,
+                    "items": [
+                      [
+                        {
+                          "title": "`createTestingToken()`",
+                          "wrap": false,
+                          "href": "/docs/references/backend/testing-tokens/create-testing-token"
+                        }
+                      ]
+                    ]
+                  },
+                  {
+                    "title": "`authenticateRequest()`",
+                    "wrap": false,
+                    "href": "/docs/references/backend/authenticate-request"
+                  },
+                  {
+                    "title": "`verifyToken()`",
+                    "wrap": false,
+                    "href": "/docs/references/backend/verify-token"
+                  },
+                  {
+                    "title": "Types",
+                    "collapse": true,
+                    "items": [
+                      [
+                        {
+                          "title": "`Auth` object",
+                          "href": "/docs/references/backend/types/auth-object"
+                        },
+                        {
+                          "title": "Backend `AllowlistIdentifier` object",
+                          "href": "/docs/references/backend/types/backend-allowlist-identifier"
+                        },
+                        {
+                          "title": "Backend `Client` object",
+                          "href": "/docs/references/backend/types/backend-client"
+                        },
+                        {
+                          "title": "Backend `Invitation` object",
+                          "href": "/docs/references/backend/types/backend-invitation"
+                        },
+                        {
+                          "title": "Backend `Organization` object",
+                          "href": "/docs/references/backend/types/backend-organization"
+                        },
+                        {
+                          "title": "Backend `OrganizationInvitation` object",
+                          "href": "/docs/references/backend/types/backend-organization-invitation"
+                        },
+                        {
+                          "title": "Backend `OrganizationMembership` object",
+                          "href": "/docs/references/backend/types/backend-organization-membership"
+                        },
+                        {
+                          "title": "Backend `Session` object",
+                          "href": "/docs/references/backend/types/backend-session"
+                        },
+                        {
+                          "title": "Backend `RedirectURL` object",
+                          "href": "/docs/references/backend/types/backend-redirect-url"
+                        },
+                        {
+                          "title": "Backend `User` object",
+                          "href": "/docs/references/backend/types/backend-user"
+                        },
+                        {
+                          "title": "`PaginatedResourceResponse`",
+                          "href": "/docs/references/backend/types/paginated-resource-response"
+                        }
+                      ]
+                    ]
+                  }
+                ]
+              ]
+            },
+            {
+              "title": "Nuxt",
+              "hideTitle": true,
+              "sdk": ["nuxt"],
+              "items": [
+                [
+                  {
+                    "title": "Quickstart",
+                    "href": "/docs/quickstarts/nuxt"
+                  },
+                  {
+                    "title": "Read session and user data",
+                    "wrap": false,
+                    "href": "/docs/references/nuxt/read-session-data"
+                  },
+                  {
+                    "title": "Protect pages",
+                    "wrap": false,
+                    "href": "/docs/references/nuxt/protect-pages"
+                  },
+                  {
+                    "title": "References",
+                    "collapse": true,
+                    "items": [
+                      [
+                        {
+                          "title": "Available Methods",
+                          "href": "/docs/references/nuxt/overview"
+                        },
                         {
                           "title": "`clerkMiddleware()`",
                           "wrap": false,
-                          "href": "/docs/references/astro/clerk-middleware"
-                        },
-                        {
-                          "title": "Locals",
-                          "wrap": false,
-                          "href": "/docs/references/astro/locals"
-                        },
-                        {
-                          "title": "Endpoints",
-                          "wrap": false,
-                          "href": "/docs/references/astro/endpoints"
->>>>>>> 51129cf5
+                          "href": "/docs/references/nuxt/clerk-middleware"
                         }
                       ]
                     ]
@@ -1394,7 +1399,6 @@
                     "href": "/docs/quickstarts/react-router"
                   },
                   {
-<<<<<<< HEAD
                     "title": "Read session and user data",
                     "href": "/docs/references/react-router/read-session-data"
                   },
@@ -1412,6 +1416,7 @@
                   },
                   {
                     "title": "General references",
+                    "collapse": true,
                     "items": [
                       [
                         {
@@ -1437,65 +1442,10 @@
               "title": "Remix",
               "hideTitle": true,
               "sdk": ["remix"],
-=======
-                    "title": "Client-side helpers",
-                    "items": [
-                      [
-                        {
-                          "title": "`$authStore`",
-                          "wrap": false,
-                          "href": "/docs/references/astro/auth-store"
-                        },
-                        {
-                          "title": "`$clerkStore`",
-                          "wrap": false,
-                          "href": "/docs/references/astro/clerk-store"
-                        },
-                        {
-                          "title": "`$userStore`",
-                          "wrap": false,
-                          "href": "/docs/references/astro/user-store"
-                        },
-                        {
-                          "title": "`$signInStore`",
-                          "wrap": false,
-                          "href": "/docs/references/astro/sign-in-store"
-                        },
-                        {
-                          "title": "`$signUpStore`",
-                          "wrap": false,
-                          "href": "/docs/references/astro/sign-up-store"
-                        },
-                        {
-                          "title": "`$sessionStore`",
-                          "wrap": false,
-                          "href": "/docs/references/astro/session-store"
-                        },
-                        {
-                          "title": "`$sessionListStore`",
-                          "wrap": false,
-                          "href": "/docs/references/astro/session-list-store"
-                        },
-                        {
-                          "title": "`$organizationStore`",
-                          "wrap": false,
-                          "href": "/docs/references/astro/organization-store"
-                        }
-                      ]
-                    ]
-                  }
-                ]
-              ]
-            },
-            {
-              "title": "C#",
-              "icon": "csharp",
->>>>>>> 51129cf5
               "items": [
                 [
                   {
                     "title": "Quickstart",
-<<<<<<< HEAD
                     "href": "/docs/quickstarts/remix"
                   },
                   {
@@ -1527,25 +1477,46 @@
               ]
             },
             {
+              "title": "Ruby / Rails",
+              "hideTitle": true,
+              "sdk": ["ruby"],
+              "items": [
+                [
+                  {
+                    "title": "Quickstart",
+                    "href": "/docs/references/ruby/overview"
+                  },
+                  {
+                    "title": "Rack/Rails integration",
+                    "href": "/docs/references/ruby/rack-rails"
+                  },
+                  {
+                    "title": "Ruby SDK repository",
+                    "href": "https://github.com/clerk/clerk-sdk-ruby"
+                  },
+                  {
+                    "title": "References",
+                    "collapse": true,
+                    "items": [
+                      [
+                        {
+                          "title": "Available Methods",
+                          "href": "/docs/references/ruby/available-methods"
+                        }
+                      ]
+                    ]
+                  }
+                ]
+              ]
+            },
+            {
               "title": "TanStack Start",
               "hideTitle": true,
               "sdk": ["tanstack-start"],
-=======
-                    "href": "https://github.com/clerk/clerk-sdk-csharp/blob/main/README.md",
-                    "target": "_blank"
-                  }
-                ]
-              ]
-            },
-            {
-              "title": "Chrome Extension",
-              "icon": "chrome",
->>>>>>> 51129cf5
               "items": [
                 [
                   {
                     "title": "Quickstart",
-<<<<<<< HEAD
                     "href": "/docs/quickstarts/tanstack-start"
                   },
                   {
@@ -1587,384 +1558,6 @@
               ]
             },
             {
-              "title": "Go",
-              "hideTitle": true,
-              "sdk": ["go"],
-              "items": [
-                [
-                  {
-                    "title": "Quickstart & Available Methods",
-                    "href": "/docs/references/go/overview"
-                  },
-                  {
-                    "title": "Verifying sessions",
-                    "href": "/docs/references/go/verifying-sessions"
-                  },
-                  {
-                    "title": "Use Clerk Go for Backend API Operations",
-                    "href": "/docs/references/go/other-examples"
-                  },
-                  {
-                    "title": "Go SDK repository",
-                    "href": "https://github.com/clerk/clerk-sdk-go"
-                  }
-                ]
-              ]
-            },
-            {
-              "title": "Astro",
-              "hideTitle": true,
-              "sdk": ["astro"],
-=======
-                    "href": "/docs/quickstarts/chrome-extension"
-                  },
-                  {
-                    "title": "Available Methods",
-                    "href": "/docs/references/chrome-extension/overview"
-                  },
-                  {
-                    "title": "Guides",
-                    "collapse": false,
-                    "items": [
-                      [
-                        {
-                          "title": "Add React Router",
-                          "href": "/docs/references/chrome-extension/add-react-router"
-                        },
-                        {
-                          "title": "Sync auth status between your Chrome Extension and web app",
-                          "href": "/docs/references/chrome-extension/sync-host"
-                        },
-                        {
-                          "title": "`createClerkClient()`",
-                          "href": "/docs/references/chrome-extension/create-clerk-client"
-                        },
-                        {
-                          "title": "Configure a consistent CRX ID",
-                          "href": "/docs/references/chrome-extension/configure-consistent-crx-id"
-                        }
-                      ]
-                    ]
-                  }
-                ]
-              ]
-            },
-            {
-              "title": "Expo",
-              "icon": "expo",
-              "items": [
-                [
-                  {
-                    "title": "Quickstart",
-                    "href": "/docs/quickstarts/expo"
-                  },
-                  {
-                    "title": "Available Methods",
-                    "href": "/docs/references/expo/overview"
-                  },
-                  {
-                    "title": "Hooks",
-                    "items": [
-                      [
-                        {
-                          "title": "useLocalCredentials()",
-                          "href": "/docs/references/expo/use-local-credentials"
-                        },
-                        {
-                          "title": "useOAuth()",
-                          "href": "/docs/references/expo/use-oauth"
-                        }
-                      ]
-                    ]
-                  },
-                  {
-                    "title": "Guides",
-                    "items": [
-                      [
-                        {
-                          "title": "Read session and user data",
-                          "href": "/docs/references/expo/read-session-user-data"
-                        },
-                        {
-                          "title": "Use biometrics with local credentials",
-                          "href": "/docs/references/expo/local-credentials"
-                        },
-                        {
-                          "title": "Offline support",
-                          "href": "/docs/references/expo/offline-support"
-                        }
-                      ]
-                    ]
-                  },
-                  {
-                    "title": "Web support",
-                    "collapse": true,
-                    "items": [
-                      [
-                        {
-                          "title": "Overview",
-                          "href": "/docs/references/expo/web-support/overview"
-                        },
-                        {
-                          "title": "Add a custom sign-in-or-up page",
-                          "href": "/docs/references/expo/web-support/custom-sign-in-or-up-page"
-                        },
-                        {
-                          "title": "Add a custom sign-up page",
-                          "href": "/docs/references/expo/web-support/custom-sign-up-page"
-                        }
-                      ]
-                    ]
-                  }
-                ]
-              ]
-            },
-            {
-              "title": "Express",
-              "icon": "expressjs",
-              "items": [
-                [
-                  {
-                    "title": "Quickstart",
-                    "href": "/docs/quickstarts/express"
-                  },
-                  {
-                    "title": "Available Methods",
-                    "href": "/docs/references/express/overview"
-                  }
-                ]
-              ]
-            },
-            {
-              "title": "Fastify",
-              "icon": "fastify",
->>>>>>> 51129cf5
-              "items": [
-                [
-                  {
-                    "title": "Quickstart",
-<<<<<<< HEAD
-                    "href": "/docs/quickstarts/astro"
-                  },
-                  {
-                    "title": "Migrating from community SDK",
-                    "href": "/docs/references/astro/migrating-from-astro-community-sdk"
-                  },
-                  {
-                    "title": "Read session and user data",
-                    "wrap": false,
-                    "href": "/docs/references/astro/read-session-data"
-=======
-                    "href": "/docs/quickstarts/fastify"
-                  },
-                  {
-                    "title": "Available Methods",
-                    "href": "/docs/references/fastify/overview"
-                  }
-                ]
-              ]
-            },
-            {
-              "title": "Go",
-              "icon": "go",
-              "items": [
-                [
-                  {
-                    "title": "Quickstart & Available Methods",
-                    "href": "/docs/references/go/overview"
-                  },
-                  {
-                    "title": "Verifying sessions",
-                    "href": "/docs/references/go/verifying-sessions"
-                  },
-                  {
-                    "title": "Use Clerk Go for Backend API Operations",
-                    "href": "/docs/references/go/other-examples"
-                  },
-                  {
-                    "title": "Go SDK repository",
-                    "href": "https://github.com/clerk/clerk-sdk-go"
-                  }
-                ]
-              ]
-            },
-            {
-              "title": "iOS",
-              "tag": "(Beta)",
-              "icon": "apple",
-              "items": [
-                [
-                  {
-                    "title": "Quickstart",
-                    "href": "/docs/quickstarts/ios"
-                  },
-                  {
-                    "title": "Available Methods",
-                    "href": "/docs/references/ios/overview"
-                  },
-                  {
-                    "title": "`getToken()`",
-                    "href": "/docs/references/ios/get-token"
->>>>>>> 51129cf5
-                  },
-                  {
-                    "title": "Hybrid rendering",
-                    "wrap": false,
-                    "href": "/docs/references/astro/hybrid-rendering"
-                  },
-                  {
-                    "title": "UI Frameworks",
-                    "collapse": true,
-                    "items": [
-                      [
-                        {
-<<<<<<< HEAD
-                          "title": "Use Clerk with Astro and React",
-                          "href": "/docs/references/astro/react"
-=======
-                          "title": "Sign in with Apple",
-                          "href": "/docs/references/ios/sign-in-with-apple"
->>>>>>> 51129cf5
-                        }
-                      ]
-                    ]
-                  }
-                ]
-              ]
-            },
-            {
-              "title": "JS Backend SDK",
-              "icon": "clerk",
-              "items": [
-                [
-                  {
-                    "title": "Quickstart & Available Methods",
-                    "href": "/docs/references/backend/overview"
-                  },
-                  {
-<<<<<<< HEAD
-                    "title": "General references",
-=======
-                    "title": "User",
->>>>>>> 51129cf5
-                    "collapse": true,
-                    "items": [
-                      [
-                        {
-<<<<<<< HEAD
-                          "title": "Available Methods",
-                          "href": "/docs/references/astro/overview"
-                        },
-                        {
-                          "title": "`clerkMiddleware()`",
-                          "wrap": false,
-                          "href": "/docs/references/astro/clerk-middleware"
-                        },
-                        {
-                          "title": "Locals",
-                          "wrap": false,
-                          "href": "/docs/references/astro/locals"
-                        },
-                        {
-                          "title": "Endpoints",
-                          "wrap": false,
-                          "href": "/docs/references/astro/endpoints"
-                        }
-                      ]
-                    ]
-                  },
-                  {
-                    "title": "Client-side helpers",
-                    "collapse": true,
-                    "items": [
-                      [
-                        {
-                          "title": "`$authStore`",
-                          "wrap": false,
-                          "href": "/docs/references/astro/auth-store"
-                        },
-                        {
-                          "title": "`$clerkStore`",
-                          "wrap": false,
-                          "href": "/docs/references/astro/clerk-store"
-                        },
-                        {
-                          "title": "`$userStore`",
-                          "wrap": false,
-                          "href": "/docs/references/astro/user-store"
-                        },
-                        {
-                          "title": "`$signInStore`",
-                          "wrap": false,
-                          "href": "/docs/references/astro/sign-in-store"
-                        },
-                        {
-                          "title": "`$signUpStore`",
-                          "wrap": false,
-                          "href": "/docs/references/astro/sign-up-store"
-                        },
-                        {
-                          "title": "`$sessionStore`",
-                          "wrap": false,
-                          "href": "/docs/references/astro/session-store"
-                        },
-                        {
-                          "title": "`$sessionListStore`",
-                          "wrap": false,
-                          "href": "/docs/references/astro/session-list-store"
-                        },
-                        {
-                          "title": "`$organizationStore`",
-                          "wrap": false,
-                          "href": "/docs/references/astro/organization-store"
-                        }
-                      ]
-                    ]
-                  }
-                ]
-              ]
-            },
-            {
-              "title": "Nuxt",
-              "hideTitle": true,
-              "sdk": ["nuxt"],
-              "items": [
-                [
-                  {
-                    "title": "Quickstart",
-                    "href": "/docs/quickstarts/nuxt"
-                  },
-                  {
-                    "title": "Read session and user data",
-                    "wrap": false,
-                    "href": "/docs/references/nuxt/read-session-data"
-                  },
-                  {
-                    "title": "Protect pages",
-                    "wrap": false,
-                    "href": "/docs/references/nuxt/protect-pages"
-                  },
-                  {
-                    "title": "References",
-                    "collapse": true,
-                    "items": [
-                      [
-                        {
-                          "title": "Available Methods",
-                          "href": "/docs/references/nuxt/overview"
-                        },
-                        {
-                          "title": "`clerkMiddleware()`",
-                          "wrap": false,
-                          "href": "/docs/references/nuxt/clerk-middleware"
-                        }
-                      ]
-                    ]
-                  }
-                ]
-              ]
-            },
-            {
               "title": "Vue",
               "hideTitle": true,
               "sdk": ["vue"],
@@ -2042,917 +1635,6 @@
               ]
             },
             {
-              "title": "Ruby / Rails",
-              "hideTitle": true,
-              "sdk": ["ruby"],
-              "items": [
-                [
-                  {
-                    "title": "Quickstart",
-                    "href": "/docs/references/ruby/overview"
-                  },
-                  {
-                    "title": "Rack/Rails integration",
-                    "href": "/docs/references/ruby/rack-rails"
-                  },
-                  {
-                    "title": "Ruby SDK repository",
-                    "href": "https://github.com/clerk/clerk-sdk-ruby"
-                  },
-                  {
-                    "title": "References",
-                    "collapse": true,
-                    "items": [
-                      [
-                        {
-                          "title": "Available Methods",
-                          "href": "/docs/references/ruby/available-methods"
-                        }
-                      ]
-                    ]
-                  }
-                ]
-              ]
-            },
-            {
-              "title": "JS Backend SDK",
-              "hideTitle": true,
-              "sdk": ["javascript-backend"],
-              "items": [
-                [
-                  {
-                    "title": "Quickstart & Available Methods",
-                    "href": "/docs/references/backend/overview"
-                  },
-                  {
-                    "title": "User",
-                    "collapse": true,
-                    "items": [
-                      [
-                        {
-                          "title": "`getUserList()`",
-                          "wrap": false,
-                          "href": "/docs/references/backend/user/get-user-list"
-                        },
-                        {
-                          "title": "`getUser()`",
-                          "wrap": false,
-                          "href": "/docs/references/backend/user/get-user"
-                        },
-                        {
-                          "title": "`getCount()`",
-                          "wrap": false,
-                          "href": "/docs/references/backend/user/get-count"
-                        },
-                        {
-                          "title": "`getOrganizationMembershipList()`",
-                          "wrap": false,
-                          "href": "/docs/references/backend/user/get-organization-membership-list"
-                        },
-                        {
-                          "title": "`getUserOAuthAccessToken()`",
-                          "wrap": false,
-                          "href": "/docs/references/backend/user/get-user-oauth-access-token"
-                        },
-                        {
-                          "title": "`createUser()`",
-                          "wrap": false,
-                          "href": "/docs/references/backend/user/create-user"
-                        },
-                        {
-=======
-                          "title": "`getUserList()`",
-                          "wrap": false,
-                          "href": "/docs/references/backend/user/get-user-list"
-                        },
-                        {
-                          "title": "`getUser()`",
-                          "wrap": false,
-                          "href": "/docs/references/backend/user/get-user"
-                        },
-                        {
-                          "title": "`getCount()`",
-                          "wrap": false,
-                          "href": "/docs/references/backend/user/get-count"
-                        },
-                        {
-                          "title": "`getOrganizationMembershipList()`",
-                          "wrap": false,
-                          "href": "/docs/references/backend/user/get-organization-membership-list"
-                        },
-                        {
-                          "title": "`getUserOAuthAccessToken()`",
-                          "wrap": false,
-                          "href": "/docs/references/backend/user/get-user-oauth-access-token"
-                        },
-                        {
-                          "title": "`createUser()`",
-                          "wrap": false,
-                          "href": "/docs/references/backend/user/create-user"
-                        },
-                        {
->>>>>>> 51129cf5
-                          "title": "`verifyPassword()`",
-                          "wrap": false,
-                          "href": "/docs/references/backend/user/verify-password"
-                        },
-                        {
-                          "title": "`banUser()`",
-                          "wrap": false,
-                          "href": "/docs/references/backend/user/ban-user"
-                        },
-                        {
-                          "title": "`unbanUser()`",
-                          "wrap": false,
-                          "href": "/docs/references/backend/user/unban-user"
-                        },
-                        {
-                          "title": "`lockUser()`",
-                          "wrap": false,
-                          "href": "/docs/references/backend/user/lock-user"
-                        },
-                        {
-                          "title": "`unlockUser()`",
-                          "wrap": false,
-                          "href": "/docs/references/backend/user/unlock-user"
-                        },
-                        {
-                          "title": "`updateUser()`",
-                          "wrap": false,
-                          "href": "/docs/references/backend/user/update-user"
-                        },
-                        {
-                          "title": "`updateUserProfileImage()`",
-                          "wrap": false,
-                          "href": "/docs/references/backend/user/update-user-profile-image"
-<<<<<<< HEAD
-                        },
-                        {
-                          "title": "`updateUserMetadata()`",
-                          "wrap": false,
-                          "href": "/docs/references/backend/user/update-user-metadata"
-                        },
-                        {
-                          "title": "`deleteUser()`",
-                          "wrap": false,
-                          "href": "/docs/references/backend/user/delete-user"
-                        },
-                        {
-                          "title": "`disableUserMFA()`",
-                          "wrap": false,
-                          "href": "/docs/references/backend/user/disable-user-mfa"
-                        },
-                        {
-                          "title": "`verifyTOTP()`",
-                          "wrap": false,
-                          "href": "/docs/references/backend/user/verify-totp"
-                        },
-                        {
-                          "title": "`deleteUserProfileImage()`",
-                          "wrap": false,
-                          "href": "/docs/references/backend/user/delete-user-profile-image"
-                        }
-                      ]
-                    ]
-                  },
-                  {
-                    "title": "Organization",
-                    "collapse": true,
-                    "items": [
-                      [
-                        {
-                          "title": "`getOrganization()`",
-                          "wrap": false,
-                          "href": "/docs/references/backend/organization/get-organization"
-                        },
-                        {
-                          "title": "`getOrganizationList()`",
-                          "wrap": false,
-                          "href": "/docs/references/backend/organization/get-organization-list"
-                        },
-                        {
-                          "title": "`getOrganizationMembershipList()`",
-                          "wrap": false,
-                          "href": "/docs/references/backend/organization/get-organization-membership-list"
-                        },
-                        {
-                          "title": "`getOrganizationInvitationList()`",
-                          "wrap": false,
-                          "href": "/docs/references/backend/organization/get-organization-invitation-list"
-                        },
-                        {
-                          "title": "`createOrganization()`",
-                          "wrap": false,
-                          "href": "/docs/references/backend/organization/create-organization"
-                        },
-                        {
-                          "title": "`createOrganizationMembership()`",
-                          "wrap": false,
-                          "href": "/docs/references/backend/organization/create-organization-membership"
-                        },
-                        {
-                          "title": "`createOrganizationInvitation()`",
-                          "wrap": false,
-                          "href": "/docs/references/backend/organization/create-organization-invitation"
-                        },
-                        {
-                          "title": "`updateOrganization()`",
-                          "wrap": false,
-                          "href": "/docs/references/backend/organization/update-organization"
-                        },
-                        {
-                          "title": "`updateOrganizationLogo()`",
-                          "wrap": false,
-                          "href": "/docs/references/backend/organization/update-organization-logo"
-                        },
-                        {
-                          "title": "`updateOrganizationMembership()`",
-                          "wrap": false,
-                          "href": "/docs/references/backend/organization/update-organization-membership"
-                        },
-                        {
-                          "title": "`updateOrganizationMetadata()`",
-                          "wrap": false,
-                          "href": "/docs/references/backend/organization/update-organization-metadata"
-                        },
-                        {
-                          "title": "`updateOrganizationMembershipMetadata()`",
-                          "wrap": false,
-                          "href": "/docs/references/backend/organization/update-organization-membership-metadata"
-                        },
-                        {
-                          "title": "`deleteOrganization()`",
-                          "wrap": false,
-                          "href": "/docs/references/backend/organization/delete-organization"
-                        },
-                        {
-                          "title": "`deleteOrganizationMembership()`",
-                          "wrap": false,
-                          "href": "/docs/references/backend/organization/delete-organization-membership"
-                        },
-                        {
-                          "title": "`revokeOrganizationInvitation()`",
-                          "wrap": false,
-                          "href": "/docs/references/backend/organization/revoke-organization-invitation"
-                        }
-                      ]
-                    ]
-                  },
-                  {
-                    "title": "Allowlist Identifiers",
-                    "collapse": true,
-                    "items": [
-                      [
-                        {
-                          "title": "`getAllowlistIdentifierList()`",
-                          "wrap": false,
-                          "href": "/docs/references/backend/allowlist/get-allowlist-identifier-list"
-                        },
-                        {
-                          "title": "`createAllowlistIdentifier()`",
-                          "wrap": false,
-                          "href": "/docs/references/backend/allowlist/create-allowlist-identifier"
-                        },
-                        {
-                          "title": "`deleteAllowlistIdentifier()`",
-                          "wrap": false,
-                          "href": "/docs/references/backend/allowlist/delete-allowlist-identifier"
-                        }
-                      ]
-                    ]
-                  },
-                  {
-                    "title": "Sessions",
-=======
-                        },
-                        {
-                          "title": "`updateUserMetadata()`",
-                          "wrap": false,
-                          "href": "/docs/references/backend/user/update-user-metadata"
-                        },
-                        {
-                          "title": "`deleteUser()`",
-                          "wrap": false,
-                          "href": "/docs/references/backend/user/delete-user"
-                        },
-                        {
-                          "title": "`disableUserMFA()`",
-                          "wrap": false,
-                          "href": "/docs/references/backend/user/disable-user-mfa"
-                        },
-                        {
-                          "title": "`verifyTOTP()`",
-                          "wrap": false,
-                          "href": "/docs/references/backend/user/verify-totp"
-                        },
-                        {
-                          "title": "`deleteUserProfileImage()`",
-                          "wrap": false,
-                          "href": "/docs/references/backend/user/delete-user-profile-image"
-                        }
-                      ]
-                    ]
-                  },
-                  {
-                    "title": "Organization",
->>>>>>> 51129cf5
-                    "collapse": true,
-                    "items": [
-                      [
-                        {
-<<<<<<< HEAD
-                          "title": "`getSession()`",
-                          "wrap": false,
-                          "href": "/docs/references/backend/sessions/get-session"
-                        },
-                        {
-                          "title": "`getSessionList()`",
-                          "wrap": false,
-                          "href": "/docs/references/backend/sessions/get-session-list"
-                        },
-                        {
-                          "title": "`getToken()`",
-                          "wrap": false,
-                          "href": "/docs/references/backend/sessions/get-token"
-                        },
-                        {
-                          "title": "`verifySession()`",
-                          "wrap": false,
-                          "href": "/docs/references/backend/sessions/verify-session"
-                        },
-                        {
-                          "title": "`revokeSession()`",
-                          "wrap": false,
-                          "href": "/docs/references/backend/sessions/revoke-session"
-                        }
-                      ]
-                    ]
-                  },
-                  {
-                    "title": "Client",
-                    "collapse": true,
-                    "items": [
-                      [
-                        {
-                          "title": "`getClient()`",
-                          "wrap": false,
-                          "href": "/docs/references/backend/client/get-client"
-                        },
-                        {
-                          "title": "`getClientList()`",
-                          "wrap": false,
-                          "href": "/docs/references/backend/client/get-client-list"
-                        },
-                        {
-                          "title": "`verifyClient()`",
-                          "wrap": false,
-                          "href": "/docs/references/backend/client/verify-client"
-                        }
-                      ]
-                    ]
-                  },
-                  {
-                    "title": "Invitations",
-=======
-                          "title": "`getOrganization()`",
-                          "wrap": false,
-                          "href": "/docs/references/backend/organization/get-organization"
-                        },
-                        {
-                          "title": "`getOrganizationList()`",
-                          "wrap": false,
-                          "href": "/docs/references/backend/organization/get-organization-list"
-                        },
-                        {
-                          "title": "`getOrganizationMembershipList()`",
-                          "wrap": false,
-                          "href": "/docs/references/backend/organization/get-organization-membership-list"
-                        },
-                        {
-                          "title": "`getOrganizationInvitationList()`",
-                          "wrap": false,
-                          "href": "/docs/references/backend/organization/get-organization-invitation-list"
-                        },
-                        {
-                          "title": "`createOrganization()`",
-                          "wrap": false,
-                          "href": "/docs/references/backend/organization/create-organization"
-                        },
-                        {
-                          "title": "`createOrganizationMembership()`",
-                          "wrap": false,
-                          "href": "/docs/references/backend/organization/create-organization-membership"
-                        },
-                        {
-                          "title": "`createOrganizationInvitation()`",
-                          "wrap": false,
-                          "href": "/docs/references/backend/organization/create-organization-invitation"
-                        },
-                        {
-                          "title": "`updateOrganization()`",
-                          "wrap": false,
-                          "href": "/docs/references/backend/organization/update-organization"
-                        },
-                        {
-                          "title": "`updateOrganizationLogo()`",
-                          "wrap": false,
-                          "href": "/docs/references/backend/organization/update-organization-logo"
-                        },
-                        {
-                          "title": "`updateOrganizationMembership()`",
-                          "wrap": false,
-                          "href": "/docs/references/backend/organization/update-organization-membership"
-                        },
-                        {
-                          "title": "`updateOrganizationMetadata()`",
-                          "wrap": false,
-                          "href": "/docs/references/backend/organization/update-organization-metadata"
-                        },
-                        {
-                          "title": "`updateOrganizationMembershipMetadata()`",
-                          "wrap": false,
-                          "href": "/docs/references/backend/organization/update-organization-membership-metadata"
-                        },
-                        {
-                          "title": "`deleteOrganization()`",
-                          "wrap": false,
-                          "href": "/docs/references/backend/organization/delete-organization"
-                        },
-                        {
-                          "title": "`deleteOrganizationMembership()`",
-                          "wrap": false,
-                          "href": "/docs/references/backend/organization/delete-organization-membership"
-                        },
-                        {
-                          "title": "`revokeOrganizationInvitation()`",
-                          "wrap": false,
-                          "href": "/docs/references/backend/organization/revoke-organization-invitation"
-                        }
-                      ]
-                    ]
-                  },
-                  {
-                    "title": "Allowlist Identifiers",
->>>>>>> 51129cf5
-                    "collapse": true,
-                    "items": [
-                      [
-                        {
-<<<<<<< HEAD
-                          "title": "`getInvitationList()`",
-                          "wrap": false,
-                          "href": "/docs/references/backend/invitations/get-invitation-list"
-                        },
-                        {
-                          "title": "`createInvitation()`",
-                          "wrap": false,
-                          "href": "/docs/references/backend/invitations/create-invitation"
-                        },
-                        {
-                          "title": "`revokeInvitation()`",
-                          "wrap": false,
-                          "href": "/docs/references/backend/invitations/revoke-invitation"
-                        }
-                      ]
-                    ]
-                  },
-                  {
-                    "title": "Redirect Urls",
-=======
-                          "title": "`getAllowlistIdentifierList()`",
-                          "wrap": false,
-                          "href": "/docs/references/backend/allowlist/get-allowlist-identifier-list"
-                        },
-                        {
-                          "title": "`createAllowlistIdentifier()`",
-                          "wrap": false,
-                          "href": "/docs/references/backend/allowlist/create-allowlist-identifier"
-                        },
-                        {
-                          "title": "`deleteAllowlistIdentifier()`",
-                          "wrap": false,
-                          "href": "/docs/references/backend/allowlist/delete-allowlist-identifier"
-                        }
-                      ]
-                    ]
-                  },
-                  {
-                    "title": "Sessions",
-                    "collapse": true,
-                    "items": [
-                      [
-                        {
-                          "title": "`getSession()`",
-                          "wrap": false,
-                          "href": "/docs/references/backend/sessions/get-session"
-                        },
-                        {
-                          "title": "`getSessionList()`",
-                          "wrap": false,
-                          "href": "/docs/references/backend/sessions/get-session-list"
-                        },
-                        {
-                          "title": "`getToken()`",
-                          "wrap": false,
-                          "href": "/docs/references/backend/sessions/get-token"
-                        },
-                        {
-                          "title": "`verifySession()`",
-                          "wrap": false,
-                          "href": "/docs/references/backend/sessions/verify-session"
-                        },
-                        {
-                          "title": "`revokeSession()`",
-                          "wrap": false,
-                          "href": "/docs/references/backend/sessions/revoke-session"
-                        }
-                      ]
-                    ]
-                  },
-                  {
-                    "title": "Client",
->>>>>>> 51129cf5
-                    "collapse": true,
-                    "items": [
-                      [
-                        {
-<<<<<<< HEAD
-                          "title": "`getRedirectUrl()`",
-                          "wrap": false,
-                          "href": "/docs/references/backend/redirect-urls/get-redirect-url"
-                        },
-                        {
-                          "title": "`getRedirectUrlList()`",
-                          "wrap": false,
-                          "href": "/docs/references/backend/redirect-urls/get-redirect-url-list"
-                        },
-                        {
-                          "title": "`createRedirectUrl()`",
-                          "wrap": false,
-                          "href": "/docs/references/backend/redirect-urls/create-redirect-url"
-                        },
-                        {
-                          "title": "`deleteRedirectUrl()`",
-                          "wrap": false,
-                          "href": "/docs/references/backend/redirect-urls/delete-redirect-url"
-                        }
-                      ]
-                    ]
-                  },
-                  {
-                    "title": "Email addresses",
-                    "collapse": true,
-                    "items": [
-                      [
-                        {
-                          "title": "`getEmailAddress()`",
-                          "wrap": false,
-                          "href": "/docs/references/backend/email-addresses/get-email-address"
-                        },
-                        {
-                          "title": "`createEmailAddress()`",
-                          "wrap": false,
-                          "href": "/docs/references/backend/email-addresses/create-email-address"
-                        },
-                        {
-                          "title": "`updateEmailAddress()`",
-                          "wrap": false,
-                          "href": "/docs/references/backend/email-addresses/update-email-address"
-                        },
-                        {
-                          "title": "`deleteEmailAddress()`",
-                          "wrap": false,
-                          "href": "/docs/references/backend/email-addresses/delete-email-address"
-                        }
-                      ]
-                    ]
-                  },
-                  {
-                    "title": "Phone numbers",
-=======
-                          "title": "`getClient()`",
-                          "wrap": false,
-                          "href": "/docs/references/backend/client/get-client"
-                        },
-                        {
-                          "title": "`getClientList()`",
-                          "wrap": false,
-                          "href": "/docs/references/backend/client/get-client-list"
-                        },
-                        {
-                          "title": "`verifyClient()`",
-                          "wrap": false,
-                          "href": "/docs/references/backend/client/verify-client"
-                        }
-                      ]
-                    ]
-                  },
-                  {
-                    "title": "Invitations",
-                    "collapse": true,
-                    "items": [
-                      [
-                        {
-                          "title": "`getInvitationList()`",
-                          "wrap": false,
-                          "href": "/docs/references/backend/invitations/get-invitation-list"
-                        },
-                        {
-                          "title": "`createInvitation()`",
-                          "wrap": false,
-                          "href": "/docs/references/backend/invitations/create-invitation"
-                        },
-                        {
-                          "title": "`revokeInvitation()`",
-                          "wrap": false,
-                          "href": "/docs/references/backend/invitations/revoke-invitation"
-                        }
-                      ]
-                    ]
-                  },
-                  {
-                    "title": "Redirect Urls",
->>>>>>> 51129cf5
-                    "collapse": true,
-                    "items": [
-                      [
-                        {
-<<<<<<< HEAD
-                          "title": "`getPhoneNumber()`",
-                          "wrap": false,
-                          "href": "/docs/references/backend/phone-numbers/get-phone-number"
-                        },
-                        {
-                          "title": "`createPhoneNumber()`",
-                          "wrap": false,
-                          "href": "/docs/references/backend/phone-numbers/create-phone-number"
-                        },
-                        {
-                          "title": "`updatePhoneNumber()`",
-                          "wrap": false,
-                          "href": "/docs/references/backend/phone-numbers/update-phone-number"
-                        },
-                        {
-                          "title": "`deletePhoneNumber()`",
-                          "wrap": false,
-                          "href": "/docs/references/backend/phone-numbers/delete-phone-number"
-                        }
-                      ]
-                    ]
-                  },
-                  {
-                    "title": "SAML connections",
-=======
-                          "title": "`getRedirectUrl()`",
-                          "wrap": false,
-                          "href": "/docs/references/backend/redirect-urls/get-redirect-url"
-                        },
-                        {
-                          "title": "`getRedirectUrlList()`",
-                          "wrap": false,
-                          "href": "/docs/references/backend/redirect-urls/get-redirect-url-list"
-                        },
-                        {
-                          "title": "`createRedirectUrl()`",
-                          "wrap": false,
-                          "href": "/docs/references/backend/redirect-urls/create-redirect-url"
-                        },
-                        {
-                          "title": "`deleteRedirectUrl()`",
-                          "wrap": false,
-                          "href": "/docs/references/backend/redirect-urls/delete-redirect-url"
-                        }
-                      ]
-                    ]
-                  },
-                  {
-                    "title": "Email addresses",
->>>>>>> 51129cf5
-                    "collapse": true,
-                    "items": [
-                      [
-                        {
-<<<<<<< HEAD
-                          "title": "`getSamlConnectionList()`",
-                          "wrap": false,
-                          "href": "/docs/references/backend/saml-connections/get-saml-connection-list"
-                        },
-                        {
-                          "title": "`getSamlConnection()`",
-                          "wrap": false,
-                          "href": "/docs/references/backend/saml-connections/get-saml-connection"
-                        },
-                        {
-                          "title": "`createSamlConnection()`",
-                          "wrap": false,
-                          "href": "/docs/references/backend/saml-connections/create-saml-connection"
-                        },
-                        {
-                          "title": "`updateSamlConnection()`",
-                          "wrap": false,
-                          "href": "/docs/references/backend/saml-connections/update-saml-connection"
-                        },
-                        {
-                          "title": "`deleteSamlConnection()`",
-                          "wrap": false,
-                          "href": "/docs/references/backend/saml-connections/delete-saml-connection"
-                        }
-                      ]
-                    ]
-                  },
-                  {
-                    "title": "Sign-in tokens",
-=======
-                          "title": "`getEmailAddress()`",
-                          "wrap": false,
-                          "href": "/docs/references/backend/email-addresses/get-email-address"
-                        },
-                        {
-                          "title": "`createEmailAddress()`",
-                          "wrap": false,
-                          "href": "/docs/references/backend/email-addresses/create-email-address"
-                        },
-                        {
-                          "title": "`updateEmailAddress()`",
-                          "wrap": false,
-                          "href": "/docs/references/backend/email-addresses/update-email-address"
-                        },
-                        {
-                          "title": "`deleteEmailAddress()`",
-                          "wrap": false,
-                          "href": "/docs/references/backend/email-addresses/delete-email-address"
-                        }
-                      ]
-                    ]
-                  },
-                  {
-                    "title": "Phone numbers",
->>>>>>> 51129cf5
-                    "collapse": true,
-                    "items": [
-                      [
-                        {
-<<<<<<< HEAD
-                          "title": "`createSignInToken()`",
-                          "wrap": false,
-                          "href": "/docs/references/backend/sign-in-tokens/create-sign-in-token"
-                        },
-                        {
-=======
-                          "title": "`getPhoneNumber()`",
-                          "wrap": false,
-                          "href": "/docs/references/backend/phone-numbers/get-phone-number"
-                        },
-                        {
-                          "title": "`createPhoneNumber()`",
-                          "wrap": false,
-                          "href": "/docs/references/backend/phone-numbers/create-phone-number"
-                        },
-                        {
-                          "title": "`updatePhoneNumber()`",
-                          "wrap": false,
-                          "href": "/docs/references/backend/phone-numbers/update-phone-number"
-                        },
-                        {
-                          "title": "`deletePhoneNumber()`",
-                          "wrap": false,
-                          "href": "/docs/references/backend/phone-numbers/delete-phone-number"
-                        }
-                      ]
-                    ]
-                  },
-                  {
-                    "title": "SAML connections",
-                    "collapse": true,
-                    "items": [
-                      [
-                        {
-                          "title": "`getSamlConnectionList()`",
-                          "wrap": false,
-                          "href": "/docs/references/backend/saml-connections/get-saml-connection-list"
-                        },
-                        {
-                          "title": "`getSamlConnection()`",
-                          "wrap": false,
-                          "href": "/docs/references/backend/saml-connections/get-saml-connection"
-                        },
-                        {
-                          "title": "`createSamlConnection()`",
-                          "wrap": false,
-                          "href": "/docs/references/backend/saml-connections/create-saml-connection"
-                        },
-                        {
-                          "title": "`updateSamlConnection()`",
-                          "wrap": false,
-                          "href": "/docs/references/backend/saml-connections/update-saml-connection"
-                        },
-                        {
-                          "title": "`deleteSamlConnection()`",
-                          "wrap": false,
-                          "href": "/docs/references/backend/saml-connections/delete-saml-connection"
-                        }
-                      ]
-                    ]
-                  },
-                  {
-                    "title": "Sign-in tokens",
-                    "collapse": true,
-                    "items": [
-                      [
-                        {
-                          "title": "`createSignInToken()`",
-                          "wrap": false,
-                          "href": "/docs/references/backend/sign-in-tokens/create-sign-in-token"
-                        },
-                        {
->>>>>>> 51129cf5
-                          "title": "`revokeSignInToken()`",
-                          "wrap": false,
-                          "href": "/docs/references/backend/sign-in-tokens/revoke-sign-in-token"
-                        }
-                      ]
-                    ]
-                  },
-                  {
-                    "title": "Testing Tokens",
-                    "collapse": true,
-                    "items": [
-                      [
-                        {
-                          "title": "`createTestingToken()`",
-                          "wrap": false,
-                          "href": "/docs/references/backend/testing-tokens/create-testing-token"
-                        }
-                      ]
-                    ]
-                  },
-                  {
-                    "title": "`authenticateRequest()`",
-                    "wrap": false,
-                    "href": "/docs/references/backend/authenticate-request"
-<<<<<<< HEAD
-                  },
-                  {
-                    "title": "`verifyToken()`",
-                    "wrap": false,
-                    "href": "/docs/references/backend/verify-token"
-                  },
-                  {
-                    "title": "Types",
-                    "collapse": true,
-                    "items": [
-                      [
-                        {
-                          "title": "`Auth` object",
-                          "href": "/docs/references/backend/types/auth-object"
-                        },
-                        {
-                          "title": "Backend `AllowlistIdentifier` object",
-                          "href": "/docs/references/backend/types/backend-allowlist-identifier"
-                        },
-                        {
-                          "title": "Backend `Client` object",
-                          "href": "/docs/references/backend/types/backend-client"
-                        },
-                        {
-                          "title": "Backend `Invitation` object",
-                          "href": "/docs/references/backend/types/backend-invitation"
-                        },
-                        {
-                          "title": "Backend `Organization` object",
-                          "href": "/docs/references/backend/types/backend-organization"
-                        },
-                        {
-                          "title": "Backend `OrganizationInvitation` object",
-                          "href": "/docs/references/backend/types/backend-organization-invitation"
-                        },
-                        {
-                          "title": "Backend `OrganizationMembership` object",
-                          "href": "/docs/references/backend/types/backend-organization-membership"
-                        },
-                        {
-                          "title": "Backend `Session` object",
-                          "href": "/docs/references/backend/types/backend-session"
-                        },
-                        {
-                          "title": "Backend `RedirectURL` object",
-                          "href": "/docs/references/backend/types/backend-redirect-url"
-                        },
-                        {
-                          "title": "Backend `User` object",
-                          "href": "/docs/references/backend/types/backend-user"
-                        },
-                        {
-                          "title": "`PaginatedResourceResponse`",
-                          "href": "/docs/references/backend/types/paginated-resource-response"
-                        }
-                      ]
-                    ]
-                  }
-                ]
-              ]
-            },
-            {
               "title": "SDK Development",
               "hideTitle": true,
               "sdk": ["sdk-development"],
@@ -2994,317 +1676,6 @@
                         {
                           "title": "Fullstack",
                           "href": "/docs/references/sdk/fullstack"
-=======
-                  },
-                  {
-                    "title": "`verifyToken()`",
-                    "wrap": false,
-                    "href": "/docs/references/backend/verify-token"
-                  },
-                  {
-                    "title": "Types",
-                    "collapse": true,
-                    "items": [
-                      [
-                        {
-                          "title": "`Auth` object",
-                          "href": "/docs/references/backend/types/auth-object"
-                        },
-                        {
-                          "title": "Backend `AllowlistIdentifier` object",
-                          "href": "/docs/references/backend/types/backend-allowlist-identifier"
-                        },
-                        {
-                          "title": "Backend `Client` object",
-                          "href": "/docs/references/backend/types/backend-client"
-                        },
-                        {
-                          "title": "Backend `Invitation` object",
-                          "href": "/docs/references/backend/types/backend-invitation"
-                        },
-                        {
-                          "title": "Backend `Organization` object",
-                          "href": "/docs/references/backend/types/backend-organization"
-                        },
-                        {
-                          "title": "Backend `OrganizationInvitation` object",
-                          "href": "/docs/references/backend/types/backend-organization-invitation"
-                        },
-                        {
-                          "title": "Backend `OrganizationMembership` object",
-                          "href": "/docs/references/backend/types/backend-organization-membership"
-                        },
-                        {
-                          "title": "Backend `Session` object",
-                          "href": "/docs/references/backend/types/backend-session"
-                        },
-                        {
-                          "title": "Backend `RedirectURL` object",
-                          "href": "/docs/references/backend/types/backend-redirect-url"
-                        },
-                        {
-                          "title": "Backend `User` object",
-                          "href": "/docs/references/backend/types/backend-user"
-                        },
-                        {
-                          "title": "`PaginatedResourceResponse`",
-                          "href": "/docs/references/backend/types/paginated-resource-response"
-                        }
-                      ]
-                    ]
-                  }
-                ]
-              ]
-            },
-            {
-              "title": "Nuxt",
-              "icon": "nuxt",
-              "items": [
-                [
-                  {
-                    "title": "Quickstart",
-                    "href": "/docs/quickstarts/nuxt"
-                  },
-                  { 
-                    "title": "Available Methods",
-                    "href": "/docs/references/nuxt/overview"
-                  },
-                  {
-                    "title": "Guides",
-                    "items": [
-                      [
-                        {
-                          "title": "Read session and user data",
-                          "wrap": false,
-                          "href": "/docs/references/nuxt/read-session-data"
-                        },
-                        {
-                          "title": "Protect pages",
-                          "wrap": false,
-                          "href": "/docs/references/nuxt/protect-pages"
-                        }
-                      ]
-                    ]
-                  },
-                  {
-                    "title": "General references",
-                    "items": [
-                      [
-                        {
-                          "title": "`clerkMiddleware()`",
-                          "wrap": false,
-                          "href": "/docs/references/nuxt/clerk-middleware"
-                        }
-                      ]
-                    ]
-                  }
-                ]
-              ]
-            },
-            {
-              "title": "Python",
-              "icon": "python",
-              "items": [
-                [
-                  {
-                    "title": "Quickstart",
-                    "href": "https://github.com/clerk/clerk-sdk-python/blob/main/README.md",
-                    "target": "_blank"
-                  }
-                ]
-              ]
-            },
-            {
-              "title": "React Router",
-              "icon": "react-router",
-              "items": [
-                [
-                  {
-                    "title": "Quickstart",
-                    "href": "/docs/quickstarts/react-router"
-                  },
-                  {
-                    "title": "Available Methods",
-                    "href": "/docs/references/react-router/overview"
-                  },
-                  {
-                    "title": "Guides",
-                    "items": [
-                      [
-                        {
-                          "title": "Read session and user data",
-                          "href": "/docs/references/react-router/read-session-data"
-                        },
-                        {
-                          "title": "Add custom sign-in-or-up page",
-                          "href": "/docs/references/react-router/custom-sign-in-or-up-page"
-                        },
-                        {
-                          "title": "Add custom sign-up page",
-                          "href": "/docs/references/react-router/custom-sign-up-page"
-                        },
-                        {
-                          "title": "Library mode",
-                          "href": "/docs/references/react-router/library-mode"
-                        }
-                      ]
-                    ]
-                  },
-                  {
-                    "title": "General references",
-                    "items": [
-                      [
-                        {
-                          "title": "`rootAuthLoader()`",
-                          "wrap": false,
-                          "href": "/docs/references/react-router/root-auth-loader"
-                        },
-                        {
-                          "title": "`getAuth()`",
-                          "href": "/docs/references/react-router/get-auth"
-                        }
-                      ]
-                    ]
-                  }
-                ]
-              ]
-            },
-            {
-              "title": "Remix",
-              "icon": "remix",
-              "items": [
-                [
-                  {
-                    "title": "Quickstart",
-                    "href": "/docs/quickstarts/remix"
-                  },
-                  {
-                    "title": "`<ClerkApp />`",
-                    "wrap": false,
-                    "href": "/docs/references/remix/clerk-app"
-                  },
-                  {
-                    "title": "SPA Mode",
-                    "wrap": false,
-                    "href": "/docs/references/remix/spa-mode"
-                  },
-                  {
-                    "title": "Add custom sign-in-or-up page",
-                    "wrap": true,
-                    "href": "/docs/references/remix/custom-sign-in-or-up-page"
-                  },
-                  {
-                    "title": "Add custom sign-up page",
-                    "wrap": true,
-                    "href": "/docs/references/remix/custom-sign-up-page"
-                  },
-                  {
-                    "title": "Read session and user data",
-                    "wrap": true,
-                    "href": "/docs/references/remix/read-session-data"
-                  }
-                ]
-              ]
-            },
-            {
-              "title": "Ruby / Rails",
-              "icon": "ruby",
-              "items": [
-                [
-                  {
-                    "title": "Quickstart",
-                    "href": "/docs/references/ruby/overview"
-                  },
-                  {
-                    "title": "Available Methods",
-                    "href": "/docs/references/ruby/available-methods"
-                  },
-                  {
-                    "title": "Rack/Rails integration",
-                    "href": "/docs/references/ruby/rack-rails"
-                  },
-                  {
-                    "title": "Ruby SDK repository",
-                    "href": "https://github.com/clerk/clerk-sdk-ruby"
-                  }
-                ]
-              ]
-            },
-            {
-              "title": "TanStack Start",
-              "icon": "tanstack",
-              "tag": "(Beta)",
-              "items": [
-                [
-                  {
-                    "title": "Quickstart",
-                    "href": "/docs/quickstarts/tanstack-start"
-                  },
-                  {
-                    "title": "Available Methods",
-                    "href": "/docs/references/tanstack-start/overview"
-                  },
-                  {
-                    "title": "General references",
-                    "items": [
-                      [
-                        {
-                          "title": "`getAuth()`",
-                          "href": "/docs/references/tanstack-start/get-auth"
-                        },
-                        {
-                          "title": "`createClerkHandler()`",
-                          "href": "/docs/references/tanstack-start/create-clerk-handler"
-                        }
-                      ]
-                    ]
-                  },
-                  {
-                    "title": "Guides",
-                    "items": [
-                      [
-                        {
-                          "title": "Add custom sign-in-or-up-page",
-                          "href": "/docs/references/tanstack-start/custom-sign-in-or-up-page",
-                          "wrap": true
-                        },
-                        {
-                          "title": "Add custom sign-up-page",
-                          "href": "/docs/references/tanstack-start/custom-sign-up-page",
-                          "wrap": true
-                        },
-                        {
-                          "title": "Read session and user data",
-                          "href": "/docs/references/tanstack-start/read-session-data",
-                          "wrap": true
-                        }
-                      ]
-                    ]
-                  }
-                ]
-              ]
-            },
-            {
-              "title": "Vue",
-              "icon": "vue",
-              "items": [
-                [
-                  { 
-                    "title": "Quickstart",
-                    "href": "/docs/quickstarts/vue"
-                  },
-                  { 
-                    "title": "Available Methods",
-                    "href": "/docs/references/vue/overview"
-                  },
-                  {
-                    "title": "Guides",
-                    "items": [
-                      [
-                        {
-                          "title": "Migrating from community SDK",
-                          "href": "/docs/references/vue/migrating-from-vue-community-sdk"
->>>>>>> 51129cf5
                         }
                       ]
                     ]
@@ -3324,7 +1695,6 @@
                     "icon": "angular"
                   },
                   {
-<<<<<<< HEAD
                     "title": "Elysia",
                     "href": "https://github.com/wobsoriano/elysia-clerk",
                     "icon": "elysia"
@@ -3363,68 +1733,11 @@
                           "title": "Redwood",
                           "href": "https://redwoodjs.com/docs/auth/clerk",
                           "icon": "redwood"
-=======
-                    "title": "Client-side helpers",
-                    "items": [
-                      [
-                        {
-                          "title": "`useUser()`",
-                          "wrap": false,
-                          "href": "/docs/references/vue/use-user"
-                        },
-                        {
-                          "title": "`useClerk()`",
-                          "wrap": false,
-                          "href": "/docs/references/vue/use-clerk"
-                        },
-                        {
-                          "title": "`useAuth()`",
-                          "wrap": false,
-                          "href": "/docs/references/vue/use-auth"
-                        },
-                        {
-                          "title": "`useSignIn()`",
-                          "wrap": false,
-                          "href": "/docs/references/vue/use-sign-in"
-                        },
-                        {
-                          "title": "`useSignUp`",
-                          "wrap": false,
-                          "href": "/docs/references/vue/use-sign-up"
-                        },
-                        {
-                          "title": "`useSession()`",
-                          "wrap": false,
-                          "href": "/docs/references/vue/use-session"
-                        },
-                        {
-                          "title": "`useSessionList()`",
-                          "wrap": false,
-                          "href": "/docs/references/vue/use-session-list"
-                        },
-                        {
-                          "title": "`useOrganization()`",
-                          "wrap": false,
-                          "href": "/docs/references/vue/use-organization"
->>>>>>> 51129cf5
-                        }
-                      ]
-                    ]
-                  }
-                ]
-              ]
-            },
-            {
-              "title": "SDK Development",
-              "icon": "code-bracket",
-              "items": [
-                [
-                  {
-                    "title": "Overview",
-                    "href": "/docs/references/sdk/overview"
-                  },
-                  {
-<<<<<<< HEAD
+                        }
+                      ]
+                    ]
+                  },
+                  {
                     "title": "Rust",
                     "href": "https://github.com/cincinnati-ventures/clerk-rs",
                     "icon": "rust"
@@ -3447,6 +1760,7 @@
             },
             {
               "title": "`<ClerkProvider>`",
+              "wrap": false,
               "href": "/docs/components/clerk-provider"
             },
             {
@@ -3672,56 +1986,11 @@
                         {
                           "title": "Force multi-factor authentication (MFA) for all users",
                           "href": "/docs/authentication/configuration/force-mfa"
-=======
-                    "title": "Terminology",
-                    "href": "/docs/references/sdk/terminology"
-                  },
-                  {
-                    "title": "Philosophy",
-                    "href": "/docs/references/sdk/philosophy"
-                  },
-                  {
-                    "title": "Conventions",
-                    "href": "/docs/references/sdk/conventions"
-                  },
-                  {
-                    "title": "SDK Types",
-                    "href": "/docs/references/sdk/types"
-                  },
-                  {
-                    "title": "Guides",
-                    "items": [
-                      [
-                        {
-                          "title": "Frontend-only",
-                          "href": "/docs/references/sdk/frontend-only"
-                        },
-                        {
-                          "title": "Backend-only",
-                          "href": "/docs/references/sdk/backend-only"
-                        },
-                        {
-                          "title": "Fullstack",
-                          "href": "/docs/references/sdk/fullstack"
->>>>>>> 51129cf5
-                        }
-                      ]
-                    ]
-                  }
-                ]
-              ]
-            },
-            {
-              "title": "Community SDKs",
-              "items": [
-                [
-                  {
-                    "title": "Angular",
-                    "href": "https://github.com/anagstef/ngx-clerk?tab=readme-ov-file#ngx-clerk",
-                    "icon": "angular"
-                  },
-                  {
-<<<<<<< HEAD
+                        }
+                      ]
+                    ]
+                  },
+                  {
                     "title": "Social Connections",
                     "items": [
                       [
@@ -4247,336 +2516,11 @@
             },
             {
               "title": "Appearance Prop",
-=======
-                    "title": "Elysia",
-                    "href": "https://github.com/wobsoriano/elysia-clerk",
-                    "icon": "elysia"
-                  },
-                  {
-                    "title": "Hono",
-                    "href": "https://github.com/honojs/middleware/tree/main/packages/clerk-auth",
-                    "icon": "hono"
-                  },
-                  {
-                    "title": "Koa",
-                    "href": "https://github.com/dimkl/clerk-koa/blob/main/README.md",
-                    "icon": "koa"
-                  },
-                  {
-                    "title": "SolidJS",
-                    "href": "https://github.com/spirit-led-software/clerk-solidjs",
-                    "icon": "solid"
-                  },
-                  {
-                    "title": "Svelte",
-                    "href": "https://github.com/markjaquith/clerk-sveltekit",
-                    "icon": "svelte"
-                  },
-                  {
-                    "title": "Redwood",
-                    "collapse": true,
-                    "icon": "redwood",
-                    "items": [
-                      [
-                        {
-                          "title": "Quickstart",
-                          "href": "/docs/references/redwood/overview"
-                        },
-                        {
-                          "title": "Redwood",
-                          "href": "https://redwoodjs.com/docs/auth/clerk",
-                          "icon": "redwood"
-                        }
-                      ]
-                    ]
-                  },
-                  {
-                    "title": "Rust",
-                    "href": "https://github.com/cincinnati-ventures/clerk-rs",
-                    "icon": "rust"
-                  }
-                ]
-              ]
-            }
-          ]
-        ]
-      }
-    ],
-    [
-      {
-        "title": "Configuration",
-        "items": [
-          [
-            {
-              "title": "Sign-up & Sign-in",
               "collapse": true,
               "items": [
                 [
                   {
                     "title": "Overview",
-                    "href": "/docs/authentication/overview"
-                  },
-                  {
-                    "title": "Configuration",
-                    "items": [
-                      [
-                        {
-                          "title": "Sign-up and sign-in options",
-                          "href": "/docs/authentication/configuration/sign-up-sign-in-options"
-                        },
-                        {
-                          "title": "Session options",
-                          "href": "/docs/authentication/configuration/session-options"
-                        },
-                        {
-                          "title": "Email & SMS templates",
-                          "href": "/docs/authentication/configuration/email-sms-templates"
-                        },
-                        {
-                          "title": "Restrictions",
-                          "href": "/docs/authentication/configuration/restrictions"
-                        },
-                        {
-                          "title": "Legal compliance",
-                          "href": "/docs/authentication/configuration/legal-compliance"
-                        },
-                        {
-                          "title": "Force multi-factor authentication (MFA) for all users",
-                          "href": "/docs/authentication/configuration/force-mfa"
-                        }
-                      ]
-                    ]
-                  },
-                  {
-                    "title": "Social Connections",
-                    "items": [
-                      [
-                        {
-                          "title": "Overview",
-                          "href": "/docs/authentication/social-connections/overview"
-                        },
-                        {
-                          "title": "Social connections (OAuth)",
-                          "href": "/docs/authentication/social-connections/oauth"
-                        },
-                        {
-                          "title": "Account linking",
-                          "href": "/docs/authentication/social-connections/account-linking"
-                        },
-                        {
-                          "title": "Custom provider",
-                          "href": "/docs/authentication/social-connections/custom-provider"
-                        },
-                        {
-                          "title": "Apple",
-                          "href": "/docs/authentication/social-connections/apple"
-                        },
-                        {
-                          "title": "Atlassian",
-                          "href": "/docs/authentication/social-connections/atlassian"
-                        },
-                        {
-                          "title": "Bitbucket",
-                          "href": "/docs/authentication/social-connections/bitbucket"
-                        },
-                        {
-                          "title": "Box",
-                          "href": "/docs/authentication/social-connections/box"
-                        },
-                        {
-                          "title": "Coinbase",
-                          "href": "/docs/authentication/social-connections/coinbase"
-                        },
-                        {
-                          "title": "Discord",
-                          "href": "/docs/authentication/social-connections/discord"
-                        },
-                        {
-                          "title": "Dropbox",
-                          "href": "/docs/authentication/social-connections/dropbox"
-                        },
-                        {
-                          "title": "Facebook",
-                          "href": "/docs/authentication/social-connections/facebook"
-                        },
-                        {
-                          "title": "GitHub",
-                          "href": "/docs/authentication/social-connections/github"
-                        },
-                        {
-                          "title": "GitLab",
-                          "href": "/docs/authentication/social-connections/gitlab"
-                        },
-                        {
-                          "title": "Google",
-                          "href": "/docs/authentication/social-connections/google"
-                        },
-                        {
-                          "title": "HubSpot",
-                          "href": "/docs/authentication/social-connections/hubspot"
-                        },
-                        {
-                          "title": "Hugging Face",
-                          "href": "/docs/authentication/social-connections/huggingface"
-                        },
-                        {
-                          "title": "Line",
-                          "href": "/docs/authentication/social-connections/line"
-                        },
-                        {
-                          "title": "Linear",
-                          "href": "/docs/authentication/social-connections/linear"
-                        },
-                        {
-                          "title": "LinkedIn",
-                          "href": "/docs/authentication/social-connections/linkedin-oidc"
-                        },
-                        {
-                          "title": "LinkedIn (deprecated)",
-                          "href": "/docs/authentication/social-connections/linkedin"
-                        },
-                        {
-                          "title": "Microsoft",
-                          "href": "/docs/authentication/social-connections/microsoft"
-                        },
-                        {
-                          "title": "Notion",
-                          "href": "/docs/authentication/social-connections/notion"
-                        },
-                        {
-                          "title": "Slack",
-                          "href": "/docs/authentication/social-connections/slack"
-                        },
-                        {
-                          "title": "Spotify",
-                          "href": "/docs/authentication/social-connections/spotify"
-                        },
-                        {
-                          "title": "TikTok",
-                          "href": "/docs/authentication/social-connections/tiktok"
-                        },
-                        {
-                          "title": "Twitch",
-                          "href": "/docs/authentication/social-connections/twitch"
-                        },
-                        {
-                          "title": "Twitter v1 (deprecated)",
-                          "href": "/docs/authentication/social-connections/twitter"
-                        },
-                        {
-                          "title": "X/Twitter v2",
-                          "href": "/docs/authentication/social-connections/x-twitter"
-                        },
-                        {
-                          "title": "Xero",
-                          "href": "/docs/authentication/social-connections/xero"
-                        }
-                      ]
-                    ]
-                  },
-                  {
-                    "title": "Enterprise Connections",
-                    "items": [
-                      [
-                        {
-                          "title": "Overview",
-                          "href": "/docs/authentication/enterprise-connections/overview"
-                        },
-                        {
-                          "title": "Authentication flows",
-                          "href": "/docs/authentication/enterprise-connections/authentication-flows"
-                        },
-                        {
-                          "title": "Account linking",
-                          "href": "/docs/authentication/enterprise-connections/account-linking"
-                        },
-                        {
-                          "title": "Just-in-Time account provisioning",
-                          "href": "/docs/authentication/enterprise-connections/jit-provisioning"
-                        },
-                        {
-                          "title": "EASIE",
-                          "items": [
-                            [
-                              {
-                                "title": "Microsoft",
-                                "href": "/docs/authentication/enterprise-connections/easie/microsoft"
-                              },
-                              {
-                                "title": "Google",
-                                "href": "/docs/authentication/enterprise-connections/easie/google"
-                              }
-                            ]
-                          ]
-                        },
-                        {
-                          "title": "SAML",
-                          "items": [
-                            [
-                              {
-                                "title": "Azure",
-                                "href": "/docs/authentication/enterprise-connections/saml/azure"
-                              },
-                              {
-                                "title": "Google",
-                                "href": "/docs/authentication/enterprise-connections/saml/google"
-                              },
-                              {
-                                "title": "Okta",
-                                "href": "/docs/authentication/enterprise-connections/saml/okta"
-                              },
-                              {
-                                "title": "Custom provider",
-                                "href": "/docs/authentication/enterprise-connections/saml/custom-provider"
-                              }
-                            ]
-                          ]
-                        },
-                        {
-                          "title": "OIDC",
-                          "items": [
-                            [
-                              {
-                                "title": "Custom provider",
-                                "href": "/docs/authentication/enterprise-connections/oidc/custom-provider"
-                              }
-                            ]
-                          ]
-                        }
-                      ]
-                    ]
-                  },
-                  {
-                    "title": "Web3",
-                    "items": [
-                      [
-                        {
-                          "title": "Coinbase Wallet",
-                          "href": "/docs/authentication/web3/coinbase-wallet"
-                        },
-                        {
-                          "title": "MetaMask",
-                          "href": "/docs/authentication/web3/metamask"
-                        },
-                        {
-                          "title": "OKX Wallet",
-                          "href": "/docs/authentication/web3/okx-wallet"
-                        }
-                      ]
-                    ]
-                  }
-                ]
-              ]
-            },
-            {
-              "title": "Users",
->>>>>>> 51129cf5
-              "collapse": true,
-              "items": [
-                [
-                  {
-                    "title": "Overview",
-<<<<<<< HEAD
                     "href": "/docs/customization/overview"
                   },
                   {
@@ -4630,52 +2574,11 @@
             {
               "title": "Elements",
               "tag": "(Beta)",
-=======
-                    "href": "/docs/users/overview"
-                  },
-                  {
-                    "title": "Metadata",
-                    "href": "/docs/users/metadata"
-                  },
-                  {
-                    "title": "Invitations",
-                    "href": "/docs/users/invitations"
-                  },
-                  {
-                    "title": "User impersonation",
-                    "href": "/docs/users/user-impersonation"
-                  },
-                  {
-                    "title": "Create users",
-                    "href": "/docs/users/creating-users"
-                  },
-                  {
-                    "title": "Delete users",
-                    "href": "/docs/users/deleting-users"
-                  },
-                  {
-                    "title": "Guides",
-                    "items": [
-                      [
-                        {
-                          "title": "Web3 authentication",
-                          "href": "/docs/users/web3"
-                        }
-                      ]
-                    ]
-                  }
-                ]
-              ]
-            },
-            {
-              "title": "Organizations, Roles, and Permissions",
->>>>>>> 51129cf5
               "collapse": true,
               "items": [
                 [
                   {
                     "title": "Overview",
-<<<<<<< HEAD
                     "href": "/docs/customization/elements/overview"
                   },
                   {
@@ -4735,167 +2638,6 @@
                         {
                           "title": "Sign-up",
                           "href": "/docs/customization/elements/reference/sign-up"
-=======
-                    "href": "/docs/organizations/overview"
-                  },
-                  {
-                    "title": "Roles and permissions",
-                    "href": "/docs/organizations/roles-permissions"
-                  },
-                  {
-                    "title": "Verified domains",
-                    "href": "/docs/organizations/verified-domains"
-                  },
-                  {
-                    "title": "Manage SSO",
-                    "href": "/docs/organizations/manage-sso"
-                  },
-                  {
-                    "title": "Guides",
-                    "items": [
-                      [
-                        {
-                          "title": "Create roles and assign permissions",
-                          "href": "/docs/organizations/create-roles-permissions"
-                        },
-                        {
-                          "title": "Verify the active user’s permissions",
-                          "href": "/docs/organizations/verify-user-permissions"
-                        },
-                        {
-                          "title": "Reassign the default role",
-                          "href": "/docs/organizations/default-role"
-                        },
-                        {
-                          "title": "Reassign the creator role",
-                          "href": "/docs/organizations/creator-role"
-                        },
-                        {
-                          "title": "Organization workspaces",
-                          "href": "/docs/organizations/organization-workspaces"
-                        },
-                        {
-                          "title": "Create organizations on behalf of users",
-                          "href": "/docs/organizations/create-orgs-for-users"
-                        },
-                        {
-                          "title": "Hide personal accounts and force organizations",
-                          "href": "/docs/organizations/force-organizations"
-                        }
-                      ]
-                    ]
-                  },
-                  {
-                    "title": "Building custom flows",
-                    "items": [
-                      [
-                        {
-                          "title": "Using metadata",
-                          "href": "/docs/organizations/metadata"
-                        },
-                        {
-                          "title": "Create an organization",
-                          "href": "/docs/organizations/creating-organizations"
-                        },
-                        {
-                          "title": "Update an organization",
-                          "href": "/docs/organizations/updating-organizations"
-                        },
-                        {
-                          "title": "Invite users to an organization",
-                          "href": "/docs/organizations/inviting-users"
-                        },
-                        {
-                          "title": "Accept organization invitations",
-                          "href": "/docs/organizations/accept-organization-invitations"
-                        },
-                        {
-                          "title": "Manage member roles",
-                          "href": "/docs/organizations/managing-roles"
-                        },
-                        {
-                          "title": "View a user's organization memberships",
-                          "href": "/docs/organizations/viewing-memberships"
-                        },
-                        {
-                          "title": "Manage membership requests",
-                          "href": "/docs/organizations/manage-membership-requests"
-                        },
-                        {
-                          "title": "Switch between organizations",
-                          "href": "/docs/organizations/custom-organization-switcher"
-                        }
-                      ]
-                    ]
-                  }
-                ]
-              ]
-            },
-            {
-              "title": "Backend Requests",
-              "collapse": true,
-              "items": [
-                [
-                  {
-                    "title": "Overview",
-                    "href": "/docs/backend-requests/overview"
-                  },
-                  {
-                    "title": "Making requests",
-                    "items": [
-                      [
-                        {
-                          "title": "Same-Origin Requests",
-                          "href": "/docs/backend-requests/making/same-origin"
-                        },
-                        {
-                          "title": "Cross-Origin Requests",
-                          "href": "/docs/backend-requests/making/cross-origin"
-                        },
-                        {
-                          "title": "Customize your session token",
-                          "href": "/docs/backend-requests/making/custom-session-token"
-                        },
-                        {
-                          "title": "JWT templates",
-                          "href": "/docs/backend-requests/making/jwt-templates"
-                        }
-                      ]
-                    ]
-                  },
-                  {
-                    "title": "Handling requests",
-                    "items": [
-                      [
-                        {
-                          "title": "Go",
-                          "href": "/docs/backend-requests/handling/go",
-                          "icon": "go"
-                        },
-                        {
-                          "title": "Ruby / Rails",
-                          "href": "/docs/backend-requests/handling/ruby-rails",
-                          "icon": "ruby"
-                        },
-                        {
-                          "title": "Manual JWT Verification",
-                          "href": "/docs/backend-requests/handling/manual-jwt"
-                        }
-                      ]
-                    ]
-                  },
-                  {
-                    "title": "Versioning",
-                    "items": [
-                      [
-                        {
-                          "title": "Overview",
-                          "href": "/docs/backend-requests/versioning/overview"
-                        },
-                        {
-                          "title": "Available versions",
-                          "href": "/docs/backend-requests/versioning/available-versions"
->>>>>>> 51129cf5
                         }
                       ]
                     ]
@@ -4938,7 +2680,6 @@
                     "href": "/docs/testing/overview"
                   },
                   {
-<<<<<<< HEAD
                     "title": "Test Emails and Phones",
                     "href": "/docs/testing/test-emails-and-phones"
                   },
@@ -4998,105 +2739,11 @@
             },
             {
               "title": "Errors",
-=======
-                    "title": "Resources",
-                    "items": [
-                      [
-                        {
-                          "title": "Session tokens",
-                          "href": "/docs/backend-requests/resources/session-tokens"
-                        },
-                        {
-                          "title": "Rate limits",
-                          "href": "/docs/backend-requests/resources/rate-limits"
-                        }
-                      ]
-                    ]
-                  }
-                ]
-              ]
-            },
-            {
-              "title": "Webhooks",
               "collapse": true,
               "items": [
                 [
                   {
                     "title": "Overview",
-                    "href": "/docs/webhooks/overview"
-                  },
-                  {
-                    "title": "Sync Clerk data to your application with webhooks",
-                    "href": "/docs/webhooks/sync-data"
-                  },
-                  {
-                    "title": "Handling webhooks with Inngest",
-                    "href": "/docs/webhooks/inngest"
-                  },
-                  {
-                    "title": "Send webhooks to Loops",
-                    "href": "/docs/webhooks/loops"
-                  },
-                  {
-                    "title": "Debug your webhooks",
-                    "href": "/docs/webhooks/debug-your-webhooks"
-                  }
-                ]
-              ]
-            },
-            {
-              "title": "Transfer ownership",
-              "href": "/docs/guides/transferring-your-app"
-            }
-          ]
-        ]
-      }
-    ],
-    [
-      {
-        "title": "Customization",
-        "items": [
-          [
-            {
-              "title": "Account Portal",
-              "collapse": true,
-              "items": [
-                [
-                  {
-                    "title": "Overview",
-                    "href": "/docs/customization/account-portal/overview"
-                  },
-                  {
-                    "title": "Getting started",
-                    "href": "/docs/customization/account-portal/getting-started"
-                  },
-                  {
-                    "title": "Advanced Usage",
-                    "items": [
-                      [
-                        {
-                          "title": "Direct links",
-                          "href": "/docs/customization/account-portal/direct-links"
-                        },
-                        {
-                          "title": "Disable Account Portal",
-                          "href": "/docs/customization/account-portal/disable-account-portal"
-                        }
-                      ]
-                    ]
-                  }
-                ]
-              ]
-            },
-            {
-              "title": "Appearance Prop",
->>>>>>> 51129cf5
-              "collapse": true,
-              "items": [
-                [
-                  {
-                    "title": "Overview",
-<<<<<<< HEAD
                     "href": "/docs/errors/overview"
                   },
                   {
@@ -5188,67 +2835,11 @@
             },
             {
               "title": "Troubleshooting",
-=======
-                    "href": "/docs/customization/overview"
-                  },
-                  {
-                    "title": "Layout",
-                    "href": "/docs/customization/layout"
-                  },
-                  {
-                    "title": "Themes",
-                    "href": "/docs/customization/themes"
-                  },
-                  {
-                    "title": "Variables",
-                    "href": "/docs/customization/variables"
-                  }
-                ]
-              ]
-            },
-            {
-              "title": "Localization",
-              "href": "/docs/customization/localization"
-            },
-            {
-              "title": "Custom Pages",
               "collapse": true,
               "items": [
                 [
                   {
-                    "title": "`<UserProfile />`",
-                    "href": "/docs/customization/user-profile"
-                  },
-                  {
-                    "title": "`<OrganizationProfile />`",
-                    "href": "/docs/customization/organization-profile"
-                  }
-                ]
-              ]
-            },
-            {
-              "title": "Custom Menu Items",
-              "collapse": true,
-              "items": [
-                [
-                  {
-                    "title": "`<UserButton />`",
-                    "wrap": false,
-                    "href": "/docs/customization/user-button"
-                  }
-                ]
-              ]
-            },
-            {
-              "title": "Elements",
-              "tag": "(Beta)",
->>>>>>> 51129cf5
-              "collapse": true,
-              "items": [
-                [
-                  {
                     "title": "Overview",
-<<<<<<< HEAD
                     "href": "/docs/troubleshooting/overview"
                   },
                   {
@@ -5284,103 +2875,11 @@
             },
             {
               "title": "Upgrade Guides",
-=======
-                    "href": "/docs/customization/elements/overview"
-                  },
-                  {
-                    "title": "Guides",
-                    "items": [
-                      [
-                        {
-                          "title": "Build a sign-in flow",
-                          "href": "/docs/customization/elements/guides/sign-in"
-                        },
-                        {
-                          "title": "Build a sign-up flow",
-                          "href": "/docs/customization/elements/guides/sign-up"
-                        },
-                        {
-                          "title": "Styling",
-                          "href": "/docs/customization/elements/guides/styling"
-                        }
-                      ]
-                    ]
-                  },
-                  {
-                    "title": "Examples",
-                    "items": [
-                      [
-                        {
-                          "title": "Sign-in",
-                          "href": "/docs/customization/elements/examples/sign-in"
-                        },
-                        {
-                          "title": "Sign-up",
-                          "href": "/docs/customization/elements/examples/sign-up"
-                        },
-                        {
-                          "title": "Primitives",
-                          "href": "/docs/customization/elements/examples/primitives"
-                        },
-                        {
-                          "title": "shadcn/ui",
-                          "href": "/docs/customization/elements/examples/shadcn-ui"
-                        }
-                      ]
-                    ]
-                  },
-                  {
-                    "title": "Component Reference",
-                    "items": [
-                      [
-                        {
-                          "title": "Common",
-                          "href": "/docs/customization/elements/reference/common"
-                        },
-                        {
-                          "title": "Sign-in",
-                          "href": "/docs/customization/elements/reference/sign-in"
-                        },
-                        {
-                          "title": "Sign-up",
-                          "href": "/docs/customization/elements/reference/sign-up"
-                        }
-                      ]
-                    ]
-                  }
-                ]
-              ]
-            },
-            {
-              "title": "Redirect URLs",
-              "href": "/docs/guides/custom-redirects"
-            }
-          ]
-        ]
-      }
-    ],
-    [
-      {
-        "title": "Development",
-        "items": [
-          [
-            {
-              "title": "Multi-tenant architecture",
-              "href": "/docs/guides/multi-tenant-architecture"
-            },
-            {
-              "title": "Override Clerk interfaces",
-              "href": "/docs/guides/custom-types"
-            },
-            {
-              "title": "Testing",
->>>>>>> 51129cf5
               "collapse": true,
               "items": [
                 [
                   {
                     "title": "Overview",
-<<<<<<< HEAD
                     "href": "/docs/upgrade-guides/overview"
                   },
                   {
@@ -5454,211 +2953,11 @@
                               }
                             ]
                           ]
-=======
-                    "href": "/docs/testing/overview"
-                  },
-                  {
-                    "title": "Test Emails and Phones",
-                    "href": "/docs/testing/test-emails-and-phones"
-                  },
-                  {
-                    "title": "Testing Frameworks",
-                    "items": [
-                      [
-                        {
-                          "title": "Playwright",
-                          "collapse": true,
-                          "items": [
-                            [
-                              {
-                                "title": "Overview",
-                                "href": "/docs/testing/playwright/overview"
-                              },
-                              {
-                                "title": "Test helpers",
-                                "href": "/docs/testing/playwright/test-helpers"
-                              },
-                              {
-                                "title": "Test authenticated flows",
-                                "href": "/docs/testing/playwright/test-authenticated-flows"
-                              }
-                            ]
-                          ]
-                        },
-                        {
-                          "title": "Cypress",
-                          "collapse": true,
-                          "items": [
-                            [
-                              {
-                                "title": "Overview",
-                                "href": "/docs/testing/cypress/overview"
-                              },
-                              {
-                                "title": "Custom commands",
-                                "href": "/docs/testing/cypress/custom-commands"
-                              },
-                              {
-                                "title": "Test Account Portal",
-                                "href": "/docs/testing/cypress/test-account-portal"
-                              }
-                            ]
-                          ]
-                        },
-                        {
-                          "title": "Postman or Insomnia",
-                          "href": "/docs/testing/postman-or-insomnia"
-                        }
-                      ]
-                    ]
-                  }
-                ]
-              ]
-            },
-            {
-              "title": "Errors",
-              "collapse": true,
-              "items": [
-                [
-                  {
-                    "title": "Overview",
-                    "href": "/docs/errors/overview"
-                  },
-                  {
-                    "title": "Actor tokens",
-                    "href": "/docs/errors/actor-tokens"
-                  },
-                  {
-                    "title": "Allowlist identifiers",
-                    "href": "/docs/errors/allowlist-identifiers"
-                  },
-                  {
-                    "title": "Application",
-                    "href": "/docs/errors/application"
-                  },
-                  {
-                    "title": "Authentication",
-                    "href": "/docs/errors/authentication"
-                  },
-                  {
-                    "title": "Backup codes",
-                    "href": "/docs/errors/backup-codes"
-                  },
-                  {
-                    "title": "Billing",
-                    "href": "/docs/errors/billing"
-                  },
-                  {
-                    "title": "Billing accounts",
-                    "href": "/docs/errors/billing-accounts"
-                  },
-                  {
-                    "title": "Blocklist identifiers",
-                    "href": "/docs/errors/blocklist-identifiers"
-                  },
-                  {
-                    "title": "Clients",
-                    "href": "/docs/errors/clients"
-                  },
-                  {
-                    "title": "Cookie",
-                    "href": "/docs/errors/cookie"
-                  },
-                  {
-                    "title": "Deprecation",
-                    "href": "/docs/errors/deprecation"
-                  },
-                  {
-                    "title": "Domains",
-                    "href": "/docs/errors/domains"
-                  },
-                  {
-                    "title": "Entitlements",
-                    "href": "/docs/errors/entitlements"
-                  },
-                  {
-                    "title": "Features",
-                    "href": "/docs/errors/features"
-                  },
-                  {
-                    "title": "Forms",
-                    "href": "/docs/errors/forms"
-                  },
-                  {
-                    "title": "Identifications",
-                    "href": "/docs/errors/identifications"
-                  },
-                  {
-                    "title": "Passkeys",
-                    "href": "/docs/errors/passkeys"
-                  },
-                  {
-                    "title": "Rate Limits",
-                    "href": "/docs/errors/rate-limits"
-                  },
-                  {
-                    "title": "Sign-in",
-                    "href": "/docs/errors/sign-in"
-                  },
-                  {
-                    "title": "Sign-up",
-                    "href": "/docs/errors/sign-up"
-                  },
-                  {
-                    "title": "Sign-in-tokens",
-                    "href": "/docs/errors/sign-in-tokens"
-                  }
-                ]
-              ]
-            },
-            {
-              "title": "Troubleshooting",
-              "collapse": true,
-              "items": [
-                [
-                  {
-                    "title": "Overview",
-                    "href": "/docs/troubleshooting/overview"
-                  },
-                  {
-                    "title": "Email Deliverability",
-                    "href": "/docs/troubleshooting/email-deliverability"
-                  },
-                  {
-                    "title": "Script Loading",
-                    "href": "/docs/troubleshooting/script-loading"
-                  },
-                  {
-                    "title": "Help & Support",
-                    "items": [
-                      [
-                        {
-                          "title": "Create a minimal reproduction",
-                          "href": "/docs/troubleshooting/create-a-minimal-reproduction"
-                        },
-                        {
-                          "title": "Community Discord",
-                          "href": "https://clerk.com/discord"
-                        },
-                        {
-                          "title": "Contact Support",
-                          "href": "/support",
-                          "target": "_blank"
->>>>>>> 51129cf5
-                        }
-                      ]
-                    ]
-                  }
-                ]
-              ]
-            },
-            {
-              "title": "Upgrade Guides",
-              "collapse": true,
-              "items": [
-                [
-                  {
-<<<<<<< HEAD
+                        }
+                      ]
+                    ]
+                  },
+                  {
                     "title": "Upgrading to Core 1",
                     "items": [
                       [
@@ -5839,249 +3138,11 @@
             },
             {
               "title": "Integrations",
-=======
+              "collapse": true,
+              "items": [
+                [
+                  {
                     "title": "Overview",
-                    "href": "/docs/upgrade-guides/overview"
-                  },
-                  {
-                    "title": "Long term support policy",
-                    "href": "/docs/upgrade-guides/long-term-support"
-                  },
-                  {
-                    "title": "Clerk SDK versioning",
-                    "href": "/docs/upgrade-guides/sdk-versioning"
-                  },
-                  {
-                    "title": "Upgrading to @clerk/nextjs v6",
-                    "href": "/docs/upgrade-guides/nextjs/v6"
-                  },
-                  {
-                    "title": "Upgrading to Core 2",
-                    "items": [
-                      [
-                        {
-                          "title": "Overview",
-                          "href": "/docs/upgrade-guides/core-2/overview"
-                        },
-                        {
-                          "title": "Component redesign",
-                          "href": "/docs/upgrade-guides/core-2/component-redesign"
-                        },
-                        {
-                          "title": "SDK Guides",
-                          "collapse": true,
-                          "items": [
-                            [
-                              {
-                                "title": "Next.js",
-                                "href": "/docs/upgrade-guides/core-2/nextjs",
-                                "icon": "nextjs"
-                              },
-                              {
-                                "title": "Remix",
-                                "href": "/docs/upgrade-guides/core-2/remix",
-                                "icon": "remix"
-                              },
-                              {
-                                "title": "Expo",
-                                "href": "/docs/upgrade-guides/core-2/expo"
-                              },
-                              {
-                                "title": "Fastify",
-                                "href": "/docs/upgrade-guides/core-2/fastify"
-                              },
-                              {
-                                "title": "React",
-                                "href": "/docs/upgrade-guides/core-2/react",
-                                "icon": "react"
-                              },
-                              {
-                                "title": "Node",
-                                "href": "/docs/upgrade-guides/core-2/node"
-                              },
-                              {
-                                "title": "Backend",
-                                "href": "/docs/upgrade-guides/core-2/backend"
-                              },
-                              {
-                                "title": "Chrome Extension",
-                                "href": "/docs/upgrade-guides/core-2/chrome-extension"
-                              },
-                              {
-                                "title": "JavaScript",
-                                "href": "/docs/upgrade-guides/core-2/javascript",
-                                "icon": "javascript"
-                              }
-                            ]
-                          ]
-                        }
-                      ]
-                    ]
-                  },
-                  {
-                    "title": "Upgrading to Core 1",
-                    "items": [
-                      [
-                        {
-                          "title": "Overview",
-                          "href": "/docs/upgrade-guides/upgrading-from-v2-to-v3"
-                        }
-                      ]
-                    ]
-                  },
-                  {
-                    "title": "Upgrading from Node to Express SDK",
-                    "items": [
-                      [
-                        {
-                          "title": "Overview",
-                          "href": "/docs/upgrade-guides/node-to-express"
-                        }
-                      ]
-                    ]
-                  },
-                  {
-                    "title": "Dashboard",
-                    "items": [
-                      [
-                        {
-                          "title": "API Key Changes",
-                          "href": "/docs/upgrade-guides/api-keys"
-                        },
-                        {
-                          "title": "URL-based session syncing",
-                          "href": "/docs/upgrade-guides/url-based-session-syncing"
-                        },
-                        {
-                          "title": "Progressive Sign up",
-                          "href": "/docs/upgrade-guides/progressive-sign-up"
-                        }
-                      ]
-                    ]
-                  }
-                ]
-              ]
-            },
-            {
-              "title": "Deployments & Migrations",
-              "collapse": true,
-              "items": [
-                [
-                  {
-                    "title": "Instances / Environments",
-                    "href": "/docs/deployments/environments"
-                  },
-                  {
-                    "title": "Clerk environment variables",
-                    "href": "/docs/deployments/clerk-environment-variables"
-                  },
-                  {
-                    "title": "Deployment",
-                    "items": [
-                      [
-                        {
-                          "title": "Deploy to production",
-                          "href": "/docs/deployments/overview"
-                        },
-                        {
-                          "title": "Deploy to Vercel",
-                          "href": "/docs/deployments/deploy-to-vercel"
-                        },
-                        {
-                          "title": "Deploy behind a proxy",
-                          "href": "/docs/deployments/deploy-behind-a-proxy"
-                        },
-                        {
-                          "title": "Set up a staging environment",
-                          "href": "/docs/deployments/set-up-staging"
-                        },
-                        {
-                          "title": "Deploy a Chrome Extension to production",
-                          "href": "/docs/deployments/deploy-chrome-extension"
-                        },
-                        {
-                          "title": "Deploy an Expo app to production",
-                          "href": "/docs/deployments/deploy-expo"
-                        },
-                        {
-                          "title": "Deploy an Astro app to production",
-                          "href": "/docs/deployments/deploy-astro"
-                        },
-                        {
-                          "title": "Set up a preview environment",
-                          "href": "/docs/deployments/set-up-preview-environment"
-                        },
-                        {
-                          "title": "Changing domains",
-                          "href": "/docs/deployments/changing-domains"
-                        }
-                      ]
-                    ]
-                  },
-                  {
-                    "title": "Migrations",
-                    "items": [
-                      [
-                        {
-                          "title": "Migrate to Clerk",
-                          "href": "/docs/deployments/migrate-overview"
-                        },
-                        {
-                          "title": "Migrate from Firebase",
-                          "href": "/docs/deployments/migrate-from-firebase"
-                        },
-                        {
-                          "title": "Migrate from Cognito",
-                          "href": "/docs/deployments/migrate-from-cognito"
-                        },
-                        {
-                          "title": "Exporting user data",
-                          "href": "/docs/deployments/exporting-users"
-                        }
-                      ]
-                    ]
-                  },
-                  {
-                    "title": "Cookie Information",
-                    "items": [
-                      [
-                        {
-                          "title": "Clerk Cookie Information",
-                          "href": "/docs/deployments/clerk-cookies"
-                        }
-                      ]
-                    ]
-                  }
-                ]
-              ]
-            },
-            {
-              "title": "Reverification",
-              "tag": "(Beta)",
-              "href": "/docs/guides/reverification"
-            },
-            {
-              "title": "Image Optimization",
-              "href": "/docs/guides/image-optimization"
-            }
-          ]
-        ]
-      }
-    ],
-    [
-      {
-        "title": "Advanced",
-        "items": [
-          [
-            {
-              "title": "How Clerk works",
->>>>>>> 51129cf5
-              "collapse": true,
-              "items": [
-                [
-                  {
-                    "title": "Overview",
-<<<<<<< HEAD
                     "href": "/docs/integrations/overview"
                   },
                   {
@@ -6143,32 +3204,10 @@
             },
             {
               "title": "Advanced Usage",
-=======
-                    "href": "/docs/how-clerk-works/overview"
-                  },
-                  {
-                    "title": "Cookies",
-                    "href": "/docs/how-clerk-works/cookies"
-                  },
-                  {
-                    "title": "Tokens & signatures",
-                    "href": "/docs/how-clerk-works/tokens-signatures"
-                  },
-                  {
-                    "title": "Routing",
-                    "href": "/docs/how-clerk-works/routing"
-                  }
-                ]
-              ]
-            },
-            {
-              "title": "Integrations",
->>>>>>> 51129cf5
               "collapse": true,
               "items": [
                 [
                   {
-<<<<<<< HEAD
                     "title": "Clerk as an OAuth2 Provider",
                     "href": "/docs/advanced-usage/clerk-idp"
                   },
@@ -6184,89 +3223,6 @@
               ]
             },
             {
-=======
-                    "title": "Overview",
-                    "href": "/docs/integrations/overview"
-                  },
-                  {
-                    "title": "Databases",
-                    "items": [
-                      [
-                        {
-                          "title": "Convex",
-                          "href": "/docs/integrations/databases/convex"
-                        },
-                        {
-                          "title": "Fauna",
-                          "href": "/docs/integrations/databases/fauna"
-                        },
-                        {
-                          "title": "Firebase",
-                          "href": "/docs/integrations/databases/firebase"
-                        },
-                        {
-                          "title": "Grafbase",
-                          "href": "/docs/integrations/databases/grafbase"
-                        },
-                        {
-                          "title": "Hasura",
-                          "href": "/docs/integrations/databases/hasura"
-                        },
-                        {
-                          "title": "InstantDB",
-                          "href": "/docs/integrations/databases/instantdb"
-                        },
-                        {
-                          "title": "Nhost",
-                          "href": "/docs/integrations/databases/nhost"
-                        },
-                        {
-                          "title": "Supabase",
-                          "href": "/docs/integrations/databases/supabase"
-                        },
-                        {
-                          "title": "Neon",
-                          "href": "/docs/integrations/databases/neon"
-                        }
-                      ]
-                    ]
-                  },
-                  {
-                    "title": "Analytics",
-                    "items": [
-                      [
-                        {
-                          "title": "Google Analytics",
-                          "href": "/docs/integrations/analytics/google-analytics"
-                        }
-                      ]
-                    ]
-                  }
-                ]
-              ]
-            },
-            {
-              "title": "Advanced Usage",
-              "collapse": true,
-              "items": [
-                [
-                  {
-                    "title": "Clerk as an OAuth2 Provider",
-                    "href": "/docs/advanced-usage/clerk-idp"
-                  },
-                  {
-                    "title": "Authentication across different domains",
-                    "href": "/docs/advanced-usage/satellite-domains"
-                  },
-                  {
-                    "title": "Proxying the Clerk Frontend API",
-                    "href": "/docs/advanced-usage/using-proxies"
-                  }
-                ]
-              ]
-            },
-            {
->>>>>>> 51129cf5
               "title": "Security & Privacy",
               "collapse": true,
               "items": [
