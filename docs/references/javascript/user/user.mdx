---
title: User
description: The User object holds all the information for a user of your application and provides a set of methods to manage their account. Users have a unique authentication identifier which might be their email address, phone number or a username.
---

# `User`

The `User` object holds all of the information for a single user of your application and provides a set of methods to manage their account. Each user has a unique authentication identifier which might be their email address, phone number, or a username.

A user can be contacted at their primary email address or primary phone number. They can have more than one registered email address, but only one of them will be their primary email address. This goes for phone numbers as well; a user can have more than one, but only one phone number will be their primary. At the same time, a user can also have one or more external accounts by connecting to [OAuth providers](/docs/authentication/social-connections/overview) such as Google, Apple, Facebook, and many more.

Finally, a `User` object holds profile data like the user's name, profile picture, and a set of [metadata](/docs/users/metadata) that can be used internally to store arbitrary information. The metadata are split into `publicMetadata` and `privateMetadata`. Both types are set from the [Backend API](https://clerk.com/docs/reference/backend-api), but public metadata can also be accessed from the Frontend API.

The ClerkJS SDK provides some helper [methods](#methods) on the `User` object to help retrieve and update user information and authentication status.

## Properties

| Name | Type | Description |
| --- | --- | --- |
| `id` | `string` | A unique identifier for the user. |
| `firstName` | `string \| null` | The user's first name. |
| `lastName` | `string \| null` | The user's last name. |
| `fullName` | `string \| null` | The user's full name. |
| `username` | `string \| null` | The user's username. |
| `hasImage` | `boolean` | A getter boolean to check if the user has uploaded an image or one was copied from OAuth. Returns `false` if Clerk is displaying an avatar for the user. |
| `imageUrl` | `string` | The URL of the user's profile image. |
<<<<<<< HEAD
| `profileImageUrl` (deprecated) | `string \| null` | Deprecated in favor of `imageUrl`. |
=======
>>>>>>> 48371637
| `primaryEmailAddress` | [`EmailAddress`][email-ref] \| `null` | Information about the user's primary email address. |
| `primaryEmailAddressId` | `string \| null` | The unique identifier for the `EmailAddress` that the user has set as primary. |
| `emailAddresses` | [`EmailAddress[]`][email-ref] | An array of all the `EmailAddress` objects associated with the user. Includes the primary. |
| `hasVerifiedEmailAddress` | `boolean` | A getter boolean to check if the user has verified an email address. |
| `primaryPhoneNumber` | [`PhoneNumber`][phone-ref] \| `null` | Information about the user's primary phone number. |
| `primaryPhoneNumberId` | `string \| null` | The unique identifier for the `PhoneNumber` that the user has set as primary. |
| `phoneNumbers` | [`PhoneNumber[]`][phone-ref] | An array of all the `PhoneNumber` objects associated with the user. Includes the primary. |
| `hasVerifiedPhoneNumber` | `boolean` | A getter boolean to check if the user has verified a phone number. |
| `primaryWeb3WalletId` | `string \| null` | The unique identifier for the [`Web3Wallet`][web3-ref] that the user signed up with. |
| `primaryWeb3Wallet` | [`Web3Wallet`][web3-ref] \| `null` | The `Web3Wallet` that the user signed up with. |
| `web3Wallets` | [`Web3Wallet[]`][web3-ref] | An array of all the `Web3Wallet` objects associated with the user. Includes the primary. |
| `externalAccounts` | [`ExternalAccount[]`][exacc-ref] | An array of all the `ExternalAccount` objects associated with the user via OAuth.<br />**Note**: This includes both verified & unverified external accounts. |
| `verifiedExternalAccounts` | [`ExternalAccount[]`][exacc-ref] | A getter for the user's list of verified external accounts. |
| `unverifiedExternalAccounts` | [`ExternalAccount[]`][exacc-ref] | A getter for the user's list of unverified external accounts. |
| `samlAccounts` | `SamlAccount[]` | An **experimental** list of saml accounts associated with the user. |
| `organizationMemberships` | [`OrganizationMembership[]`](/docs/references/javascript/organization-membership) | A list of `OrganizationMembership`s representing the list of organizations the user is member with. |
| `passwordEnabled` | `boolean` | A boolean indicating whether the user has a password on their account. |
| `totpEnabled` | `boolean` | A boolean indicating whether the user has enabled TOTP by generating a TOTP secret and verifying it via an authenticator ap |
| `twoFactorEnabled` | `boolean` | A boolean indicating whether the user has enabled two-factor authentication. |
| `backupCodeEnabled` | `boolean` | A boolean indicating whether the user has enabled Backup codes. |
| `createOrganizationEnabled` | `boolean` | A boolean indicating whether the organization creation is enabled for the user or not. |
| `deleteSelfEnabled` | `boolean` | A boolean indicating whether the user is able to delete their own account or not. |
| `publicMetadata` | `{[string]: any} \| null` | Metadata that can be read from the Frontend API and [Backend API](https://clerk.com/docs/reference/backend-api) and can be set only from the Backend API . |
| `privateMetadata` | `{[string]: any} \| null` | Metadata that can be read and set only from the [Backend API](https://clerk.com/docs/reference/backend-api). |
| `unsafeMetadata` | `{[string]: any} \| null` | Metadata that can be read and set from the Frontend API. One common use case for this attribute is to implement custom fields that will be attached to the `User` object.<br />Please note that there is also an `unsafeMetadata` attribute in the [`SignUp`](/docs/references/javascript/sign-up/sign-up) object. The value of that field will be automatically copied to the user's unsafe metadata once the sign up is complete. |
| `lastSignInAt` | `Date` | Date when the user last signed in. May be empty if the user has never signed in. |
| `createdAt` | `Date` | Date when the user was first created. |
| `updatedAt` | `Date` | Date of the last time the user was updated. |

## Methods

### `update()`

Updates the user's attributes. Use this method to save information you collected about the user.

```typescript
function update: (params: UpdateUserParams) => Promise<User>;
```

#### `UpdateUserParams`

All props below are optional.

| Name | Type | Description |
| --- | --- | --- |
| `username` | `string` | The user's username. |
| `firstName` | `string` | The user's first name. |
| `lastName` | `string` | The user's last name. |
| `primaryEmailAddressId` | `string` | The unique identifier for the [`EmailAddress`][email-ref] that the user has set as primary. |
| `primaryPhoneNumberId` | `string` | The unique identifier for the [`PhoneNumber`][phone-ref] that the user has set as primary. |
| `primaryWeb3WalletId` | `string` | The unique identifier for the [`Web3Wallet`][web3-ref] that the user signed up with. |
| `unsafeMetadata` | `{[string]: any} \| null` | Metadata that can be read and set from the Frontend API. One common use case for this attribute is to implement custom fields that will be attached to the `User` object.<br />Please note that there is also an `unsafeMetadata` attribute in the [`SignUp`](/docs/references/javascript/sign-up/sign-up) object. The value of that field will be automatically copied to the user's unsafe metadata once the sign up is complete. |

### `delete()`

Deletes the current user.

```typescript
function delete: () => Promise<void>;
```

### `setProfileImage()`

Adds the user's profile image or replaces it if one already exists. This method will upload an image and associate it with the user.

```typescript
function setProfileImage: (params: SetProfileImageParams) => Promise<ImageResource>;
```

#### `SetProfileImageParams`

| Name | Type | Description |
| --- | --- | --- |
| `file` | `Blob \| File \| string \| null` | The file to set as the user's profile image. |

#### `setProfileImage()` returns

| Type | Description |
| --- | --- |
| <code>Promise\<[ImageResource](#image-resource)\></code> | The uploaded image. |

##### `ImageResource`

| Name | Type | Description |
| --- | --- | --- |
| `id?` | `string` | The unique identifier of the image. |
| `name` | `string \| null` | The name of the image. |
| `publicUrl` | `string \| null` | The publically accessible url for the image. |

### `getSessions()`

```typescript
function getSessions: () => Promise<SessionWithActivities[]>;
```

Retrieves all **active** sessions for this user. This method uses a cache so a network request will only be triggered only once.

#### `getSessions()` returns

| Type | Description |
| --- | --- |
| <code>Promise\<[SessionWithActivities](/docs/references/javascript/session-with-activities)\></code> | The list of active user sessions. |

### `isPrimaryIdentification()`

```typescript
function isPrimaryIdentification: (ident: EmailAddressResource | PhoneNumberResource | Web3WalletResource) => boolean;
```

A check whether or not the given resource is the primary identifier for the user.

#### `isPrimaryIdentification()` params

| Name | Type | Description |
| --- | --- | --- |
| `ident` | [`EmailAddress`][email-ref] \| [`PhoneNumber`][phone-ref] \| [`Web3Wallet`][web3-ref] | The resource checked against the user to see if it is the primary identifier. |

### `getOrganizationMemberships()`

Retrieves all of the organizations the user is a member of.

```typescript
  function getOrganizationMemberships: (params?: GetUserOrganizationMembershipParams) => Promise<ClerkPaginatedResponse<OrganizationMembershipResource>>;
```

#### `GetUserOrganizationMembershipParams`

| Properties | Type | Description |
| --- | --- | --- |
| `initialPage?` | `number` | A number that can be used to skip the first n-1 pages. For example, if `initialPage` is set to 10, it is will skip the first 9 pages and will fetch the 10th page. |
| `pageSize?` | `number` | A number that indicates the maximum number of results that should be returned for a specific page. |

#### `getOrganizationMemberships()` returns

| Type | Description |
| --- | --- |
| <code>Promise\<[ClerkPaginatedResponse](/docs/references/javascript/types/clerk-paginated-response)\<OrganizationMembershipResource\>\></code> | The list of organizations the user is a member of. |

{/* TODO: We might need to create a doc page that covers OrganizationMembershipResource */}

#### `getOrganizationMemberships()` example

<InjectKeys>

<CodeBlockTabs type="npm-script" options={['NPM Module', 'window.Clerk']}>
```javascript filename="index.js" {7-24}
  import Clerk from '@clerk/clerk-js';
  
  // Initialize Clerk with your Clerk publishable key
  const clerk = new Clerk(`{{pub_key}}`);
  await clerk.load();
  
  const { data } = await clerk.user.getOrganizationMemberships();

  /* data is an array that contains an OrganizationMembershipResource, which would look something like this:
  [
    {
      id: "orgmem_123",
      organization: { ...Organization }, // Organization object
      permissions: [ "org:sys_memberships:read", "org:sys_memberships:manage", "org:sys_domains:read" ],
      publicMetadata: {},
      publicUserData: { firstName: "John", lastName: "Doe", imageUrl: "https://image-url.com", hasImage: true, identifier: "johndoe@email.com", userId: "user_123" },
      role: "admin",
      createdAt: "2021-09-28T14:00:00.000Z",
      updatedAt: "2021-09-28T14:00:00.000Z",
      destroy: () => { ... },
      update: (updateParams) => { ... },
    }
  ]
  */
```

```html filename="index.html" {18-35}
  <script>
    // Get this URL and Publishable Key from the Clerk Dashboard
    const clerkPublishableKey = `{{pub_key}}`;
    const frontendApi = 'https://[your-domain].clerk.accounts.dev';
    const version = '@latest'; // Set to appropriate version
  
    // Creates asynchronous script
    const script = document.createElement('script');
    script.setAttribute('data-clerk-frontend-api', frontendApi);
    script.setAttribute('data-clerk-publishable-key', clerkPublishableKey);
    script.async = true;
    script.src = `${frontendApi}/npm/@clerk/clerk-js${version}/dist/clerk.browser.js`;
  
    // Adds listener to initialize ClerkJS after it's loaded
    script.addEventListener('load', async function () {
      await window.Clerk.load();

      const { data } = await window.Clerk.user.getOrganizationMemberships();

      /* data is an array that contains an OrganizationMembershipResource, which would look something like this:
      [
        {
          id: "orgmem_123",
          organization: { ...Organization }, // Organization object
          permissions: [ "org:sys_memberships:read", "org:sys_memberships:manage", "org:sys_domains:read" ],
          publicMetadata: {},
          publicUserData: { firstName: "John", lastName: "Doe", imageUrl: "https://image-url.com", hasImage: true, identifier: "johndoe@email.com", userId: "user_123" },
          role: "admin",
          createdAt: "2021-09-28T14:00:00.000Z",
          updatedAt: "2021-09-28T14:00:00.000Z",
          destroy: () => { ... },
          update: (updateParams) => { ... },
        }
      ]
      */
    });
    document.body.appendChild(script);
  </script>
```
</CodeBlockTabs>

</InjectKeys>

## Additional methods

In addition to the methods listed above, the `User` class also has the following methods:

### Time-based one-time password (TOTP)

*   [`createTOTP()`](/docs/references/javascript/user/totp#create-totp)
*   [`verifyTOTP()`](/docs/references/javascript/user/totp#verify-totp)
*   [`disableTOTP()`](/docs/references/javascript/user/totp#disable-totp)
*   [`createBackupCode()`](/docs/references/javascript/user/totp#create-backup-code)

### Password management

*   [`updatePassword()`](/docs/references/javascript/user/password-management#update-password)
*   [`removePassword()`](/docs/references/javascript/user/password-management#remove-password)

### Create metadata

*   [`createEmailAddress()`](/docs/references/javascript/user/create-metadata#create-email-address)
*   [`createPhoneNumber()`](/docs/references/javascript/user/create-metadata#create-phone-number)
*   [`createWeb3Wallet()`](/docs/references/javascript/user/create-metadata#create-web-3-wallet)
*   [`createExternalAccount()`](/docs/references/javascript/user/create-metadata#create-external-account)

[web3-ref]: /docs/references/javascript/web3-wallet/web3-wallet
[exacc-ref]: /docs/references/javascript/external-account
[email-ref]: /docs/references/javascript/email-address/email-address
[phone-ref]: /docs/references/javascript/phone-number/phone-number<|MERGE_RESOLUTION|>--- conflicted
+++ resolved
@@ -24,10 +24,6 @@
 | `username` | `string \| null` | The user's username. |
 | `hasImage` | `boolean` | A getter boolean to check if the user has uploaded an image or one was copied from OAuth. Returns `false` if Clerk is displaying an avatar for the user. |
 | `imageUrl` | `string` | The URL of the user's profile image. |
-<<<<<<< HEAD
-| `profileImageUrl` (deprecated) | `string \| null` | Deprecated in favor of `imageUrl`. |
-=======
->>>>>>> 48371637
 | `primaryEmailAddress` | [`EmailAddress`][email-ref] \| `null` | Information about the user's primary email address. |
 | `primaryEmailAddressId` | `string \| null` | The unique identifier for the `EmailAddress` that the user has set as primary. |
 | `emailAddresses` | [`EmailAddress[]`][email-ref] | An array of all the `EmailAddress` objects associated with the user. Includes the primary. |
