{
  "$schema": "./manifest.schema.json",
  "navigation": [
    [
      {
        "title": "Clerk SDK",
        "hideTitle": true,
        "items": [
          [
            {
              "title": "Next.js",
              "hideTitle": true,
              "sdk": ["nextjs"],
              "items": [
                [
                  {
                    "title": "Quickstart",
                    "href": "/docs/quickstarts/nextjs"
                  },
                  {
                    "title": "Read session and user data",
                    "href": "/docs/references/nextjs/read-session-data"
                  },
                  {
                    "title": "Add custom sign-up and sign-in pages",
                    "href": "/docs/references/nextjs/custom-signup-signin-pages"
                  },
                  {
                    "title": "Add custom onboarding",
                    "href": "/docs/references/nextjs/add-onboarding-flow"
                  },
                  {
                    "title": "Set up a waitlist",
                    "href": "/docs/references/nextjs/waitlist"
                  },
                  {
                    "title": "Role Based Access Control",
                    "href": "/docs/references/nextjs/basic-rbac"
                  },
                  {
                    "title": "Rendering modes",
                    "href": "/docs/references/nextjs/rendering-modes"
                  },
                  {
                    "title": "Migrate from Auth.js",
                    "href": "/docs/references/nextjs/authjs-migration"
                  },
                  {
                    "title": "tRPC",
                    "href": "/docs/references/nextjs/trpc"
                  },
                  {
                    "title": "General references",
                    "collapse": true,
                    "items": [
                      [
                        {
<<<<<<< HEAD
                          "title": "Available Methods",
                          "href": "/docs/references/nextjs/overview"
                        },
                        {
=======
                          "title": "Read session and user data",
                          "href": "/docs/references/nextjs/read-session-data"
                        },
                        {
                          "title": "Add a custom sign-in-or-up page",
                          "href": "/docs/references/nextjs/custom-sign-in-or-up-page"
                        },
                        {
                          "title": "Add a custom sign-up page",
                          "href": "/docs/references/nextjs/custom-sign-up-page"
                        },
                        {
                          "title": "Add custom onboarding",
                          "href": "/docs/references/nextjs/add-onboarding-flow"
                        },
                        {
                          "title": "Set up a waitlist",
                          "href": "/docs/references/nextjs/waitlist"
                        },
                        {
                          "title": "Role Based Access Control",
                          "href": "/docs/references/nextjs/basic-rbac"
                        },
                        {
                          "title": "Rendering modes",
                          "href": "/docs/references/nextjs/rendering-modes"
                        },
                        {
                          "title": "Geo blocking",
                          "href": "/docs/references/nextjs/geo-blocking"
                        },
                        {
                          "title": "Migrate from Auth.js",
                          "href": "/docs/references/nextjs/authjs-migration"
                        },
                        {
                          "title": "tRPC",
                          "href": "/docs/references/nextjs/trpc"
                        }
                      ]
                    ]
                  },
                  {
                    "title": "General references",
                    "items": [
                      [
                        {
>>>>>>> 3ef0653a
                          "title": "`clerkMiddleware()`",
                          "wrap": false,
                          "href": "/docs/references/nextjs/clerk-middleware"
                        }
                      ]
                    ]
                  },
                  {
                    "title": "App Router References",
                    "collapse": true,
                    "items": [
                      [
                        {
                          "title": "`auth()`",
                          "wrap": false,
                          "href": "/docs/references/nextjs/auth"
                        },
                        {
                          "title": "`currentUser()`",
                          "wrap": false,
                          "href": "/docs/references/nextjs/current-user"
                        },
                        {
                          "title": "Route Handlers",
                          "href": "/docs/references/nextjs/route-handlers"
                        },
                        {
                          "title": "Server Actions",
                          "href": "/docs/references/nextjs/server-actions"
                        }
                      ]
                    ]
                  },
                  {
                    "title": "Pages Router References",
                    "collapse": true,
                    "items": [
                      [
                        {
                          "title": "`getAuth()`",
                          "wrap": false,
                          "href": "/docs/references/nextjs/get-auth"
                        },
                        {
                          "title": "`buildClerkProps()`",
                          "wrap": false,
                          "href": "/docs/references/nextjs/build-clerk-props"
                        }
                      ]
                    ]
                  },
                  {
                    "title": "Demo Repositories",
                    "collapse": true,
                    "items": [
                      [
                        {
                          "title": "App Router Demo Repo",
                          "href": "https://github.com/clerk/clerk-nextjs-demo-app-router"
                        },
                        {
                          "title": "Pages Router Demo Repo",
                          "href": "https://github.com/clerk/clerk-nextjs-demo-pages-router"
                        }
                      ]
                    ]
                  }
                ]
              ]
            },
            {
              "title": "React",
              "hideTitle": true,
              "sdk":[ "react"],
              "items": [
                [
                  {
                    "title": "Quickstart",
                    "href": "/docs/quickstarts/react"
                  },
                  {
                    "title": "References",
                    "collapse": true,
                    "items": [
                      [
                        {
                          "title": "Available Methods",
                          "href": "/docs/references/react/overview"
                        }
                      ]
                    ]
                  },
                  {
                    "title": "Client-side helpers",
                    "collapse": true,
                    "items": [
                      [
                        {
                          "title": "`useUser()`",
                          "wrap": false,
                          "href": "/docs/references/react/use-user"
                        },
                        {
                          "title": "`useClerk()`",
                          "wrap": false,
                          "href": "/docs/references/react/use-clerk"
                        },
                        {
                          "title": "`useAuth()`",
                          "wrap": false,
                          "href": "/docs/references/react/use-auth"
                        },
                        {
                          "title": "`useSignIn()`",
                          "wrap": false,
                          "href": "/docs/references/react/use-sign-in"
                        },
                        {
                          "title": "`useSignUp()`",
                          "wrap": false,
                          "href": "/docs/references/react/use-sign-up"
                        },
                        {
                          "title": "`useSession()`",
                          "wrap": false,
                          "href": "/docs/references/react/use-session"
                        },
                        {
                          "title": "`useSessionList()`",
                          "wrap": false,
                          "href": "/docs/references/react/use-session-list"
                        },
                        {
                          "title": "`useOrganization()`",
                          "wrap": false,
                          "href": "/docs/references/react/use-organization"
                        },
                        {
                          "title": "`useOrganizationList()`",
                          "wrap": false,
                          "href": "/docs/references/react/use-organization-list"
                        },
                        {
                          "title": "`useReverification()`",
                          "tag": "(Beta)",
                          "wrap": false,
                          "href": "/docs/references/react/use-reverification"
                        }
                      ]
                    ]
                  }
                ]
              ]
            },
            {
              "title": "JavaScript",
              "hideTitle": true,
              "sdk": ["javascript-frontend"],
              "items": [
                [
                  {
                    "title": "Quickstart",
                    "href": "/docs/quickstarts/javascript"
                  },
                  {
                    "title": "Available Methods",
                    "href": "/docs/references/javascript/overview"
                  },
                  {
                    "title": "Clerk",
                    "collapse": true,
                    "items": [
                      [
                        {
                          "title": "Clerk class",
                          "href": "/docs/references/javascript/clerk/clerk"
                        },
                        {
                          "title": "Organization methods",
                          "href": "/docs/references/javascript/clerk/organization-methods"
                        },
                        {
                          "title": "Waitlist methods",
                          "href": "/docs/references/javascript/clerk/waitlist-methods"
                        },
                        {
                          "title": "Redirect methods",
                          "href": "/docs/references/javascript/clerk/redirect-methods"
                        },
                        {
                          "title": "BuildURLs",
                          "href": "/docs/references/javascript/clerk/build-urls"
                        },
                        {
                          "title": "Handle navigation",
                          "href": "/docs/references/javascript/clerk/handle-navigation"
                        },
                        {
                          "title": "Session methods",
                          "href": "/docs/references/javascript/clerk/session-methods"
                        }
                      ]
                    ]
                  },
                  {
                    "title": "User",
                    "collapse": true,
                    "items": [
                      [
                        {
                          "title": "User object",
                          "href": "/docs/references/javascript/user/user"
                        },
                        {
                          "title": "TOTP methods",
                          "href": "/docs/references/javascript/user/totp"
                        },
                        {
                          "title": "Password management methods",
                          "href": "/docs/references/javascript/user/password-management"
                        },
                        {
                          "title": "Create metadata methods",
                          "href": "/docs/references/javascript/user/create-metadata"
                        }
                      ]
                    ]
                  },
                  {
                    "title": "Organization",
                    "collapse": true,
                    "items": [
                      [
                        {
                          "title": "Organization object",
                          "href": "/docs/references/javascript/organization/organization"
                        },
                        {
                          "title": "Membership methods",
                          "href": "/docs/references/javascript/organization/members"
                        },
                        {
                          "title": "Invitation methods",
                          "href": "/docs/references/javascript/organization/invitations"
                        },
                        {
                          "title": "Domain methods",
                          "href": "/docs/references/javascript/organization/domains"
                        },
                        {
                          "title": "Membership request methods",
                          "href": "/docs/references/javascript/organization/membership-request"
                        }
                      ]
                    ]
                  },
                  {
                    "title": "Organization Invitation",
                    "href": "/docs/references/javascript/organization-invitation"
                  },
                  {
                    "title": "Organization Membership",
                    "href": "/docs/references/javascript/organization-membership"
                  },
                  {
                    "title": "Organization Domain",
                    "href": "/docs/references/javascript/organization-domain"
                  },
                  {
                    "title": "Organization Membership Request",
                    "href": "/docs/references/javascript/organization-membership-request"
                  },
                  {
                    "title": "Session",
                    "href": "/docs/references/javascript/session"
                  },
                  {
                    "title": "SessionWithActivities",
                    "href": "/docs/references/javascript/session-with-activities"
                  },
                  {
                    "title": "Client",
                    "href": "/docs/references/javascript/client"
                  },
                  {
                    "title": "ExternalAccount",
                    "href": "/docs/references/javascript/external-account"
                  },
                  {
                    "title": "Email Address",
                    "href": "/docs/references/javascript/email-address"
                  },
                  {
                    "title": "Phone Number",
                    "href": "/docs/references/javascript/phone-number"
                  },
                  {
                    "title": "Sign In",
                    "collapse": true,
                    "items": [
                      [
                        {
                          "title": "Sign In",
                          "href": "/docs/references/javascript/sign-in/sign-in"
                        },
                        {
                          "title": "First Factor",
                          "href": "/docs/references/javascript/sign-in/first-factor"
                        },
                        {
                          "title": "Second Factor",
                          "href": "/docs/references/javascript/sign-in/second-factor"
                        },
                        {
                          "title": "AuthenticateWith",
                          "href": "/docs/references/javascript/sign-in/authenticate-with"
                        }
                      ]
                    ]
                  },
                  {
                    "title": "Sign Up",
                    "collapse": true,
                    "items": [
                      [
                        {
                          "title": "Sign Up",
                          "href": "/docs/references/javascript/sign-up/sign-up"
                        },
                        {
                          "title": "AuthenticateWith",
                          "href": "/docs/references/javascript/sign-up/authenticate-with"
                        },
                        {
                          "title": "Verification",
                          "href": "/docs/references/javascript/sign-up/verification"
                        },
                        {
                          "title": "Email Verification",
                          "href": "/docs/references/javascript/sign-up/email-verification"
                        },
                        {
                          "title": "Phone Verification",
                          "href": "/docs/references/javascript/sign-up/phone-verification"
                        },
                        {
                          "title": "Web3 Verification",
                          "href": "/docs/references/javascript/sign-up/web3-verification"
                        }
                      ]
                    ]
                  },
                  {
                    "title": "Web3 Wallet",
                    "collapse": true,
                    "items": [
                      [
                        {
                          "title": "Web3 Wallet",
                          "href": "/docs/references/javascript/web3-wallet/web3-wallet"
                        },
                        {
                          "title": "Verification",
                          "href": "/docs/references/javascript/web3-wallet/verification"
                        }
                      ]
                    ]
                  },
                  {
                    "title": "Types",
                    "collapse": true,
                    "items": [
                      [
                        {
                          "title": "Overview",
                          "href": "/docs/references/javascript/types/overview"
                        },
                        {
                          "title": "`ClerkAPIError`",
                          "href": "/docs/references/javascript/types/clerk-api-error"
                        },
                        {
                          "title": "`ClerkPaginatedResponse`",
                          "href": "/docs/references/javascript/types/clerk-paginated-response"
                        },
                        {
                          "title": "`CustomPage`",
                          "href": "/docs/references/javascript/types/custom-page"
                        },
                        {
                          "title": "`EmailLinkError`",
                          "href": "/docs/references/javascript/types/email-link-error"
                        },
                        {
                          "title": "`DeletedObject`",
                          "href": "/docs/references/javascript/types/deleted-object"
                        },
                        {
                          "title": "Metadata types",
                          "href": "/docs/references/javascript/types/metadata"
                        },
                        {
                          "title": "OAuth types",
                          "href": "/docs/references/javascript/types/oauth"
                        },
                        {
                          "title": "`PasskeyResource`",
                          "href": "/docs/references/javascript/types/passkey-resource"
                        },
                        {
                          "title": "`PublicUserData`",
                          "href": "/docs/references/javascript/types/public-user-data"
                        },
                        {
                          "title": "`SessionStatus`",
                          "href": "/docs/references/javascript/types/session-status"
                        },
                        {
                          "title": "`SessionVerification`",
                          "href": "/docs/references/javascript/types/session-verification"
                        },
                        {
                          "title": "`SetActiveParams`",
                          "href": "/docs/references/javascript/types/set-active-params"
                        },
                        {
                          "title": "`SignInFirstFactor`",
                          "href": "/docs/references/javascript/types/sign-in-first-factor"
                        },
                        {
                          "title": "`SignInSecondFactor`",
                          "href": "/docs/references/javascript/types/sign-in-second-factor"
                        },
                        {
                          "title": "`SignInRedirectOptions`",
                          "href": "/docs/references/javascript/types/sign-in-redirect-options"
                        },
                        {
                          "title": "`SignUpRedirectOptions`",
                          "href": "/docs/references/javascript/types/sign-up-redirect-options"
                        },
                        {
                          "title": "`SignInInitialValues`",
                          "href": "/docs/references/javascript/types/sign-in-initial-values"
                        },
                        {
                          "title": "`SignUpInitialValues`",
                          "href": "/docs/references/javascript/types/sign-up-initial-values"
                        },
                        {
                          "title": "`RedirectOptions`",
                          "href": "/docs/references/javascript/types/redirect-options"
                        },
                        {
                          "title": "`Verification`",
                          "href": "/docs/references/javascript/types/verification"
                        }
                      ]
                    ]
                  }
                ]
              ]
            },
            {
              "title": "Chrome Extension",
              "hideTitle": true,
              "sdk": ["chrome-extension"],
              "items": [
                [
                  {
                    "title": "Quickstart",
                    "href": "/docs/quickstarts/chrome-extension"
                  },
                  {
                    "title": "Add React Router",
                    "href": "/docs/references/chrome-extension/add-react-router"
                  },
                  {
                    "title": "Sync auth status between your Chrome Extension and web app",
                    "href": "/docs/references/chrome-extension/sync-host"
                  },
                  {
                    "title": "`createClerkClient()`",
                    "href": "/docs/references/chrome-extension/create-clerk-client"
                  },
                  {
                    "title": "Configure a consistent CRX ID",
                    "href": "/docs/references/chrome-extension/configure-consistent-crx-id"
                  },
                  {
                    "title": "References",
                    "collapse": true,
                    "items": [
                      [
                        {
                          "title": "Available Methods",
                          "href": "/docs/references/chrome-extension/overview"
                        }
                      ]
                    ]
                  }
                ]
              ]
            },
            {
              "title": "Expo",
              "hideTitle": true,
              "sdk": ["expo"],
              "items": [
                [
                  {
                    "title": "Quickstart",
                    "href": "/docs/quickstarts/expo"
                  },
                  {
                    "title": "Read session and user data",
                    "href": "/docs/references/expo/read-session-user-data"
                  },
                  {
                    "title": "Use biometrics with local credentials",
                    "href": "/docs/references/expo/local-credentials"
                  },
                  {
                    "title": "Offline support",
                    "href": "/docs/references/expo/offline-support"
                  },
                  {
                    "title": "References",
                    "collapse": true,
                    "items": [
                      [
                        {
                          "title": "Available Methods",
                          "href": "/docs/references/expo/overview"
                        },
                        {
                          "title": "useLocalCredentials()",
                          "href": "/docs/references/expo/use-local-credentials"
                        },
                        {
                          "title": "useOAuth()",
                          "href": "/docs/references/expo/use-oauth"
                        }
                      ]
                    ]
                  },
                  {
                    "title": "Web support",
                    "collapse": true,
                    "items": [
                      [
                        {
                          "title": "Overview",
                          "href": "/docs/references/expo/web-support/overview"
                        },
                        {
                          "title": "Add a custom sign-in-or-up page",
                          "href": "/docs/references/expo/web-support/custom-sign-in-or-up-page"
                        },
                        {
                          "title": "Add a custom sign-up page",
                          "href": "/docs/references/expo/web-support/custom-sign-up-page"
                        }
                      ]
                    ]
                  }
                ]
              ]
            },
            {
              "title": "iOS",
              "hideTitle": true,
              "sdk": ["ios"],
              "items": [
                [
                  {
                    "title": "Quickstart",
                    "href": "/docs/quickstarts/ios"
                  },
                  {
                    "title": "`getToken()`",
                    "href": "/docs/references/ios/get-token"
                  },
                  {
                    "title": "Sign in with Apple",
                    "href": "/docs/references/ios/sign-in-with-apple"
                  },
                  {
                    "title": "References",
                    "collapse": true,
                    "items": [
                      [
                        {
                          "title": "Available Methods",
                          "href": "/docs/references/ios/overview"
                        }
                      ]
                    ]
                  }
                ]
              ]
            },
            {
              "title": "Node.js",
              "hideTitle": true,
              "sdk": ["nodejs"],
              "items": [
                [
                  {
                    "title": "Quickstart & Available Methods",
                    "href": "/docs/references/nodejs/overview"
                  },
                  {
                    "title": "Connect/Express Middleware",
                    "href": "/docs/backend-requests/handling/nodejs"
                  },
                  {
                    "title": "References",
                    "collapse": true,
                    "items": [
                      [
                        {
                          "title": "Available methods",
                          "href": "/docs/references/nodejs/available-methods"
                        }
                      ]
                    ]
                  }
                ]
              ]
            },
            {
              "title": "Express",
              "hideTitle": true,
              "sdk": ["expressjs"],
              "items": [
                [
                  {
                    "title": "Quickstart",
                    "href": "/docs/quickstarts/express"
                  },
                  {
                    "title": "References",
                    "collapse": true,
                    "items": [
                      [
                        {
                          "title": "Available Methods",
                          "href": "/docs/references/express/overview"
                        }
                      ]
                    ]
                  }
                ]
              ]
            },
            {
              "title": "Fastify",
              "hideTitle": true,
              "sdk": ["fastify"],
              "items": [
                [
                  {
                    "title": "Quickstart",
                    "href": "/docs/quickstarts/fastify"
                  },
                  {
                    "title": "Available Methods",
                    "href": "/docs/references/fastify/overview"
                  }
                ]
              ]
            },
            {
              "title": "React Router",
              "hideTitle": true,
              "sdk": ["react-router"],
              "items": [
                [
                  {
                    "title": "Quickstart",
                    "href": "/docs/quickstarts/react-router"
                  },
                  {
                    "title": "Read session and user data",
                    "href": "/docs/references/react-router/read-session-data"
                  },
                  {
<<<<<<< HEAD
                    "title": "Add custom sign up and sign in pages",
                    "href": "/docs/references/react-router/custom-signup-signin-pages"
                  },
                  {
                    "title": "Library mode",
                    "href": "/docs/references/react-router/library-mode"
=======
                    "title": "Guides",
                    "items": [
                      [
                        {
                          "title": "Read session and user data",
                          "href": "/docs/references/react-router/read-session-data"
                        },
                        {
                          "title": "Add custom sign-in-or-up page",
                          "href": "/docs/references/react-router/custom-sign-in-or-up-page"
                        },
                        {
                          "title": "Add custom sign-up page",
                          "href": "/docs/references/react-router/custom-sign-up-page"
                        },
                        {
                          "title": "Library mode",
                          "href": "/docs/references/react-router/library-mode"
                        }
                      ]
                    ]
>>>>>>> 3ef0653a
                  },
                  {
                    "title": "General references",
                    "items": [
                      [
                        {
                          "title": "Available Methods",
                          "href": "/docs/references/react-router/overview"
                        },
                        {
                          "title": "`rootAuthLoader()`",
                          "wrap": false,
                          "href": "/docs/references/react-router/root-auth-loader"
                        },
                        {
                          "title": "`getAuth()`",
                          "href": "/docs/references/react-router/get-auth"
                        }
                      ]
                    ]
                  }
                ]
              ]
            },
            {
              "title": "Remix",
              "hideTitle": true,
              "sdk": ["remix"],
              "items": [
                [
                  {
                    "title": "Quickstart",
                    "href": "/docs/quickstarts/remix"
                  },
                  {
                    "title": "`<ClerkApp />`",
                    "wrap": false,
                    "href": "/docs/references/remix/clerk-app"
                  },
                  {
                    "title": "SPA Mode",
                    "wrap": false,
                    "href": "/docs/references/remix/spa-mode"
                  },
                  {
                    "title": "Add custom sign-in-or-up page",
                    "wrap": true,
                    "href": "/docs/references/remix/custom-sign-in-or-up-page"
                  },
                  {
                    "title": "Add custom sign-up page",
                    "wrap": true,
                    "href": "/docs/references/remix/custom-sign-up-page"
                  },
                  {
                    "title": "Read session and user data",
                    "wrap": true,
                    "href": "/docs/references/remix/read-session-data"
                  }
                ]
              ]
            },
            {
              "title": "TanStack Start",
              "hideTitle": true,
              "sdk": ["tanstack-start"],
              "items": [
                [
                  {
                    "title": "Quickstart",
                    "href": "/docs/quickstarts/tanstack-start"
                  },
                  {
                    "title": "Add custom sign up and sign in pages",
                    "href": "/docs/references/tanstack-start/custom-signup-signin-pages"
                  },
                  {
                    "title": "Read session and user data",
                    "href": "/docs/references/tanstack-start/read-session-data"
                  },
                  {
                    "title": "General references",
                    "collapse": true,
                    "items": [
                      [
                        {
                          "title": "Available Methods",
                          "href": "/docs/references/tanstack-start/overview"
                        },
                        {
                          "title": "`getAuth()`",
                          "href": "/docs/references/tanstack-start/get-auth"
                        },
                        {
                          "title": "`createClerkHandler()`",
                          "href": "/docs/references/tanstack-start/create-clerk-handler"
                        }
                      ]
                    ]
<<<<<<< HEAD
=======
                  },
                  {
                    "title": "Guides",
                    "items": [
                      [
                        {
                          "title": "Add custom sign-in-or-up-page",
                          "href": "/docs/references/tanstack-start/custom-sign-in-or-up-page",
                          "wrap": true
                        },
                        {
                          "title": "Add custom sign-up-page",
                          "href": "/docs/references/tanstack-start/custom-sign-up-page",
                          "wrap": true
                        },
                        {
                          "title": "Read session and user data",
                          "href": "/docs/references/tanstack-start/read-session-data",
                          "wrap": true
                        }
                      ]
                    ]
>>>>>>> 3ef0653a
                  }
                ]
              ]
            },
            {
              "title": "Go",
              "hideTitle": true,
              "sdk": ["go"],
              "items": [
                [
                  {
                    "title": "Quickstart & Available Methods",
                    "href": "/docs/references/go/overview"
                  },
                  {
                    "title": "Verifying sessions",
                    "href": "/docs/references/go/verifying-sessions"
                  },
                  {
                    "title": "Use Clerk Go for Backend API Operations",
                    "href": "/docs/references/go/other-examples"
                  },
                  {
                    "title": "Go SDK repository",
                    "href": "https://github.com/clerk/clerk-sdk-go"
                  }
                ]
              ]
            },
            {
              "title": "Astro",
              "hideTitle": true,
              "sdk": ["astro"],
              "items": [
                [
                  {
                    "title": "Quickstart",
                    "href": "/docs/quickstarts/astro"
                  },
                  {
                    "title": "Migrating from community SDK",
                    "href": "/docs/references/astro/migrating-from-astro-community-sdk"
                  },
                  {
                    "title": "Read session and user data",
                    "href": "/docs/references/astro/read-session-data"
                  },
                  {
                    "title": "Hybrid rendering",
                    "href": "/docs/references/astro/hybrid-rendering"
                  },
                  {
                    "title": "UI Frameworks",
                    "collapse": true,
                    "items": [
                      [
                        {
<<<<<<< HEAD
                          "title": "Use Clerk with Astro and React",
                          "href": "/docs/references/astro/react"
=======
                          "title": "Migrating from community SDK",
                          "href": "/docs/references/astro/migrating-from-astro-community-sdk"
                        },
                        {
                          "title": "Read session and user data",
                          "wrap": false,
                          "href": "/docs/references/astro/read-session-data"
                        },
                        {
                          "title": "Hybrid rendering",
                          "wrap": false,
                          "href": "/docs/references/astro/hybrid-rendering"
>>>>>>> 3ef0653a
                        }
                      ]
                    ]
                  },
                  {
                    "title": "General references",
                    "collapse": true,
                    "items": [
                      [
                        {
                          "title": "Available Methods",
                          "href": "/docs/references/astro/overview"
                        },
                        {
                          "title": "`clerkMiddleware()`",
                          "wrap": false,
                          "href": "/docs/references/astro/clerk-middleware"
                        },
                        {
                          "title": "Locals",
                          "wrap": false,
                          "href": "/docs/references/astro/locals"
                        },
                        {
                          "title": "Endpoints",
                          "wrap": false,
                          "href": "/docs/references/astro/endpoints"
                        }
                      ]
                    ]
                  },
                  {
                    "title": "Client-side helpers",
                    "collapse": true,
                    "items": [
                      [
                        {
                          "title": "`$authStore`",
                          "wrap": false,
                          "href": "/docs/references/astro/auth-store"
                        },
                        {
                          "title": "`$clerkStore`",
                          "wrap": false,
                          "href": "/docs/references/astro/clerk-store"
                        },
                        {
                          "title": "`$userStore`",
                          "wrap": false,
                          "href": "/docs/references/astro/user-store"
                        },
                        {
                          "title": "`$signInStore`",
                          "wrap": false,
                          "href": "/docs/references/astro/sign-in-store"
                        },
                        {
                          "title": "`$signUpStore`",
                          "wrap": false,
                          "href": "/docs/references/astro/sign-up-store"
                        },
                        {
                          "title": "`$sessionStore`",
                          "wrap": false,
                          "href": "/docs/references/astro/session-store"
                        },
                        {
                          "title": "`$sessionListStore`",
                          "wrap": false,
                          "href": "/docs/references/astro/session-list-store"
                        },
                        {
                          "title": "`$organizationStore`",
                          "wrap": false,
                          "href": "/docs/references/astro/organization-store"
                        }
                      ]
                    ]
                  }
                ]
              ]
            },
            {
              "title": "Nuxt",
              "hideTitle": true,
              "sdk": ["nuxt"],
              "items": [
                [
                  {
                    "title": "Quickstart",
                    "href": "/docs/quickstarts/nuxt"
                  },
                  {
<<<<<<< HEAD
                    "title": "Read session and user data",
                    "href": "/docs/references/nuxt/read-session-data"
=======
                    "title": "Guides",
                    "items": [
                      [
                        {
                          "title": "Read session and user data",
                          "wrap": false,
                          "href": "/docs/references/nuxt/read-session-data"
                        },
                        {
                          "title": "Protect pages",
                          "wrap": false,
                          "href": "/docs/references/nuxt/protect-pages"
                        }
                      ]
                    ]
>>>>>>> 3ef0653a
                  },
                  {
                    "title": "Protect pages",
                    "href": "/docs/references/nuxt/protect-pages"
                  },
                  {
                    "title": "References",
                    "collapse": true,
                    "items": [
                      [
                        { 
                          "title": "Available Methods",
                          "href": "/docs/references/nuxt/overview"
                        },
                        {
                          "title": "`clerkMiddleware()`",
                          "wrap": false,
                          "href": "/docs/references/nuxt/clerk-middleware"
                        }
                      ]
                    ]
                  }
                ]
              ]
            },
            {
              "title": "Vue",
              "hideTitle": true,
              "sdk": ["vue"],
              "items": [
                [
                  {
                    "title": "Quickstart",
                    "href": "/docs/quickstarts/vue"
                  },
                  {
                    "title": "Migrating from community SDK",
                    "href": "/docs/references/vue/migrating-from-vue-community-sdk"
                  },
                  {
                    "title": "Client-side helpers",
                    "collapse": true,
                    "items": [
                      [
                        {
                          "title": "`useUser()`",
                          "wrap": false,
                          "href": "/docs/references/vue/use-user"
                        },
                        {
                          "title": "`useClerk()`",
                          "wrap": false,
                          "href": "/docs/references/vue/use-clerk"
                        },
                        {
                          "title": "`useAuth()`",
                          "wrap": false,
                          "href": "/docs/references/vue/use-auth"
                        },
                        {
                          "title": "`useSignIn()`",
                          "wrap": false,
                          "href": "/docs/references/vue/use-sign-in"
                        },
                        {
                          "title": "`useSignUp`",
                          "wrap": false,
                          "href": "/docs/references/vue/use-sign-up"
                        },
                        {
                          "title": "`useSession()`",
                          "wrap": false,
                          "href": "/docs/references/vue/use-session"
                        },
                        {
                          "title": "`useSessionList()`",
                          "wrap": false,
                          "href": "/docs/references/vue/use-session-list"
                        },
                        {
                          "title": "`useOrganization()`",
                          "wrap": false,
                          "href": "/docs/references/vue/use-organization"
                        }
                      ]
                    ]
                  },
                  {
                    "title": "References",
                    "collapse": true,
                    "items": [
                      [
                        {
                          "title": "Available Methods",
                          "href": "/docs/references/vue/overview"
                        }
                      ]
                    ]
                  }
                ]
              ]
            },
            {
              "title": "Ruby / Rails",
              "hideTitle": true,
              "sdk": ["ruby"],
              "items": [
                [
                  {
                    "title": "Quickstart",
                    "href": "/docs/references/ruby/overview"
                  },
                  {
                    "title": "Rack/Rails integration",
                    "href": "/docs/references/ruby/rack-rails"
                  },
                  {
                    "title": "Ruby SDK repository",
                    "href": "https://github.com/clerk/clerk-sdk-ruby"
                  },
                  {
                    "title": "References",
                    "collapse": true,
                    "items": [
                      [
                        {
                          "title": "Available Methods",
                          "href": "/docs/references/ruby/available-methods"
                        }
                      ]
                    ]
                  }
                ]
              ]
            },
            {
              "title": "C#",
              "icon": "csharp",
              "items": [
                [
                  {
                    "title": "Quickstart",
                    "href": "https://github.com/clerk/clerk-sdk-csharp/blob/main/README.md",
                    "target": "_blank"
                  }
                ]
              ]
            },
            {
              "title": "JS Backend SDK",
              "hideTitle": true,
              "sdk": ["javascript-backend"],
              "items": [
                [
                  {
                    "title": "Quickstart & Available Methods",
                    "href": "/docs/references/backend/overview"
                  },
                  {
                    "title": "User",
                    "collapse": true,
                    "items": [
                      [
                        {
                          "title": "`getUserList()`",
                          "wrap": false,
                          "href": "/docs/references/backend/user/get-user-list"
                        },
                        {
                          "title": "`getUser()`",
                          "wrap": false,
                          "href": "/docs/references/backend/user/get-user"
                        },
                        {
                          "title": "`getCount()`",
                          "wrap": false,
                          "href": "/docs/references/backend/user/get-count"
                        },
                        {
                          "title": "`getOrganizationMembershipList()`",
                          "wrap": false,
                          "href": "/docs/references/backend/user/get-organization-membership-list"
                        },
                        {
                          "title": "`getUserOAuthAccessToken()`",
                          "wrap": false,
                          "href": "/docs/references/backend/user/get-user-oauth-access-token"
                        },
                        {
                          "title": "`createUser()`",
                          "wrap": false,
                          "href": "/docs/references/backend/user/create-user"
                        },
                        {
                          "title": "`verifyPassword()`",
                          "wrap": false,
                          "href": "/docs/references/backend/user/verify-password"
                        },
                        {
                          "title": "`banUser()`",
                          "wrap": false,
                          "href": "/docs/references/backend/user/ban-user"
                        },
                        {
                          "title": "`unbanUser()`",
                          "wrap": false,
                          "href": "/docs/references/backend/user/unban-user"
                        },
                        {
                          "title": "`lockUser()`",
                          "wrap": false,
                          "href": "/docs/references/backend/user/lock-user"
                        },
                        {
                          "title": "`unlockUser()`",
                          "wrap": false,
                          "href": "/docs/references/backend/user/unlock-user"
                        },
                        {
                          "title": "`updateUser()`",
                          "wrap": false,
                          "href": "/docs/references/backend/user/update-user"
                        },
                        {
                          "title": "`updateUserProfileImage()`",
                          "wrap": false,
                          "href": "/docs/references/backend/user/update-user-profile-image"
                        },
                        {
                          "title": "`updateUserMetadata()`",
                          "wrap": false,
                          "href": "/docs/references/backend/user/update-user-metadata"
                        },
                        {
                          "title": "`deleteUser()`",
                          "wrap": false,
                          "href": "/docs/references/backend/user/delete-user"
                        },
                        {
                          "title": "`disableUserMFA()`",
                          "wrap": false,
                          "href": "/docs/references/backend/user/disable-user-mfa"
                        },
                        {
                          "title": "`verifyTOTP()`",
                          "wrap": false,
                          "href": "/docs/references/backend/user/verify-totp"
                        },
                        {
                          "title": "`deleteUserProfileImage()`",
                          "wrap": false,
                          "href": "/docs/references/backend/user/delete-user-profile-image"
                        }
                      ]
                    ]
                  },
                  {
                    "title": "Organization",
                    "collapse": true,
                    "items": [
                      [
                        {
                          "title": "`getOrganization()`",
                          "wrap": false,
                          "href": "/docs/references/backend/organization/get-organization"
                        },
                        {
                          "title": "`getOrganizationList()`",
                          "wrap": false,
                          "href": "/docs/references/backend/organization/get-organization-list"
                        },
                        {
                          "title": "`getOrganizationMembershipList()`",
                          "wrap": false,
                          "href": "/docs/references/backend/organization/get-organization-membership-list"
                        },
                        {
                          "title": "`getOrganizationInvitationList()`",
                          "wrap": false,
                          "href": "/docs/references/backend/organization/get-organization-invitation-list"
                        },
                        {
                          "title": "`createOrganization()`",
                          "wrap": false,
                          "href": "/docs/references/backend/organization/create-organization"
                        },
                        {
                          "title": "`createOrganizationMembership()`",
                          "wrap": false,
                          "href": "/docs/references/backend/organization/create-organization-membership"
                        },
                        {
                          "title": "`createOrganizationInvitation()`",
                          "wrap": false,
                          "href": "/docs/references/backend/organization/create-organization-invitation"
                        },
                        {
                          "title": "`updateOrganization()`",
                          "wrap": false,
                          "href": "/docs/references/backend/organization/update-organization"
                        },
                        {
                          "title": "`updateOrganizationLogo()`",
                          "wrap": false,
                          "href": "/docs/references/backend/organization/update-organization-logo"
                        },
                        {
                          "title": "`updateOrganizationMembership()`",
                          "wrap": false,
                          "href": "/docs/references/backend/organization/update-organization-membership"
                        },
                        {
                          "title": "`updateOrganizationMetadata()`",
                          "wrap": false,
                          "href": "/docs/references/backend/organization/update-organization-metadata"
                        },
                        {
                          "title": "`updateOrganizationMembershipMetadata()`",
                          "wrap": false,
                          "href": "/docs/references/backend/organization/update-organization-membership-metadata"
                        },
                        {
                          "title": "`deleteOrganization()`",
                          "wrap": false,
                          "href": "/docs/references/backend/organization/delete-organization"
                        },
                        {
                          "title": "`deleteOrganizationMembership()`",
                          "wrap": false,
                          "href": "/docs/references/backend/organization/delete-organization-membership"
                        },
                        {
                          "title": "`revokeOrganizationInvitation()`",
                          "wrap": false,
                          "href": "/docs/references/backend/organization/revoke-organization-invitation"
                        }
                      ]
                    ]
                  },
                  {
                    "title": "Allowlist Identifiers",
                    "collapse": true,
                    "items": [
                      [
                        {
                          "title": "`getAllowlistIdentifierList()`",
                          "wrap": false,
                          "href": "/docs/references/backend/allowlist/get-allowlist-identifier-list"
                        },
                        {
                          "title": "`createAllowlistIdentifier()`",
                          "wrap": false,
                          "href": "/docs/references/backend/allowlist/create-allowlist-identifier"
                        },
                        {
                          "title": "`deleteAllowlistIdentifier()`",
                          "wrap": false,
                          "href": "/docs/references/backend/allowlist/delete-allowlist-identifier"
                        }
                      ]
                    ]
                  },
                  {
                    "title": "Sessions",
                    "collapse": true,
                    "items": [
                      [
                        {
                          "title": "`getSession()`",
                          "wrap": false,
                          "href": "/docs/references/backend/sessions/get-session"
                        },
                        {
                          "title": "`getSessionList()`",
                          "wrap": false,
                          "href": "/docs/references/backend/sessions/get-session-list"
                        },
                        {
                          "title": "`getToken()`",
                          "wrap": false,
                          "href": "/docs/references/backend/sessions/get-token"
                        },
                        {
                          "title": "`verifySession()`",
                          "wrap": false,
                          "href": "/docs/references/backend/sessions/verify-session"
                        },
                        {
                          "title": "`revokeSession()`",
                          "wrap": false,
                          "href": "/docs/references/backend/sessions/revoke-session"
                        }
                      ]
                    ]
                  },
                  {
                    "title": "Client",
                    "collapse": true,
                    "items": [
                      [
                        {
                          "title": "`getClient()`",
                          "wrap": false,
                          "href": "/docs/references/backend/client/get-client"
                        },
                        {
                          "title": "`getClientList()`",
                          "wrap": false,
                          "href": "/docs/references/backend/client/get-client-list"
                        },
                        {
                          "title": "`verifyClient()`",
                          "wrap": false,
                          "href": "/docs/references/backend/client/verify-client"
                        }
                      ]
                    ]
                  },
                  {
                    "title": "Invitations",
                    "collapse": true,
                    "items": [
                      [
                        {
                          "title": "`getInvitationList()`",
                          "wrap": false,
                          "href": "/docs/references/backend/invitations/get-invitation-list"
                        },
                        {
                          "title": "`createInvitation()`",
                          "wrap": false,
                          "href": "/docs/references/backend/invitations/create-invitation"
                        },
                        {
                          "title": "`revokeInvitation()`",
                          "wrap": false,
                          "href": "/docs/references/backend/invitations/revoke-invitation"
                        }
                      ]
                    ]
                  },
                  {
                    "title": "Redirect Urls",
                    "collapse": true,
                    "items": [
                      [
                        {
                          "title": "`getRedirectUrl()`",
                          "wrap": false,
                          "href": "/docs/references/backend/redirect-urls/get-redirect-url"
                        },
                        {
                          "title": "`getRedirectUrlList()`",
                          "wrap": false,
                          "href": "/docs/references/backend/redirect-urls/get-redirect-url-list"
                        },
                        {
                          "title": "`createRedirectUrl()`",
                          "wrap": false,
                          "href": "/docs/references/backend/redirect-urls/create-redirect-url"
                        },
                        {
                          "title": "`deleteRedirectUrl()`",
                          "wrap": false,
                          "href": "/docs/references/backend/redirect-urls/delete-redirect-url"
                        }
                      ]
                    ]
                  },
                  {
                    "title": "Email addresses",
                    "collapse": true,
                    "items": [
                      [
                        {
                          "title": "`getEmailAddress()`",
                          "wrap": false,
                          "href": "/docs/references/backend/email-addresses/get-email-address"
                        },
                        {
                          "title": "`createEmailAddress()`",
                          "wrap": false,
                          "href": "/docs/references/backend/email-addresses/create-email-address"
                        },
                        {
                          "title": "`updateEmailAddress()`",
                          "wrap": false,
                          "href": "/docs/references/backend/email-addresses/update-email-address"
                        },
                        {
                          "title": "`deleteEmailAddress()`",
                          "wrap": false,
                          "href": "/docs/references/backend/email-addresses/delete-email-address"
                        }
                      ]
                    ]
                  },
                  {
                    "title": "Phone numbers",
                    "collapse": true,
                    "items": [
                      [
                        {
                          "title": "`getPhoneNumber()`",
                          "wrap": false,
                          "href": "/docs/references/backend/phone-numbers/get-phone-number"
                        },
                        {
                          "title": "`createPhoneNumber()`",
                          "wrap": false,
                          "href": "/docs/references/backend/phone-numbers/create-phone-number"
                        },
                        {
                          "title": "`updatePhoneNumber()`",
                          "wrap": false,
                          "href": "/docs/references/backend/phone-numbers/update-phone-number"
                        },
                        {
                          "title": "`deletePhoneNumber()`",
                          "wrap": false,
                          "href": "/docs/references/backend/phone-numbers/delete-phone-number"
                        }
                      ]
                    ]
                  },
                  {
                    "title": "SAML connections",
                    "collapse": true,
                    "items": [
                      [
                        {
                          "title": "`getSamlConnectionList()`",
                          "wrap": false,
                          "href": "/docs/references/backend/saml-connections/get-saml-connection-list"
                        },
                        {
                          "title": "`getSamlConnection()`",
                          "wrap": false,
                          "href": "/docs/references/backend/saml-connections/get-saml-connection"
                        },
                        {
                          "title": "`createSamlConnection()`",
                          "wrap": false,
                          "href": "/docs/references/backend/saml-connections/create-saml-connection"
                        },
                        {
                          "title": "`updateSamlConnection()`",
                          "wrap": false,
                          "href": "/docs/references/backend/saml-connections/update-saml-connection"
                        },
                        {
                          "title": "`deleteSamlConnection()`",
                          "wrap": false,
                          "href": "/docs/references/backend/saml-connections/delete-saml-connection"
                        }
                      ]
                    ]
                  },
                  {
                    "title": "Sign-in tokens",
                    "collapse": true,
                    "items": [
                      [
                        {
                          "title": "`createSignInToken()`",
                          "wrap": false,
                          "href": "/docs/references/backend/sign-in-tokens/create-sign-in-token"
                        },
                        {
                          "title": "`revokeSignInToken()`",
                          "wrap": false,
                          "href": "/docs/references/backend/sign-in-tokens/revoke-sign-in-token"
                        }
                      ]
                    ]
                  },
                  {
                    "title": "Testing Tokens",
                    "collapse": true,
                    "items": [
                      [
                        {
                          "title": "`createTestingToken()`",
                          "wrap": false,
                          "href": "/docs/references/backend/testing-tokens/create-testing-token"
                        }
                      ]
                    ]
                  },
                  {
                    "title": "`authenticateRequest()`",
                    "wrap": false,
                    "href": "/docs/references/backend/authenticate-request"
                  },
                  {
                    "title": "`verifyToken()`",
                    "wrap": false,
                    "href": "/docs/references/backend/verify-token"
                  },
                  {
                    "title": "Types",
                    "collapse": true,
                    "items": [
                      [
                        {
                          "title": "`Auth` object",
                          "href": "/docs/references/backend/types/auth-object"
                        },
                        {
                          "title": "Backend `AllowlistIdentifier` object",
                          "href": "/docs/references/backend/types/backend-allowlist-identifier"
                        },
                        {
                          "title": "Backend `Client` object",
                          "href": "/docs/references/backend/types/backend-client"
                        },
                        {
                          "title": "Backend `Invitation` object",
                          "href": "/docs/references/backend/types/backend-invitation"
                        },
                        {
                          "title": "Backend `Organization` object",
                          "href": "/docs/references/backend/types/backend-organization"
                        },
                        {
                          "title": "Backend `OrganizationInvitation` object",
                          "href": "/docs/references/backend/types/backend-organization-invitation"
                        },
                        {
                          "title": "Backend `OrganizationMembership` object",
                          "href": "/docs/references/backend/types/backend-organization-membership"
                        },
                        {
                          "title": "Backend `Session` object",
                          "href": "/docs/references/backend/types/backend-session"
                        },
                        {
                          "title": "Backend `RedirectURL` object",
                          "href": "/docs/references/backend/types/backend-redirect-url"
                        },
                        {
                          "title": "Backend `User` object",
                          "href": "/docs/references/backend/types/backend-user"
                        },
                        {
                          "title": "`PaginatedResourceResponse`",
                          "href": "/docs/references/backend/types/paginated-resource-response"
                        }
                      ]
                    ]
                  }
                ]
              ]
            },
            {
              "title": "SDK Development",
              "hideTitle": true,
              "sdk": ["sdk-development"],
              "items": [
                [
                  {
                    "title": "Overview",
                    "href": "/docs/references/sdk/overview"
                  },
                  {
                    "title": "Terminology",
                    "href": "/docs/references/sdk/terminology"
                  },
                  {
                    "title": "Philosophy",
                    "href": "/docs/references/sdk/philosophy"
                  },
                  {
                    "title": "Conventions",
                    "href": "/docs/references/sdk/conventions"
                  },
                  {
                    "title": "SDK Types",
                    "href": "/docs/references/sdk/types"
                  },
                  {
                    "title": "Guides",
                    "collapse": true,
                    "items": [
                      [
                        {
                          "title": "Frontend-only",
                          "href": "/docs/references/sdk/frontend-only"
                        },
                        {
                          "title": "Backend-only",
                          "href": "/docs/references/sdk/backend-only"
                        },
                        {
                          "title": "Fullstack",
                          "href": "/docs/references/sdk/fullstack"
                        }
                      ]
                    ]
                  }
                ]
              ]
            },
            {
              "title": "Community SDKs",
              "hideTitle": true,
              "sdk": ["community-sdk"],
              "items": [
                [
                  {
                    "title": "Redwood",
                    "collapse": true,
                    "icon": "redwood",
                    "items": [
                      [
                        {
                          "title": "Quickstart",
                          "href": "/docs/references/redwood/overview"
                        },
                        {
                          "title": "Redwood",
                          "href": "https://redwoodjs.com/docs/auth/clerk",
                          "icon": "redwood"
                        }
                      ]
                    ]
                  },
                  {
                    "title": "Svelte",
                    "href": "https://github.com/markjaquith/clerk-sveltekit",
                    "icon": "svelte"
                  },
                  {
                    "title": "Elysia",
                    "href": "https://github.com/wobsoriano/elysia-clerk",
                    "icon": "elysia"
                  },
                  {
                    "title": "Rust",
                    "href": "https://github.com/cincinnati-ventures/clerk-rs",
                    "icon": "rust"
                  },
                  {
                    "title": "Hono",
                    "href": "https://github.com/honojs/middleware/tree/main/packages/clerk-auth",
                    "icon": "hono"
                  },
                  {
                    "title": "C#",
                    "href": "https://github.com/Hawxy/Clerk.Net",
                    "icon": "c-sharp"
                  },
                  {
                    "title": "Koa",
                    "href": "https://github.com/dimkl/clerk-koa/blob/main/README.md",
                    "icon": "koa"
                  },
                  {
                    "title": "Angular",
                    "href": "https://github.com/anagstef/ngx-clerk?tab=readme-ov-file#ngx-clerk",
                    "icon": "angular"
                  },
                  {
                    "title": "SolidJS",
                    "href": "https://github.com/spirit-led-software/clerk-solidjs",
                    "icon": "solid"
                  }
                ]
              ]
            }
          ]
        ]
      }
    ],
    [
      {
        "title": "UI Components",
        "items": [
          [
            {
              "title": "Overview",
              "href": "/docs/components/overview"
            },
            {
              "title": "`<ClerkProvider>`",
              "href": "/docs/components/clerk-provider"
            },
            {
              "title": "Authentication Components",
              "collapse": true,
              "items": [
                [
                  {
                    "title": "`<SignIn />`",
                    "wrap": false,
                    "href": "/docs/components/authentication/sign-in"
                  },
                  {
                    "title": "`<SignUp />`",
                    "wrap": false,
                    "href": "/docs/components/authentication/sign-up"
                  },
                  {
                    "title": "`<GoogleOneTap />`",
                    "wrap": false,
                    "href": "/docs/components/authentication/google-one-tap"
                  }
                ]
              ]
            },
            {
              "title": "User Components",
              "collapse": true,
              "items": [
                [
                  {
                    "title": "`<UserButton />`",
                    "wrap": false,
                    "href": "/docs/components/user/user-button"
                  },
                  {
                    "title": "`<UserProfile />`",
                    "wrap": false,
                    "href": "/docs/components/user/user-profile"
                  }
                ]
              ]
            },
            {
              "title": "Organization Components",
              "collapse": true,
              "items": [
                [
                  {
                    "title": "`<CreateOrganization />`",
                    "wrap": false,
                    "href": "/docs/components/organization/create-organization"
                  },
                  {
                    "title": "`<OrganizationProfile />`",
                    "wrap": false,
                    "href": "/docs/components/organization/organization-profile"
                  },
                  {
                    "title": "`<OrganizationSwitcher />`",
                    "wrap": false,
                    "href": "/docs/components/organization/organization-switcher"
                  },
                  {
                    "title": "`<OrganizationList />`",
                    "wrap": false,
                    "href": "/docs/components/organization/organization-list"
                  }
                ]
              ]
            },
            {
              "title": "Waitlist Component",
              "collapse": true,
              "items": [
                [
                  {
                    "title": "`<Waitlist />`",
                    "wrap": false,
                    "href": "/docs/components/waitlist"
                  }
                ]
              ]
            },
            {
              "title": "Control Components",
              "collapse": true,
              "items": [
                [
                  {
                    "title": "`<AuthenticateWithRedirectCallback />`",
                    "wrap": false,
                    "href": "/docs/components/control/authenticate-with-callback"
                  },
                  {
                    "title": "`<ClerkLoaded>`",
                    "wrap": false,
                    "href": "/docs/components/control/clerk-loaded"
                  },
                  {
                    "title": "`<ClerkLoading>`",
                    "wrap": false,
                    "href": "/docs/components/control/clerk-loading"
                  },
                  {
                    "title": "`<Protect>`",
                    "wrap": false,
                    "href": "/docs/components/protect"
                  },
                  {
                    "title": "`<MultisessionAppSupport>`",
                    "wrap": false,
                    "href": "/docs/components/control/multi-session"
                  },
                  {
                    "title": "`<RedirectToSignIn />`",
                    "wrap": false,
                    "href": "/docs/components/control/redirect-to-signin"
                  },
                  {
                    "title": "`<RedirectToSignUp />`",
                    "wrap": false,
                    "href": "/docs/components/control/redirect-to-signup"
                  },
                  {
                    "title": "`<RedirectToUserProfile />`",
                    "wrap": false,
                    "href": "/docs/components/control/redirect-to-userprofile"
                  },
                  {
                    "title": "`<RedirectToOrganizationProfile />`",
                    "wrap": false,
                    "href": "/docs/components/control/redirect-to-organizationprofile"
                  },
                  {
                    "title": "`<RedirectToCreateOrganization />`",
                    "wrap": false,
                    "href": "/docs/components/control/redirect-to-createorganization"
                  },
                  {
                    "title": "`<SignedIn>`",
                    "wrap": false,
                    "href": "/docs/components/control/signed-in"
                  },
                  {
                    "title": "`<SignedOut>`",
                    "wrap": false,
                    "href": "/docs/components/control/signed-out"
                  }
                ]
              ]
            },
            {
              "title": "Unstyled Components",
              "collapse": true,
              "items": [
                [
                  {
                    "title": "`<SignInButton>`",
                    "wrap": false,
                    "href": "/docs/components/unstyled/sign-in-button"
                  },
                  {
                    "title": "`<SignInWithMetamaskButton>`",
                    "wrap": false,
                    "href": "/docs/components/unstyled/sign-in-with-metamask"
                  },
                  {
                    "title": "`<SignUpButton>`",
                    "wrap": false,
                    "href": "/docs/components/unstyled/sign-up-button"
                  },
                  {
                    "title": "`<SignOutButton>`",
                    "wrap": false,
                    "href": "/docs/components/unstyled/sign-out-button"
                  }
                ]
              ]
            }
          ]
        ]
      }
    ],
    [
      {
        "title": "Configuration",
        "items": [
          [
            {
              "title": "Sign-up & Sign-in",
              "collapse": true,
              "items": [
                [
                  {
                    "title": "Overview",
                    "href": "/docs/authentication/overview"
                  },
                  {
                    "title": "Configuration",
                    "items": [
                      [
                        {
                          "title": "Sign-up and sign-in options",
                          "href": "/docs/authentication/configuration/sign-up-sign-in-options"
                        },
                        {
                          "title": "Session options",
                          "href": "/docs/authentication/configuration/session-options"
                        },
                        {
                          "title": "Email & SMS templates",
                          "href": "/docs/authentication/configuration/email-sms-templates"
                        },
                        {
                          "title": "Restrictions",
                          "href": "/docs/authentication/configuration/restrictions"
                        },
                        {
                          "title": "Legal compliance",
                          "href": "/docs/authentication/configuration/legal-compliance"
                        },
                        {
                          "title": "Force multi-factor authentication (MFA) for all users",
                          "href": "/docs/authentication/configuration/force-mfa"
                        }
                      ]
                    ]
                  },
                  {
                    "title": "Social Connections",
                    "items": [
                      [
                        {
                          "title": "Overview",
                          "href": "/docs/authentication/social-connections/overview"
                        },
                        {
                          "title": "Social connections (OAuth)",
                          "href": "/docs/authentication/social-connections/oauth"
                        },
                        {
                          "title": "Account linking",
                          "href": "/docs/authentication/social-connections/account-linking"
                        },
                        {
                          "title": "Custom provider",
                          "href": "/docs/authentication/social-connections/custom-provider"
                        },
                        {
                          "title": "Apple",
                          "href": "/docs/authentication/social-connections/apple"
                        },
                        {
                          "title": "Atlassian",
                          "href": "/docs/authentication/social-connections/atlassian"
                        },
                        {
                          "title": "Bitbucket",
                          "href": "/docs/authentication/social-connections/bitbucket"
                        },
                        {
                          "title": "Box",
                          "href": "/docs/authentication/social-connections/box"
                        },
                        {
                          "title": "Coinbase",
                          "href": "/docs/authentication/social-connections/coinbase"
                        },
                        {
                          "title": "Discord",
                          "href": "/docs/authentication/social-connections/discord"
                        },
                        {
                          "title": "Dropbox",
                          "href": "/docs/authentication/social-connections/dropbox"
                        },
                        {
                          "title": "Facebook",
                          "href": "/docs/authentication/social-connections/facebook"
                        },
                        {
                          "title": "GitHub",
                          "href": "/docs/authentication/social-connections/github"
                        },
                        {
                          "title": "GitLab",
                          "href": "/docs/authentication/social-connections/gitlab"
                        },
                        {
                          "title": "Google",
                          "href": "/docs/authentication/social-connections/google"
                        },
                        {
                          "title": "HubSpot",
                          "href": "/docs/authentication/social-connections/hubspot"
                        },
                        {
                          "title": "Hugging Face",
                          "href": "/docs/authentication/social-connections/huggingface"
                        },
                        {
                          "title": "Line",
                          "href": "/docs/authentication/social-connections/line"
                        },
                        {
                          "title": "Linear",
                          "href": "/docs/authentication/social-connections/linear"
                        },
                        {
                          "title": "LinkedIn",
                          "href": "/docs/authentication/social-connections/linkedin-oidc"
                        },
                        {
                          "title": "LinkedIn (deprecated)",
                          "href": "/docs/authentication/social-connections/linkedin"
                        },
                        {
                          "title": "Microsoft",
                          "href": "/docs/authentication/social-connections/microsoft"
                        },
                        {
                          "title": "Notion",
                          "href": "/docs/authentication/social-connections/notion"
                        },
                        {
                          "title": "Slack",
                          "href": "/docs/authentication/social-connections/slack"
                        },
                        {
                          "title": "Spotify",
                          "href": "/docs/authentication/social-connections/spotify"
                        },
                        {
                          "title": "TikTok",
                          "href": "/docs/authentication/social-connections/tiktok"
                        },
                        {
                          "title": "Twitch",
                          "href": "/docs/authentication/social-connections/twitch"
                        },
                        {
                          "title": "Twitter v1 (deprecated)",
                          "href": "/docs/authentication/social-connections/twitter"
                        },
                        {
                          "title": "X/Twitter v2",
                          "href": "/docs/authentication/social-connections/x-twitter"
                        },
                        {
                          "title": "Xero",
                          "href": "/docs/authentication/social-connections/xero"
                        }
                      ]
                    ]
                  },
                  {
                    "title": "Enterprise Connections",
                    "items": [
                      [
                        {
                          "title": "Overview",
                          "href": "/docs/authentication/enterprise-connections/overview"
                        },
                        {
                          "title": "Authentication flows",
                          "href": "/docs/authentication/enterprise-connections/authentication-flows"
                        },
                        {
                          "title": "Account linking",
                          "href": "/docs/authentication/enterprise-connections/account-linking"
                        },
                        {
                          "title": "Just-in-Time account provisioning",
                          "href": "/docs/authentication/enterprise-connections/jit-provisioning"
                        },
                        {
                          "title": "EASIE",
                          "items": [
                            [
                              {
                                "title": "Microsoft",
                                "href": "/docs/authentication/enterprise-connections/easie/microsoft"
                              },
                              {
                                "title": "Google",
                                "href": "/docs/authentication/enterprise-connections/easie/google"
                              }
                            ]
                          ]
                        },
                        {
                          "title": "SAML",
                          "items": [
                            [
                              {
                                "title": "Azure",
                                "href": "/docs/authentication/enterprise-connections/saml/azure"
                              },
                              {
                                "title": "Google",
                                "href": "/docs/authentication/enterprise-connections/saml/google"
                              },
                              {
                                "title": "Okta",
                                "href": "/docs/authentication/enterprise-connections/saml/okta"
                              },
                              {
                                "title": "Custom provider",
                                "href": "/docs/authentication/enterprise-connections/saml/custom-provider"
                              }
                            ]
                          ]
                        },
                        {
                          "title": "OIDC",
                          "items": [
                            [
                              {
                                "title": "Custom provider",
                                "href": "/docs/authentication/enterprise-connections/oidc/custom-provider"
                              }
                            ]
                          ]
                        }
                      ]
                    ]
                  },
                  {
                    "title": "Web3",
                    "items": [
                      [
                        {
                          "title": "Coinbase Wallet",
                          "href": "/docs/authentication/web3/coinbase-wallet"
                        },
                        {
                          "title": "MetaMask",
                          "href": "/docs/authentication/web3/metamask"
                        },
                        {
                          "title": "OKX Wallet",
                          "href": "/docs/authentication/web3/okx-wallet"
                        }
                      ]
                    ]
                  }
                ]
              ]
            },
            {
              "title": "Users",
              "collapse": true,
              "items": [
                [
                  {
                    "title": "Overview",
                    "href": "/docs/users/overview"
                  },
                  {
                    "title": "Metadata",
                    "href": "/docs/users/metadata"
                  },
                  {
                    "title": "Invitations",
                    "href": "/docs/users/invitations"
                  },
                  {
                    "title": "User impersonation",
                    "href": "/docs/users/user-impersonation"
                  },
                  {
                    "title": "Create users",
                    "href": "/docs/users/creating-users"
                  },
                  {
                    "title": "Delete users",
                    "href": "/docs/users/deleting-users"
                  },
                  {
                    "title": "Guides",
                    "items": [
                      [
                        {
                          "title": "Web3 authentication",
                          "href": "/docs/users/web3"
                        }
                      ]
                    ]
                  }
                ]
              ]
            },
            {
              "title": "Organizations, Roles, and Permissions",
              "collapse": true,
              "items": [
                [
                  {
                    "title": "Overview",
                    "href": "/docs/organizations/overview"
                  },
                  {
                    "title": "Roles and permissions",
                    "href": "/docs/organizations/roles-permissions"
                  },
                  {
                    "title": "Verified domains",
                    "href": "/docs/organizations/verified-domains"
                  },
                  {
                    "title": "Manage SSO",
                    "href": "/docs/organizations/manage-sso"
                  },
                  {
                    "title": "Guides",
                    "items": [
                      [
                        {
                          "title": "Create roles and assign permissions",
                          "href": "/docs/organizations/create-roles-permissions"
                        },
                        {
                          "title": "Verify the active user’s permissions",
                          "href": "/docs/organizations/verify-user-permissions"
                        },
                        {
                          "title": "Reassign the default role",
                          "href": "/docs/organizations/default-role"
                        },
                        {
                          "title": "Reassign the creator role",
                          "href": "/docs/organizations/creator-role"
                        },
                        {
                          "title": "Organization workspaces",
                          "href": "/docs/organizations/organization-workspaces"
                        },
                        {
                          "title": "Create organizations on behalf of users",
                          "href": "/docs/organizations/create-orgs-for-users"
                        },
                        {
                          "title": "Hide personal accounts and force organizations",
                          "href": "/docs/organizations/force-organizations"
                        }
                      ]
                    ]
                  },
                  {
                    "title": "Building custom flows",
                    "items": [
                      [
                        {
                          "title": "Using metadata",
                          "href": "/docs/organizations/metadata"
                        },
                        {
                          "title": "Create an organization",
                          "href": "/docs/organizations/creating-organizations"
                        },
                        {
                          "title": "Update an organization",
                          "href": "/docs/organizations/updating-organizations"
                        },
                        {
                          "title": "Invite users to an organization",
                          "href": "/docs/organizations/inviting-users"
                        },
                        {
                          "title": "Accept organization invitations",
                          "href": "/docs/organizations/accept-organization-invitations"
                        },
                        {
                          "title": "Manage member roles",
                          "href": "/docs/organizations/managing-roles"
                        },
                        {
                          "title": "View a user's organization memberships",
                          "href": "/docs/organizations/viewing-memberships"
                        },
                        {
                          "title": "Manage membership requests",
                          "href": "/docs/organizations/manage-membership-requests"
                        },
                        {
                          "title": "Switch between organizations",
                          "href": "/docs/organizations/custom-organization-switcher"
                        }
                      ]
                    ]
                  }
                ]
              ]
            },
            {
              "title": "Backend Requests",
              "collapse": true,
              "items": [
                [
                  {
                    "title": "Overview",
                    "href": "/docs/backend-requests/overview"
                  },
                  {
                    "title": "Making requests",
                    "items": [
                      [
                        {
                          "title": "Same-Origin Requests",
                          "href": "/docs/backend-requests/making/same-origin"
                        },
                        {
                          "title": "Cross-Origin Requests",
                          "href": "/docs/backend-requests/making/cross-origin"
                        },
                        {
                          "title": "Customize your session token",
                          "href": "/docs/backend-requests/making/custom-session-token"
                        },
                        {
                          "title": "JWT templates",
                          "href": "/docs/backend-requests/making/jwt-templates"
                        }
                      ]
                    ]
                  },
                  {
                    "title": "Handling requests",
                    "items": [
                      [
                        {
                          "title": "JS Backend SDKs",
                          "href": "/docs/backend-requests/handling/js-backend-sdks"
                        },
                        {
                          "title": "Go",
                          "href": "/docs/backend-requests/handling/go",
                          "icon": "go"
                        },
                        {
                          "title": "Ruby / Rails",
                          "href": "/docs/backend-requests/handling/ruby-rails",
                          "icon": "ruby"
                        },
                        {
                          "title": "Manual JWT Verification",
                          "href": "/docs/backend-requests/handling/manual-jwt"
                        },
                        {
                          "title": "Node.js (deprecated)",
                          "href": "/docs/backend-requests/handling/nodejs"
                        }
                      ]
                    ]
                  },
                  {
                    "title": "Versioning",
                    "items": [
                      [
                        {
                          "title": "Overview",
                          "href": "/docs/backend-requests/versioning/overview"
                        },
                        {
                          "title": "Available versions",
                          "href": "/docs/backend-requests/versioning/available-versions"
                        }
                      ]
                    ]
                  },
                  {
                    "title": "Resources",
                    "items": [
                      [
                        {
                          "title": "Session tokens",
                          "href": "/docs/backend-requests/resources/session-tokens"
                        },
                        {
                          "title": "Rate limits",
                          "href": "/docs/backend-requests/resources/rate-limits"
                        }
                      ]
                    ]
                  }
                ]
              ]
            },
            {
              "title": "Webhooks",
              "collapse": true,
              "items": [
                [
                  {
                    "title": "Overview",
                    "href": "/docs/webhooks/overview"
                  },
                  {
                    "title": "Sync Clerk data to your application with webhooks",
                    "href": "/docs/webhooks/sync-data"
                  },
                  {
                    "title": "Handling webhooks with Inngest",
                    "href": "/docs/webhooks/inngest"
                  },
                  {
                    "title": "Send webhooks to Loops",
                    "href": "/docs/webhooks/loops"
                  },
                  {
                    "title": "Debug your webhooks",
                    "href": "/docs/webhooks/debug-your-webhooks"
                  }
                ]
              ]
            },
            {
              "title": "Transfer ownership",
              "href": "/docs/guides/transferring-your-app"
            }
          ]
        ]
      }
    ],
    [
      {
        "title": "Customization",
        "items": [
          [
            {
              "title": "Account Portal",
              "collapse": true,
              "items": [
                [
                  {
                    "title": "Overview",
                    "href": "/docs/customization/account-portal/overview"
                  },
                  {
                    "title": "Getting started",
                    "href": "/docs/customization/account-portal/getting-started"
                  },
                  {
                    "title": "Advanced Usage",
                    "items": [
                      [
                        {
                          "title": "Direct links",
                          "href": "/docs/customization/account-portal/direct-links"
                        },
                        {
                          "title": "Disable Account Portal",
                          "href": "/docs/customization/account-portal/disable-account-portal"
                        }
                      ]
                    ]
                  }
                ]
              ]
            },
            {
              "title": "Appearance Prop",
              "collapse": true,
              "items": [
                [
                  {
                    "title": "Overview",
                    "href": "/docs/customization/overview"
                  },
                  {
                    "title": "Layout",
                    "href": "/docs/customization/layout"
                  },
                  {
                    "title": "Themes",
                    "href": "/docs/customization/themes"
                  },
                  {
                    "title": "Variables",
                    "href": "/docs/customization/variables"
                  }
                ]
              ]
            },
            {
              "title": "Localization",
              "href": "/docs/customization/localization"
            },
            {
              "title": "Custom Pages",
              "collapse": true,
              "items": [
                [
                  {
                    "title": "`<UserProfile />`",
                    "href": "/docs/customization/user-profile"
                  },
                  {
                    "title": "`<OrganizationProfile />`",
                    "href": "/docs/customization/organization-profile"
                  }
                ]
              ]
            },
            {
              "title": "Custom Menu Items",
              "collapse": true,
              "items": [
                [
                  {
                    "title": "`<UserButton />`",
                    "wrap": false,
                    "href": "/docs/customization/user-button"
                  }
                ]
              ]
            },
            {
              "title": "Elements",
              "tag": "(Beta)",
              "collapse": true,
              "items": [
                [
                  {
                    "title": "Overview",
                    "href": "/docs/customization/elements/overview"
                  },
                  {
                    "title": "Guides",
                    "items": [
                      [
                        {
                          "title": "Build a sign-in flow",
                          "href": "/docs/customization/elements/guides/sign-in"
                        },
                        {
                          "title": "Build a sign-up flow",
                          "href": "/docs/customization/elements/guides/sign-up"
                        },
                        {
                          "title": "Styling",
                          "href": "/docs/customization/elements/guides/styling"
                        }
                      ]
                    ]
                  },
                  {
                    "title": "Examples",
                    "items": [
                      [
                        {
                          "title": "Sign-in",
                          "href": "/docs/customization/elements/examples/sign-in"
                        },
                        {
                          "title": "Sign-up",
                          "href": "/docs/customization/elements/examples/sign-up"
                        },
                        {
                          "title": "Primitives",
                          "href": "/docs/customization/elements/examples/primitives"
                        },
                        {
                          "title": "shadcn/ui",
                          "href": "/docs/customization/elements/examples/shadcn-ui"
                        }
                      ]
                    ]
                  },
                  {
                    "title": "Component Reference",
                    "items": [
                      [
                        {
                          "title": "Common",
                          "href": "/docs/customization/elements/reference/common"
                        },
                        {
                          "title": "Sign-in",
                          "href": "/docs/customization/elements/reference/sign-in"
                        },
                        {
                          "title": "Sign-up",
                          "href": "/docs/customization/elements/reference/sign-up"
                        }
                      ]
                    ]
                  }
                ]
              ]
            },
            {
              "title": "Redirect URLs",
              "href": "/docs/guides/custom-redirects"
            }
          ]
        ]
      }
    ],
    [
      {
        "title": "Development",
        "items": [
          [
            {
              "title": "Set up your Clerk account",
              "href": "/docs/quickstarts/setup-clerk"
            },
            {
              "title": "Multi-tenant architecture",
              "href": "/docs/guides/multi-tenant-architecture"
            },
            {
              "title": "Override Clerk interfaces",
              "href": "/docs/guides/custom-types"
            },
            {
              "title": "Testing",
              "collapse": true,
              "items": [
                [
                  {
                    "title": "Overview",
                    "href": "/docs/testing/overview"
                  },
                  {
                    "title": "Test Emails and Phones",
                    "href": "/docs/testing/test-emails-and-phones"
                  },
                  {
                    "title": "Testing Frameworks",
                    "items": [
                      [
                        {
                          "title": "Playwright",
                          "collapse": true,
                          "items": [
                            [
                              {
                                "title": "Overview",
                                "href": "/docs/testing/playwright/overview"
                              },
                              {
                                "title": "Test helpers",
                                "href": "/docs/testing/playwright/test-helpers"
                              },
                              {
                                "title": "Test authenticated flows",
                                "href": "/docs/testing/playwright/test-authenticated-flows"
                              }
                            ]
                          ]
                        },
                        {
                          "title": "Cypress",
                          "collapse": true,
                          "items": [
                            [
                              {
                                "title": "Overview",
                                "href": "/docs/testing/cypress/overview"
                              },
                              {
                                "title": "Custom commands",
                                "href": "/docs/testing/cypress/custom-commands"
                              },
                              {
                                "title": "Test Account Portal",
                                "href": "/docs/testing/cypress/test-account-portal"
                              }
                            ]
                          ]
                        },
                        {
                          "title": "Postman or Insomnia",
                          "href": "/docs/testing/postman-or-insomnia"
                        }
                      ]
                    ]
                  }
                ]
              ]
            },
            {
              "title": "Errors",
              "collapse": true,
              "items": [
                [
                  {
                    "title": "Overview",
                    "href": "/docs/errors/overview"
                  },
                  {
                    "title": "Actor tokens",
                    "href": "/docs/errors/actor-tokens"
                  },
                  {
                    "title": "Allowlist identifiers",
                    "href": "/docs/errors/allowlist-identifiers"
                  },
                  {
                    "title": "Application",
                    "href": "/docs/errors/application"
                  },
                  {
                    "title": "Authentication",
                    "href": "/docs/errors/authentication"
                  },
                  {
                    "title": "Backup codes",
                    "href": "/docs/errors/backup-codes"
                  },
                  {
                    "title": "Billing",
                    "href": "/docs/errors/billing"
                  },
                  {
                    "title": "Billing accounts",
                    "href": "/docs/errors/billing-accounts"
                  },
                  {
                    "title": "Blocklist identifiers",
                    "href": "/docs/errors/blocklist-identifiers"
                  },
                  {
                    "title": "Clients",
                    "href": "/docs/errors/clients"
                  },
                  {
                    "title": "Cookie",
                    "href": "/docs/errors/cookie"
                  },
                  {
                    "title": "Deprecation",
                    "href": "/docs/errors/deprecation"
                  },
                  {
                    "title": "Domains",
                    "href": "/docs/errors/domains"
                  },
                  {
                    "title": "Entitlements",
                    "href": "/docs/errors/entitlements"
                  },
                  {
                    "title": "Features",
                    "href": "/docs/errors/features"
                  },
                  {
                    "title": "Forms",
                    "href": "/docs/errors/forms"
                  },
                  {
                    "title": "Identifications",
                    "href": "/docs/errors/identifications"
                  },
                  {
                    "title": "Passkeys",
                    "href": "/docs/errors/passkeys"
                  },
                  {
                    "title": "Rate Limits",
                    "href": "/docs/errors/rate-limits"
                  },
                  {
                    "title": "Sign-in",
                    "href": "/docs/errors/sign-in"
                  },
                  {
                    "title": "Sign-up",
                    "href": "/docs/errors/sign-up"
                  },
                  {
                    "title": "Sign-in-tokens",
                    "href": "/docs/errors/sign-in-tokens"
                  }
                ]
              ]
            },
            {
              "title": "Troubleshooting",
              "collapse": true,
              "items": [
                [
                  {
                    "title": "Overview",
                    "href": "/docs/troubleshooting/overview"
                  },
                  {
                    "title": "Email Deliverability",
                    "href": "/docs/troubleshooting/email-deliverability"
                  },
                  {
                    "title": "Script Loading",
                    "href": "/docs/troubleshooting/script-loading"
                  },
                  {
                    "title": "Help & Support",
                    "items": [
                      [
                        {
                          "title": "Create a minimal reproduction",
                          "href": "/docs/troubleshooting/create-a-minimal-reproduction"
                        },
                        {
                          "title": "Community Discord",
                          "href": "https://clerk.com/discord"
                        },
                        {
                          "title": "Contact Support",
                          "href": "/support",
                          "target": "_blank"
                        }
                      ]
                    ]
                  }
                ]
              ]
            },
            {
              "title": "Upgrade Guides",
              "collapse": true,
              "items": [
                [
                  {
                    "title": "Overview",
                    "href": "/docs/upgrade-guides/overview"
                  },
                  {
                    "title": "Long term support policy",
                    "href": "/docs/upgrade-guides/long-term-support"
                  },
                  {
                    "title": "Clerk SDK versioning",
                    "href": "/docs/upgrade-guides/sdk-versioning"
                  },
                  {
                    "title": "Upgrading to @clerk/nextjs v6",
                    "href": "/docs/upgrade-guides/nextjs/v6"
                  },
                  {
                    "title": "Upgrading to Core 2",
                    "items": [
                      [
                        {
                          "title": "Overview",
                          "href": "/docs/upgrade-guides/core-2/overview"
                        },
                        {
                          "title": "Component redesign",
                          "href": "/docs/upgrade-guides/core-2/component-redesign"
                        },
                        {
                          "title": "SDK Guides",
                          "collapse": true,
                          "items": [
                            [
                              {
                                "title": "Next.js",
                                "href": "/docs/upgrade-guides/core-2/nextjs",
                                "icon": "nextjs"
                              },
                              {
                                "title": "Remix",
                                "href": "/docs/upgrade-guides/core-2/remix",
                                "icon": "remix"
                              },
                              {
                                "title": "Expo",
                                "href": "/docs/upgrade-guides/core-2/expo"
                              },
                              {
                                "title": "Fastify",
                                "href": "/docs/upgrade-guides/core-2/fastify"
                              },
                              {
                                "title": "React",
                                "href": "/docs/upgrade-guides/core-2/react",
                                "icon": "react"
                              },
                              {
                                "title": "Node",
                                "href": "/docs/upgrade-guides/core-2/node"
                              },
                              {
                                "title": "Backend",
                                "href": "/docs/upgrade-guides/core-2/backend"
                              },
                              {
                                "title": "Chrome Extension",
                                "href": "/docs/upgrade-guides/core-2/chrome-extension"
                              },
                              {
                                "title": "JavaScript",
                                "href": "/docs/upgrade-guides/core-2/javascript",
                                "icon": "javascript"
                              }
                            ]
                          ]
                        }
                      ]
                    ]
                  },
                  {
                    "title": "Upgrading to Core 1",
                    "items": [
                      [
                        {
                          "title": "Overview",
                          "href": "/docs/upgrade-guides/upgrading-from-v2-to-v3"
                        }
                      ]
                    ]
                  },
                  {
                    "title": "Upgrading from Node to Express SDK",
                    "items": [
                      [
                        {
                          "title": "Overview",
                          "href": "/docs/upgrade-guides/node-to-express"
                        }
                      ]
                    ]
                  },
                  {
                    "title": "Dashboard",
                    "items": [
                      [
                        {
                          "title": "API Key Changes",
                          "href": "/docs/upgrade-guides/api-keys"
                        },
                        {
                          "title": "URL-based session syncing",
                          "href": "/docs/upgrade-guides/url-based-session-syncing"
                        },
                        {
                          "title": "Progressive Sign up",
                          "href": "/docs/upgrade-guides/progressive-sign-up"
                        }
                      ]
                    ]
                  }
                ]
              ]
            },
            {
              "title": "Deployments & Migrations",
              "collapse": true,
              "items": [
                [
                  {
                    "title": "Instances / Environments",
                    "href": "/docs/deployments/environments"
                  },
                  {
                    "title": "Clerk environment variables",
                    "href": "/docs/deployments/clerk-environment-variables"
                  },
                  {
                    "title": "Deployment",
                    "items": [
                      [
                        {
                          "title": "Deploy to production",
                          "href": "/docs/deployments/overview"
                        },
                        {
                          "title": "Deploy to Vercel",
                          "href": "/docs/deployments/deploy-to-vercel"
                        },
                        {
                          "title": "Deploy behind a proxy",
                          "href": "/docs/deployments/deploy-behind-a-proxy"
                        },
                        {
                          "title": "Set up a staging environment",
                          "href": "/docs/deployments/set-up-staging"
                        },
                        {
                          "title": "Deploy a Chrome Extension to production",
                          "href": "/docs/deployments/deploy-chrome-extension"
                        },
                        {
                          "title": "Deploy an Expo app to production",
                          "href": "/docs/deployments/deploy-expo"
                        },
                        {
                          "title": "Deploy an Astro app to production",
                          "href": "/docs/deployments/deploy-astro"
                        },
                        {
                          "title": "Set up a preview environment",
                          "href": "/docs/deployments/set-up-preview-environment"
                        },
                        {
                          "title": "Changing domains",
                          "href": "/docs/deployments/changing-domains"
                        }
                      ]
                    ]
                  },
                  {
                    "title": "Migrations",
                    "items": [
                      [
                        {
                          "title": "Migrate to Clerk",
                          "href": "/docs/deployments/migrate-overview"
                        },
                        {
                          "title": "Migrate from Firebase",
                          "href": "/docs/deployments/migrate-from-firebase"
                        },
                        {
                          "title": "Migrate from Cognito",
                          "href": "/docs/deployments/migrate-from-cognito"
                        },
                        {
                          "title": "Exporting user data",
                          "href": "/docs/deployments/exporting-users"
                        }
                      ]
                    ]
                  },
                  {
                    "title": "Cookie Information",
                    "items": [
                      [
                        {
                          "title": "Clerk Cookie Information",
                          "href": "/docs/deployments/clerk-cookies"
                        }
                      ]
                    ]
                  }
                ]
              ]
            },
            {
              "title": "Reverification",
              "tag": "(Beta)",
              "href": "/docs/guides/reverification"
            },
            {
              "title": "Image Optimization",
              "href": "/docs/guides/image-optimization"
            }
          ]
        ]
      }
    ],
    [
      {
        "title": "Advanced",
        "items": [
          [
            {
              "title": "How Clerk works",
              "collapse": true,
              "items": [
                [
                  {
                    "title": "Overview",
                    "href": "/docs/how-clerk-works/overview"
                  },
                  {
                    "title": "Cookies",
                    "href": "/docs/how-clerk-works/cookies"
                  },
                  {
                    "title": "Tokens & signatures",
                    "href": "/docs/how-clerk-works/tokens-signatures"
                  },
                  {
                    "title": "Routing",
                    "href": "/docs/how-clerk-works/routing"
                  }
                ]
              ]
            },
            {
              "title": "Integrations",
              "collapse": true,
              "items": [
                [
                  {
                    "title": "Overview",
                    "href": "/docs/integrations/overview"
                  },
                  {
                    "title": "Databases",
                    "items": [
                      [
                        {
                          "title": "Convex",
                          "href": "/docs/integrations/databases/convex"
                        },
                        {
                          "title": "Fauna",
                          "href": "/docs/integrations/databases/fauna"
                        },
                        {
                          "title": "Firebase",
                          "href": "/docs/integrations/databases/firebase"
                        },
                        {
                          "title": "Grafbase",
                          "href": "/docs/integrations/databases/grafbase"
                        },
                        {
                          "title": "Hasura",
                          "href": "/docs/integrations/databases/hasura"
                        },
                        {
                          "title": "InstantDB",
                          "href": "/docs/integrations/databases/instantdb"
                        },
                        {
                          "title": "Nhost",
                          "href": "/docs/integrations/databases/nhost"
                        },
                        {
                          "title": "Supabase",
                          "href": "/docs/integrations/databases/supabase"
                        },
                        {
                          "title": "Neon",
                          "href": "/docs/integrations/databases/neon"
                        }
                      ]
                    ]
                  },
                  {
                    "title": "Analytics",
                    "items": [
                      [
                        {
                          "title": "Google Analytics",
                          "href": "/docs/integrations/analytics/google-analytics"
                        }
                      ]
                    ]
                  }
                ]
              ]
            },
            {
              "title": "Advanced Usage",
              "collapse": true,
              "items": [
                [
                  {
                    "title": "Clerk as an OAuth2 Provider",
                    "href": "/docs/advanced-usage/clerk-idp"
                  },
                  {
                    "title": "Authentication across different domains",
                    "href": "/docs/advanced-usage/satellite-domains"
                  },
                  {
                    "title": "Proxying the Clerk Frontend API",
                    "href": "/docs/advanced-usage/using-proxies"
                  }
                ]
              ]
            },
            {
              "title": "Security & Privacy",
              "collapse": true,
              "items": [
                [
                  {
                    "title": "Overview",
                    "href": "/docs/security/overview"
                  },
                  {
                    "title": "Vulnerability disclosure policy",
                    "href": "/docs/security/vulnerability-disclosure-policy"
                  },
                  {
                    "title": "XSS leak protection",
                    "href": "/docs/security/xss-leak-protection"
                  },
                  {
                    "title": "CSRF protection",
                    "href": "/docs/security/csrf-protection"
                  },
                  {
                    "title": "CSP Headers",
                    "href": "/docs/security/clerk-csp"
                  },
                  {
                    "title": "Fixation protection",
                    "href": "/docs/security/fixation-protection"
                  },
                  {
                    "title": "Password protection and rules",
                    "href": "/docs/security/password-protection"
                  },
                  {
                    "title": "Clerk Telemetry",
                    "href": "/docs/telemetry"
                  },
                  {
                    "title": "Protect accounts from attacks",
                    "items": [
                      [
                        {
                          "title": "Brute force attacks and locking user accounts",
                          "href": "/docs/security/user-lock-guide"
                        },
                        {
                          "title": "Protect sign ups from bots",
                          "href": "/docs/security/bot-protection"
                        },
                        {
                          "title": "Customize max sign-in attempts and duration of of user lockout",
                          "href": "/docs/security/customize-user-lockout"
                        },
                        {
                          "title": "Unlock accounts from the Clerk Dashboard",
                          "href": "/docs/security/unlock-user-accounts"
                        },
                        {
                          "title": "Programmatically lock and unlock accounts",
                          "href": "/docs/security/programmatically-lock-user-accounts"
                        },
                        {
                          "title": "Protect email link sign-ins and sign-ups",
                          "href": "/docs/security/email-link-protection"
                        },
                        {
                          "title": "Unauthorized sign-in",
                          "href": "/docs/security/unauthorized-sign-in"
                        }
                      ]
                    ]
                  }
                ]
              ]
            },
            {
              "title": "Custom Flows",
              "collapse": true,
              "items": [
                [
                  {
                    "title": "Overview",
                    "href": "/docs/custom-flows/overview"
                  },
                  {
                    "title": "Error handling",
                    "href": "/docs/custom-flows/error-handling"
                  },
                  {
                    "title": "Authentication",
                    "items": [
                      [
                        {
                          "title": "Email & password",
                          "href": "/docs/custom-flows/email-password"
                        },
                        {
                          "title": "Email / SMS OTP",
                          "href": "/docs/custom-flows/email-sms-otp"
                        },
                        {
                          "title": "Email links",
                          "href": "/docs/custom-flows/email-links"
                        },
                        {
                          "title": "Email & password + MFA",
                          "href": "/docs/custom-flows/email-password-mfa"
                        },
                        {
                          "title": "Passkeys",
                          "href": "/docs/custom-flows/passkeys"
                        },
                        {
                          "title": "Google One Tap",
                          "href": "/docs/custom-flows/google-one-tap"
                        },
                        {
                          "title": "OAuth connections",
                          "href": "/docs/custom-flows/oauth-connections"
                        },
                        {
                          "title": "Enterprise connections",
                          "href": "/docs/custom-flows/enterprise-connections"
                        },
                        {
                          "title": "Sign out",
                          "href": "/docs/custom-flows/sign-out"
                        },
                        {
                          "title": "Sign-up with application invitations",
                          "href": "/docs/custom-flows/invitations"
                        },
                        {
                          "title": "Embedded email links",
                          "href": "/docs/custom-flows/embedded-email-links"
                        },
                        {
                          "title": "Multi-session applications",
                          "href": "/docs/custom-flows/multi-session-applications"
                        },
                        {
                          "title": "Bot sign-up protection",
                          "href": "/docs/custom-flows/bot-sign-up-protection"
                        }
                      ]
                    ]
                  },
                  {
                    "title": "Account updates",
                    "items": [
                      [
                        {
                          "title": "Forgot password",
                          "href": "/docs/custom-flows/forgot-password"
                        },
                        {
                          "title": "User impersonation",
                          "href": "/docs/custom-flows/user-impersonation"
                        },
                        {
                          "title": "Add email",
                          "href": "/docs/custom-flows/add-email"
                        },
                        {
                          "title": "Add phone",
                          "href": "/docs/custom-flows/add-phone"
                        },
                        {
                          "title": "Manage SMS-based MFA",
                          "href": "/docs/custom-flows/manage-sms-based-mfa"
                        },
                        {
                          "title": "Manage TOTP-based MFA",
                          "href": "/docs/custom-flows/manage-totp-based-mfa"
                        }
                      ]
                    ]
                  }
                ]
              ]
            }
          ]
        ]
      }
    ],
    [
      {
        "title": "API Reference",
        "items": [
          [
            {
              "title": "Backend API",
              "href": "/docs/reference/backend-api",
              "target": "_blank"
            },
            {
              "title": "Frontend API",
              "href": "/docs/reference/frontend-api",
              "target": "_blank"
            }
          ]
        ]
      }
    ],
    [
      {
        "title": "Archived Versions",
        "items": [
          [
            {
              "title": "Core 1 Documentation",
              "href": "/docs/core-1",
              "icon": "link"
            }
          ]
        ]
      }
    ]
  ]
}<|MERGE_RESOLUTION|>--- conflicted
+++ resolved
@@ -22,8 +22,12 @@
                     "href": "/docs/references/nextjs/read-session-data"
                   },
                   {
-                    "title": "Add custom sign-up and sign-in pages",
-                    "href": "/docs/references/nextjs/custom-signup-signin-pages"
+                    "title": "Add a custom sign-in-or-up page",
+                    "href": "/docs/references/nextjs/custom-sign-in-or-up-page"
+                  },
+                  {
+                    "title": "Add a custom sign-up page",
+                    "href": "/docs/references/nextjs/custom-sign-up-page"
                   },
                   {
                     "title": "Add custom onboarding",
@@ -42,73 +46,27 @@
                     "href": "/docs/references/nextjs/rendering-modes"
                   },
                   {
+                    "title": "Geo blocking",
+                    "href": "/docs/references/nextjs/geo-blocking"
+                  },
+                  {
                     "title": "Migrate from Auth.js",
                     "href": "/docs/references/nextjs/authjs-migration"
                   },
                   {
                     "title": "tRPC",
                     "href": "/docs/references/nextjs/trpc"
-                  },
+                  }
                   {
                     "title": "General references",
                     "collapse": true,
                     "items": [
                       [
                         {
-<<<<<<< HEAD
                           "title": "Available Methods",
                           "href": "/docs/references/nextjs/overview"
                         },
                         {
-=======
-                          "title": "Read session and user data",
-                          "href": "/docs/references/nextjs/read-session-data"
-                        },
-                        {
-                          "title": "Add a custom sign-in-or-up page",
-                          "href": "/docs/references/nextjs/custom-sign-in-or-up-page"
-                        },
-                        {
-                          "title": "Add a custom sign-up page",
-                          "href": "/docs/references/nextjs/custom-sign-up-page"
-                        },
-                        {
-                          "title": "Add custom onboarding",
-                          "href": "/docs/references/nextjs/add-onboarding-flow"
-                        },
-                        {
-                          "title": "Set up a waitlist",
-                          "href": "/docs/references/nextjs/waitlist"
-                        },
-                        {
-                          "title": "Role Based Access Control",
-                          "href": "/docs/references/nextjs/basic-rbac"
-                        },
-                        {
-                          "title": "Rendering modes",
-                          "href": "/docs/references/nextjs/rendering-modes"
-                        },
-                        {
-                          "title": "Geo blocking",
-                          "href": "/docs/references/nextjs/geo-blocking"
-                        },
-                        {
-                          "title": "Migrate from Auth.js",
-                          "href": "/docs/references/nextjs/authjs-migration"
-                        },
-                        {
-                          "title": "tRPC",
-                          "href": "/docs/references/nextjs/trpc"
-                        }
-                      ]
-                    ]
-                  },
-                  {
-                    "title": "General references",
-                    "items": [
-                      [
-                        {
->>>>>>> 3ef0653a
                           "title": "`clerkMiddleware()`",
                           "wrap": false,
                           "href": "/docs/references/nextjs/clerk-middleware"
@@ -797,36 +755,16 @@
                     "href": "/docs/references/react-router/read-session-data"
                   },
                   {
-<<<<<<< HEAD
-                    "title": "Add custom sign up and sign in pages",
-                    "href": "/docs/references/react-router/custom-signup-signin-pages"
+                    "title": "Add custom sign-in-or-up page",
+                    "href": "/docs/references/react-router/custom-sign-in-or-up-page"
+                  },
+                  {
+                    "title": "Add custom sign-up page",
+                    "href": "/docs/references/react-router/custom-sign-up-page"
                   },
                   {
                     "title": "Library mode",
                     "href": "/docs/references/react-router/library-mode"
-=======
-                    "title": "Guides",
-                    "items": [
-                      [
-                        {
-                          "title": "Read session and user data",
-                          "href": "/docs/references/react-router/read-session-data"
-                        },
-                        {
-                          "title": "Add custom sign-in-or-up page",
-                          "href": "/docs/references/react-router/custom-sign-in-or-up-page"
-                        },
-                        {
-                          "title": "Add custom sign-up page",
-                          "href": "/docs/references/react-router/custom-sign-up-page"
-                        },
-                        {
-                          "title": "Library mode",
-                          "href": "/docs/references/react-router/library-mode"
-                        }
-                      ]
-                    ]
->>>>>>> 3ef0653a
                   },
                   {
                     "title": "General references",
@@ -900,12 +838,19 @@
                     "href": "/docs/quickstarts/tanstack-start"
                   },
                   {
-                    "title": "Add custom sign up and sign in pages",
-                    "href": "/docs/references/tanstack-start/custom-signup-signin-pages"
+                    "title": "Add custom sign-in-or-up-page",
+                    "href": "/docs/references/tanstack-start/custom-sign-in-or-up-page",
+                    "wrap": true
+                  },
+                  {
+                    "title": "Add custom sign-up-page",
+                    "href": "/docs/references/tanstack-start/custom-sign-up-page",
+                    "wrap": true
                   },
                   {
                     "title": "Read session and user data",
-                    "href": "/docs/references/tanstack-start/read-session-data"
+                    "href": "/docs/references/tanstack-start/read-session-data",
+                    "wrap": true
                   },
                   {
                     "title": "General references",
@@ -926,31 +871,6 @@
                         }
                       ]
                     ]
-<<<<<<< HEAD
-=======
-                  },
-                  {
-                    "title": "Guides",
-                    "items": [
-                      [
-                        {
-                          "title": "Add custom sign-in-or-up-page",
-                          "href": "/docs/references/tanstack-start/custom-sign-in-or-up-page",
-                          "wrap": true
-                        },
-                        {
-                          "title": "Add custom sign-up-page",
-                          "href": "/docs/references/tanstack-start/custom-sign-up-page",
-                          "wrap": true
-                        },
-                        {
-                          "title": "Read session and user data",
-                          "href": "/docs/references/tanstack-start/read-session-data",
-                          "wrap": true
-                        }
-                      ]
-                    ]
->>>>>>> 3ef0653a
                   }
                 ]
               ]
@@ -996,10 +916,12 @@
                   },
                   {
                     "title": "Read session and user data",
+                    "wrap": false,
                     "href": "/docs/references/astro/read-session-data"
                   },
                   {
                     "title": "Hybrid rendering",
+                    "wrap": false,
                     "href": "/docs/references/astro/hybrid-rendering"
                   },
                   {
@@ -1008,23 +930,8 @@
                     "items": [
                       [
                         {
-<<<<<<< HEAD
                           "title": "Use Clerk with Astro and React",
                           "href": "/docs/references/astro/react"
-=======
-                          "title": "Migrating from community SDK",
-                          "href": "/docs/references/astro/migrating-from-astro-community-sdk"
-                        },
-                        {
-                          "title": "Read session and user data",
-                          "wrap": false,
-                          "href": "/docs/references/astro/read-session-data"
-                        },
-                        {
-                          "title": "Hybrid rendering",
-                          "wrap": false,
-                          "href": "/docs/references/astro/hybrid-rendering"
->>>>>>> 3ef0653a
                         }
                       ]
                     ]
@@ -1118,29 +1025,13 @@
                     "href": "/docs/quickstarts/nuxt"
                   },
                   {
-<<<<<<< HEAD
                     "title": "Read session and user data",
+                    "wrap": false,
                     "href": "/docs/references/nuxt/read-session-data"
-=======
-                    "title": "Guides",
-                    "items": [
-                      [
-                        {
-                          "title": "Read session and user data",
-                          "wrap": false,
-                          "href": "/docs/references/nuxt/read-session-data"
-                        },
-                        {
-                          "title": "Protect pages",
-                          "wrap": false,
-                          "href": "/docs/references/nuxt/protect-pages"
-                        }
-                      ]
-                    ]
->>>>>>> 3ef0653a
                   },
                   {
                     "title": "Protect pages",
+                    "wrap": false,
                     "href": "/docs/references/nuxt/protect-pages"
                   },
                   {
