import { glob } from 'glob'
import fs from 'node:fs/promises'
import os from 'node:os'
import path from 'node:path'
import simpleGit from 'simple-git'

import { describe, expect, onTestFinished, test } from 'vitest'
import { build } from './build-docs'
import { createConfig } from './lib/config'
import { createBlankStore, invalidateFile } from './lib/store'

const tempConfig = {
  // Set to true to use local repo temp directory instead of system temp
  useLocalTemp: false,

  // Local temp directory path (relative to project root)
  localTempPath: './.temp-test',

  // Whether to preserve temp directories after tests
  // (helpful for debugging, but requires manual cleanup)
  preserveTemp: false,

  // Whether to setup a git repository in each test
  setupGit: false,
}

async function createTempFiles(
  files: { path: string; content: string }[],
  {
    tempDirectoryPrefix = 'clerk-docs-test-',
    preserveTemp = tempConfig.preserveTemp,
    useLocalTemp = tempConfig.useLocalTemp,
    setupGit = tempConfig.setupGit,
  } = {},
) {
  // Determine base directory for temp files
  let baseDir: string

  if (useLocalTemp) {
    // Use local directory in the repo
    baseDir = tempConfig.localTempPath
    await fs.mkdir(baseDir, { recursive: true })
  } else {
    // Use system temp directory
    baseDir = os.tmpdir()
  }

  // Create temp folder with unique name
  const tempDir = await fs.mkdtemp(path.join(baseDir, tempDirectoryPrefix))

  // Create all files
  for (const file of files) {
    // Ensure the directory exists
    const filePath = path.join(tempDir, file.path)
    const dirPath = path.dirname(filePath)

    await fs.mkdir(dirPath, { recursive: true })

    // Write the file
    await fs.writeFile(filePath, file.content)
  }

  const initialCommitDate = new Date()

  if (setupGit) {
    // Initialize git repository
    const git = simpleGit(tempDir)

    await git.init()

    // Locally set the git user config
    await git.addConfig('user.name', 'Test User')
    await git.addConfig('user.email', 'test@example.com')

    // Add all files to git
    await git.add('.')

    // Use a fixed date for the initial commit
    initialCommitDate.setMilliseconds(0) // git will drop off the milliseconds so if we don't do that then the times will miss-match
    await git.commit('Initial commit', undefined, {
      '--date': initialCommitDate.toISOString(),
    })
  }

  // Register cleanup unless preserveTemp is true
  if (!preserveTemp) {
    onTestFinished(async () => {
      try {
        await fs.rm(tempDir, { recursive: true, force: true })
      } catch (error) {
        console.warn(`Warning: Failed to clean up temp folder ${tempDir}:`, error)
      }
    })
  } else {
    // Log the location for manual inspection
    console.log(`Preserving temp directory for inspection: ${tempDir}`)
  }

  // Return useful helpers
  return {
    tempDir: path.join(tempDir, 'scripts'), // emulate that the base path is the scripts folder, to emulate __dirname
    pathJoin: (...paths: string[]) => path.join(tempDir, ...paths),

    // Get a list of all files in the temp directory
    listFiles: async (folderPath?: string) => {
      return (
        await glob('**/*', {
          cwd: folderPath ? path.join(tempDir, folderPath) : tempDir,
          nodir: true,
        })
      ).sort() // ensure a consistent order for tests
    },

    // Read file contents
    readFile: async (filePath: string): Promise<string> => {
      return fs.readFile(path.join(tempDir, filePath), 'utf-8')
    },

    // Write file contents
    writeFile: async (filePath: string, content: string) => {
      return fs.writeFile(path.join(tempDir, filePath), content)
    },

    // Pass through the git instance incase we need to use it for something
    git: setupGit ? simpleGit(tempDir) : undefined,

    // Return the initial commit date
    initialCommitDate,
  }
}

async function fileExists(filePath: string): Promise<boolean> {
  try {
    await fs.access(filePath)
    return true
  } catch {
    return false
  }
}

async function readFile(filePath: string): Promise<string> {
  return normalizeString(await fs.readFile(filePath, 'utf-8'))
}

function normalizeString(str: string): string {
  return str.replace(/\r\n/g, '\n').trim()
}

function treeDir(baseDir: string) {
  return glob('**/*', {
    cwd: baseDir,
    nodir: true, // Only return files, not directories
  })
}

const baseConfig = {
  dataPath: '../data',
  docsPath: '../docs',
  baseDocsLink: '/docs/',
  manifestPath: '../docs/manifest.json',
  partialsPath: '../docs/_partials',
  typedocPath: '../typedoc',
  distPath: '../dist',
  ignorePaths: [],
  ignoreLinks: [],
  ignoreWarnings: {
    docs: {},
    partials: {},
    typedoc: {},
    tooltips: {},
  },
  manifestOptions: {
    wrapDefault: true,
    hideTitleDefault: false,
  },
  flags: {
    skipGit: true,
    skipApiErrors: true,
  },
} satisfies Partial<Parameters<typeof createConfig>[0]>

describe('Basic Functionality', () => {
  test('Basic build test with simple files', async () => {
    // Create temp environment with minimal files array
    const { tempDir, pathJoin, initialCommitDate } = await createTempFiles(
      [
        {
          path: './docs/manifest.json',
          content: JSON.stringify({
            navigation: [[{ title: 'Simple Test', href: '/docs/simple-test' }]],
          }),
        },
        {
          path: './docs/simple-test.mdx',
          content: `---
title: Simple Test
description: This is a simple test page
---

# Simple Test Page

Testing with a simple page.`,
        },
      ],
      { setupGit: true },
    )

    const output = await build(
      await createConfig({
        ...baseConfig,
        basePath: tempDir,
        validSdks: ['nextjs', 'react'],
        flags: {
          skipGit: false,
          skipApiErrors: true,
        },
      }),
    )

    expect(output).toBe('')

    expect(await fileExists(pathJoin('./dist/simple-test.mdx'))).toBe(true)
    expect(await readFile(pathJoin('./dist/simple-test.mdx'))).toBe(`---
title: Simple Test
description: This is a simple test page
lastUpdated: ${initialCommitDate.toISOString()}
sdkScoped: "false"
canonical: /docs/simple-test
---

# Simple Test Page

Testing with a simple page.`)

    expect(await fileExists(pathJoin('./dist/manifest.json'))).toBe(true)
    expect(JSON.parse(await readFile(pathJoin('./dist/manifest.json')))).toEqual({
      flags: {},
      navigation: [[{ title: 'Simple Test', href: '/docs/simple-test' }]],
    })
  })

  test('Warning on missing description in frontmatter', async () => {
    // Create temp environment with minimal files array
    const { tempDir, pathJoin } = await createTempFiles([
      {
        path: './docs/manifest.json',
        content: JSON.stringify({
          navigation: [[{ title: 'Simple Test', href: '/docs/simple-test' }]],
        }),
      },
      {
        path: './docs/simple-test.mdx',
        content: `---
title: Simple Test
---

# Simple Test Page

Testing with a simple page.`,
      },
    ])

    const output = await build(
      await createConfig({
        ...baseConfig,
        basePath: tempDir,
        validSdks: ['nextjs', 'react'],
      }),
    )

    expect(output).toContain('warning Frontmatter should have a "description" property')
  })

  test('should ignore non-MDX files in the docs folder', async () => {
    const { tempDir, pathJoin } = await createTempFiles([
      {
        path: './docs/manifest.json',
        content: JSON.stringify({
          navigation: [[{ title: 'MDX Doc', href: '/docs/mdx-doc' }]],
        }),
      },
      {
        path: './docs/mdx-doc.mdx',
        content: `---
title: MDX Doc
---

# MDX Document`,
      },
      {
        path: './docs/non-mdx-file.txt',
        content: `This is a text file, not an MDX file.`,
      },
      {
        path: './docs/image.png',
        content: `fake image content`,
      },
    ])

    await build(
      await createConfig({
        ...baseConfig,
        basePath: tempDir,
        validSdks: ['react'],
      }),
    )

    // Verify only MDX files were processed
    expect(await fileExists(pathJoin('./dist/mdx-doc.mdx'))).toBe(true)
    expect(await fileExists(pathJoin('./dist/non-mdx-file.txt'))).toBe(false)
    expect(await fileExists(pathJoin('./dist/image.png'))).toBe(false)
  })

  test('should copy over and process redirects', async () => {
    const { tempDir, readFile } = await createTempFiles([
      {
        path: './docs/manifest.json',
        content: JSON.stringify({
          navigation: [],
        }),
      },
      {
        path: './redirects/static.json',
        content: JSON.stringify([
          {
            source: '/docs/page-1',
            destination: '/docs/page-2',
            permanent: true,
          },
          {
            source: '/docs/page-2',
            destination: '/docs/page-3',
            permanent: true,
          },
        ]),
      },
      {
        path: './redirects/dynamic.jsonc',
        content: JSON.stringify([
          {
            source: '/docs/login/:path*',
            destination: '/docs/signin/:path*',
            permanent: true,
          },
        ]),
      },
    ])

    await build(
      await createConfig({
        ...baseConfig,
        basePath: tempDir,
        validSdks: ['react'],
        redirects: {
          static: {
            inputPath: '../redirects/static.json',
            outputPath: '_redirects/static.json',
          },
          dynamic: {
            inputPath: '../redirects/dynamic.jsonc',
            outputPath: '_redirects/dynamic.jsonc',
          },
        },
      }),
    )

    expect(JSON.parse(await readFile('./dist/_redirects/static.json'))).toEqual({
      '/docs/page-1': {
        source: '/docs/page-1',
        destination: '/docs/page-3',
        permanent: true,
      },
      '/docs/page-2': {
        source: '/docs/page-2',
        destination: '/docs/page-3',
        permanent: true,
      },
    })
    expect(JSON.parse(await readFile('./dist/_redirects/dynamic.jsonc'))).toEqual([
      {
        source: '/docs/login/:path*',
        destination: '/docs/signin/:path*',
        permanent: true,
      },
    ])
  })
})

describe('Manifest Validation', () => {
  test('should fail build with completely malformed manifest JSON', async () => {
    const { tempDir } = await createTempFiles([
      {
        path: './docs/manifest.json',
        content: '{invalid json structure',
      },
      {
        path: './docs/simple-test.mdx',
        content: `---
title: Simple Test
---

# Simple Test`,
      },
    ])

    const promise = build(
      await createConfig({
        ...baseConfig,
        basePath: tempDir,
        validSdks: ['react'],
      }),
    )

    await expect(promise).rejects.toThrow('Failed to parse manifest:')
  })

  test('should apply manifest options (wrapDefault, hideTitleDefault) correctly', async () => {
    const { tempDir, pathJoin } = await createTempFiles([
      {
        path: './docs/manifest.json',
        content: JSON.stringify({
          navigation: [
            [
              {
                title: 'Group One',
                items: [[{ title: 'Item One', href: '/docs/item-one' }]],
                wrap: true,
                hideTitle: false,
              },
              {
                title: 'Group Two',
                items: [[{ title: 'Item Two', href: '/docs/item-two' }]],
                wrap: true,
                hideTitle: true,
              },
              {
                title: 'Group Three',
                items: [[{ title: 'Item Three', href: '/docs/item-three' }]],
                wrap: false,
                hideTitle: false,
              },
              {
                title: 'Group Four',
                items: [[{ title: 'Item Four', href: '/docs/item-four' }]],
                wrap: false,
                hideTitle: true,
              },
            ],
          ],
        }),
      },
      { path: './docs/item-one.mdx', content: `---\ntitle: Item One\n---\nItem One` },
      { path: './docs/item-two.mdx', content: `---\ntitle: Item Two\n---\nItem Two` },
      { path: './docs/item-three.mdx', content: `---\ntitle: Item Three\n---\nItem Three` },
      { path: './docs/item-four.mdx', content: `---\ntitle: Item Four\n---\nItem Four` },
    ])

    await build(
      await createConfig({
        ...baseConfig,
        basePath: tempDir,
        validSdks: ['nextjs'],
        manifestOptions: {
          wrapDefault: false,
          hideTitleDefault: false,
        },
      }),
    )

    const manifest = JSON.parse(await readFile(pathJoin('./dist/manifest.json')))
    const groups = manifest.navigation[0]

    expect(groups[0].wrap).toBe(true)
    expect(groups[0].hideTitle).toBe(undefined)

    expect(groups[1].wrap).toBe(true)
    expect(groups[1].hideTitle).toBe(true)

    expect(groups[2].wrap).toBe(undefined)
    expect(groups[2].hideTitle).toBe(undefined)

    expect(groups[3].wrap).toBe(undefined)
    expect(groups[3].hideTitle).toBe(true)
  })

  test('should properly pass down SDK filtering from parent groups to child items', async () => {
    const { tempDir, pathJoin } = await createTempFiles([
      {
        path: './docs/manifest.json',
        content: JSON.stringify({
          navigation: [
            [
              {
                title: 'SDK Group',
                sdk: ['nextjs', 'react'],
                items: [
                  [
                    {
                      title: 'Sub Group',
                      items: [
                        [
                          { title: 'SDK Item', href: '/docs/sdk-item' },
                          { title: 'Nested Group', items: [[{ title: 'Nested Item', href: '/docs/nested-item' }]] },
                        ],
                      ],
                    },
                  ],
                ],
              },
              {
                title: 'Generic Group',
                items: [
                  [
                    {
                      title: 'Sub Group',
                      items: [[{ title: 'Generic Item', href: '/docs/generic-item' }]],
                    },
                  ],
                ],
              },
              {
                title: 'Vue Group',
                sdk: ['vue'],
                items: [
                  [
                    {
                      title: 'Sub Group',
                      items: [[{ title: 'Vue Item', href: '/docs/vue-item' }]],
                    },
                  ],
                ],
              },
            ],
          ],
        }),
      },
      {
        path: './docs/sdk-item.mdx',
        content: `---\ntitle: SDK Item\n---\nSDK specific content`,
      },
      {
        path: './docs/nested-item.mdx',
        content: `---\ntitle: Nested Item\n---\nNested SDK specific content`,
      },
      {
        path: './docs/generic-item.mdx',
        content: `---\ntitle: Generic Item\n---\nGeneric content`,
      },
      {
        path: './docs/vue-item.mdx',
        content: `---\ntitle: Vue Item\n---\nVue specific content`,
      },
    ])

    await build(
      await createConfig({
        ...baseConfig,
        basePath: tempDir,
        validSdks: ['nextjs', 'react', 'vue'],
      }),
    )

    // Check manifest
    const manifest = JSON.parse(await readFile(pathJoin('./dist/manifest.json')))

    expect(manifest).toEqual({
      flags: {},
      navigation: [
        [
          {
            title: 'SDK Group',
            sdk: ['nextjs', 'react'],
            items: [
              [
                {
                  title: 'Sub Group',
                  sdk: ['nextjs', 'react'],
                  items: [
                    [
                      { title: 'SDK Item', sdk: ['nextjs', 'react'], href: '/docs/sdk-item' },
                      {
                        title: 'Nested Group',
                        sdk: ['nextjs', 'react'],
                        items: [[{ title: 'Nested Item', sdk: ['nextjs', 'react'], href: '/docs/nested-item' }]],
                      },
                    ],
                  ],
                },
              ],
            ],
          },
          {
            title: 'Generic Group',
            items: [
              [
                {
                  title: 'Sub Group',
                  items: [[{ title: 'Generic Item', href: '/docs/generic-item' }]],
                },
              ],
            ],
          },
          {
            title: 'Vue Group',
            sdk: ['vue'],
            items: [
              [
                {
                  title: 'Sub Group',
                  sdk: ['vue'],
                  items: [[{ title: 'Vue Item', sdk: ['vue'], href: '/docs/vue-item' }]],
                },
              ],
            ],
          },
        ],
      ],
    })
  })

  test('Setting the sdk on an item should not bubble up if siblings are core docs', async () => {
    const { tempDir, pathJoin } = await createTempFiles([
      {
        path: './docs/manifest.json',
        content: JSON.stringify({
          navigation: [
            [
              {
                title: 'Group',
                items: [
                  [
                    { title: 'Item 1', href: '/docs/item-1' },
                    { title: 'Item 2', href: '/docs/item-2' },
                  ],
                ],
              },
            ],
          ],
        }),
      },
      {
        path: './docs/item-1.mdx',
        content: `---
title: Item 1
sdk: expressjs, fastify
---

# Item 1`,
      },
      {
        path: './docs/item-2.mdx',
        content: `---
title: Item 2
---

# Item 2`,
      },
    ])

    await build(
      await createConfig({
        ...baseConfig,
        basePath: tempDir,
        validSdks: ['expressjs', 'fastify', 'nextjs', 'react'],
      }),
    )

    // Check manifest
    const manifest = JSON.parse(await readFile(pathJoin('./dist/manifest.json')))

    expect(manifest).toEqual({
      flags: {},
      navigation: [
        [
          {
            title: 'Group',
            items: [
              [
                { title: 'Item 1', sdk: ['expressjs', 'fastify'], href: '/docs/:sdk:/item-1' },
                { title: 'Item 2', href: '/docs/item-2' },
              ],
            ],
          },
        ],
      ],
    })
  })

  test('External links should still get sdk scoping if applied to the group', async () => {
    const { tempDir, pathJoin } = await createTempFiles([
      {
        path: './docs/manifest.json',
        content: JSON.stringify({
          navigation: [
            [
              {
                title: 'Group',
                sdk: ['expressjs'],
                items: [
                  [
                    { title: 'Item 1', href: '/docs/item-1' },
                    { title: 'Item 2', href: 'https://example.com' },
                  ],
                ],
              },
            ],
          ],
        }),
      },
      {
        path: './docs/item-1.mdx',
        content: `---
title: Item 1
---

# Item 1`,
      },
    ])

    await build(
      await createConfig({
        ...baseConfig,
        basePath: tempDir,
        validSdks: ['expressjs', 'react'],
      }),
    )

    // Check manifest
    const manifest = JSON.parse(await readFile(pathJoin('./dist/manifest.json')))

    expect(manifest).toEqual({
      flags: {},
      navigation: [
        [
          {
            title: 'Group',
            sdk: ['expressjs'],
            items: [
              [
                { title: 'Item 1', sdk: ['expressjs'], href: '/docs/item-1' },
                { title: 'Item 2', sdk: ['expressjs'], href: 'https://example.com' },
              ],
            ],
          },
        ],
      ],
    })
  })

  test('should properly inherit SDK filtering from child items up to parent groups', async () => {
    const { tempDir, pathJoin } = await createTempFiles([
      {
        path: './docs/manifest.json',
        content: JSON.stringify({
          navigation: [
            [
              {
                title: 'SDK Group',
                items: [
                  [
                    {
                      title: 'Sub Group',
                      items: [
                        [
                          { title: 'SDK Item', href: '/docs/sdk-item' },
                          { title: 'Nested Group', items: [[{ title: 'Nested Item', href: '/docs/nested-item' }]] },
                        ],
                      ],
                    },
                  ],
                ],
              },
              {
                title: 'Generic Group',
                items: [
                  [
                    {
                      title: 'Sub Group',
                      items: [[{ title: 'Generic Item', href: '/docs/generic-item' }]],
                    },
                  ],
                ],
              },
              {
                title: 'Vue Group',
                items: [
                  [
                    {
                      title: 'Sub Group',
                      items: [[{ title: 'Vue Item', href: '/docs/vue-item' }]],
                    },
                  ],
                ],
              },
            ],
          ],
        }),
      },
      {
        path: './docs/sdk-item.mdx',
        content: `---\ntitle: SDK Item\nsdk: react\n---\nSDK specific content`,
      },
      {
        path: './docs/nested-item.mdx',
        content: `---\ntitle: Nested Item\nsdk: nextjs\n---\nNested SDK specific content`,
      },
      {
        path: './docs/generic-item.mdx',
        content: `---\ntitle: Generic Item\n---\nGeneric content`,
      },
      {
        path: './docs/vue-item.mdx',
        content: `---\ntitle: Vue Item\nsdk: vue\n---\nVue specific content`,
      },
    ])

    await build(
      await createConfig({
        ...baseConfig,
        basePath: tempDir,
        validSdks: ['nextjs', 'react', 'vue'],
      }),
    )

    // Check manifest
    const manifest = JSON.parse(await readFile(pathJoin('./dist/manifest.json')))

    expect(manifest).toEqual({
      flags: {},
      navigation: [
        [
          {
            title: 'SDK Group',
            sdk: ['react', 'nextjs'],
            items: [
              [
                {
                  title: 'Sub Group',
                  sdk: ['react', 'nextjs'],
                  items: [
                    [
                      { title: 'SDK Item', sdk: ['react'], href: '/docs/sdk-item' },
                      {
                        title: 'Nested Group',
                        sdk: ['nextjs'],
                        items: [[{ title: 'Nested Item', sdk: ['nextjs'], href: '/docs/nested-item' }]],
                      },
                    ],
                  ],
                },
              ],
            ],
          },
          {
            title: 'Generic Group',
            items: [
              [
                {
                  title: 'Sub Group',
                  items: [[{ title: 'Generic Item', href: '/docs/generic-item' }]],
                },
              ],
            ],
          },
          {
            title: 'Vue Group',
            sdk: ['vue'],
            items: [
              [
                {
                  title: 'Sub Group',
                  sdk: ['vue'],
                  items: [[{ title: 'Vue Item', sdk: ['vue'], href: '/docs/vue-item' }]],
                },
              ],
            ],
          },
        ],
      ],
    })
  })

  test('Check link and hash in partial is valid', async () => {
    const { tempDir } = await createTempFiles([
      {
        path: './docs/manifest.json',
        content: JSON.stringify({
          navigation: [
            [
              { title: 'Page 1', href: '/docs/page-1' },
              { title: 'Page 2', href: '/docs/page-2' },
            ],
          ],
        }),
      },
      {
        path: './docs/page-1.mdx',
        content: `---
title: Page 1
---

<Include src="_partials/links" />`,
      },
      {
        path: './docs/_partials/links.mdx',
        content: `[Page 2](/docs/page-2#my-heading)
[Page 2](/docs/page-3)`,
      },
      {
        path: './docs/page-2.mdx',
        content: `---
title: Page 2
---

test`,
      },
    ])

    const output = await build(
      await createConfig({
        ...baseConfig,
        basePath: tempDir,
        validSdks: ['react'],
      }),
    )

    expect(output).toContain(`warning Hash "my-heading" not found in /docs/page-2`)
    expect(output).toContain(
      `warning Matching file not found for path: /docs/page-3. Expected file to exist at /docs/page-3.mdx`,
    )
  })

  test('should process target="_blank" links in manifest correctly', async () => {
    const { tempDir, pathJoin } = await createTempFiles([
      {
        path: './docs/manifest.json',
        content: JSON.stringify({
          navigation: [
            [
              { title: 'Normal Link', href: '/docs/normal-link' },
              { title: 'External Link', href: 'https://example.com', target: '_blank' },
            ],
          ],
        }),
      },
      {
        path: './docs/normal-link.mdx',
        content: `---
title: Normal Link
---

# Normal Link

This is a normal document.`,
      },
    ])

    await build(
      await createConfig({
        ...baseConfig,
        basePath: tempDir,
        validSdks: ['react'],
      }),
    )

    // Check that the manifest contains the target="_blank" attribute
    const manifest = JSON.parse(await readFile(pathJoin('./dist/manifest.json')))
    expect(manifest).toEqual({
      flags: {},
      navigation: [
        [
          { title: 'Normal Link', href: '/docs/normal-link' },
          { title: 'External Link', href: 'https://example.com', target: '_blank' },
        ],
      ],
    })
  })
})

describe('SDK Processing', () => {
  test('Two Docs, each grouped by a different SDK', async () => {
    // Create temp environment with minimal files array
    const { tempDir, pathJoin } = await createTempFiles([
      {
        path: './docs/manifest.json',
        content: JSON.stringify({
          navigation: [
            [
              {
                title: 'React',
                sdk: ['react'],
                items: [[{ title: 'Quickstart', href: '/docs/quickstart/react' }]],
              },
              {
                title: 'Vue',
                sdk: ['vue'],
                items: [[{ title: 'Quickstart', href: '/docs/quickstart/vue' }]],
              },
            ],
          ],
        }),
      },
      {
        path: './docs/quickstart/react.mdx',
        content: `---
title: Quickstart
---

# React Quickstart`,
      },
      {
        path: './docs/quickstart/vue.mdx',
        content: `---
title: Quickstart
---

# Vue Quickstart`,
      },
    ])

    await build(
      await createConfig({
        ...baseConfig,
        basePath: tempDir,
        validSdks: ['react', 'vue'],
      }),
    )

    expect(await fileExists(pathJoin('./dist/manifest.json'))).toBe(true)
    expect(JSON.parse(await readFile(pathJoin('./dist/manifest.json')))).toEqual({
      flags: {},
      navigation: [
        [
          {
            title: 'React',
            sdk: ['react'],
            items: [[{ title: 'Quickstart', href: '/docs/quickstart/react', sdk: ['react'] }]],
          },
          {
            title: 'Vue',
            sdk: ['vue'],
            items: [[{ title: 'Quickstart', href: '/docs/quickstart/vue', sdk: ['vue'] }]],
          },
        ],
      ],
    })

    expect(JSON.parse(await readFile(pathJoin('./dist/directory.json')))).toEqual([
      { path: 'quickstart/react.mdx', url: '/docs/quickstart/react' },
      { path: 'quickstart/vue.mdx', url: '/docs/quickstart/vue' },
    ])

    const distFiles = await treeDir(pathJoin('./dist'))

    expect(distFiles.length).toBe(4)
    expect(distFiles).toContain('manifest.json')
    expect(distFiles).toContain('directory.json')
    expect(distFiles).toContain('quickstart/vue.mdx')
    expect(distFiles).toContain('quickstart/react.mdx')
  })

  test('3 sdks in frontmatter generates 3 variants', async () => {
    const { tempDir, pathJoin } = await createTempFiles([
      {
        path: './docs/manifest.json',
        content: JSON.stringify({
          navigation: [[{ title: 'Simple Test', href: '/docs/simple-test' }]],
        }),
      },
      {
        path: './docs/simple-test.mdx',
        content: `---
title: Simple Test
sdk: react, vue, astro
---

# Simple Test Page

Testing with a simple page.`,
      },
    ])

    await build(
      await createConfig({
        ...baseConfig,
        basePath: tempDir,
        validSdks: ['react', 'vue', 'astro'],
      }),
    )

    expect(JSON.parse(await readFile(pathJoin('./dist/manifest.json')))).toEqual({
      flags: {},
      navigation: [[{ title: 'Simple Test', href: '/docs/:sdk:/simple-test', sdk: ['react', 'vue', 'astro'] }]],
    })

    expect(JSON.parse(await readFile(pathJoin('./dist/directory.json')))).toEqual([
      { path: 'simple-test.mdx', url: '/docs/simple-test' },
      { path: 'vue/simple-test.mdx', url: '/docs/vue/simple-test' },
      { path: 'react/simple-test.mdx', url: '/docs/react/simple-test' },
      { path: 'astro/simple-test.mdx', url: '/docs/astro/simple-test' },
    ])

    const distFiles = await treeDir(pathJoin('./dist'))

    expect(distFiles.length).toBe(6)
    expect(distFiles).toContain('manifest.json')
    expect(distFiles).toContain('directory.json')
    expect(distFiles).toContain('simple-test.mdx')
    expect(distFiles).toContain('react/simple-test.mdx')
    expect(distFiles).toContain('vue/simple-test.mdx')
    expect(distFiles).toContain('astro/simple-test.mdx')
  })

  test('<If> content filtered out when sdk is in frontmatter', async () => {
    const { tempDir, pathJoin } = await createTempFiles([
      {
        path: './docs/manifest.json',
        content: JSON.stringify({
          navigation: [[{ title: 'Simple Test', href: '/docs/simple-test' }]],
        }),
      },
      {
        path: './docs/simple-test.mdx',
        content: `---
title: Simple Test
sdk: react, expo
---

# Simple Test Page

<If sdk="react">
  React Content
</If>

Testing with a simple page.`,
      },
    ])

    await build(
      await createConfig({
        ...baseConfig,
        basePath: tempDir,
        validSdks: ['react', 'expo'],
      }),
    )

    expect(await readFile(pathJoin('./dist/react/simple-test.mdx'))).toContain('React Content')

    expect(await readFile(pathJoin('./dist/expo/simple-test.mdx'))).not.toContain('React Content')
  })

  test('Invalid SDK in frontmatter fails the build', async () => {
    const { tempDir, pathJoin } = await createTempFiles([
      {
        path: './docs/manifest.json',
        content: JSON.stringify({
          navigation: [[{ title: 'Simple Test', href: '/docs/simple-test' }]],
        }),
      },
      {
        path: './docs/simple-test.mdx',
        content: `---
title: Simple Test
sdk: react, expo, coffeescript
---

# Simple Test Page

Testing with a simple page.`,
      },
    ])

    const promise = build(
      await createConfig({
        ...baseConfig,
        basePath: tempDir,
        validSdks: ['react', 'expo'],
      }),
    )

    await expect(promise).rejects.toThrow(`Invalid SDK ["coffeescript"], the valid SDKs are ["react","expo"]`)
  })

  test('Invalid SDK in <If> fails the build', async () => {
    const { tempDir } = await createTempFiles([
      {
        path: './docs/manifest.json',
        content: JSON.stringify({
          navigation: [[{ title: 'Simple Test', href: '/docs/simple-test' }]],
        }),
      },
      {
        path: './docs/simple-test.mdx',
        content: `---
title: Simple Test
sdk: react, expo
---

# Simple Test Page

<If sdk="astro">
  astro Content
</If>

Testing with a simple page.`,
      },
    ])

    const output = await build(
      await createConfig({
        ...baseConfig,
        basePath: tempDir,
        validSdks: ['react', 'expo'],
      }),
    )

    expect(output).toContain(`warning sdk \"astro\" in <If /> is not a valid SDK`)
  })

  test('should generate appropriate landing pages for SDK-specific docs', async () => {
    const { tempDir, pathJoin } = await createTempFiles([
      {
        path: './docs/manifest.json',
        content: JSON.stringify({
          navigation: [[{ title: 'SDK Document', href: '/docs/sdk-document' }]],
        }),
      },
      {
        path: './docs/sdk-document.mdx',
        content: `---
title: SDK Document
description: This document is available for React and Next.js.
sdk: react, nextjs
---

# SDK Document

This document is available for React and Next.js.`,
      },
    ])

    await build(
      await createConfig({
        ...baseConfig,
        basePath: tempDir,
        validSdks: ['react', 'nextjs'],
      }),
    )

    // Check that SDK-specific versions were created
    expect(await fileExists(pathJoin('./dist/react/sdk-document.mdx'))).toBe(true)
    expect(await fileExists(pathJoin('./dist/nextjs/sdk-document.mdx'))).toBe(true)

    // Check that a landing page was created at the original URL
    expect(await fileExists(pathJoin('./dist/sdk-document.mdx'))).toBe(true)

    // Verify landing page content
    expect(await readFile(pathJoin('./dist/sdk-document.mdx'))).toBe(
      `---
template: wide
redirectPage: "true"
availableSdks: react,nextjs
notAvailableSdks: ""
search:
  exclude: true
canonical: /docs/:sdk:/sdk-document
---
<SDKDocRedirectPage title="SDK Document" description="This document is available for React and Next.js." href="/docs/:sdk:/sdk-document" sdks={["react","nextjs"]} />`,
    )
  })

  test('should handle SDK filtering with deeply nested manifest structures', async () => {
    const { tempDir, pathJoin } = await createTempFiles([
      {
        path: './docs/manifest.json',
        content: JSON.stringify({
          navigation: [
            [
              {
                title: 'Top Level',
                items: [
                  [
                    {
                      title: 'Mid Level',
                      sdk: ['react', 'nextjs'],
                      items: [
                        [
                          {
                            title: 'Deep Level',
                            sdk: ['nextjs'],
                            items: [[{ title: 'Deeply Nested Page', href: '/docs/deeply-nested-nextjs' }]],
                          },
                          {
                            title: 'Deep Level',
                            sdk: ['react'],
                            items: [[{ title: 'Deeply Nested Page', href: '/docs/deeply-nested-react' }]],
                          },
                        ],
                      ],
                    },
                  ],
                ],
              },
            ],
          ],
        }),
      },
      {
        path: './docs/deeply-nested-nextjs.mdx',
        content: `---
title: Deeply Nested Page
sdk: nextjs
---

Content for Next.js users.`,
      },
      {
        path: './docs/deeply-nested-react.mdx',
        content: `---
title: Deeply Nested Page
sdk: react
---

Content for React users.`,
      },
    ])

    await build(
      await createConfig({
        ...baseConfig,
        basePath: tempDir,
        validSdks: ['react', 'nextjs', 'js-frontend'],
      }),
    )

    expect(JSON.parse(await readFile(pathJoin('./dist/manifest.json')))).toEqual({
      flags: {},
      navigation: [
        [
          {
            title: 'Top Level',
            sdk: ['react', 'nextjs'],
            items: [
              [
                {
                  title: 'Mid Level',
                  sdk: ['react', 'nextjs'],
                  items: [
                    [
                      {
                        title: 'Deep Level',
                        sdk: ['nextjs'],
                        items: [
                          [
                            {
                              href: '/docs/deeply-nested-nextjs',
                              sdk: ['nextjs'],
                              title: 'Deeply Nested Page',
                            },
                          ],
                        ],
                      },
                      {
                        title: 'Deep Level',
                        sdk: ['react'],
                        items: [
                          [
                            {
                              title: 'Deeply Nested Page',
                              sdk: ['react'],
                              href: '/docs/deeply-nested-react',
                            },
                          ],
                        ],
                      },
                    ],
                  ],
                },
              ],
            ],
          },
        ],
      ],
    })

    // Page should be available in nextjs (from manifest deep nesting)
    expect(await fileExists(pathJoin('./dist/deeply-nested-nextjs.mdx'))).toBe(true)
    expect(await readFile(pathJoin('./dist/deeply-nested-nextjs.mdx'))).toContain('Content for Next.js users.')
    expect(await readFile(pathJoin('./dist/deeply-nested-nextjs.mdx'))).not.toContain('Content for React users.')

    // Page should be available in react (from parent manifest item)
    expect(await fileExists(pathJoin('./dist/deeply-nested-react.mdx'))).toBe(true)
    expect(await readFile(pathJoin('./dist/deeply-nested-react.mdx'))).toContain('Content for React users.')
    expect(await readFile(pathJoin('./dist/deeply-nested-react.mdx'))).not.toContain('Content for Next.js users.')

    // Page should NOT be available in js-frontend (filtered out by manifest)
    expect(await fileExists(pathJoin('./dist/js-frontend/deeply-nested-nextjs.mdx'))).toBe(false)
    expect(await fileExists(pathJoin('./dist/js-frontend/deeply-nested-react.mdx'))).toBe(false)
  })

  test('should correctly process multiple <If /> blocks with different SDKs in a single document', async () => {
    const { tempDir, pathJoin } = await createTempFiles([
      {
        path: './docs/manifest.json',
        content: JSON.stringify({
          navigation: [
            [
              {
                title: 'Multiple SDK Blocks',
                href: '/multiple-sdk-blocks',
              },
            ],
          ],
        }),
      },
      {
        path: './docs/multiple-sdk-blocks.mdx',
        content: `---
title: Multiple SDK Blocks
sdk: react, nextjs, js-frontend
---

# Multiple SDK Blocks

<If sdk="react">
  This content is for React users only.
</If>

<If sdk="nextjs">
  This content is for Next.js users only.
</If>

<If sdk="js-frontend">
  This content is for JavaScript Frontend users only.
</If>

Common content for all SDKs.`,
      },
    ])

    await build(
      await createConfig({
        ...baseConfig,
        basePath: tempDir,
        validSdks: ['react', 'nextjs', 'js-frontend'],
      }),
    )

    // Check React version
    expect(await fileExists(pathJoin('./dist/react/multiple-sdk-blocks.mdx'))).toBe(true)
    const reactContent = await readFile(pathJoin('./dist/react/multiple-sdk-blocks.mdx'))
    expect(reactContent).toContain('This content is for React users only.')
    expect(reactContent).not.toContain('This content is for Next.js users only.')
    expect(reactContent).not.toContain('This content is for JavaScript Frontend users only.')
    expect(reactContent).toContain('Common content for all SDKs.')

    // Check Next.js version
    expect(await fileExists(pathJoin('./dist/nextjs/multiple-sdk-blocks.mdx'))).toBe(true)
    const nextjsContent = await readFile(pathJoin('./dist/nextjs/multiple-sdk-blocks.mdx'))
    expect(nextjsContent).not.toContain('This content is for React users only.')
    expect(nextjsContent).toContain('This content is for Next.js users only.')
    expect(nextjsContent).not.toContain('This content is for JavaScript Frontend users only.')
    expect(nextjsContent).toContain('Common content for all SDKs.')

    // Check JavaScript Frontend version
    expect(await fileExists(pathJoin('./dist/js-frontend/multiple-sdk-blocks.mdx'))).toBe(true)
    const jsContent = await readFile(pathJoin('./dist/js-frontend/multiple-sdk-blocks.mdx'))
    expect(jsContent).not.toContain('This content is for React users only.')
    expect(jsContent).not.toContain('This content is for Next.js users only.')
    expect(jsContent).toContain('This content is for JavaScript Frontend users only.')
    expect(jsContent).toContain('Common content for all SDKs.')
  })

  test('should handle nested <If /> components correctly', async () => {
    const { tempDir, pathJoin } = await createTempFiles([
      {
        path: './docs/manifest.json',
        content: JSON.stringify({
          navigation: [
            [
              {
                title: 'Parent Group',
                sdk: ['react', 'nextjs'],
                items: [[{ title: 'Nested SDK Page', href: '/docs/nested-sdk-page' }]],
              },
            ],
          ],
        }),
      },
      {
        path: './docs/nested-sdk-page.mdx',
        content: `---
title: Nested SDK Page
sdk: react, nextjs
---

# Nested SDK Filtering

<If sdk={["nextjs", "react"]}>
  This content is for React users.

  <If sdk="nextjs">
    This is nested content specifically for Next.js users who are also using React.
  </If>
</If>

Common content for all SDKs.`,
      },
    ])

    await build(
      await createConfig({
        ...baseConfig,
        basePath: tempDir,
        validSdks: ['react', 'nextjs'],
      }),
    )

    // Check React output has only React content
    const reactOutput = await readFile(pathJoin('./dist/react/nested-sdk-page.mdx'))
    expect(reactOutput).toContain('This content is for React users.')
    expect(reactOutput).not.toContain('This is nested content specifically for Next.js users')

    // Check Next.js output has both React and Next.js content
    const nextjsOutput = await readFile(pathJoin('./dist/nextjs/nested-sdk-page.mdx'))
    expect(nextjsOutput).toContain('This content is for React users.')
    expect(nextjsOutput).toContain('This is nested content specifically for Next.js users')
  })

  test('should support <If /> components with array syntax for multiple SDKs', async () => {
    const { tempDir, pathJoin } = await createTempFiles([
      {
        path: './docs/manifest.json',
        content: JSON.stringify({
          navigation: [
            [
              {
                title: 'Multiple SDK Test',
                href: '/docs/multiple-sdk-test',
              },
            ],
          ],
        }),
      },
      {
        path: './docs/multiple-sdk-test.mdx',
        content: `---
title: Multiple SDK Test
sdk: react, nextjs, js-frontend
---

# Multiple SDK Test

<If sdk={["react", "nextjs"]}>
  This content is for React and Next.js users.
</If>

<If sdk={["js-frontend"]}>
  This content is for JavaScript Frontend users.
</If>

Common content for all SDKs.`,
      },
    ])

    await build(
      await createConfig({
        ...baseConfig,
        basePath: tempDir,
        validSdks: ['react', 'nextjs', 'js-frontend'],
      }),
    )

    // Check React output has React content but not JavaScript Frontend content
    const reactOutput = await readFile(pathJoin('./dist/react/multiple-sdk-test.mdx'))
    expect(reactOutput).toContain('This content is for React and Next.js users.')
    expect(reactOutput).not.toContain('This content is for JavaScript Frontend users.')

    // Check Next.js output has Next.js content but not JavaScript Frontend content
    const nextjsOutput = await readFile(pathJoin('./dist/nextjs/multiple-sdk-test.mdx'))
    expect(nextjsOutput).toContain('This content is for React and Next.js users.')
    expect(nextjsOutput).not.toContain('This content is for JavaScript Frontend users.')

    // Check JavaScript Frontend output has JavaScript Frontend content but not React/Next.js content
    const jsOutput = await readFile(pathJoin('./dist/js-frontend/multiple-sdk-test.mdx'))
    expect(jsOutput).toContain('This content is for JavaScript Frontend users.')
    expect(jsOutput).not.toContain('This content is for React and Next.js users.')
  })

  test('should embed canonical link in frontmatter', async () => {
    const { tempDir, pathJoin } = await createTempFiles([
      {
        path: './docs/manifest.json',
        content: JSON.stringify({
          navigation: [
            [
              {
                title: 'Overview',
                href: '/docs/overview',
              },
            ],
          ],
        }),
      },
      {
        path: './docs/overview.mdx',
        content: `---
title: Overview
sdk: fastify, expressjs
---

# Hello World`,
      },
    ])

    await build(
      await createConfig({
        ...baseConfig,
        basePath: tempDir,
        validSdks: ['fastify', 'expressjs'],
      }),
    )

    expect(await readFile(pathJoin('./dist/fastify/overview.mdx'))).toContain('canonical: /docs/:sdk:/overview')
    expect(await readFile(pathJoin('./dist/expressjs/overview.mdx'))).toContain('canonical: /docs/:sdk:/overview')
  })

  test('should process documents with SDK already in path without redirect page', async () => {
    const { tempDir, readFile, listFiles } = await createTempFiles([
      {
        path: './docs/manifest.json',
        content: JSON.stringify({
          navigation: [[{ title: 'React Guide', href: '/docs/references/react/guide' }]],
        }),
      },
      {
        path: './docs/references/react/guide.mdx',
        content: `---
title: React Guide
description: React Guide
sdk: react
---

# React Guide
`,
      },
    ])

    await build(
      await createConfig({
        ...baseConfig,
        basePath: tempDir,
        validSdks: ['react'],
      }),
    )

    expect(await readFile('./dist/references/react/guide.mdx')).toBe(`---
title: React Guide
description: React Guide
sdk: react
sdkScoped: "true"
canonical: /docs/references/react/guide
availableSdks: react
notAvailableSdks: ""
activeSdk: react
---

# React Guide
`)

    expect(await listFiles('dist/')).toEqual(['directory.json', 'manifest.json', 'references/react/guide.mdx'])

    expect(JSON.parse(await readFile('./dist/manifest.json'))).toEqual({
      flags: {},
      navigation: [
        [
          {
            href: '/docs/references/react/guide',
            sdk: ['react'],
            title: 'React Guide',
          },
        ],
      ],
    })

    expect(JSON.parse(await readFile('./dist/directory.json'))).toEqual([
      {
        path: 'references/react/guide.mdx',
        url: '/docs/references/react/guide',
      },
    ])
  })

  test('should process single SDK documents without redirect page', async () => {
    const { tempDir, readFile, listFiles } = await createTempFiles([
      {
        path: './docs/manifest.json',
        content: JSON.stringify({
          navigation: [[{ title: 'React Guide', href: '/docs/guide' }]],
        }),
      },
      {
        path: './docs/guide.mdx',
        content: `---
title: React Guide
description: React Guide
sdk: react
---

# React Guide
`,
      },
    ])

    await build(
      await createConfig({
        ...baseConfig,
        basePath: tempDir,
        validSdks: ['react'],
      }),
    )

    expect(await readFile('./dist/guide.mdx')).toBe(`---
title: React Guide
description: React Guide
sdk: react
sdkScoped: "true"
canonical: /docs/guide
availableSdks: react
notAvailableSdks: ""
activeSdk: react
---

# React Guide
`)

    expect(await listFiles('dist/')).toEqual(['directory.json', 'guide.mdx', 'manifest.json'])

    expect(JSON.parse(await readFile('./dist/manifest.json'))).toEqual({
      flags: {},
      navigation: [
        [
          {
            href: '/docs/guide',
            sdk: ['react'],
            title: 'React Guide',
          },
        ],
      ],
    })

    expect(JSON.parse(await readFile('./dist/directory.json'))).toEqual([
      {
        path: 'guide.mdx',
        url: '/docs/guide',
      },
    ])
  })

  test('should add sdkScoped false and canonical URL to non-SDK-scoped documents', async () => {
    const { tempDir, readFile } = await createTempFiles([
      {
        path: './docs/manifest.json',
        content: JSON.stringify({
          navigation: [[{ title: 'API Doc', href: '/docs/api-doc' }]],
        }),
      },
      {
        path: './docs/api-doc.mdx',
        content: `---
title: API Documentation
description: x
---

# API Documentation
`,
      },
    ])

    await build(
      await createConfig({
        ...baseConfig,
        basePath: tempDir,
        validSdks: ['react'],
      }),
    )

    expect(await readFile('./dist/api-doc.mdx')).toBe(`---
title: API Documentation
description: x
sdkScoped: "false"
canonical: /docs/api-doc
---

# API Documentation
`)
  })

  test('should not inject :sdk: for single SDK documents when multiple SDKs are available', async () => {
    const { tempDir, readFile, listFiles } = await createTempFiles([
      {
        path: './docs/manifest.json',
        content: JSON.stringify({
          navigation: [
            [
              {
                title: 'Next.js Quickstart (Pages Router)',
                href: '/docs/quickstarts/nextjs-pages-router',
              },
            ],
          ],
        }),
      },
      {
        path: './docs/quickstarts/nextjs-pages-router.mdx',
        content: `---
title: Next.js Quickstart (Pages Router)
description: Add authentication and user management to your Next.js app with Clerk.
sdk: nextjs
---

# Next.js Quickstart (Pages Router)
`,
      },
    ])

    await build(
      await createConfig({
        ...baseConfig,
        basePath: tempDir,
        validSdks: ['react', 'nextjs'], // Multiple SDKs available, but document only supports nextjs
      }),
    )

    // Should NOT inject :sdk: in manifest because document only supports one SDK
    expect(JSON.parse(await readFile('./dist/manifest.json'))).toEqual({
      flags: {},
      navigation: [
        [
          {
            href: '/docs/quickstarts/nextjs-pages-router', // Should NOT have :sdk:
            sdk: ['nextjs'],
            title: 'Next.js Quickstart (Pages Router)',
          },
        ],
      ],
    })

    // Should process document without redirect page
    expect(await listFiles('dist/')).toEqual(['directory.json', 'manifest.json', 'quickstarts/nextjs-pages-router.mdx'])

    expect(await readFile('./dist/quickstarts/nextjs-pages-router.mdx')).toBe(`---
title: Next.js Quickstart (Pages Router)
description: Add authentication and user management to your Next.js app with Clerk.
sdk: nextjs
sdkScoped: "true"
canonical: /docs/quickstarts/nextjs-pages-router
availableSdks: nextjs
notAvailableSdks: react
activeSdk: nextjs
---

# Next.js Quickstart (Pages Router)
`)
  })

  test('SDK scoping of the manifest in the manifest takes precedence over the sdk in the file', async () => {
    const { tempDir, readFile } = await createTempFiles([
      {
        path: './docs/manifest.json',
        content: JSON.stringify({
          navigation: [
            [
              {
                title: 'Quickstart',
                sdk: ['nextjs'],
                items: [
                  [
                    {
                      title: 'Next.js Quickstart',
                      href: '/docs/quickstart',
                    },
                  ],
                ],
              },
              {
                title: 'Quickstart',
                sdk: ['react', 'ios'],
                href: '/docs/quickstart',
              },
            ],
          ],
        }),
      },
      {
        path: './docs/quickstart.mdx',
        content: `---
title: Quickstart
sdk: nextjs
---

Next.js Quickstart`,
      },
      {
        path: './docs/quickstart.react.mdx',
        content: `---
title: React Quickstart
sdk: react
---

React Quickstart`,
      },
      {
        path: './docs/quickstart.ios.mdx',
        content: `---
title: iOS Quickstart
sdk: ios
---

iOS Quickstart`,
      },
    ])

    await build(
      await createConfig({
        ...baseConfig,
        basePath: tempDir,
        validSdks: ['nextjs', 'react', 'ios'],
      }),
    )

    expect(JSON.parse(await readFile('./dist/manifest.json'))).toEqual({
      flags: {},
      navigation: [
        [
          {
            items: [
              [
                {
                  href: '/docs/:sdk:/quickstart',
                  sdk: ['nextjs', 'react', 'ios'],
                  title: 'Next.js Quickstart',
                },
              ],
            ],
            sdk: ['nextjs'],
            title: 'Quickstart',
          },
          {
            href: '/docs/:sdk:/quickstart',
            sdk: ['react', 'ios'],
            title: 'Quickstart',
          },
        ],
      ],
    })
  })
})

describe('Heading Validation', () => {
  test('should error on duplicate headings', async () => {
    const { tempDir, pathJoin } = await createTempFiles([
      {
        path: './docs/manifest.json',
        content: JSON.stringify({
          navigation: [[{ title: 'Duplicate Headings', href: '/docs/duplicate-headings' }]],
        }),
      },
      {
        path: './docs/duplicate-headings.mdx',
        content: `---
title: Duplicate Headings
description: Duplicate Headings page
---

# Heading {{ id: 'custom-id' }}

## Another Heading {{ id: 'custom-id' }}

[Link to first heading](#custom-id)`,
      },
    ])

    const output = await build(
      await createConfig({
        ...baseConfig,
        basePath: tempDir,
        validSdks: ['react'],
      }),
    )

    expect(output).toContain(
      'Doc "/docs/duplicate-headings" contains a duplicate heading id "custom-id", please ensure all heading ids are unique',
    )
  })

  test('should not error on duplicate headings if they are in different <If /> components', async () => {
    const { tempDir } = await createTempFiles([
      {
        path: './docs/manifest.json',
        content: JSON.stringify({
          navigation: [[{ title: 'Quickstart', href: '/docs/quickstart' }]],
        }),
      },
      {
        path: './docs/quickstart.mdx',
        content: `---
title: Quickstart
description: Quickstart page
sdk: react, nextjs
---

<If sdk="react">
  # Title {{ id: 'title' }}
</If>

<If sdk="nextjs">
  # Title {{ id: 'title' }}
</If>`,
      },
    ])

    const output = await build(
      await createConfig({
        ...baseConfig,
        basePath: tempDir,
        validSdks: ['react', 'nextjs'],
      }),
    )

    expect(output).toBe('')
  })

  test('should error on duplicate headings if they are in different <If /> components but with the same sdk', async () => {
    const { tempDir } = await createTempFiles([
      {
        path: './docs/manifest.json',
        content: JSON.stringify({
          navigation: [[{ title: 'Quickstart', href: '/docs/quickstart' }]],
        }),
      },
      {
        path: './docs/quickstart.mdx',
        content: `---
title: Quickstart
description: Quickstart page
sdk: react, nextjs
---

<If sdk="react">
  # Title {{ id: 'title' }}
</If>

<If sdk="react">
  # Title {{ id: 'title' }}
</If>`,
      },
    ])

    const output = await build(
      await createConfig({
        ...baseConfig,
        basePath: tempDir,
        validSdks: ['react', 'nextjs'],
      }),
    )

    expect(output).toContain(
      'Doc "/docs/quickstart.mdx" contains a duplicate heading id "title", please ensure all heading ids are unique',
    )
  })

  test('should error on duplicate headings if they are in different <If /> components but with the same sdk without sdk in frontmatter', async () => {
    const { tempDir } = await createTempFiles([
      {
        path: './docs/manifest.json',
        content: JSON.stringify({
          navigation: [[{ title: 'Quickstart', href: '/docs/quickstart' }]],
        }),
      },
      {
        path: './docs/quickstart.mdx',
        content: `---
title: Quickstart
description: Quickstart page
---

<If sdk="react">
  # Title {{ id: 'title' }}
</If>

<If sdk="react">
  # Title {{ id: 'title' }}
</If>`,
      },
    ])

    const output = await build(
      await createConfig({
        ...baseConfig,
        basePath: tempDir,
        validSdks: ['react'],
      }),
    )

    expect(output).toContain(
      'Doc "/docs/quickstart.mdx" contains a duplicate heading id "title", please ensure all heading ids are unique',
    )
  })

  test('Should support id in a call out block', async () => {
    const { tempDir } = await createTempFiles([
      {
        path: './docs/manifest.json',
        content: JSON.stringify({
          navigation: [[{ title: 'Quickstart', href: '/docs/quickstart' }]],
        }),
      },
      {
        path: './docs/quickstart.mdx',
        content: `---
title: Quickstart
description: Quickstart page
---

> [!NOTE my-callout]
> This is a call out

[Link to call out](#my-callout)
`,
      },
    ])

    const output = await build(
      await createConfig({
        ...baseConfig,
        basePath: tempDir,
        validSdks: ['react'],
      }),
    )

    expect(output).toBe('')
  })
})

describe('Includes and Partials', () => {
  test('<Include /> Component embeds content in to guide', async () => {
    const { tempDir, pathJoin } = await createTempFiles([
      {
        path: './docs/manifest.json',
        content: JSON.stringify({
          navigation: [[{ title: 'Simple Test', href: '/docs/simple-test' }]],
        }),
      },
      {
        path: './docs/_partials/test-partial.mdx',
        content: `Test Partial Content`,
      },
      {
        path: './docs/simple-test.mdx',
        content: `---
title: Simple Test
---

<Include src="_partials/test-partial" />

# Simple Test Page`,
      },
    ])

    await build(
      await createConfig({
        ...baseConfig,
        basePath: tempDir,
        validSdks: ['react'],
      }),
    )

    expect(await readFile(pathJoin('./dist/simple-test.mdx'))).toContain('Test Partial Content')
  })

  test('<Include /> Component embeds content in to sdk scoped guide', async () => {
    const { tempDir, pathJoin } = await createTempFiles([
      {
        path: './docs/manifest.json',
        content: JSON.stringify({
          navigation: [[{ title: 'Simple Test', href: '/docs/simple-test' }]],
        }),
      },
      {
        path: './docs/_partials/test-partial.mdx',
        content: `Test Partial Content`,
      },
      {
        path: './docs/simple-test.mdx',
        content: `---
title: Simple Test
sdk: react, nextjs
---

<Include src="_partials/test-partial" />

# Simple Test Page`,
      },
    ])

    await build(
      await createConfig({
        ...baseConfig,
        basePath: tempDir,
        validSdks: ['react', 'nextjs'],
      }),
    )

    expect(await readFile(pathJoin('./dist/react/simple-test.mdx'))).toContain('Test Partial Content')
    expect(await readFile(pathJoin('./dist/react/simple-test.mdx'))).not.toContain(
      '<Include src="_partials/test-partial" />',
    )
    expect(await readFile(pathJoin('./dist/nextjs/simple-test.mdx'))).toContain('Test Partial Content')
    expect(await readFile(pathJoin('./dist/nextjs/simple-test.mdx'))).not.toContain(
      '<Include src="_partials/test-partial" />',
    )
  })

  test('Invalid partial src fails the build', async () => {
    const { tempDir } = await createTempFiles([
      {
        path: './docs/manifest.json',
        content: JSON.stringify({
          navigation: [[{ title: 'Simple Test', href: '/docs/simple-test' }]],
        }),
      },
      {
        path: './docs/simple-test.mdx',
        content: `---
title: Simple Test
---

<Include src="_partials/test-partial" />

# Simple Test Page`,
      },
    ])

    const output = await build(
      await createConfig({
        ...baseConfig,
        basePath: tempDir,
        validSdks: ['react'],
      }),
    )

    expect(output).toContain(`warning Partial /docs/_partials/test-partial.mdx not found`)
  })

  test('Fail if partial is within a partial', async () => {
    const { tempDir } = await createTempFiles([
      {
        path: './docs/manifest.json',
        content: JSON.stringify({
          navigation: [[{ title: 'Simple Test', href: '/docs/simple-test' }]],
        }),
      },
      {
        path: './docs/_partials/test-partial-1.mdx',
        content: `<Include src="_partials/test-partial-2" />`,
      },
      {
        path: './docs/_partials/test-partial-2.mdx',
        content: `Test Partial Content`,
      },
      {
        path: './docs/simple-test.mdx',
        content: `---
title: Simple Test
---

<Include src="_partials/test-partial-1" />

# Simple Test Page`,
      },
    ])

    const promise = build(
      await createConfig({
        ...baseConfig,
        basePath: tempDir,
        validSdks: ['react'],
      }),
    )

    await expect(promise).rejects.toThrow(`Partials inside of partials is not yet supported`)
  })

  test(`Warning if <Include /> src doesn't start with "_partials/"`, async () => {
    const { tempDir } = await createTempFiles([
      {
        path: './docs/manifest.json',
        content: JSON.stringify({
          navigation: [[{ title: 'Simple Test', href: '/docs/simple-test' }]],
        }),
      },
      {
        path: './docs/simple-test.mdx',
        content: `---
title: Simple Test
---

<Include src="test-partial" />

# Simple Test Page`,
      },
    ])

    const output = await build(
      await createConfig({
        ...baseConfig,
        basePath: tempDir,
        validSdks: ['react'],
      }),
    )

    expect(output).toContain(`warning <Include /> prop "src" must start with "_partials/"`)
  })

  test('Should validate heading within a partial', async () => {
    const { tempDir } = await createTempFiles([
      {
        path: './docs/manifest.json',
        content: JSON.stringify({
          navigation: [
            [{ title: 'Simple Test', href: '/docs/test-page-1' }],
            [{ title: 'Test Page 2', href: '/docs/test-page-2' }],
          ],
        }),
      },
      {
        path: './docs/_partials/test-partial.mdx',
        content: `# Heading`,
      },
      {
        path: './docs/test-page-1.mdx',
        content: `---
title: Test Page 1
description: This is a test page
---

<Include src="_partials/test-partial" />`,
      },
      {
        path: './docs/test-page-2.mdx',
        content: `---
title: Test Page 2
description: This is a test page
---

[Test Page](/docs/test-page-1#heading)`,
      },
    ])

    const output = await build(
      await createConfig({
        ...baseConfig,
        basePath: tempDir,
        validSdks: ['react'],
      }),
    )

    expect(output).not.toContain(`warning Hash "heading" not found in /docs/test-page-1`)
    expect(output).toBe('')
  })
})

describe('Link Validation and Processing', () => {
  test('Fail if link is to non-existent page', async () => {
    const { tempDir } = await createTempFiles([
      {
        path: './docs/manifest.json',
        content: JSON.stringify({
          navigation: [[{ title: 'Simple Test', href: '/docs/simple-test' }]],
        }),
      },
      {
        path: './docs/simple-test.mdx',
        content: `---
title: Simple Test
---

[Non Existent Page](/docs/non-existent-page)

# Simple Test Page`,
      },
    ])

    const output = await build(
      await createConfig({
        ...baseConfig,
        basePath: tempDir,
        validSdks: ['react'],
      }),
    )

    expect(output).toContain(
      `warning Matching file not found for path: /docs/non-existent-page. Expected file to exist at /docs/non-existent-page.mdx`,
    )
  })

  test('Validate link between two pages is valid', async () => {
    const { tempDir } = await createTempFiles([
      {
        path: './docs/manifest.json',
        content: JSON.stringify({
          navigation: [[{ title: 'Simple Test', href: '/docs/simple-test' }]],
        }),
      },
      {
        path: './docs/simple-test.mdx',
        content: `---
title: Simple Test
---

[Core Page](/docs/core-page)

# Simple Test Page`,
      },
      {
        path: './docs/core-page.mdx',
        content: `---
title: Core Page
---

# Core Page`,
      },
    ])

    const output = await build(
      await createConfig({
        ...baseConfig,
        basePath: tempDir,
        validSdks: ['react'],
      }),
    )

    expect(output).not.toContain(`warning Doc /docs/core-page not found`)
  })

  test('Warn if link is to existent page but with invalid hash', async () => {
    const { tempDir } = await createTempFiles([
      {
        path: './docs/manifest.json',
        content: JSON.stringify({
          navigation: [[{ title: 'Simple Test', href: '/docs/simple-test' }]],
        }),
      },
      {
        path: './docs/simple-test.mdx',
        content: `---
title: Simple Test
---

[Simple Test](/docs/simple-test#non-existent-hash)

# Simple Test Page`,
      },
    ])

    const output = await build(
      await createConfig({
        ...baseConfig,
        basePath: tempDir,
        validSdks: ['react'],
      }),
    )

    expect(output).toContain(`warning Hash "non-existent-hash" not found in /docs/simple-test`)
  })

  test('Pick up on id in heading for hash alias', async () => {
    const { tempDir } = await createTempFiles([
      {
        path: './docs/manifest.json',
        content: JSON.stringify({
          navigation: [
            [
              { title: 'Simple Test', href: '/docs/simple-test' },
              { title: 'Headings', href: '/docs/headings' },
            ],
          ],
        }),
      },
      {
        path: './docs/headings.mdx',
        content: `---
title: Headings
---

# test {{ toc: false, id: 'my-heading' }}`,
      },
      {
        path: './docs/simple-test.mdx',
        content: `---
title: Simple Test
---

[Headings](/docs/headings#my-heading)`,
      },
    ])

    const output = await build(
      await createConfig({
        ...baseConfig,
        basePath: tempDir,
        validSdks: ['react'],
      }),
    )

    expect(output).not.toContain(`warning Hash "my-heading" not found in /docs/headings`)
  })

  test('should validate hashes in links to distinct variant sdk scoped guides', async () => {
    const { tempDir } = await createTempFiles([
      {
        path: './docs/manifest.json',
        content: JSON.stringify({
          navigation: [
            [
              { title: 'API Doc', href: '/docs/api-doc' },
              { title: 'Page 2', href: '/docs/page-2' },
            ],
          ],
        }),
      },
      {
        path: './docs/api-doc.mdx',
        content: `---
title: API Documentation
description: x
sdk: nextjs
---

# API Documentation`,
      },
      {
        path: './docs/api-doc.react.mdx',
        content: `---
title: API Documentation for React
description: x
sdk: react
---

# React`,
      },
      {
        path: './docs/page-2.mdx',
        content: `---
title: Page 2
description: x
---

[API Doc](/docs/api-doc#react)`,
      },
    ])

    const output = await build(
      await createConfig({
        ...baseConfig,
        basePath: tempDir,
        validSdks: ['react', 'nextjs'],
      }),
    )

    expect(output).toBe('')
  })

  test('should validate hashes in sdk specific links to distinct variant sdk scoped guides', async () => {
    const { tempDir } = await createTempFiles([
      {
        path: './docs/manifest.json',
        content: JSON.stringify({
          navigation: [
            [
              { title: 'API Doc', href: '/docs/api-doc' },
              { title: 'Page 2', href: '/docs/page-2' },
            ],
          ],
        }),
      },
      {
        path: './docs/api-doc.mdx',
        content: `---
title: API Documentation
description: x
sdk: nextjs
---

# API Documentation`,
      },
      {
        path: './docs/api-doc.react.mdx',
        content: `---
title: API Documentation for React
description: x
sdk: react
---

# React`,
      },
      {
        path: './docs/page-2.mdx',
        content: `---
title: Page 2
description: x
---

[API Doc](/docs/react/api-doc#react)`,
      },
    ])

    const output = await build(
      await createConfig({
        ...baseConfig,
        basePath: tempDir,
        validSdks: ['react', 'nextjs'],
      }),
    )

    expect(output).toBe('')
  })

  test('Swap out links for <SDKLink /> when a link points to an sdk generated guide', async () => {
    const { tempDir, pathJoin } = await createTempFiles([
      {
        path: './docs/manifest.json',
        content: JSON.stringify({
          navigation: [
            [
              { title: 'SDK Filtered Page', href: '/docs/sdk-filtered-page' },
              { title: 'Core Page', href: '/docs/core-page' },
            ],
          ],
        }),
      },
      {
        path: './docs/sdk-filtered-page.mdx',
        content: `---
title: SDK Filtered Page
sdk: react, nextjs
---

SDK filtered page`,
      },
      {
        path: './docs/core-page.mdx',
        content: `---
title: Core Page
---

# Core page

[SDK Filtered Page](/docs/sdk-filtered-page)
`,
      },
    ])

    await build(
      await createConfig({
        ...baseConfig,
        basePath: tempDir,
        validSdks: ['react', 'nextjs'],
      }),
    )

    expect(await readFile(pathJoin('./dist/core-page.mdx'))).toContain(
      `<SDKLink href="/docs/:sdk:/sdk-filtered-page" sdks={["react","nextjs"]}>SDK Filtered Page</SDKLink>`,
    )
  })

  test('Swap out links for <SDKLink /> when a link points to a sdk manifest filtered page', async () => {
    const { tempDir, pathJoin } = await createTempFiles([
      {
        path: './docs/manifest.json',
        content: JSON.stringify({
          navigation: [
            [
              {
                title: 'nextjs',
                sdk: ['nextjs'],
                items: [[{ title: 'SDK Filtered Page', href: '/docs/references/nextjs/sdk-filtered-page' }]],
              },
              { title: 'Core Page', href: '/docs/core-page' },
            ],
          ],
        }),
      },
      {
        path: './docs/references/nextjs/sdk-filtered-page.mdx',
        content: `---
title: SDK Filtered Page
---

SDK filtered page`,
      },
      {
        path: './docs/core-page.mdx',
        content: `---
title: Core Page
---

# Core page

[SDK Filtered Page](/docs/references/nextjs/sdk-filtered-page)
`,
      },
    ])

    await build(
      await createConfig({
        ...baseConfig,
        basePath: tempDir,
        validSdks: ['react', 'nextjs'],
      }),
    )

    expect(await readFile(pathJoin('./dist/core-page.mdx'))).toContain(
      `<SDKLink href="/docs/references/nextjs/sdk-filtered-page" sdks={["nextjs"]}>SDK Filtered Page</SDKLink>`,
    )
  })

  test('Should swap out links for <SDKLink /> in partials', async () => {
    const { tempDir, pathJoin } = await createTempFiles([
      {
        path: './docs/manifest.json',
        content: JSON.stringify({
          navigation: [
            [
              { title: 'SDK Filtered Page', href: '/docs/sdk-filtered-page' },
              { title: 'Core Page', href: '/docs/core-page' },
            ],
          ],
        }),
      },
      {
        path: './docs/sdk-filtered-page.mdx',
        content: `---
title: SDK Filtered Page
sdk: react, nextjs
---

SDK filtered page`,
      },
      {
        path: './docs/_partials/links.mdx',
        content: `[SDK Filtered Page](/docs/sdk-filtered-page)`,
      },
      {
        path: './docs/core-page.mdx',
        content: `---
title: Core Page
---

# Core page

<Include src="_partials/links" />
`,
      },
    ])

    await build(
      await createConfig({
        ...baseConfig,
        basePath: tempDir,
        validSdks: ['react', 'nextjs'],
      }),
    )

    expect(await readFile(pathJoin('./dist/core-page.mdx'))).toContain(
      `<SDKLink href="/docs/:sdk:/sdk-filtered-page" sdks={["react","nextjs"]}>SDK Filtered Page</SDKLink>`,
    )
  })

  test('Should swap out links for <SDKLink /> inside a component', async () => {
    const { tempDir, pathJoin } = await createTempFiles([
      {
        path: './docs/manifest.json',
        content: JSON.stringify({
          navigation: [
            [
              { title: 'SDK Filtered Page', href: '/docs/sdk-filtered-page' },
              { title: 'Core Page', href: '/docs/core-page' },
            ],
          ],
        }),
      },
      {
        path: './docs/sdk-filtered-page.mdx',
        content: `---
title: SDK Filtered Page
sdk: react, nextjs
---

SDK filtered page`,
      },
      {
        path: './docs/core-page.mdx',
        content: `---
title: Core Page
---

# Core page

<Properties>
  - afterMultiSessionSingleSignOutUrl
  - string

  go use [SDK Filtered Page](/docs/sdk-filtered-page)
</Properties>
`,
      },
    ])

    await build(
      await createConfig({
        ...baseConfig,
        basePath: tempDir,
        validSdks: ['react', 'nextjs'],
      }),
    )

    expect(await readFile(pathJoin('./dist/core-page.mdx'))).toContain(
      `<SDKLink href="/docs/:sdk:/sdk-filtered-page" sdks={["react","nextjs"]}>SDK Filtered Page</SDKLink>`,
    )
  })

  test('should correctly handle links with anchors to specific sections of documents', async () => {
    const { tempDir, pathJoin } = await createTempFiles([
      {
        path: './docs/manifest.json',
        content: JSON.stringify({
          navigation: [
            [
              { title: 'Source Document', href: '/docs/source-document' },
              { title: 'Target Document', href: '/docs/target-document' },
            ],
          ],
        }),
      },
      {
        path: './docs/source-document.mdx',
        content: `---
title: Source Document
---

# Source Document

[Link to Section 1](/docs/target-document#section-1)
[Link to Section 2](/docs/target-document#section-2)
[Link to Invalid Section](/docs/target-document#invalid-section)`,
      },
      {
        path: './docs/target-document.mdx',
        content: `---
title: Target Document
---

# Target Document

## Section 1

Content for section 1.

## Section 2

Content for section 2.`,
      },
    ])

    const output = await build(
      await createConfig({
        ...baseConfig,
        basePath: tempDir,
        validSdks: ['react'],
      }),
    )

    // Valid links should work without warnings
    expect(output).not.toContain('warning Hash "section-1" not found')
    expect(output).not.toContain('warning Hash "section-2" not found')

    // Invalid link should produce a warning
    expect(output).toContain('warning Hash "invalid-section" not found in /docs/target-document')
  })

  test('if the contents of a link starts with a ` and ends with a ` it should inject the code prop', async () => {
    const { tempDir, pathJoin } = await createTempFiles([
      {
        path: './docs/manifest.json',
        content: JSON.stringify({
          navigation: [
            [
              { title: 'Link with code', href: '/docs/link-with-code' },
              { title: 'Sign In', href: '/docs/components/sign-in' },
            ],
          ],
        }),
      },
      {
        path: './docs/components/sign-in.mdx',
        content: `---
title: Sign In
description: Sign In component
sdk: react, nextjs
---

\`\`\`js
const x = 'y'
\`\`\`
`,
      },
      {
        path: './docs/link-with-code.mdx',
        content: `---
title: Link with code
description: Link with code
---
- [\`<SignIn />\`](/docs/components/sign-in)
`,
      },
    ])

    const output = await build(
      await createConfig({
        ...baseConfig,
        basePath: tempDir,
        validSdks: ['react', 'nextjs'],
      }),
    )

    expect(output).toBe('')

    expect(await readFile(pathJoin('./dist/link-with-code.mdx'))).toContain(
      `<SDKLink href="/docs/:sdk:/components/sign-in" sdks={["react","nextjs"]} code={true}>\\<SignIn /></SDKLink>`,
    )
  })

  test('if the contents of a link starts with a ` and ends with a ` it should inject the code prop (when in a partial)', async () => {
    const { tempDir, pathJoin } = await createTempFiles([
      {
        path: './docs/manifest.json',
        content: JSON.stringify({
          navigation: [
            [
              { title: 'Link with code', href: '/docs/link-with-code' },
              { title: 'Sign In', href: '/docs/components/sign-in' },
            ],
          ],
        }),
      },
      {
        path: './docs/components/sign-in.mdx',
        content: `---
title: Sign In
description: Sign In component
sdk: react, nextjs
---

\`\`\`js
const x = 'y'
\`\`\`
`,
      },
      {
        path: './docs/_partials/links.mdx',
        content: `[\`<SignIn />\`](/docs/components/sign-in)`,
      },
      {
        path: './docs/link-with-code.mdx',
        content: `---
title: Link with code
description: Link with code
---
- <Include src="_partials/links" />
`,
      },
    ])

    const output = await build(
      await createConfig({
        ...baseConfig,
        basePath: tempDir,
        validSdks: ['react', 'nextjs'],
      }),
    )

    expect(output).toBe('')

    expect(await readFile(pathJoin('./dist/link-with-code.mdx'))).toContain(
      `<SDKLink href="/docs/:sdk:/components/sign-in" sdks={["react","nextjs"]} code={true}>\\<SignIn /></SDKLink>`,
    )
  })

  test('Links with only a hash to the same page are valid', async () => {
    const { tempDir } = await createTempFiles([
      {
        path: './docs/manifest.json',
        content: JSON.stringify({
          navigation: [[{ title: 'Page 1', href: '/docs/page-1' }]],
        }),
      },
      {
        path: './docs/page-1.mdx',
        content: `---
title: Page 1
description: This is a test page
---

# Heading

[Valid Link to self](#heading)`,
      },
    ])

    const output = await build(
      await createConfig({
        ...baseConfig,
        basePath: tempDir,
        validSdks: ['react'],
      }),
    )

    expect(output).toBe('')
  })

  test('Invalid Links with only a hash to the same page should be reported', async () => {
    const { tempDir } = await createTempFiles([
      {
        path: './docs/manifest.json',
        content: JSON.stringify({
          navigation: [[{ title: 'Page 1', href: '/docs/page-1' }]],
        }),
      },
      {
        path: './docs/page-1.mdx',
        content: `---
title: Page 1
description: This is a test page
---

[Invalid Link to self](#invalid-heading)`,
      },
    ])

    const output = await build(
      await createConfig({
        ...baseConfig,
        basePath: tempDir,
        validSdks: ['react'],
      }),
    )

    expect(output).toContain(`warning Hash "invalid-heading" not found in /docs/page-1`)
  })

  test('Should skip swapping out <SDKLink /> when the link is in a <Cards /> component', async () => {
    const { tempDir, readFile } = await createTempFiles([
      {
        path: './docs/manifest.json',
        content: JSON.stringify({
          navigation: [
            [
              { title: 'Page', href: '/docs/index' },
              { title: 'Standard Card', href: '/docs/standard-card' },
              { title: 'SDK Scoped Page', href: '/docs/sdk-scoped-page' },
            ],
          ],
        }),
      },
      {
        path: './docs/standard-card.mdx',
        content: `---
title: Standard Card
description: Just a standard card
---

# Standard Card`,
      },
      {
        path: './docs/sdk-scoped-page.mdx',
        content: `---
title: SDK Scoped Page
description: A card that is scoped to a specific SDK
sdk: react
---

# SDK Scoped Page`,
      },
      {
        path: './docs/index.mdx',
        content: `---
title: Page
description: A page that contains cards
---

<Cards>
  - [Standard card](/docs/standard-card.mdx)
  - Just a standard car

  ---

  - [SDK Scoped Card](/docs/sdk-scoped-page.mdx)
  - A card that is scoped to a specific SDK
</Cards>`,
      },
    ])

    const output = await build(
      await createConfig({
        ...baseConfig,
        basePath: tempDir,
        validSdks: ['react'],
      }),
    )

    expect(output).toBe('')

    const indexContent = await readFile('./dist/index.mdx')

    expect(indexContent).toContain('* [Standard card](/docs/standard-card)')
    expect(indexContent).toContain('* [SDK Scoped Card](/docs/sdk-scoped-page)')
  })

  test('Url hash links should be included when swapping out sdk scoped links to <SDKLink />', async () => {
    const { tempDir, readFile } = await createTempFiles([
      {
        path: './docs/manifest.json',
        content: JSON.stringify({
          navigation: [
            [
              { title: 'Page 1', href: '/docs/page-1' },
              { title: 'Page 2', href: '/docs/page-2' },
            ],
          ],
        }),
      },
      {
        path: './docs/page-1.mdx',
        content: `---
title: Page 1
description: This is a test page
sdk: react, nextjs
---

# Content
`,
      },
      {
        path: './docs/page-2.mdx',
        content: `---
title: Page 2
description: This is a test page
---

[Hash Link](/docs/page-1#content)`,
      },
    ])

    const output = await build(
      await createConfig({
        ...baseConfig,
        basePath: tempDir,
        validSdks: ['react', 'nextjs'],
      }),
    )

    expect(output).toBe('')

    const page2Content = await readFile('./dist/page-2.mdx')
    expect(page2Content).toContain(
      '<SDKLink href="/docs/:sdk:/page-1#content" sdks={["react","nextjs"]}>Hash Link</SDKLink>',
    )
  })

  test('Should not inject sdk scoping for links to the same sdk', async () => {
    const { tempDir, readFile } = await createTempFiles([
      {
        path: './docs/manifest.json',
        content: JSON.stringify({
          navigation: [
            [
              { title: 'Doc 1', href: '/docs/doc-1' },
              { title: 'Doc 2', href: '/docs/doc-2' },
            ],
          ],
        }),
      },
      {
        path: './docs/doc-1.mdx',
        content: `---
title: Doc 1
sdk: react
---

Doc 1`,
      },
      {
        path: './docs/doc-2.mdx',
        content: `---
title: Doc 2
sdk: react
---

[Link to doc 1](/docs/doc-1)`,
      },
    ])

    await build(
      await createConfig({
        ...baseConfig,
        basePath: tempDir,
        validSdks: ['react'],
      }),
    )

    expect(await readFile('./dist/doc-2.mdx')).toBe(`---
title: Doc 2
sdk: react
sdkScoped: "true"
canonical: /docs/doc-2
availableSdks: react
notAvailableSdks: ""
activeSdk: react
---

[Link to doc 1](/docs/doc-1)
`)
  })

  test('Reference-style link to SDK-scoped doc is swapped to <SDKLink /> with scoping', async () => {
    const { tempDir, pathJoin } = await createTempFiles([
      {
        path: './docs/manifest.json',
        content: JSON.stringify({
          navigation: [
            [
              { title: 'SDK Filtered Page', href: '/docs/sdk-filtered-page' },
              { title: 'Core Page', href: '/docs/core-page' },
            ],
          ],
        }),
      },
      {
        path: './docs/sdk-filtered-page.mdx',
        content: `---
title: SDK Filtered Page
description: Scoped page
sdk: react, nextjs
---

## Heading
`,
      },
      {
        path: './docs/core-page.mdx',
        content: `---
title: Core Page
description: Core page
---

# Core page

This is a [SDK Filtered Page][sdk-ref].

[sdk-ref]: /docs/sdk-filtered-page`,
      },
    ])

    await build(
      await createConfig({
        ...baseConfig,
        basePath: tempDir,
        validSdks: ['react', 'nextjs'],
      }),
    )

    const content = await readFile(pathJoin('./dist/core-page.mdx'))
    expect(content).toContain(
      `<SDKLink href="/docs/:sdk:/sdk-filtered-page" sdks={["react","nextjs"]}>SDK Filtered Page</SDKLink>`,
    )
  })

  test('Reference-style link with hash to SDK-scoped doc preserves hash in <SDKLink />', async () => {
    const { tempDir, pathJoin } = await createTempFiles([
      {
        path: './docs/manifest.json',
        content: JSON.stringify({
          navigation: [
            [
              { title: 'SDK Filtered Page', href: '/docs/sdk-filtered-page' },
              { title: 'Core Page', href: '/docs/core-page' },
            ],
          ],
        }),
      },
      {
        path: './docs/sdk-filtered-page.mdx',
        content: `---
title: SDK Filtered Page
description: Scoped page
sdk: react, nextjs
---

## Custom Heading
`,
      },
      {
        path: './docs/core-page.mdx',
        content: `---
title: Core Page
description: Core page
---

# Core page

See [SDK Filtered Page][sdk-ref].

[sdk-ref]: /docs/sdk-filtered-page#custom-heading`,
      },
    ])

    await build(
      await createConfig({
        ...baseConfig,
        basePath: tempDir,
        validSdks: ['react', 'nextjs'],
      }),
    )

    const content = await readFile(pathJoin('./dist/core-page.mdx'))
    expect(content).toContain(
      `<SDKLink href="/docs/:sdk:/sdk-filtered-page#custom-heading" sdks={["react","nextjs"]}>SDK Filtered Page</SDKLink>`,
    )
  })

  test('Reference-style link to core doc stays as normal link and validates', async () => {
    const { tempDir, pathJoin } = await createTempFiles([
      {
        path: './docs/manifest.json',
        content: JSON.stringify({
          navigation: [
            [
              { title: 'Core Target', href: '/docs/core-target' },
              { title: 'Core Page', href: '/docs/core-page' },
            ],
          ],
        }),
      },
      {
        path: './docs/core-target.mdx',
        content: `---
title: Core Target
description: Target doc
---

# Core Target`,
      },
      {
        path: './docs/core-page.mdx',
        content: `---
title: Core Page
description: Core page
---

# Core page

See [Core Target][core-ref].

[core-ref]: /docs/core-target`,
      },
    ])

    const output = await build(
      await createConfig({
        ...baseConfig,
        basePath: tempDir,
        validSdks: ['react', 'nextjs'],
      }),
    )

    expect(output).toBe('')
    const content = await readFile(pathJoin('./dist/core-page.mdx'))
    expect(content).toContain('[Core Target](/docs/core-target)')
  })

  test('Allow the author to point directly to a specific SDK variant of a sdk scoped doc', async () => {
    const { tempDir, readFile } = await createTempFiles([
      {
        path: './docs/manifest.json',
        content: JSON.stringify({
          navigation: [
            [
              { title: 'Doc 1', href: '/docs/doc-1' },
              { title: 'Doc 2', href: '/docs/doc-2' },
            ],
          ],
        }),
      },
      {
        path: './docs/doc-1.mdx',
        content: `---
title: Doc 1
description: x
sdk: nextjs, react, expo
---

# Doc 1

Documentation specific to Next.js`,
      },

      {
        path: './docs/doc-2.mdx',
        content: `---
title: Doc 2
description: x
---

[Link to specific variant of doc 1](/docs/react/doc-1)
`,
      },
    ])

    const output = await build(
      await createConfig({
        ...baseConfig,
        basePath: tempDir,
        validSdks: ['nextjs', 'react', 'expo'],
      }),
    )

    expect(output).toBe('')

    expect(await readFile('./dist/doc-2.mdx')).toContain(
      `<SDKLink href="/docs/react/doc-1" sdks={["react"]}>Link to specific variant of doc 1</SDKLink>`,
    )
  })

  test('Allow the author to point directly to a specific SDK variant of a sdk scoped doc from within a Cards component', async () => {
    const { tempDir, readFile } = await createTempFiles([
      {
        path: './docs/manifest.json',
        content: JSON.stringify({
          navigation: [
            [
              { title: 'Doc 1', href: '/docs/quickstart' },
              { title: 'Doc 2', href: '/docs/doc-2' },
            ],
          ],
        }),
      },
      {
        path: './docs/quickstart.mdx',
        content: `---
title: Doc 1
description: x
sdk: nextjs
---

# Doc 1

Documentation specific to Next.js`,
      },
      {
        path: './docs/quickstart.react.mdx',
        content: `---
title: Doc 1 for React
description: x
sdk: react
---

# Doc 1 for React
`,
      },
      {
        path: './docs/doc-2.mdx',
        content: `---
title: Doc 2
description: x
---

<Cards>
  - [Next.js](/docs/nextjs/quickstart)
  - Easily add secure, beautiful, and fast authentication to Next.js with Clerk.

  ---

  - [React](/docs/react/quickstart)
  - Get started installing and initializing Clerk in a new React + Vite app.
</Cards>
`,
      },
    ])

    const output = await build(
      await createConfig({
        ...baseConfig,
        basePath: tempDir,
        validSdks: ['nextjs', 'react', 'expo'],
      }),
    )

    expect(output).toBe('')

    expect(await readFile('./dist/doc-2.mdx')).toBe(
      `---
title: Doc 2
description: x
sdkScoped: "false"
canonical: /docs/doc-2
---

<Cards>
  * [Next.js](/docs/nextjs/quickstart)
  * Easily add secure, beautiful, and fast authentication to Next.js with Clerk.

  ***

  * [React](/docs/react/quickstart)
  * Get started installing and initializing Clerk in a new React + Vite app.
</Cards>
`,
    )
  })
})

describe('Path and File Handling', () => {
  test('should ignore paths specified in ignorePaths during processing', async () => {
    const { tempDir } = await createTempFiles([
      {
        path: './docs/manifest.json',
        content: JSON.stringify({
          navigation: [
            [
              { title: 'Core Guide', href: '/docs/core-guide' },
              { title: 'Scoped Guide', href: '/docs/scoped-guide' },
            ],
          ],
        }),
      },
      {
        path: './docs/_partials/ignored-partial.mdx',
        content: `[Ignored Guide](/docs/ignored/ignored-guide)`,
      },
      {
        path: './docs/core-guide.mdx',
        content: `---
title: Core Guide
description: Not sdk specific guide
---

<Include src="_partials/ignored-partial" />
[Ignored Guide](/docs/ignored/ignored-guide)`,
      },
      {
        path: './docs/scoped-guide.mdx',
        content: `---
title: Scoped Guide
description: guide specific to react
sdk: react
---

[Ignored Guide](/docs/ignored/ignored-guide)`,
      },
    ])

    const output = await build(
      await createConfig({
        ...baseConfig,
        basePath: tempDir,
        validSdks: ['react'],
        ignorePaths: ['/docs/ignored'],
      }),
    )

    expect(output).toBe('')
  })

  test('should detect file path conflicts when a core doc path matches an SDK path', async () => {
    const { tempDir } = await createTempFiles([
      {
        path: './docs/manifest.json',
        content: JSON.stringify({
          navigation: [[{ title: 'React Doc', href: '/docs/react/conflict' }]],
        }),
      },
      {
        path: './docs/react/conflict.mdx',
        content: `---
title: React Doc
---

# This will cause a conflict because it's in a path that starts with "react"`,
      },
    ])

    // This should throw an error because the file path starts with an SDK name
    const promise = build(
      await createConfig({
        ...baseConfig,
        basePath: tempDir,
        validSdks: ['react'],
      }),
    )

    await expect(promise).rejects.toThrow(
      'Doc "/docs/react/conflict" is attempting to write out a doc to react/conflict.mdx but the first part of the path is a valid SDK, this causes a file path conflict.',
    )
  })

  test('should remove .mdx suffix from links in standard pages', async () => {
    const { tempDir, pathJoin } = await createTempFiles([
      {
        path: './docs/manifest.json',
        content: JSON.stringify({
          navigation: [
            [
              { title: 'Target Page', href: '/docs/target-page' },
              { title: 'Standard Page', href: '/docs/standard-page' },
            ],
          ],
        }),
      },
      {
        path: './docs/target-page.mdx',
        content: `---
title: Target Page
---

# Target Page Content`,
      },
      {
        path: './docs/standard-page.mdx',
        content: `---
title: Standard Page
---

# Standard Page

[Link to Target with .mdx](/docs/target-page.mdx)
[Link to Target without .mdx](/docs/target-page)
[Link to Target with hash](/docs/target-page#target-page-content)
[Link to Target with hash and .mdx](/docs/target-page.mdx#target-page-content)`,
      },
    ])

    await build(
      await createConfig({
        ...baseConfig,
        basePath: tempDir,
        validSdks: ['react'],
      }),
    )

    // links should be processed to remove .mdx
    const standardPageContent = await readFile(pathJoin('./dist/standard-page.mdx'))
    expect(standardPageContent).toContain('[Link to Target with .mdx](/docs/target-page)')
    expect(standardPageContent).toContain('[Link to Target without .mdx](/docs/target-page)')
    expect(standardPageContent).toContain('[Link to Target with hash](/docs/target-page#target-page-content)')
    expect(standardPageContent).toContain('[Link to Target with hash and .mdx](/docs/target-page#target-page-content)')
    expect(standardPageContent).not.toContain('/docs/target-page.mdx')
  })

  test('should remove .mdx suffix from links in pages with partials', async () => {
    const { tempDir, pathJoin } = await createTempFiles([
      {
        path: './docs/manifest.json',
        content: JSON.stringify({
          navigation: [
            [
              { title: 'Target Page', href: '/docs/target-page' },
              { title: 'Partials Page', href: '/docs/partials-page' },
            ],
          ],
        }),
      },
      {
        path: './docs/target-page.mdx',
        content: `---
title: Target Page
---

# Target Page Content`,
      },
      {
        path: './docs/_partials/links.mdx',
        content: `[Link to Target with .mdx](/docs/target-page.mdx)
[Link to Target without .mdx](/docs/target-page)
[Link to Target with hash](/docs/target-page#target-page-content)
[Link to Target with hash and .mdx](/docs/target-page.mdx#target-page-content)`,
      },
      {
        path: './docs/partials-page.mdx',
        content: `---
title: Partials Page
---

<Include src="_partials/links" />`,
      },
    ])

    await build(
      await createConfig({
        ...baseConfig,
        basePath: tempDir,
        validSdks: ['react'],
      }),
    )

    // Partials should be processed to remove .mdx
    const partialsPageContent = await readFile(pathJoin('./dist/partials-page.mdx'))
    expect(partialsPageContent).toContain('[Link to Target with .mdx](/docs/target-page)')
    expect(partialsPageContent).toContain('[Link to Target without .mdx](/docs/target-page)')
    expect(partialsPageContent).toContain('[Link to Target with hash](/docs/target-page#target-page-content)')
    expect(partialsPageContent).toContain('[Link to Target with hash and .mdx](/docs/target-page#target-page-content)')
    expect(partialsPageContent).not.toContain('/docs/target-page.mdx')
  })

  test('should remove .mdx suffix from links in scoped pages', async () => {
    const { tempDir, pathJoin } = await createTempFiles([
      {
        path: './docs/manifest.json',
        content: JSON.stringify({
          navigation: [
            [
              { title: 'Target Page', href: '/docs/target-page' },
              { title: 'Scoped Page', href: '/docs/scoped-page' },
            ],
          ],
        }),
      },
      {
        path: './docs/target-page.mdx',
        content: `---
title: Target Page
---

# Target Page Content`,
      },
      {
        path: './docs/_partials/links.mdx',
        content: `[Link to Target with .mdx](/docs/target-page.mdx)
[Link to Target without .mdx](/docs/target-page)
[Link to Target with hash](/docs/target-page#target-page-content)
[Link to Target with hash and .mdx](/docs/target-page.mdx#target-page-content)`,
      },
      {
        path: './docs/scoped-page.mdx',
        content: `---
title: Scoped Page
sdk: expo
---

<Include src="_partials/links" />`,
      },
    ])

    await build(
      await createConfig({
        ...baseConfig,
        basePath: tempDir,
        validSdks: ['expo'],
      }),
    )

    // Scoped page should be processed to remove .mdx
    const scopedPageContent = await readFile(pathJoin('./dist/scoped-page.mdx'))
    expect(scopedPageContent).toContain('[Link to Target with .mdx](/docs/target-page)')
    expect(scopedPageContent).toContain('[Link to Target without .mdx](/docs/target-page)')
    expect(scopedPageContent).toContain('[Link to Target with hash](/docs/target-page#target-page-content)')
    expect(scopedPageContent).toContain('[Link to Target with hash and .mdx](/docs/target-page#target-page-content)')
    expect(scopedPageContent).not.toContain('/docs/target-page.mdx')
  })
})

describe('Edge Cases', () => {
  test('should report errors for malformed frontmatter', async () => {
    const { tempDir } = await createTempFiles([
      {
        path: './docs/manifest.json',
        content: JSON.stringify({
          navigation: [[{ title: 'Malformed Frontmatter', href: '/docs/malformed-frontmatter' }]],
        }),
      },
      {
        path: './docs/malformed-frontmatter.mdx',
        content: `---
title: Malformed Frontmatter
description: \`This frontmatter has an unbalanced quote
---

# Content with malformed frontmatter`,
      },
    ])

    // This should throw a parsing error
    const promise = build(
      await createConfig({
        ...baseConfig,
        basePath: tempDir,
        validSdks: ['react'],
      }),
    )

    await expect(promise).rejects.toThrow('Plain value cannot start with reserved character')
  })

  test('should require and validate mandatory frontmatter fields', async () => {
    const { tempDir } = await createTempFiles([
      {
        path: './docs/manifest.json',
        content: JSON.stringify({
          navigation: [[{ title: 'Missing Title', href: '/docs/missing-title' }]],
        }),
      },
      {
        path: './docs/missing-title.mdx',
        content: `---
description: This frontmatter is missing the required title field
---

# Content with missing title in frontmatter`,
      },
    ])

    // This should throw an error about missing title
    const promise = build(
      await createConfig({
        ...baseConfig,
        basePath: tempDir,
        validSdks: ['react'],
      }),
    )

    await expect(promise).rejects.toThrow('Frontmatter must have a "title" property')
  })

  test('should fail on special characters in paths', async () => {
    const { tempDir } = await createTempFiles([
      {
        path: './docs/manifest.json',
        content: JSON.stringify({
          navigation: [[{ title: 'Space in url', href: '/docs/space in url' }]],
        }),
      },
      {
        path: './docs/space in url.mdx',
        content: `---\ntitle: Space in url\n---`,
      },
    ])

    const promise = build(
      await createConfig({
        ...baseConfig,
        basePath: tempDir,
        validSdks: ['react'],
      }),
    )

    await expect(promise).rejects.toThrow(
      'Href "/docs/space in url" contains characters that will be encoded by the browser, please remove them',
    )
  })
})

describe('Error Reporting', () => {
  test('should produce clear and informative error messages for validation failures', async () => {
    const { tempDir } = await createTempFiles([
      {
        path: './docs/manifest.json',
        content: JSON.stringify({
          navigation: [[{ title: 'Validation Error', href: '/docs/validation-error' }]],
        }),
      },
      {
        path: './docs/validation-error.mdx',
        content: `---
title: Validation Error
sdk: react, invalid-sdk
---

# Validation Error Page

This page has an invalid SDK in frontmatter.`,
      },
    ])

    // This should throw an error with specific message about invalid SDK
    const promise = build(
      await createConfig({
        ...baseConfig,
        basePath: tempDir,
        validSdks: ['react'],
      }),
    )

    await expect(promise).rejects.toThrow('Invalid SDK ["invalid-sdk"], the valid SDKs are ["react"]')
  })

  test('should handle errors when a referenced document exists but is invalid', async () => {
    const { tempDir } = await createTempFiles([
      {
        path: './docs/manifest.json',
        content: JSON.stringify({
          navigation: [
            [
              { title: 'Valid Document', href: '/docs/valid-document' },
              { title: 'Invalid Reference', href: '/docs/invalid-reference' },
            ],
          ],
        }),
      },
      {
        path: './docs/valid-document.mdx',
        content: `---
title: Valid Document
---

# Valid Document

[Link to Invalid Reference](/docs/invalid-reference#non-existent-header)`,
      },
      {
        path: './docs/invalid-reference.mdx',
        content: `---
title: Invalid Reference
---

# Invalid Reference

This document doesn't have the referenced header.`,
      },
    ])

    // Should complete with warnings
    const output = await build(
      await createConfig({
        ...baseConfig,
        basePath: tempDir,
        validSdks: ['react'],
      }),
    )

    // Should report warning about missing hash
    expect(output).toContain('warning Hash "non-existent-header" not found in /docs/invalid-reference')
  })

  test('should complete build workflow when errors are present in some files', async () => {
    const { tempDir, pathJoin } = await createTempFiles([
      {
        path: './docs/manifest.json',
        content: JSON.stringify({
          navigation: [
            [
              { title: 'Valid Document', href: '/docs/valid-document' },
              { title: 'Document with Warnings', href: '/docs/document-with-warnings' },
            ],
          ],
        }),
      },
      {
        path: './docs/valid-document.mdx',
        content: `---
title: Valid Document
---

# Valid Document

This is a completely valid document.`,
      },
      {
        path: './docs/document-with-warnings.mdx',
        content: `---
title: Document with Warnings
---

# Document with Warnings

[Broken Link](/docs/non-existent-document)

<If sdk="invalid-sdk">
  This content has an invalid SDK.
</If>`,
      },
    ])

    // Should complete with warnings
    const output = await build(
      await createConfig({
        ...baseConfig,
        basePath: tempDir,
        validSdks: ['react'],
      }),
    )

    // Check that the build completed and valid files were created
    expect(await fileExists(pathJoin('./dist/valid-document.mdx'))).toBe(true)
    expect(await fileExists(pathJoin('./dist/document-with-warnings.mdx'))).toBe(true)

    // Check that warnings were reported
    expect(output).toContain(
      'warning Matching file not found for path: /docs/non-existent-document. Expected file to exist at /docs/non-existent-document.mdx',
    )
    expect(output).toContain('warning sdk "invalid-sdk" in <If /> is not a valid SDK')
  })
})

describe('Cache Handling', () => {
  test('should update cached files when their content changes', async () => {
    const { tempDir, pathJoin } = await createTempFiles([
      {
        path: './docs/manifest.json',
        content: JSON.stringify({
          navigation: [[{ title: 'Cached Doc', href: '/docs/cached-doc' }]],
        }),
      },
      {
        path: './docs/cached-doc.mdx',
        content: `---
title: Original Title
---

# Original Content`,
      },
    ])

    // Create store to maintain cache across builds
    const store = createBlankStore()
    const config = await createConfig({
      ...baseConfig,
      basePath: tempDir,
      validSdks: ['react'],
    })
    const invalidate = invalidateFile(store, config)

    // First build
    await build(config, store)

    // Check initial content
    const initialContent = await readFile(pathJoin('./dist/cached-doc.mdx'))
    expect(initialContent).toContain('Original Title')
    expect(initialContent).toContain('Original Content')

    // Update file content
    await fs.writeFile(
      pathJoin('./docs/cached-doc.mdx'),
      `---
title: Updated Title
---

# Updated Content`,
      'utf-8',
    )

    invalidate(pathJoin('./docs/cached-doc.mdx'))

    // Second build with same store (should detect changes)
    await build(config, store)

    // Check updated content
    const updatedContent = await readFile(pathJoin('./dist/cached-doc.mdx'))

    expect(updatedContent).toContain('Updated Title')
    expect(updatedContent).toContain('Updated Content')
  })

  test('should invalidate linked pages when the markdown changes', async () => {
    const { tempDir, pathJoin } = await createTempFiles([
      {
        path: './docs/manifest.json',
        content: JSON.stringify({
          navigation: [
            [
              { title: 'Cached Doc', href: '/docs/cached-doc' },
              { title: 'Linked Doc', href: '/docs/linked-doc' },
            ],
          ],
        }),
      },
      {
        path: './docs/cached-doc.mdx',
        content: `---
title: Original Title
---

[Link to Linked Doc](/docs/linked-doc)`,
      },
      {
        path: './docs/linked-doc.mdx',
        content: `---
title: Linked Doc
sdk: react, nextjs
---

# Linked Doc`,
      },
    ])

    // Create store to maintain cache across builds
    const store = createBlankStore()
    const config = await createConfig({
      ...baseConfig,
      basePath: tempDir,
      validSdks: ['react', 'nextjs', 'astro'],
    })
    const invalidate = invalidateFile(store, config)

    // First build
    await build(config, store)

    expect(await readFile(pathJoin('./dist/cached-doc.mdx'))).toContain(
      '<SDKLink href="/docs/:sdk:/linked-doc" sdks={["react","nextjs"]}>Link to Linked Doc</SDKLink>',
    )

    // Update file content
    await fs.writeFile(
      pathJoin('./docs/linked-doc.mdx'),
      `---
title: Linked Doc
sdk: react, nextjs, astro
---

# Linked Doc`,
      'utf-8',
    )

    invalidate(pathJoin('./docs/linked-doc.mdx'))

    // Second build with same store (should detect changes)
    await build(config, store)

    // Check updated content
    expect(await readFile(pathJoin('./dist/cached-doc.mdx'))).toContain(
      '<SDKLink href="/docs/:sdk:/linked-doc" sdks={["react","nextjs","astro"]}>Link to Linked Doc</SDKLink>',
    )
  })

  test('should invalidate linked pages when the partial changes', async () => {
    const { tempDir, pathJoin } = await createTempFiles([
      {
        path: './docs/manifest.json',
        content: JSON.stringify({
          navigation: [
            [
              { title: 'Cached Doc', href: '/docs/cached-doc' },
              { title: 'Linked Doc', href: '/docs/linked-doc' },
            ],
          ],
        }),
      },
      {
        path: './docs/_partials/partial.mdx',
        content: `[Link to Linked Doc](/docs/linked-doc)`,
      },
      {
        path: './docs/cached-doc.mdx',
        content: `---
title: Original Title
---

<Include src="_partials/partial" />`,
      },
      {
        path: './docs/linked-doc.mdx',
        content: `---
title: Linked Doc
sdk: react, nextjs
---

# Linked Doc`,
      },
    ])

    // Create store to maintain cache across builds
    const store = createBlankStore()
    const config = await createConfig({
      ...baseConfig,
      basePath: tempDir,
      validSdks: ['react', 'nextjs', 'astro'],
    })
    const invalidate = invalidateFile(store, config)

    // First build
    await build(config, store)

    expect(await readFile(pathJoin('./dist/cached-doc.mdx'))).toContain(
      '<SDKLink href="/docs/:sdk:/linked-doc" sdks={["react","nextjs"]}>Link to Linked Doc</SDKLink>',
    )

    // Update file content
    await fs.writeFile(
      pathJoin('./docs/linked-doc.mdx'),
      `---
title: Linked Doc
sdk: react, nextjs, astro
---

# Linked Doc`,
      'utf-8',
    )

    invalidate(pathJoin('./docs/linked-doc.mdx'))

    // Second build with same store (should detect changes)
    await build(config, store)

    // Check updated content
    expect(await readFile(pathJoin('./dist/cached-doc.mdx'))).toContain(
      '<SDKLink href="/docs/:sdk:/linked-doc" sdks={["react","nextjs","astro"]}>Link to Linked Doc</SDKLink>',
    )
  })

  test('should invalidate linked pages when the typedoc changes', async () => {
    const { tempDir, pathJoin } = await createTempFiles([
      {
        path: './docs/manifest.json',
        content: JSON.stringify({
          navigation: [
            [
              { title: 'Cached Doc', href: '/docs/cached-doc' },
              { title: 'Linked Doc', href: '/docs/linked-doc' },
            ],
          ],
        }),
      },
      {
        path: './typedoc/component.mdx',
        content: `[Link to Linked Doc](/docs/linked-doc)`,
      },
      {
        path: './docs/cached-doc.mdx',
        content: `---
title: Original Title
---

<Typedoc src="component" />`,
      },
      {
        path: './docs/linked-doc.mdx',
        content: `---
title: Linked Doc
sdk: react, nextjs
---

# Linked Doc`,
      },
    ])

    // Create store to maintain cache across builds
    const store = createBlankStore()
    const config = await createConfig({
      ...baseConfig,
      basePath: tempDir,
      validSdks: ['react', 'nextjs', 'astro'],
    })
    const invalidate = invalidateFile(store, config)

    // First build
    await build(config, store)

    expect(await readFile(pathJoin('./dist/cached-doc.mdx'))).toContain(
      '<SDKLink href="/docs/:sdk:/linked-doc" sdks={["react","nextjs"]}>Link to Linked Doc</SDKLink>',
    )

    // Update file content
    await fs.writeFile(
      pathJoin('./docs/linked-doc.mdx'),
      `---
title: Linked Doc
sdk: react, nextjs, astro
---

# Linked Doc`,
      'utf-8',
    )

    invalidate(pathJoin('./docs/linked-doc.mdx'))

    // Second build with same store (should detect changes)
    await build(config, store)

    // Check updated content
    expect(await readFile(pathJoin('./dist/cached-doc.mdx'))).toContain(
      '<SDKLink href="/docs/:sdk:/linked-doc" sdks={["react","nextjs","astro"]}>Link to Linked Doc</SDKLink>',
    )
  })

  test('should update doc content when the partial changes in a sdk scoped doc', async () => {
    const { tempDir, pathJoin } = await createTempFiles([
      {
        path: './docs/manifest.json',
        content: JSON.stringify({
          navigation: [[{ title: 'Cached Doc', href: '/docs/cached-doc' }]],
        }),
      },
      {
        path: './docs/_partials/partial.mdx',
        content: `# Original Content`,
      },
      {
        path: './docs/cached-doc.mdx',
        content: `---
title: Original Title
sdk: react
---

<Include src="_partials/partial" />`,
      },
    ])

    // Create store to maintain cache across builds
    const store = createBlankStore()
    const config = await createConfig({
      ...baseConfig,
      basePath: tempDir,
      validSdks: ['react'],
    })
    const invalidate = invalidateFile(store, config)

    // First build
    await build(config, store)

    // Check initial content
    const initialContent = await readFile(pathJoin('./dist/cached-doc.mdx'))
    expect(initialContent).toContain('Original Content')

    // Update file content
    await fs.writeFile(pathJoin('./docs/_partials/partial.mdx'), `# Updated Content`)

    invalidate(pathJoin('./docs/_partials/partial.mdx'))

    // Second build with same store (should detect changes)
    await build(config, store)

    // Check updated content
    const updatedContent = await readFile(pathJoin('./dist/cached-doc.mdx'))
    expect(updatedContent).toContain('Updated Content')
  })

  test('should update doc content when the typedoc changes in a sdk scoped doc', async () => {
    const { tempDir, pathJoin } = await createTempFiles([
      {
        path: './docs/manifest.json',
        content: JSON.stringify({
          navigation: [[{ title: 'Cached Doc', href: '/docs/cached-doc' }]],
        }),
      },
      {
        path: './typedoc/component.mdx',
        content: `# Original Content`,
      },
      {
        path: './docs/cached-doc.mdx',
        content: `---
title: Original Title
sdk: react
---

<Typedoc src="component" />`,
      },
    ])

    // Create store to maintain cache across builds
    const store = createBlankStore()
    const config = await createConfig({
      ...baseConfig,
      basePath: tempDir,
      validSdks: ['react'],
    })
    const invalidate = invalidateFile(store, config)

    // First build
    await build(config, store)

    // Check initial content
    const initialContent = await readFile(pathJoin('./dist/cached-doc.mdx'))
    expect(initialContent).toContain('Original Content')

    // Update file content
    await fs.writeFile(pathJoin('./typedoc/component.mdx'), `# Updated Content`)

    invalidate(pathJoin('./typedoc/component.mdx'))

    // Second build with same store (should detect changes)
    await build(config, store)

    // Check updated content
    const updatedContent = await readFile(pathJoin('./dist/cached-doc.mdx'))
    expect(updatedContent).toContain('Updated Content')
  })
})

describe('Configuration Options', () => {
  describe('ignoreWarnings', () => {
    test('Should ignore certain warnings for a file when set', async () => {
      const { tempDir } = await createTempFiles([
        {
          path: './docs/manifest.json',
          content: JSON.stringify({
            navigation: [[]],
          }),
        },
        {
          path: './docs/index.mdx',
          content: `---
title: Index
description: This page has a description
---

# Page exists but not in manifest`,
        },
      ])

      const output = await build(
        await createConfig({
          ...baseConfig,
          basePath: tempDir,
          validSdks: ['react'],
          ignoreWarnings: {
            docs: {
              'index.mdx': ['doc-not-in-manifest'],
            },
            partials: {},
            typedoc: {},
            tooltips: {},
          },
        }),
      )

      expect(output).not.toContain(
        'This doc is not in the manifest.json, but will still be publicly accessible and other docs can link to it',
      )
      expect(output).toBe('')
    })

    test('Should ignore multiple warnings for a single file', async () => {
      const { tempDir } = await createTempFiles([
        {
          path: './docs/manifest.json',
          content: JSON.stringify({
            navigation: [[]],
          }),
        },
        {
          path: './docs/problem-file.mdx',
          content: `---
title: Problem File
description: This page has a description
---

# Test Page

[Missing Link](/docs/non-existent)

<If sdk="invalid-sdk">
  This uses an invalid SDK
</If>
`,
        },
      ])

      const output = await build(
        await createConfig({
          ...baseConfig,
          basePath: tempDir,
          validSdks: ['react'],
          ignoreWarnings: {
            docs: {
              'problem-file.mdx': ['doc-not-in-manifest', 'link-doc-not-found', 'invalid-sdk-in-if'],
            },
            partials: {},
            typedoc: {},
            tooltips: {},
          },
        }),
      )

      expect(output).not.toContain('This doc is not in the manifest.json')
      expect(output).not.toContain('Doc /docs/non-existent not found')
      expect(output).not.toContain('sdk "invalid-sdk" in <If /> is not a valid SDK')
      expect(output).toBe('')
    })

    test('Should ignore the same warning for multiple files', async () => {
      const { tempDir } = await createTempFiles([
        {
          path: './docs/manifest.json',
          content: JSON.stringify({
            navigation: [[]],
          }),
        },
        {
          path: './docs/file1.mdx',
          content: `---
title: File 1
description: This page has a description
---

[Missing Link](/docs/non-existent)`,
        },
        {
          path: './docs/file2.mdx',
          content: `---
title: File 2
description: This page has a description
---

[Another Missing Link](/docs/another-non-existent)`,
        },
      ])

      // Should complete without the ignored warnings
      const output = await build(
        await createConfig({
          ...baseConfig,
          basePath: tempDir,
          validSdks: ['react'],
          ignoreWarnings: {
            docs: {
              'file1.mdx': ['doc-not-in-manifest', 'link-doc-not-found'],
              'file2.mdx': ['doc-not-in-manifest', 'link-doc-not-found'],
            },
            partials: {},
            typedoc: {},
            tooltips: {},
          },
        }),
      )

      // Check that warnings are suppressed for both files
      expect(output).not.toContain('Doc /docs/non-existent not found')
      expect(output).not.toContain('Doc /docs/another-non-existent not found')
      expect(output).toBe('')
    })

    test('Should only ignore specified warnings, leaving others intact', async () => {
      const { tempDir } = await createTempFiles([
        {
          path: './docs/manifest.json',
          content: JSON.stringify({
            navigation: [
              [
                {
                  title: 'Partial Ignore',
                  href: '/docs/partial-ignore',
                },
              ],
            ],
          }),
        },
        {
          path: './docs/partial-ignore.mdx',
          content: `---
title: Partial Ignore
description: This page has a description
---

[Missing Link](/docs/non-existent)

<If sdk="invalid-sdk">
  This uses an invalid SDK
</If>
`,
        },
      ])

      // Only ignore the link warning, but leave SDK warning
      const output = await build(
        await createConfig({
          ...baseConfig,
          basePath: tempDir,
          validSdks: ['react'],
          ignoreWarnings: {
            docs: {
              'partial-ignore.mdx': ['link-doc-not-found'],
            },
            partials: {},
            typedoc: {},
            tooltips: {},
          },
        }),
      )

      expect(output).not.toContain(
        'This doc is not in the manifest.json, but will still be publicly accessible and other docs can link to it',
      )

      // Link warning should be suppressed
      expect(output).not.toContain('Doc /docs/non-existent not found')

      // But SDK warning should still appear
      expect(output).toContain('sdk "invalid-sdk" in <If /> is not a valid SDK')
    })

    test('Should handle ignoring warnings for component attribute validation', async () => {
      const { tempDir } = await createTempFiles([
        {
          path: './docs/manifest.json',
          content: JSON.stringify({
            navigation: [[]],
          }),
        },
        {
          path: './docs/component-issues.mdx',
          content: `---
title: Component Issues
description: This page has a description
---

<Include />
<Include src="wrong-path" />
`,
        },
      ])

      // Ignore component attribute warnings
      const output = await build(
        await createConfig({
          ...baseConfig,
          basePath: tempDir,
          validSdks: ['react'],
          ignoreWarnings: {
            docs: {
              'component-issues.mdx': [
                'doc-not-in-manifest',
                'component-missing-attribute',
                'include-src-not-partials',
              ],
            },
            partials: {},
            typedoc: {},
            tooltips: {},
          },
        }),
      )

      // Component warnings should be suppressed
      expect(output).not.toContain('<Include /> component has no "src" attribute')
      expect(output).not.toContain('<Include /> prop "src" must start with "_partials/"')
      expect(output).toBe('')
    })

    test('Should ignore frontmatter description warning', async () => {
      const { tempDir } = await createTempFiles([
        {
          path: './docs/manifest.json',
          content: JSON.stringify({
            navigation: [[{ title: 'Missing Description', href: '/docs/missing-description' }]],
          }),
        },
        {
          path: './docs/missing-description.mdx',
          content: `---
title: Missing Description
---

# This page is missing a description
`,
        },
      ])

      const output = await build(
        await createConfig({
          ...baseConfig,
          basePath: tempDir,
          validSdks: ['react'],
          ignoreWarnings: {
            docs: {
              'missing-description.mdx': ['frontmatter-missing-description'],
            },
            partials: {},
            typedoc: {},
            tooltips: {},
          },
        }),
      )

      expect(output).not.toContain('Frontmatter should have a "description" property')
      expect(output).toBe('')
    })

    test('Should ignore link hash warnings', async () => {
      const { tempDir } = await createTempFiles([
        {
          path: './docs/manifest.json',
          content: JSON.stringify({
            navigation: [
              [
                { title: 'Source Page', href: '/docs/source-page' },
                { title: 'Target Page', href: '/docs/target-page' },
              ],
            ],
          }),
        },
        {
          path: './docs/source-page.mdx',
          content: `---
title: Source Page
description: A page with links to another page
---

[Link with invalid hash](/docs/target-page#non-existent-section)
`,
        },
        {
          path: './docs/target-page.mdx',
          content: `---
title: Target Page
description: The page being linked to
---

# Target Page
`,
        },
      ])

      // Ignore hash warnings
      const output = await build(
        await createConfig({
          ...baseConfig,
          basePath: tempDir,
          validSdks: ['react'],
          ignoreWarnings: {
            docs: {
              'source-page.mdx': ['link-hash-not-found'],
            },
            partials: {},
            typedoc: {},
            tooltips: {},
          },
        }),
      )

      // Hash warning should be suppressed
      expect(output).not.toContain('Hash "non-existent-section" not found in /docs/target-page')
      expect(output).toBe('')
    })

    test('Should allow non-fatal errors to be ignored for specific paths', async () => {
      const { tempDir } = await createTempFiles([
        {
          path: './docs/manifest.json',
          content: JSON.stringify({
            navigation: [
              [
                {
                  title: 'SDK Group',
                  sdk: ['react'],
                  items: [
                    [
                      {
                        title: 'SDK Doc',
                        href: '/docs/sdk-doc',
                        sdk: ['react', 'js-backend'], // js-backend not in parent
                      },
                    ],
                  ],
                },
              ],
            ],
          }),
        },
        {
          path: './docs/sdk-doc.mdx',
          content: `---
title: SDK Doc
sdk: react, js-backend
description: This page has a description
---

# SDK Document
`,
        },
      ])

      const output = await build(
        await createConfig({
          ...baseConfig,
          basePath: tempDir,
          validSdks: ['react', 'js-backend'],
          ignoreWarnings: {
            docs: {
              'sdk-doc.mdx': ['doc-sdk-filtered-by-parent'],
            },
            partials: {},
            typedoc: {},
            tooltips: {},
          },
        }),
      )

      expect(output).toBe('')
    })

    test('Should respect ignoreWarnings in partials validation', async () => {
      const { tempDir } = await createTempFiles([
        {
          path: './docs/manifest.json',
          content: JSON.stringify({
            navigation: [[{ title: 'Test Page', href: '/docs/test-page' }]],
          }),
        },
        {
          path: './docs/_partials/test-partial.mdx',
          content: `[Missing Link](/docs/non-existent)`,
        },
        {
          path: './docs/test-page.mdx',
          content: `---
title: Test Page
description: Test page with partial
---

<Include src="_partials/test-partial" />

# Test Page`,
        },
      ])

      // Ignore link warnings in partials
      const output = await build(
        await createConfig({
          ...baseConfig,
          basePath: tempDir,
          validSdks: ['react'],
          ignoreWarnings: {
            partials: {
              'test-partial.mdx': ['link-doc-not-found'],
            },
            docs: {},
            typedoc: {},
            tooltips: {},
          },
        }),
      )

      // Link warning in partial should be suppressed
      expect(output).not.toContain('Doc /docs/non-existent not found')
      expect(output).toBe('')
    })
  })
})

describe('Typedoc Validation', () => {
  test('should validate typedoc component with valid src', async () => {
    const { tempDir } = await createTempFiles([
      {
        path: './docs/manifest.json',
        content: JSON.stringify({
          navigation: [[{ title: 'API Doc', href: '/docs/api-doc' }]],
        }),
      },
      {
        path: './docs/api-doc.mdx',
        content: `---
title: API Documentation
description: Generated API docs
---

# API Documentation

<Typedoc src="api/client" />
`,
      },
      {
        path: './typedoc/api/client.mdx',
        content: `# Client API

\`\`\`typescript
interface Client {
  signIn(): Promise<void>;
  signOut(): Promise<void>;
}
\`\`\`
`,
      },
    ])

    const output = await build(
      await createConfig({
        ...baseConfig,
        basePath: tempDir,
        validSdks: ['react'],
      }),
    )

    // Should succeed without warnings
    expect(output).toBe('')
  })

  test('should warn when typedoc src does not exist', async () => {
    const { tempDir } = await createTempFiles([
      {
        path: './docs/manifest.json',
        content: JSON.stringify({
          navigation: [[{ title: 'API Doc', href: '/docs/api-doc' }]],
        }),
      },
      {
        path: './docs/api-doc.mdx',
        content: `---
title: API Documentation
description: Generated API docs
---

# API Documentation

<Typedoc src="api/non-existent" />
`,
      },
      {
        path: './typedoc/api/client.mdx',
        content: `# Client API

\`\`\`typescript
interface Client {
  signIn(): Promise<void>;
  signOut(): Promise<void>;
}
\`\`\`
`,
      },
    ])

    const output = await build(
      await createConfig({
        ...baseConfig,
        basePath: tempDir,
        validSdks: ['react'],
      }),
    )

    // Should warn about non-existent typedoc
    expect(output).toContain('warning Typedoc api/non-existent.mdx not found')
  })

  test('should fail when typedoc folder does not exist', async () => {
    const { tempDir } = await createTempFiles([
      {
        path: './docs/manifest.json',
        content: JSON.stringify({
          navigation: [[{ title: 'API Doc', href: '/docs/api-doc' }]],
        }),
      },
      {
        path: './docs/api-doc.mdx',
        content: `---
title: API Documentation
description: Generated API docs
---

# API Documentation

<Typedoc src="api/client" />
`,
      },
      // Intentionally NOT creating the typedoc folder
    ])

    // Create a config with a non-existent typedoc path
    const configWithMissingFolder = await createConfig({
      ...baseConfig,
      basePath: tempDir,
      typedocPath: '../non-existent-typedoc-folder',
      validSdks: ['react'],
    })

    // Should fail due to missing typedoc folder
    const promise = build(configWithMissingFolder)
    await expect(promise).rejects.toThrow('Typedoc folder')
  })

  test('should ignore typedoc warnings when configured to do so', async () => {
    const { tempDir } = await createTempFiles([
      {
        path: './docs/manifest.json',
        content: JSON.stringify({
          navigation: [[{ title: 'API Doc', href: '/docs/api-doc' }]],
        }),
      },
      {
        path: './docs/api-doc.mdx',
        content: `---
title: API Documentation
description: Generated API docs
---

# API Documentation

<Typedoc src="api/non-existent" />
`,
      },
      {
        path: './typedoc/api/client.mdx',
        content: `# Client API

\`\`\`typescript
interface Client {
  signIn(): Promise<void>;
  signOut(): Promise<void>;
}
\`\`\`
`,
      },
    ])

    const output = await build(
      await createConfig({
        ...baseConfig,
        basePath: tempDir,
        validSdks: ['react'],
        ignoreWarnings: {
          docs: {
            'api-doc.mdx': ['typedoc-not-found'],
          },
          partials: {},
          typedoc: {},
          tooltips: {},
        },
      }),
    )

    // Warning should be suppressed
    expect(output).not.toContain('warning Typedoc api/non-existent.mdx not found')
    expect(output).toBe('')
  })

  test('should validate heading hashes within typedoc content', async () => {
    const { tempDir } = await createTempFiles([
      {
        path: './docs/manifest.json',
        content: JSON.stringify({
          navigation: [
            [
              { title: 'API Doc', href: '/docs/api-doc' },
              { title: 'Reference', href: '/docs/reference' },
            ],
          ],
        }),
      },
      {
        path: './docs/api-doc.mdx',
        content: `---
title: API Documentation
description: Generated API docs
---

# API Documentation

<Typedoc src="api/client-with-sections" />
`,
      },
      {
        path: './docs/reference.mdx',
        content: `---
title: API Reference
description: Reference to API docs
---

# API Reference

[Client API Methods](/docs/api-doc#client-methods)
[Invalid Section](/docs/api-doc#non-existent-section)
`,
      },
      {
        path: './typedoc/api/client-with-sections.mdx',
        content: `# Client API

## Client Methods

\`\`\`typescript
interface Client {
  signIn(): Promise<void>;
  signOut(): Promise<void>;
}
\`\`\`
`,
      },
    ])

    const output = await build(
      await createConfig({
        ...baseConfig,
        basePath: tempDir,
        validSdks: ['react'],
      }),
    )

    // Valid heading hash should not produce warning
    expect(output).not.toContain('warning Hash "client-methods" not found in /docs/api-doc')

    // Invalid heading hash should produce warning
    expect(output).toContain('warning Hash "non-existent-section" not found in /docs/api-doc')
  })

  test('should handle missing src attribute in Typedoc component', async () => {
    const { tempDir } = await createTempFiles([
      {
        path: './docs/manifest.json',
        content: JSON.stringify({
          navigation: [[{ title: 'API Doc', href: '/docs/api-doc' }]],
        }),
      },
      {
        path: './docs/api-doc.mdx',
        content: `---
title: API Documentation
description: Generated API docs
---

# API Documentation

<Typedoc />
`,
      },
      {
        path: './typedoc/api/client.mdx',
        content: `# Client API`,
      },
    ])

    const output = await build(
      await createConfig({
        ...baseConfig,
        basePath: tempDir,
        validSdks: ['react'],
      }),
    )

    // Should warn about missing src attribute
    expect(output).toContain('warning <Typedoc /> component has no "src" attribute')
  })

  test('Should fail it typedoc file links to a non-existent file', async () => {
    const { tempDir } = await createTempFiles([
      {
        path: './docs/manifest.json',
        content: JSON.stringify({
          navigation: [[{ title: 'API Doc', href: '/docs/api-doc' }]],
        }),
      },
      {
        path: './typedoc/api/client.mdx',
        content: `[Non-existent File](/docs/non-existent-file)`,
      },
      {
        path: './docs/api-doc.mdx',
        content: `---
title: API Documentation
description: Generated API docs
---

# API Documentation

<Typedoc src="api/client" />
`,
      },
    ])

    const output = await build(
      await createConfig({
        ...baseConfig,
        basePath: tempDir,
        validSdks: ['react'],
      }),
    )

    expect(output).toContain(
      'warning Matching file not found for path: /docs/non-existent-file. Expected file to exist at /docs/non-existent-file.mdx',
    )
  })

  test('Should fail if typedoc file links to non-existent hash', async () => {
    const { tempDir } = await createTempFiles([
      {
        path: './docs/manifest.json',
        content: JSON.stringify({
          navigation: [
            [
              { title: 'API Doc', href: '/docs/api-doc' },
              { title: 'Overview', href: '/docs/overview' },
            ],
          ],
        }),
      },
      {
        path: './docs/overview.mdx',
        content: `---
title: Overview
description: Overview of the API
---

# Overview

`,
      },
      {
        path: './typedoc/api/client.mdx',
        content: `[Non-existent Hash](/docs/overview#non-existent-hash)`,
      },
      {
        path: './docs/api-doc.mdx',
        content: `---
title: API Documentation
description: Generated API docs
---

# API Documentation

<Typedoc src="api/client" />
`,
      },
    ])

    const output = await build(
      await createConfig({
        ...baseConfig,
        basePath: tempDir,
        validSdks: ['react'],
      }),
    )

    expect(output).toContain('Hash "non-existent-hash" not found in /docs/overview')
  })

  test('should embed typedoc into the doc', async () => {
    const { tempDir, readFile } = await createTempFiles([
      {
        path: './docs/manifest.json',
        content: JSON.stringify({
          navigation: [[{ title: 'API Doc', href: '/docs/api-doc' }]],
        }),
      },
      {
        path: './typedoc/api/client.mdx',
        content: `# Client API`,
      },
      {
        path: './docs/api-doc.mdx',
        content: `---
title: API Documentation
description: Generated API docs
---

# API Documentation

<Typedoc src="api/client" />
`,
      },
    ])

    const output = await build(
      await createConfig({
        ...baseConfig,
        basePath: tempDir,
        validSdks: ['react'],
      }),
    )

    expect(output).toBe('')

    expect(await readFile('./dist/api-doc.mdx')).toContain('Client API')
  })

  test('should embed typedoc into a sdk scoped doc', async () => {
    const { tempDir, readFile } = await createTempFiles([
      {
        path: './docs/manifest.json',
        content: JSON.stringify({
          navigation: [[{ title: 'API Doc', href: '/docs/api-doc' }]],
        }),
      },
      {
        path: './typedoc/api/client.mdx',
        content: `# Client API`,
      },
      {
        path: './docs/api-doc.mdx',
        content: `---
title: API Documentation
description: Generated API docs
sdk: react, nextjs
---

# API Documentation

<Typedoc src="api/client" />
`,
      },
    ])

    const output = await build(
      await createConfig({
        ...baseConfig,
        basePath: tempDir,
        validSdks: ['react', 'nextjs'],
      }),
    )

    expect(output).toBe('')

    expect(await readFile('./dist/react/api-doc.mdx')).toContain('Client API')
    expect(await readFile('./dist/nextjs/api-doc.mdx')).toContain('Client API')
  })

  test('Links in typedoc pointing to sdk scoped doc, used in an sdk scoped doc, should be replaced with <SDKLink />', async () => {
    const { tempDir, readFile } = await createTempFiles([
      {
        path: './docs/manifest.json',
        content: JSON.stringify({
          navigation: [
            [
              { title: 'Doc 1', href: '/docs/reference/react/doc-1' },
              { title: 'Doc 2', href: '/docs/doc-2' },
            ],
          ],
        }),
      },
      {
        path: './docs/reference/react/doc-1.mdx',
        content: `---
title: Doc 1
sdk: react
---

Doc Content`,
      },
      {
        path: './_typedoc/doc.mdx',
        content: `[Doc 1](/docs/reference/react/doc-1)`,
      },
      {
        path: './docs/doc-2.mdx',
        content: `---
title: Doc 2
sdk: expo, nextjs
---

<Typedoc src="doc" />`,
      },
    ])

    await build(
      await createConfig({
        ...baseConfig,
        basePath: tempDir,
        typedocPath: '../_typedoc',
        validSdks: ['react', 'expo', 'nextjs'],
      }),
    )

    expect(await readFile('./dist/expo/doc-2.mdx')).toBe(`---
title: Doc 2
sdk: expo, nextjs
sdkScoped: "true"
canonical: /docs/:sdk:/doc-2
availableSdks: expo,nextjs
notAvailableSdks: react
activeSdk: expo
---

<SDKLink href="/docs/reference/react/doc-1" sdks={["react"]}>Doc 1</SDKLink>
`)
  })
})

describe('API Errors Generation', () => {
  test('should generate api errors', async () => {
    const { tempDir, readFile } = await createTempFiles([
      {
        path: './docs/manifest.json',
        content: JSON.stringify({
          navigation: [
            [{ title: 'Backend API', href: '/docs/guides/development/errors/backend-api' }],
            [{ title: 'Frontend API', href: '/docs/guides/development/errors/frontend-api' }],
          ],
        }),
      },
      {
        path: './data/api_errors.json',
        content: await fs.readFile(path.join(__dirname, '..', 'data', 'api_errors.json'), 'utf-8'),
      },
    ])

    const output = await build(
      await createConfig({
        ...baseConfig,
        basePath: tempDir,
        validSdks: ['react'],
        flags: {
          skipApiErrors: false,
          skipGit: true,
        },
      }),
    )

    expect(output).toBe('')

    const bapi = await readFile('./dist/guides/development/errors/backend-api.mdx')
    const fapi = await readFile('./dist/guides/development/errors/frontend-api.mdx')

    expect(bapi).toContain('title: Backend API errors')
    expect(fapi).toContain('title: Frontend API errors')

    // Headings
    expect(bapi).toContain('## Actor Tokens')
    expect(fapi).toContain('## Actor Tokens')

    // Error names
    expect(bapi).toContain('### <code><wbr />Actor<wbr />Token<wbr />Cannot<wbr />Be<wbr />Revoked</code>')
    expect(fapi).toContain('### <code><wbr />Actor<wbr />Token<wbr />Already<wbr />Used</code>')

    // Error Schema
    expect(bapi).toContain('"longMessage":')
    expect(bapi).toContain('"shortMessage":')
    expect(bapi).toContain('"code":')
    expect(bapi).toContain('"meta":')

    expect(fapi).toContain('"longMessage":')
    expect(fapi).toContain('"shortMessage":')
    expect(fapi).toContain('"code":')
    expect(fapi).toContain('"meta":')

    // Error status codes
    expect(bapi).toContain('Status Code: 400')
    expect(fapi).toContain('Status Code: 400')
  })
})

describe('LLMs', () => {
  test('Should output llms.txt overview', async () => {
    const { tempDir, readFile } = await createTempFiles([
      {
        path: './docs/manifest.json',
        content: JSON.stringify({
          navigation: [[{ title: 'API Doc', href: '/docs/api-doc' }]],
        }),
      },
      {
        path: './docs/api-doc.mdx',
        content: `---
title: API Documentation
description: Generated API docs
---

# API Documentation
`,
      },
    ])

    await build(
      await createConfig({
        ...baseConfig,
        basePath: tempDir,
        validSdks: ['react'],
        llms: {
          overviewPath: 'llms.txt',
        },
      }),
    )

    expect(await readFile('./dist/llms.txt')).toEqual(`# Clerk

## Docs

- [API Documentation]({{SITE_URL}}/docs/api-doc)`)
  })

  test('Should output llms-full.txt full pages', async () => {
    const { tempDir, readFile } = await createTempFiles([
      {
        path: './docs/manifest.json',
        content: JSON.stringify({
          navigation: [[{ title: 'API Doc', href: '/docs/api-doc' }]],
        }),
      },
      {
        path: './docs/api-doc.mdx',
        content: `---
title: API Documentation
description: Generated API docs
---

# API Documentation
`,
      },
    ])

    await build(
      await createConfig({
        ...baseConfig,
        basePath: tempDir,
        validSdks: ['react'],
        llms: {
          fullPath: 'llms-full.txt',
        },
      }),
    )

    expect(await readFile('./dist/llms-full.txt')).toEqual(`---
title: API Documentation
description: Generated API docs
sdkScoped: "false"
canonical: /docs/api-doc
---

# API Documentation
`)
  })
})

describe('Multiple document variants for pages', () => {
  test('Should pick up and use the react specific version of the doc', async () => {
    const { tempDir, readFile, listFiles } = await createTempFiles([
      {
        path: './docs/manifest.json',
        content: JSON.stringify({
          navigation: [[{ title: 'API Doc', href: '/docs/api-doc' }]],
        }),
      },
      {
        path: './docs/api-doc.mdx',
        content: `---
title: API Documentation
description: x
sdk: nextjs, remix
---

Documentation specific to Next.js and Remix`,
      },
      {
        path: './docs/api-doc.react.mdx',
        content: `---
title: API Documentation for React
description: x
---

Documentation specific to React.js`,
      },
    ])

    const output = await build(
      await createConfig({
        ...baseConfig,
        basePath: tempDir,
        validSdks: ['react', 'nextjs', 'remix'],
      }),
    )

    expect(output).toBe('')

    expect(JSON.parse(await readFile('./dist/manifest.json'))).toEqual({
      flags: {},
      navigation: [
        [
          {
            title: 'API Doc',
            href: '/docs/:sdk:/api-doc',
            sdk: ['nextjs', 'remix', 'react'],
          },
        ],
      ],
    })

    expect(await readFile('./dist/nextjs/api-doc.mdx')).toBe(`---
title: API Documentation
description: x
sdk: nextjs, remix, react
sdkScoped: "true"
canonical: /docs/:sdk:/api-doc
availableSdks: nextjs,remix,react
notAvailableSdks: ""
activeSdk: nextjs
---

Documentation specific to Next.js and Remix
`)

    expect(await readFile('./dist/remix/api-doc.mdx')).toBe(`---
title: API Documentation
description: x
sdk: nextjs, remix, react
sdkScoped: "true"
canonical: /docs/:sdk:/api-doc
availableSdks: nextjs,remix,react
notAvailableSdks: ""
activeSdk: remix
---

Documentation specific to Next.js and Remix
`)

    expect(await readFile('./dist/react/api-doc.mdx')).toBe(`---
title: API Documentation for React
description: x
sdkScoped: "true"
canonical: /docs/:sdk:/api-doc
sdk: nextjs, remix, react
availableSdks: nextjs,remix,react
notAvailableSdks: ""
activeSdk: react
---

Documentation specific to React.js
`)

    expect(await readFile('./dist/api-doc.mdx')).toBe(`---
template: wide
redirectPage: "true"
availableSdks: nextjs,remix,react
notAvailableSdks: ""
search:
  exclude: true
canonical: /docs/:sdk:/api-doc
---
<SDKDocRedirectPage title="API Documentation" description="x" href="/docs/:sdk:/api-doc" sdks={["nextjs","remix","react"]} />`)

    expect(await listFiles('dist/')).toEqual([
      'api-doc.mdx',
      'directory.json',
      'manifest.json',
      'nextjs/api-doc.mdx',
      'react/api-doc.mdx',
      'remix/api-doc.mdx',
    ])
  })

  test('Should pick up and use the sdk specific version of the doc', async () => {
    const { tempDir, readFile, listFiles } = await createTempFiles([
      {
        path: './docs/manifest.json',
        content: JSON.stringify({
          navigation: [[{ title: 'Test', href: '/docs/test' }]],
        }),
      },
      {
        path: './docs/test.mdx',
        content: `---
title: Documentation
sdk: react
---

Documentation specific to React`,
      },
      {
        path: './docs/test.nextjs.mdx',
        content: `---
title: Documentation for Next.js
sdk: nextjs
---

Documentation specific to Next.js`,
      },
    ])

    await build(
      await createConfig({
        ...baseConfig,
        basePath: tempDir,
        validSdks: ['react', 'nextjs'],
      }),
    )

    expect(JSON.parse(await readFile('./dist/manifest.json'))).toEqual({
      flags: {},
      navigation: [
        [
          {
            title: 'Test',
            href: '/docs/:sdk:/test',
            sdk: ['react', 'nextjs'],
          },
        ],
      ],
    })

    expect(await readFile('./dist/nextjs/test.mdx')).toBe(`---
title: Documentation for Next.js
sdk: react, nextjs
sdkScoped: "true"
canonical: /docs/:sdk:/test
availableSdks: react,nextjs
notAvailableSdks: ""
activeSdk: nextjs
---

Documentation specific to Next.js
`)

    expect(await readFile('./dist/react/test.mdx')).toBe(`---
title: Documentation
sdk: react, nextjs
sdkScoped: "true"
canonical: /docs/:sdk:/test
availableSdks: react,nextjs
notAvailableSdks: ""
activeSdk: react
---

Documentation specific to React
`)

    expect(await readFile('./dist/test.mdx')).toBe(`---
template: wide
redirectPage: "true"
availableSdks: react,nextjs
notAvailableSdks: ""
search:
  exclude: true
canonical: /docs/:sdk:/test
---
<SDKDocRedirectPage title="Documentation" href="/docs/:sdk:/test" sdks={["react","nextjs"]} />`)

    expect(await listFiles('dist/')).toEqual([
      'directory.json',
      'manifest.json',
      'nextjs/test.mdx',
      'react/test.mdx',
      'test.mdx',
    ])
  })

  test('Should have correct sdks in <SDKLink />', async () => {
    const { tempDir, readFile } = await createTempFiles([
      {
        path: './docs/manifest.json',
        content: JSON.stringify({
          navigation: [
            [
              { title: 'API Doc', href: '/docs/api-doc' },
              { title: 'Overview', href: '/docs/overview' },
            ],
          ],
        }),
      },
      {
        path: './docs/api-doc.mdx',
        content: `---
title: API Documentation
description: x
sdk: nextjs, remix
---

Documentation specific to Next.js and Remix`,
      },
      {
        path: './docs/api-doc.react.mdx',
        content: `---
title: API Documentation for React
description: x
---

Documentation specific to React.js`,
      },
      {
        path: './docs/overview.mdx',
        content: `---
title: Overview
description: x
---

[API Doc](/docs/api-doc)`,
      },
    ])

    await build(
      await createConfig({
        ...baseConfig,
        basePath: tempDir,
        validSdks: ['react', 'nextjs', 'remix'],
      }),
    )

    expect(await readFile('./dist/overview.mdx')).toBe(`---
title: Overview
description: x
sdkScoped: "false"
canonical: /docs/overview
---

<SDKLink href="/docs/:sdk:/api-doc" sdks={["nextjs","remix","react"]}>API Doc</SDKLink>
`)
  })

  test('Should work with dev mode', async () => {
    const { tempDir, readFile, writeFile, pathJoin } = await createTempFiles([
      {
        path: './docs/manifest.json',
        content: JSON.stringify({
          navigation: [
            [
              { title: 'API Doc', href: '/docs/api-doc' },
              { title: 'Overview', href: '/docs/overview' },
            ],
          ],
        }),
      },
      {
        path: './docs/api-doc.mdx',
        content: `---
title: API Documentation
description: x
sdk: nextjs, remix
---

Documentation specific to Next.js and Remix`,
      },
      {
        path: './docs/api-doc.react.mdx',
        content: `---
title: API Documentation for React
description: x
---

Documentation specific to React.js`,
      },
      {
        path: './docs/overview.mdx',
        content: `---
title: Overview
description: x
---

[API Doc](/docs/api-doc)`,
      },
    ])

    const config = await createConfig({
      ...baseConfig,
      basePath: tempDir,
      validSdks: ['react', 'nextjs', 'remix'],
    })
    const store = createBlankStore()
    const invalidate = invalidateFile(store, config)

    await build(config, store)

    expect(await readFile('./dist/react/api-doc.mdx')).toBe(`---
title: API Documentation for React
description: x
sdkScoped: "true"
canonical: /docs/:sdk:/api-doc
sdk: nextjs, remix, react
availableSdks: nextjs,remix,react
notAvailableSdks: ""
activeSdk: react
---

Documentation specific to React.js
`)

    await writeFile(
      './docs/api-doc.react.mdx',
      `---
title: API Documentation for React
description: x
---

Updated Documentation specific to React.js
`,
    )

    invalidate(pathJoin('./docs/api-doc.react.mdx'))

    await build(config, store)

    expect(await readFile('./dist/react/api-doc.mdx')).toBe(`---
title: API Documentation for React
description: x
sdkScoped: "true"
canonical: /docs/:sdk:/api-doc
sdk: nextjs, remix, react
availableSdks: nextjs,remix,react
notAvailableSdks: ""
activeSdk: react
---

Updated Documentation specific to React.js
`)
  })
<<<<<<< HEAD

  test('processes navigation with nested collapsible items and SDK-specific variants', async () => {
=======
})

describe('Test tooltips', () => {
  test('Should embed tooltips into a doc', async () => {
>>>>>>> d18b3630
    const { tempDir, readFile } = await createTempFiles([
      {
        path: './docs/manifest.json',
        content: JSON.stringify({
<<<<<<< HEAD
          navigation: [
            [
              {
                title: 'Docs',
                items: [
                  [
                    { title: 'Doc 1', sdk: ['nextjs'], items: [[{ title: 'Doc 1', href: '/docs/doc-1' }]] },
                    { title: 'Doc 1', sdk: ['react', 'remix'], href: '/docs/doc-1' },
                    { title: 'Doc 2', href: '/docs/doc-2' },
                    {
                      title: 'Doc 3 & 4',
                      items: [
                        [
                          { title: 'Doc 3', href: '/docs/doc-3' },
                          { title: 'Doc 4', href: '/docs/doc-4' },
                        ],
                      ],
                    },
                  ],
                ],
              },
            ],
          ],
        }),
      },
      {
        path: './docs/doc-1.mdx',
        content: `---
title: Doc 1
sdk: nextjs
---

# Doc 1`,
      },
      {
        path: './docs/doc-1.react.mdx',
        content: `---
title: Doc 1 for React
sdk: react
---

# Doc 1 for React`,
      },
      {
        path: './docs/doc-1.remix.mdx',
        content: `---
title: Doc 1 for Remix
sdk: remix
---

# Doc 1 for Remix`,
      },
      {
        path: './docs/doc-2.mdx',
        content: `---
title: Doc 2
---

# Doc 2`,
      },
      {
        path: './docs/doc-3.mdx',
        content: `---
title: Doc 3
sdk: vue
---

# Doc 3`,
      },
      {
        path: './docs/doc-4.mdx',
        content: `---
title: Doc 4
sdk: react
---

# Doc 4`,
      },
    ])

    await build(
      await createConfig({
        ...baseConfig,
        basePath: tempDir,
        validSdks: ['react', 'nextjs', 'remix', 'vue'],
      }),
    )

    expect(JSON.parse(await readFile('./dist/manifest.json'))).toEqual({
      flags: {},
      navigation: [
        [
          {
            title: 'Docs',
            items: [
              [
                {
                  title: 'Doc 1',
                  sdk: ['nextjs'],
                  items: [
                    [
                      {
                        href: '/docs/:sdk:/doc-1',
                        title: 'Doc 1',
                        sdk: ['nextjs', 'react', 'remix'],
                      },
                    ],
                  ],
                },
                {
                  href: '/docs/:sdk:/doc-1',
                  title: 'Doc 1',
                  sdk: ['react', 'remix'],
                },
                {
                  href: '/docs/doc-2',
                  title: 'Doc 2',
                },
                {
                  title: 'Doc 3 & 4',
                  sdk: ['vue', 'react'],
                  items: [
                    [
                      {
                        href: '/docs/doc-3',
                        sdk: ['vue'],
                        title: 'Doc 3',
                      },
                      {
                        href: '/docs/doc-4',
                        sdk: ['react'],
                        title: 'Doc 4',
                      },
                    ],
                  ],
                },
              ],
            ],
          },
        ],
      ],
    })
=======
          navigation: [[{ title: 'API Doc', href: '/docs/api-doc' }]],
        }),
      },
      {
        path: './docs/api-doc.mdx',
        content: `---
title: API Documentation
description: x
---

[Tooltip](!ABC)
`,
      },
      {
        path: './docs/_tooltips/ABC.mdx',
        content: `React.js is a framework or a library idk`,
      },
    ])

    await build(
      await createConfig({
        ...baseConfig,
        basePath: tempDir,
        validSdks: ['react'],
        tooltips: {
          inputPath: '../docs/_tooltips',
          outputPath: './_tooltips',
        },
      }),
    )

    expect(await readFile('./dist/api-doc.mdx')).toBe(`---
title: API Documentation
description: x
sdkScoped: "false"
canonical: /docs/api-doc
---

<Tooltip><TooltipTrigger>Tooltip</TooltipTrigger><TooltipContent>React.js is a framework or a library idk</TooltipContent></Tooltip>
`)
  })

  test('Should validate links in tooltips', async () => {
    const { tempDir, readFile } = await createTempFiles([
      {
        path: './docs/manifest.json',
        content: JSON.stringify({
          navigation: [[{ title: 'API Doc', href: '/docs/api-doc' }]],
        }),
      },
      {
        path: './docs/api-doc.mdx',
        content: `---
title: API Documentation
description: x
---

[Tooltip](!ABC)
`,
      },
      {
        path: './docs/_tooltips/ABC.mdx',
        content: `This is an invalid link [Invalid Link](/docs/invalid-link)`,
      },
    ])

    const output = await build(
      await createConfig({
        ...baseConfig,
        basePath: tempDir,
        validSdks: ['react'],
        tooltips: {
          inputPath: '../docs/_tooltips',
          outputPath: './_tooltips',
        },
      }),
    )

    expect(output).toContain(
      'warning Matching file not found for path: /docs/invalid-link. Expected file to exist at /docs/invalid-link.mdx',
    )
>>>>>>> d18b3630
  })
})<|MERGE_RESOLUTION|>--- conflicted
+++ resolved
@@ -5886,20 +5886,12 @@
 Updated Documentation specific to React.js
 `)
   })
-<<<<<<< HEAD
 
   test('processes navigation with nested collapsible items and SDK-specific variants', async () => {
-=======
-})
-
-describe('Test tooltips', () => {
-  test('Should embed tooltips into a doc', async () => {
->>>>>>> d18b3630
     const { tempDir, readFile } = await createTempFiles([
       {
         path: './docs/manifest.json',
         content: JSON.stringify({
-<<<<<<< HEAD
           navigation: [
             [
               {
@@ -6042,7 +6034,15 @@
         ],
       ],
     })
-=======
+  })
+})
+
+describe('Test tooltips', () => {
+  test('Should embed tooltips into a doc', async () => {
+    const { tempDir, readFile } = await createTempFiles([
+      {
+        path: './docs/manifest.json',
+        content: JSON.stringify({
           navigation: [[{ title: 'API Doc', href: '/docs/api-doc' }]],
         }),
       },
@@ -6124,6 +6124,5 @@
     expect(output).toContain(
       'warning Matching file not found for path: /docs/invalid-link. Expected file to exist at /docs/invalid-link.mdx',
     )
->>>>>>> d18b3630
   })
 })