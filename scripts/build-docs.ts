// Things this script does

// Validates
// - The manifest structure and its contents
// - Markdown files and their required frontmatter fields:
//   - Ensures title is present (required)
//   - Warns if description is missing (optional)
//   - Validates SDK declarations in frontmatter
// - Validates internal doc links exist
// - Validates hash links point to headings
// - SDK filtering in three contexts:
//   1. Manifest: Ensures SDK scoping is properly defined and inherited
//   2. Frontmatter: Validates SDK declarations in document metadata
//   3. <If /> components: Ensures:
//      - Referenced SDKs exist in the manifest
//      - SDKs are available in the frontmatter
//      - SDK values match the list of valid SDKs
//      - Parent group SDK compatibility
// - Unique headings within documents
// - Typedoc content structure and references
// - Validates all embedded content (partials, typedocs) exists and is properly formatted

// Transforms
// - Content Integration:
//   - Embeds partial and tooltip content into markdown files
//   - Embeds typedoc content where referenced
//   - Handles special character encoding in typedoc tables
// - Link Processing:
//   - Updates links to SDK-specific docs to use <SDKLink /> components
//   - Removes .mdx extensions from doc links
// - SDK-Specific Processing:
//   - Generates SDK-specific versions of docs in their respective folders
//   - Creates "landing" pages for SDK-specific docs at original URLs
//   - Strips out content filtered by SDKs
// - Manifest Processing:
//   - Generates processed manifest.json with SDK scoping
//   - Applies inheritance rules for SDK scoping in the navigation tree

import fs from 'node:fs/promises'
import path from 'node:path'
import readdirp from 'readdirp'
import { remark } from 'remark'
import remarkFrontmatter from 'remark-frontmatter'
import remarkMdx from 'remark-mdx'
import symlinkDir from 'symlink-dir'
import { Node } from 'unist'
import { filter as mdastFilter } from 'unist-util-filter'
import { visit as mdastVisit } from 'unist-util-visit'
import reporter from 'vfile-reporter'
import yaml from 'yaml'
import { z } from 'zod'

import { generateApiErrorDocs } from './lib/api-errors'
import { createConfig, type BuildConfig } from './lib/config'
import { watchAndRebuild } from './lib/dev'
import { errorMessages, safeMessage, shouldIgnoreWarning } from './lib/error-messages'
import { getLastCommitDate } from './lib/getLastCommitDate'
<<<<<<< HEAD
import { DocsFile, ensureDirectory, readDocsFolder, writeDistFile, writeSDKFile } from './lib/io'
=======
import { readDocsFolder, writeDistFile, writeSDKFile } from './lib/io'
>>>>>>> 9eb65f9c
import { flattenTree, ManifestGroup, readManifest, traverseTree, traverseTreeItemsFirst } from './lib/manifest'
import { parseInMarkdownFile } from './lib/markdown'
import { readPartialsFolder, readPartialsMarkdown } from './lib/partials'
import { isValidSdk, VALID_SDKS, type SDK } from './lib/schemas'
import {
  createBlankStore,
  DocsMap,
  getCoreDocCache,
  getMarkdownCache,
  getScopedDocCache,
  markDocumentDirty,
  Store,
} from './lib/store'
import { readTypedocsFolder, readTypedocsMarkdown, typedocTableSpecialCharacters } from './lib/typedoc'

import { documentHasIfComponents } from './lib/utils/documentHasIfComponents'
import { extractComponentPropValueFromNode } from './lib/utils/extractComponentPropValueFromNode'
import { extractSDKsFromIfProp } from './lib/utils/extractSDKsFromIfProp'
import { scopeHrefToSDK } from './lib/utils/scopeHrefToSDK'

import { VFile } from 'vfile'
import { writeLLMs as generateLLMs, writeLLMsFull as generateLLMsFull, listOutputDocsFiles } from './lib/llms'
import { checkPartials } from './lib/plugins/checkPartials'
import { checkTypedoc } from './lib/plugins/checkTypedoc'
import { filterOtherSDKsContentOut } from './lib/plugins/filterOtherSDKsContentOut'
import { insertFrontmatter } from './lib/plugins/insertFrontmatter'
import { embedLinks } from './lib/plugins/embedLinks'
import { validateLinks } from './lib/plugins/validateLinks'
import { validateIfComponents } from './lib/plugins/validateIfComponents'
import { validateUniqueHeadings } from './lib/plugins/validateUniqueHeadings'
import { checkPrompts, readPrompts, writePrompts, type Prompt } from './lib/prompts'
import {
  analyzeAndFixRedirects as optimizeRedirects,
  readRedirects,
  transformRedirectsToObject,
  writeRedirects,
  type Redirect,
} from './lib/redirects'
import { checkTooltips } from './lib/plugins/checkTooltips'
import { readTooltipsFolder, readTooltipsMarkdown } from './lib/tooltips'
import { Flags, readSiteFlags, writeSiteFlags } from './lib/siteFlags'
import { removeMdxSuffix } from './lib/utils/removeMdxSuffix'
<<<<<<< HEAD
import { getArg } from './lib/getArg'
=======
import { existsSync } from 'node:fs'
>>>>>>> 9eb65f9c

// Only invokes the main function if we run the script directly eg npm run build, bun run ./scripts/build-docs.ts
if (require.main === module) {
  main()
}

export async function main(
  specificFile?: string,
  options?: { basePath?: string; flags?: { skipGit?: boolean; skipApiErrors?: boolean; skipWarnings?: boolean } },
) {
  const selectedFile = specificFile ?? getArg('file', true)

  const config = await createConfig({
    basePath: options?.basePath ?? __dirname,
    dataPath: '../data',
    docsPath: '../docs',
    renderSpecificFile: selectedFile ?? undefined,
    baseDocsLink: '/docs/',
    manifestPath: '../docs/manifest.json',
    partialsFolderName: '_partials',
    distPath: '../dist',
    typedocPath: '../clerk-typedoc',
    localTypedocOverridePath: '../local-clerk-typedoc',
    publicPath: '../public',
    redirects: {
      static: {
        inputPath: '../redirects/static/docs.json',
        outputPath: '_redirects/static.json',
      },
      dynamic: {
        inputPath: '../redirects/dynamic/docs.jsonc',
        outputPath: '_redirects/dynamic.jsonc',
      },
    },
    prompts: {
      inputPath: '../prompts',
      outputPath: '_prompts',
    },
    tooltips: {
      inputPath: '../docs/_tooltips',
      outputPath: '_tooltips',
    },
    siteFlags: {
      inputPath: '../flags.json',
      outputPath: '_flags.json',
    },
    ignoreLinks: ['/docs/quickstart'],
    ignorePaths: [
      '/docs/core-1',
      '/docs/reference/backend-api',
      '/docs/reference/frontend-api',
      '/pricing',
      '/support',
      '/discord',
      '/contact',
      '/contact/sales',
      '/contact/support',
      '/blog',
      '/changelog/2024-04-19',
    ],
    ignoreWarnings: {
      docs: {
        'index.mdx': ['doc-not-in-manifest'],
        'guides/overview.mdx': ['doc-not-in-manifest'],
        'getting-started/quickstart/overview.mdx': ['doc-not-in-manifest'],
        'reference/overview.mdx': ['doc-not-in-manifest'],
        'maintenance-mode.mdx': ['doc-not-in-manifest'],
        'guides/development/deployment/staging-alternatives.mdx': ['doc-not-in-manifest'],
        'reference/nextjs/usage-with-older-versions.mdx': ['doc-not-in-manifest'],
        'reference/nextjs/errors/auth-was-called.mdx': ['doc-not-in-manifest'],
        'guides/dashboard/overview.mdx': ['doc-not-in-manifest'],
        'guides/development/upgrading/upgrade-guides/core-2/nextjs.mdx': ['doc-not-in-manifest'],
        'guides/development/upgrading/upgrade-guides/core-2/backend.mdx': ['doc-not-in-manifest'],
        'guides/development/upgrading/upgrade-guides/core-2/node.mdx': ['doc-not-in-manifest'],
        'guides/development/upgrading/upgrade-guides/core-2/expo.mdx': ['doc-not-in-manifest'],
        'guides/development/upgrading/upgrade-guides/core-2/fastify.mdx': ['doc-not-in-manifest'],
        'guides/development/upgrading/upgrade-guides/core-2/chrome-extension.mdx': ['doc-not-in-manifest'],
        'guides/development/upgrading/upgrade-guides/core-2/react.mdx': ['doc-not-in-manifest'],
        'guides/development/upgrading/upgrade-guides/core-2/remix.mdx': ['doc-not-in-manifest'],
        'guides/development/upgrading/upgrade-guides/core-2/javascript.mdx': ['doc-not-in-manifest'],
        'guides/development/ai-prompts.mdx': ['doc-not-in-manifest'],
        'guides/development/migrating/cognito.mdx': ['doc-not-in-manifest'],
        'guides/development/migrating/firebase.mdx': ['doc-not-in-manifest'],
        'guides/configure/auth-strategies/social-connections/apple.mdx': ['doc-not-in-manifest'],
        'guides/configure/auth-strategies/social-connections/atlassian.mdx': ['doc-not-in-manifest'],
        'guides/configure/auth-strategies/social-connections/bitbucket.mdx': ['doc-not-in-manifest'],
        'guides/configure/auth-strategies/social-connections/box.mdx': ['doc-not-in-manifest'],
        'guides/configure/auth-strategies/social-connections/coinbase.mdx': ['doc-not-in-manifest'],
        'guides/configure/auth-strategies/social-connections/discord.mdx': ['doc-not-in-manifest'],
        'guides/configure/auth-strategies/social-connections/dropbox.mdx': ['doc-not-in-manifest'],
        'guides/configure/auth-strategies/social-connections/facebook.mdx': ['doc-not-in-manifest'],
        'guides/configure/auth-strategies/social-connections/github.mdx': ['doc-not-in-manifest'],
        'guides/configure/auth-strategies/social-connections/gitlab.mdx': ['doc-not-in-manifest'],
        'guides/configure/auth-strategies/social-connections/google.mdx': ['doc-not-in-manifest'],
        'guides/configure/auth-strategies/social-connections/hubspot.mdx': ['doc-not-in-manifest'],
        'guides/configure/auth-strategies/social-connections/hugging-face.mdx': ['doc-not-in-manifest'],
        'guides/configure/auth-strategies/social-connections/line.mdx': ['doc-not-in-manifest'],
        'guides/configure/auth-strategies/social-connections/linear.mdx': ['doc-not-in-manifest'],
        'guides/configure/auth-strategies/social-connections/linkedin-oidc.mdx': ['doc-not-in-manifest'],
        'guides/configure/auth-strategies/social-connections/linkedin.mdx': ['doc-not-in-manifest'],
        'guides/configure/auth-strategies/social-connections/microsoft.mdx': ['doc-not-in-manifest'],
        'guides/configure/auth-strategies/social-connections/notion.mdx': ['doc-not-in-manifest'],
        'guides/configure/auth-strategies/social-connections/slack.mdx': ['doc-not-in-manifest'],
        'guides/configure/auth-strategies/social-connections/spotify.mdx': ['doc-not-in-manifest'],
        'guides/configure/auth-strategies/social-connections/tiktok.mdx': ['doc-not-in-manifest'],
        'guides/configure/auth-strategies/social-connections/twitch.mdx': ['doc-not-in-manifest'],
        'guides/configure/auth-strategies/social-connections/twitter.mdx': ['doc-not-in-manifest'],
        'guides/configure/auth-strategies/social-connections/x-twitter.mdx': ['doc-not-in-manifest'],
        'guides/configure/auth-strategies/social-connections/xero.mdx': ['doc-not-in-manifest'],
        'guides/development/upgrading/upgrading-from-v2-to-v3.mdx': ['doc-not-in-manifest'],
        'guides/organizations/create-orgs-for-users.mdx': ['doc-not-in-manifest'],
        'getting-started/quickstart/setup-clerk.mdx': ['doc-not-in-manifest'],
        'pinning.mdx': ['doc-not-in-manifest'],

        // temp migration ignores
        'guides/development/webhooks/inngest.mdx': ['doc-not-in-manifest'],
        'guides/development/webhooks/loops.mdx': ['doc-not-in-manifest'],
      },
      typedoc: {},
      partials: {},
      tooltips: {},
    },
    validSdks: VALID_SDKS,
    manifestOptions: {
      wrapDefault: true,
      hideTitleDefault: false,
    },
    llms: {
      overviewPath: '_llms/llms.txt',
      fullPath: '_llms/llms-full.txt',
    },
    flags: {
      watch: getArg('watch', false),
      controlled: getArg('controlled', false),
      skipApiErrors: options?.flags?.skipApiErrors ?? getArg('skip-api-errors', false),
      skipGit: options?.flags?.skipGit ?? getArg('skip-git', false),
      skipWarnings: options?.flags?.skipWarnings ?? getArg('skip-warnings', false),
    },
  })

  const store = createBlankStore()

  const output = await build(config, store)

  if (config.flags.controlled) {
    console.info('---initial-build-complete---')
  }

  if (output !== '') {
    console.info(output)
  }

  if (config.flags.watch) {
    console.info(`Watching for changes...`)

    await watchAndRebuild(store, config, build)
  } else if (output !== '') {
    process.exit(1)
  }
}

export async function build(config: BuildConfig, store: Store = createBlankStore(), abortSignal?: AbortSignal) {
  // Apply currying to create functions pre-configured with config
  const getManifest = readManifest(config)
  const getDocsFolder = readDocsFolder(config)
  const getPartialsFolder = readPartialsFolder(config)
  const getPartialsMarkdown = readPartialsMarkdown(config, store)
  const getTooltipsFolder = readTooltipsFolder(config)
  const getTooltipsMarkdown = readTooltipsMarkdown(config, store)
  const getTypedocsFolder = readTypedocsFolder(config)
  const getTypedocsMarkdown = readTypedocsMarkdown(config, store)
  const parseMarkdownFile = parseInMarkdownFile(config, store)
  const writeFile = writeDistFile(config, store)
  const writeSdkFile = writeSDKFile(config, store)
  const markdownCache = getMarkdownCache(store)
  const coreDocCache = getCoreDocCache(store)
  const scopedDocCache = getScopedDocCache(store)
  const getCommitDate = getLastCommitDate(config)
  const markDirty = markDocumentDirty(store)
  const scopeHref = scopeHrefToSDK(config)

  abortSignal?.throwIfAborted()

  const specificFileData = {
    file: null as null | DocsFile,
    foundPartials: null as null | string[],
    foundTypedocs: null as null | string[],
    foundPrompts: null as null | string[],
  }

  if (config.singleFileMode) {
    const relativeFilePath = path.relative(path.join(config.basePath, '..'), config.renderSpecificFile as string)

    specificFileData.file = {
      filePath: `/${relativeFilePath}` as `/docs/${string}.mdx`,
      relativeFilePath: relativeFilePath as `docs/${string}.mdx`,
      fullFilePath: config.renderSpecificFile as `${string}.mdx`,
      filePathInDocsFolder: `/${relativeFilePath}`.replace(config.baseDocsLink, '') as `${string}.mdx`,
      href: `/${removeMdxSuffix(relativeFilePath)}` as `/docs/${string}`,
      relativeHref: removeMdxSuffix(relativeFilePath) as `docs/${string}`,
    }

    const foundPartials = new Set<string>()
    const foundTypedocs = new Set<string>()
    const foundPrompts = new Set<string>()

    await parseMarkdownFile(
      specificFileData.file,
      (partialSrc) => {
        foundPartials.add(partialSrc.replace('_partials/', ''))
        return undefined
      },
      (typedocSrc) => {
        foundTypedocs.add(typedocSrc)
        return undefined
      },
      (promptSrc) => {
        foundPrompts.add(promptSrc.replace('prompts/', ''))
        return undefined
      },
      true,
      'docs',
    )

    specificFileData.foundPartials = Array.from(foundPartials)
    specificFileData.foundTypedocs = Array.from(foundTypedocs)
    specificFileData.foundPrompts = Array.from(foundPrompts)
  }

  abortSignal?.throwIfAborted()

  let staticRedirects: Record<string, Redirect> | null = null
  let dynamicRedirects: Redirect[] | null = null

  if (config.redirects) {
    const redirects = await readRedirects(config)

    const optimizedStaticRedirects = optimizeRedirects(redirects.staticRedirects)
    const transformedStaticRedirects = transformRedirectsToObject(optimizedStaticRedirects)

    staticRedirects = transformedStaticRedirects
    dynamicRedirects = redirects.dynamicRedirects

    console.info('✓ Read, optimized and transformed redirects')
  }

  abortSignal?.throwIfAborted()

  let prompts: Prompt[] = []

  if (config.prompts) {
    prompts = await readPrompts(config, specificFileData.foundPrompts ?? undefined)
    console.info(`✓ Read ${prompts.length} prompts`)
  }

  abortSignal?.throwIfAborted()

  let siteFlags: Flags = {}

  if (config.siteFlags) {
    siteFlags = await readSiteFlags(config)
    console.info(`✓ Read ${Object.keys(siteFlags).length} site flags`)
  }

  abortSignal?.throwIfAborted()

  const apiErrorsFiles = await generateApiErrorDocs(config)
  if (!config.flags.skipApiErrors) {
    console.info('✓ Generated API Error MDX files')
  }

  abortSignal?.throwIfAborted()

  const { manifest: userManifest, vfile: manifestVfile } = await getManifest()
  console.info('✓ Read Manifest')

  abortSignal?.throwIfAborted()

  // const docsFiles = specificFileData.file ? [specificFileData.file] : await getDocsFolder()
  const docsFiles = await getDocsFolder()
  console.info(`✓ Read Docs Folder (found ${docsFiles.length} files)`)

  abortSignal?.throwIfAborted()

  const cachedPartialsSize = store.partials.size
  const partials = await getPartialsMarkdown(
    specificFileData.foundPartials
      ? specificFileData.foundPartials
      : (await getPartialsFolder()).map((item) => item.path),
  )
  console.info(`✓ Loaded in ${partials.length} partials (${cachedPartialsSize} cached)`)

  const cachedTooltipsSize = store.tooltips.size
  const tooltips = await getTooltipsMarkdown((await getTooltipsFolder()).map((item) => item.path))
  console.info(`✓ Loaded in ${tooltips.length} tooltips (${cachedTooltipsSize} cached)`)

  abortSignal?.throwIfAborted()

  const cachedTypedocsSize = store.typedocs.size
  const typedocs = await getTypedocsMarkdown(
    specificFileData.foundTypedocs
      ? specificFileData.foundTypedocs
      : (await getTypedocsFolder()).map((item) => item.path),
  )
  console.info(`✓ Read ${typedocs.length} Typedocs (${cachedTypedocsSize} cached)`)

  abortSignal?.throwIfAborted()

  const docsMap: DocsMap = new Map()
  const docsInManifest = new Set<string>()

  // Grab all the docs links in the manifest
  await traverseTree({ items: userManifest }, async (item) => {
    if (!item.href?.startsWith(config.baseDocsLink)) return item
    if (item.target !== undefined) return item

    const ignore = config.ignoredPaths(item.href) || config.ignoredLinks(item.href)
    if (ignore === true) return item

    docsInManifest.add(item.href)

    return item
  })
  console.info('✓ Parsed in Manifest')

  abortSignal?.throwIfAborted()

  const cachedDocsSize = store.markdown.size
  // Read in all the docs
  const docsArray = (
    await Promise.all([
      ...docsFiles.map(async (file) => {
        // Check if this is an SDK variant file (e.g., api-doc.react.mdx)
        const sdkMatch = VALID_SDKS.find((sdk) => file.filePathInDocsFolder.endsWith(`.${sdk}.mdx`))

        // For SDK variant files, check if the base href is in manifest instead of the variant href
        let inManifest: boolean
        if (sdkMatch) {
          const baseHref = file.href.replace(`.${sdkMatch}`, '')
          inManifest = docsInManifest.has(baseHref)
        } else {
          inManifest = docsInManifest.has(file.href)
        }

        const markdownFile = await markdownCache(file.filePath, () =>
<<<<<<< HEAD
          parseMarkdownFile(
            file,
            (partialSrc) => partials.find((partial) => `_partials/${partial.path}` === partialSrc),
            (typedocSrc) => typedocs.find((typedoc) => typedoc.path === typedocSrc),
            (promptSrc) => prompts.find((prompt) => prompt.filePath === promptSrc),
            inManifest,
            'docs',
          ),
=======
          parseMarkdownFile(file, partials, tooltips, typedocs, prompts, inManifest, 'docs'),
>>>>>>> 9eb65f9c
        )

        if (sdkMatch) {
          // This is an SDK variant file - store it with the special key format for distinct SDK variants lookup
          // e.g., /docs/api-doc.react.mdx becomes /docs/api-doc.react
          const baseHref = file.href.replace(`.${sdkMatch}`, '')
          const variantKey = `${baseHref}.${sdkMatch}`
          docsMap.set(variantKey, markdownFile)
        }
        docsMap.set(file.href, markdownFile)

        return markdownFile
      }),
      ...(apiErrorsFiles
        ? apiErrorsFiles.map(async (file) => {
            const inManifest = docsInManifest.has(file.href)

            const markdownFile = await markdownCache(file.filePath, () =>
<<<<<<< HEAD
              parseMarkdownFile(
                file,
                (partialSrc) => partials.find((partial) => `_partials/${partial.path}` === partialSrc),
                (typedocSrc) => typedocs.find((typedoc) => typedoc.path === typedocSrc),
                (promptSrc) => prompts.find((prompt) => prompt.filePath === promptSrc),
                inManifest,
                'docs',
              ),
=======
              parseMarkdownFile(file, partials, tooltips, typedocs, prompts, inManifest, 'docs'),
>>>>>>> 9eb65f9c
            )

            docsMap.set(file.href, markdownFile)

            return markdownFile
          })
        : []),
    ])
  ).map((doc) => {
    if (doc.frontmatter.sdk === undefined) return doc

    const distinctSDKVariants = config.validSdks
      .map((sdk) => (docsMap.get(`${doc.file.href}.${sdk}`) ? sdk : undefined))
      .filter((doc) => doc !== undefined)

    const updatedMarkdownDocument = {
      ...doc,
      distinctSDKVariants,
    }

    docsMap.set(doc.file.href, updatedMarkdownDocument)

    return updatedMarkdownDocument
  })
  console.info(`✓ Loaded in ${docsArray.length} docs (${cachedDocsSize} cached)`)

  abortSignal?.throwIfAborted()

  // Goes through and grabs the sdk scoping out of the manifest
  const sdkScopedManifestFirstPass = await traverseTree(
    { items: userManifest, sdk: undefined as undefined | SDK[] },
    async (item, tree) => {
      if (!item.href?.startsWith(config.baseDocsLink)) {
        return {
          ...item,
          // Either use the sdk of the item, or the parent group if the item doesn't have a sdk
          sdk: item.sdk ?? tree.sdk,
        }
      }

      const ignore = config.ignoredPaths(item.href) || config.ignoredLinks(item.href)
      if (ignore === true) return item // even thou we are not processing them, we still need to keep them

      const doc = docsMap.get(item.href)

      if (doc === undefined) {
        safeMessage(config, manifestVfile, item.href, 'docs', 'doc-not-found', [item.title, item.href])
        return item
      }

      // This is the sdk of the doc
      const docSDK = doc.sdk

      // This is the sdk of the parent group
      const parentSDK = tree.sdk

      // either use the defined sdk of the doc, or the parent group
      const sdk = docSDK ?? parentSDK

      return {
        ...item,
        sdk,
        itemSDK: item.sdk,
      }
    },
    async ({ items, ...details }, tree) => {
      // This is the sdk of the group
      const groupSDK = details.sdk

      // This is the sdk of the parent group
      const parentSDK = tree.sdk

      if (groupSDK !== undefined && groupSDK.length > 0) {
        return {
          ...details,
          sdk: groupSDK,
          items,
        } as ManifestGroup
      }

      const sdk = Array.from(new Set([...(groupSDK ?? []), ...(parentSDK ?? [])])) ?? []

      return {
        ...details,
        sdk: sdk.length > 0 ? sdk : undefined,
        items,
      } as ManifestGroup
    },
    (item, error) => {
      console.error('↳', item.title)
      throw error
    },
  )

  abortSignal?.throwIfAborted()

  const sdkScopedManifest = await traverseTreeItemsFirst(
    { items: sdkScopedManifestFirstPass, sdk: undefined as undefined | SDK[] },
    async (item, tree) => {
      const doc = docsMap.get(item.href)

      // If the doc does not already have an sdk assigned, but the manifest item does, assign the sdk from the manifest to the doc in the docsMap.
      if (doc && doc.sdk === undefined && item.sdk !== undefined) {
        docsMap.set(item.href, { ...doc, sdk: item.sdk })
      }

      const updatedDoc = docsMap.get(item.href)

      if (updatedDoc?.sdk) {
        for (const sdk of [...(updatedDoc.sdk ?? []), ...(updatedDoc.distinctSDKVariants ?? [])]) {
          // For each SDK variant, add an entry to the docsMap with the SDK-specific href,
          // ensuring that links like /docs/react/doc-1 point to the correct doc variant.

          const existingDoc = docsMap.get(
            updatedDoc.distinctSDKVariants?.includes(sdk) ? `${item.href}.${sdk}` : item.href,
          )

          if (existingDoc === undefined) {
            throw new Error(`Existing doc not found for ${item.href}.${sdk}`)
          }

          docsMap.set(item.href.replace(config.baseDocsLink, `${config.baseDocsLink}${sdk}/`), {
            ...existingDoc,
            sdk: [sdk], // override this fake copy of the doc so links to it believe this is the correct sdk
          })
        }
      }

      return item
    },
    async ({ items, ...details }, tree) => {
      // This takes all the children items, grabs the sdks out of them, and combines that in to a list
      const groupsItemsCombinedSDKs = (() => {
        const sdks = items?.flatMap((item) =>
          item.flatMap((item) => {
            // For manifest items with hrefs, include distinctSDKVariants from the document
            if ('href' in item && item.href?.startsWith(config.baseDocsLink)) {
              const doc = docsMap.get(item.href)
              if (doc) {
                const sdks = [...(item.sdk ?? []), ...(doc.distinctSDKVariants ?? [])]
                return sdks.length > 0 ? sdks : undefined
              }
            }
            return item.sdk
          }),
        )

        // If the child sdks is undefined then its core so it supports all sdks
        const uniqueSDKs = Array.from(new Set(sdks.flatMap((sdk) => (sdk !== undefined ? sdk : config.validSdks))))

        return uniqueSDKs
      })()

      // This is the sdk of the group
      const groupSDK = details.sdk

      // This is the sdk of the parent group
      const parentSDK = tree.sdk

      // If there are no children items, then we either use the group we are looking at sdks if its defined, or its parent group
      if (groupsItemsCombinedSDKs.length === 0) {
        return { ...details, sdk: groupSDK ?? parentSDK, items } as ManifestGroup
      }

      // If the group has explicit SDK scoping in the manifest, that takes precedence
      if (groupSDK !== undefined && groupSDK.length > 0) {
        return {
          ...details,
          sdk: groupSDK,
          items,
        } as ManifestGroup
      }

      // If all the children items have the same sdk as the group, then we don't need to set the sdk on the group
      if (groupsItemsCombinedSDKs.length === config.validSdks.length) {
        return { ...details, sdk: undefined, items } as ManifestGroup
      }

      const combinedSDKs = Array.from(new Set([...(groupSDK ?? []), ...groupsItemsCombinedSDKs])) ?? []

      return {
        ...details,
        // If there are children items, then we combine the sdks of the group and the children items sdks
        sdk: combinedSDKs,
        items,
      } as ManifestGroup
    },
    (item, error) => {
      console.error('[DEBUG] Error processing item:', item.title)
      console.error(error)
      throw error
    },
  )
  console.info('✓ Applied manifest sdk scoping')

  abortSignal?.throwIfAborted()

  const flatSDKScopedManifest = flattenTree(sdkScopedManifest)

  abortSignal?.throwIfAborted()

  const validatedPartials = await Promise.all(
    partials.map(async (partial) => {
      try {
        let node: Node | null = null
        const links: Set<string> = new Set()

        const vfile = await remark()
          .use(remarkFrontmatter)
          .use(remarkMdx)
          .use(
            validateLinks(config, docsMap, partial.path, 'partials', (linkInPartial) => {
              links.add(linkInPartial)
            }),
          )
          .use(() => (tree) => {
            node = tree
          })
          .process({ path: partial.vfile.path, value: partial.content })

        if (node === null) {
          throw new Error(errorMessages['partial-parse-error'](partial.path))
        }

        return {
          ...partial,
          node: partial.node, // Use the embedded node (with nested includes)
          vfile, // Use the vfile from validation
          links,
        }
      } catch (error) {
        console.error(`✗ Error validating partial: ${partial.path}`)
        throw error
      }
    }),
  )
  console.info(`✓ Validated all partials`)

  abortSignal?.throwIfAborted()

  const validatedTooltips = await Promise.all(
    tooltips.map(async (tooltip) => {
      if (config.tooltips === null) {
        throw new Error('Tooltips are not enabled')
      }

      const tooltipPath = `${config.tooltips.inputPathRelative}/${tooltip.path}`

      try {
        let node: Node | null = null
        const links: Set<string> = new Set()

        const vfile = await remark()
          .use(remarkMdx)
          .use(
            validateLinks(config, docsMap, tooltipPath, 'tooltips', (linkInTooltip) => {
              links.add(linkInTooltip)
            }),
          )
          .use(() => (tree, vfile) => {
            node = tree
          })
          .process(tooltip.vfile)

        if (node === null) {
          throw new Error(errorMessages['tooltip-parse-error'](tooltip.path))
        }

        return {
          ...tooltip,
          vfile,
          node: node as Node,
          links,
        }
      } catch (error) {
        console.error(`✗ Error validating tooltip: ${tooltip.path}`)
        throw error
      }
    }),
  )
  console.info(`✓ Validated all tooltips`)

  abortSignal?.throwIfAborted()

  const validatedTypedocs = await Promise.all(
    typedocs.map(async (typedoc) => {
      const filePath = path.join(config.typedocRelativePath, typedoc.path)

      try {
        let node: Node | null = null
        const links: Set<string> = new Set()

        const vfile = await remark()
          .use(remarkMdx)
          .use(
            validateLinks(config, docsMap, filePath, 'typedoc', (linkInTypedoc) => {
              links.add(linkInTypedoc)
            }),
          )
          .use(() => (tree, vfile) => {
            node = tree
          })
          .process(typedoc.vfile)

        if (node === null) {
          throw new Error(errorMessages['typedoc-parse-error'](typedoc.path))
        }

        return {
          ...typedoc,
          vfile,
          node: node as Node,
          links,
        }
      } catch (error) {
        try {
          let node: Node | null = null
          const links: Set<string> = new Set()

          const vfile = await remark()
            .use(
              validateLinks(config, docsMap, filePath, 'typedoc', (linkInTypedoc) => {
                links.add(linkInTypedoc)
              }),
            )
            .use(() => (tree, vfile) => {
              node = tree
            })
            .process(typedoc.vfile)

          if (node === null) {
            throw new Error(errorMessages['typedoc-parse-error'](typedoc.path))
          }

          return {
            ...typedoc,
            vfile,
            node: node as Node,
            links,
          }
        } catch (error) {
          console.error(error)
          throw new Error(errorMessages['typedoc-parse-error'](typedoc.path))
        }
      }
    }),
  )
  console.info(`✓ Validated all typedocs`)

  abortSignal?.throwIfAborted()

  await writeFile(
    'manifest.json',
    JSON.stringify({
      flags: siteFlags,
      navigation: await traverseTree(
        { items: sdkScopedManifest },
        async (item) => {
          const doc = docsMap.get(item.href)

          const sdks = [...(doc?.frontmatter?.sdk ?? []), ...(doc?.distinctSDKVariants ?? [])]

          const injectSDK =
            sdks.length >= 1 &&
            !item.href.endsWith(`/${sdks[0]}`) &&
            !item.href.includes(`/${sdks[0]}/`) &&
            // Don't inject SDK scoping for documents that only support one SDK
            sdks.length > 1

          if (injectSDK) {
            return {
              title: item.title,
              href: scopeHref(item.href, ':sdk:'),
              tag: item.tag,
              wrap: item.wrap === config.manifestOptions.wrapDefault ? undefined : item.wrap,
              icon: item.icon,
              target: item.target,
              // @ts-expect-error - It exists, up on line 481
              sdk: item.itemSDK ?? sdks,
              shortcut: item.shortcut,
            }
          }

          return {
            title: item.title,
            // href: item.href,
            href: injectSDK ? scopeHref(item.href, ':sdk:') : item.href,
            tag: item.tag,
            wrap: item.wrap === config.manifestOptions.wrapDefault ? undefined : item.wrap,
            icon: item.icon,
            target: item.target,
            sdk: item.sdk,
            shortcut: item.shortcut,
          }
        },
        // @ts-expect-error - This traverseTree function might just be the death of me
        async (group) => ({
          title: group.title,
          collapse: group.collapse,
          tag: group.tag,
          wrap: group.wrap === config.manifestOptions.wrapDefault ? undefined : group.wrap,
          icon: group.icon,
          hideTitle: group.hideTitle === config.manifestOptions.hideTitleDefault ? undefined : group.hideTitle,
          sdk: group.sdk,
          items: group.items,
        }),
      ),
    }),
  )

  abortSignal?.throwIfAborted()

  const cachedCoreDocsSize = store.coreDocs.size
  const coreDocs = await Promise.all(
    docsArray.map(async (doc) => {
      if (doc.type === 'ghost-file') {
        return null
      }

      const foundLinks: Set<string> = new Set()
      const foundPartials: Set<string> = new Set()
      const foundTypedocs: Set<string> = new Set()
      const foundTooltips: Set<string> = new Set()

      const sdks = [...(doc.sdk ?? []), ...(doc.distinctSDKVariants ?? [])]

      const vfile = await coreDocCache(doc.file.filePath, async () =>
        remark()
          .use(remarkFrontmatter)
          .use(remarkMdx)
          .use(
            validateLinks(
              config,
              docsMap,
              doc.file.filePath,
              'docs',
              (link) => {
                foundLinks.add(link)
              },
              doc.file.href,
            ),
          )
          .use(
            checkPartials(
              config,
              (partialSrc) => validatedPartials.find((partial) => `_partials/${partial.path}` === partialSrc),
              doc.file,
              { reportWarnings: false, embed: true },
              (partial) => {
                foundPartials.add(partial)
              },
            ),
          )
          .use(
            checkTooltips(config, validatedTooltips, doc.file, { reportWarnings: false, embed: true }, (tooltip) => {
              foundTooltips.add(tooltip)
            }),
          )
          .use(
            checkTypedoc(
              config,
              (typedocSrc) => validatedTypedocs.find((typedoc) => typedoc.path === typedocSrc),
              doc.file.filePath,
              { reportWarnings: false, embed: true },
              (typedoc) => {
                foundTypedocs.add(typedoc)
              },
            ),
          )
          .use(
            checkPrompts(config, (promptSrc) => prompts.find((prompt) => prompt.filePath === promptSrc), doc.file, {
              reportWarnings: false,
              update: true,
            }),
          )
          .use(
            embedLinks(
              config,
              docsMap,
              sdks,
              (link) => {
                foundLinks.add(link)
              },
              doc.file.href,
              undefined, // No target SDK for core documents
            ),
          )
          .use(validateIfComponents(config, doc.file.filePath, doc, flatSDKScopedManifest))
          .use(
            insertFrontmatter({
              lastUpdated: (await getCommitDate(doc.file.fullFilePath))?.toISOString() ?? undefined,
              sdkScoped: 'false',
              canonical: doc.file.href,
            }),
          )
          .process(doc.vfile),
      )

      const partialsLinks = validatedPartials
        .filter((partial) => foundPartials.has(`_partials/${partial.path}`))
        .reduce((acc, { links }) => new Set([...acc, ...links]), foundPartials)

      const typedocsLinks = validatedTypedocs
        .filter((typedoc) => foundTypedocs.has(typedoc.path))
        .reduce((acc, { links }) => new Set([...acc, ...links]), foundTypedocs)

      const tooltipsLinks = validatedTooltips
        .filter((tooltip) => foundTooltips.has(tooltip.path))
        .reduce((acc, { links }) => new Set([...acc, ...links]), foundTooltips)

      const allLinks = new Set([...foundLinks, ...partialsLinks, ...typedocsLinks, ...tooltipsLinks])

      allLinks.forEach((link) => {
        markDirty(doc.file.filePath, link)
      })

      return { ...doc, vfile }
    }),
  )
  console.info(`✓ Validated all core docs (${cachedCoreDocsSize} cached)`)

  abortSignal?.throwIfAborted()

  await Promise.all(
    coreDocs.map(async (doc) => {
      if (doc === null) return

      // Skip SDK variant files (e.g., file.react.mdx, file.nextjs.mdx) - they should not be written as standalone files
      if (VALID_SDKS.some((sdk) => doc.file.filePathInDocsFolder.endsWith(`.${sdk}.mdx`))) {
        return
      }

      if (isValidSdk(config)(doc.file.filePathInDocsFolder.split('/')[0])) {
        if (!shouldIgnoreWarning(config, doc.file.filePath, 'docs', 'sdk-path-conflict')) {
          throw new Error(errorMessages['sdk-path-conflict'](doc.file.href, doc.file.filePathInDocsFolder))
        }
      }

      if (doc.sdk !== undefined) {
        // Check if the href already contains an SDK name (e.g., /docs/references/react/guide contains 'react')
        const hrefSegments = doc.file.href.split('/')
        const sdks = [...(doc.sdk ?? []), ...(doc.distinctSDKVariants ?? [])]
        const hrefAlreadyContainsSdk = sdks.some((sdk) => hrefSegments.includes(sdk))

        // Check if this document only supports one SDK (regardless of how many SDKs are available overall)
        // If a document only supports one SDK, there's no choice to be made, so no redirect page needed
        const isSingleSdkDocument = sdks.length === 1

        // Only create a redirect page if:
        // 1. The href doesn't already contain the SDK name, AND
        // 2. It's not a single SDK scenario (where there's no choice to be made)
        const needsRedirectPage = !hrefAlreadyContainsSdk && !isSingleSdkDocument

        if (needsRedirectPage) {
          // This is a sdk specific doc with multiple options, so we want to put a landing page here to redirect the user to a doc customized to their sdk.

          // get the same canonical value as the doc
          const hrefSegments = doc.file.href.split('/')
          const hrefAlreadyContainsSdk = sdks.some((sdk) => hrefSegments.includes(sdk))
          const isSingleSdkDocument = sdks.length === 1

          const canonical =
            hrefAlreadyContainsSdk || isSingleSdkDocument
              ? doc.file.href
              : scopeHrefToSDK(config)(doc.file.href, ':sdk:')

          await writeFile(
            doc.file.filePathInDocsFolder,
            `---
${yaml.stringify({
  template: 'wide',
  redirectPage: 'true',
  availableSdks: sdks.join(','),
  notAvailableSdks: config.validSdks.filter((sdk) => !sdks?.includes(sdk)).join(','),
  search: { exclude: true },
  canonical: canonical,
})}---
<SDKDocRedirectPage title="${doc.frontmatter.title}"${doc.frontmatter.description ? ` description="${doc.frontmatter.description}" ` : ' '}href="${scopeHrefToSDK(config)(doc.file.href, ':sdk:')}" sdks={${JSON.stringify(sdks)}} />`,
          )
        } else {
          // All SDK documents (single and multi) will be processed in the SDK-specific loop below
        }
      } else {
        await writeFile(doc.file.filePathInDocsFolder, typedocTableSpecialCharacters.decode(doc.vfile.value as string))
      }
    }),
  )

  console.info(`✓ Wrote out all core docs (${coreDocs.filter((doc) => doc !== null).length} total)`)

  abortSignal?.throwIfAborted()

  const sdkSpecificVFiles = await Promise.all(
    config.validSdks.map(async (targetSdk) => {
      const vFiles = await Promise.all(
        docsArray.map(async (doc) => {
          if (doc.sdk === undefined) return null // skip core docs
          if (config.singleFileMode && doc.type === 'ghost-file') return null // skip ghost files in single file mode

          // skip docs that are not for the target sdk
          if (doc.sdk.includes(targetSdk) === false && doc.distinctSDKVariants?.includes(targetSdk) === false)
            return null

          // Don't write out files that end in .{sdk}.mdx
          if (doc.file.filePathInDocsFolder.endsWith(`.${targetSdk}.mdx`)) return null

          // if the doc has distinct version, we want to use those instead of the "generic" sdk scoped version
          const fileContent = (() => {
            if (doc.distinctSDKVariants?.includes(targetSdk)) {
              const distinctSDKVariant = docsMap.get(`${doc.file.href}.${targetSdk}`)

              if (distinctSDKVariant === undefined) return doc.fileContent

              return distinctSDKVariant.fileContent
            }
            return doc.fileContent
          })()

          const sdks = [...(doc.sdk ?? []), ...(doc.distinctSDKVariants ?? [])]

          const hrefSegments = doc.file.href.split('/')
          const hrefAlreadyContainsSdk = sdks.some((sdk) => hrefSegments.includes(sdk))
          const isSingleSdkDocument = sdks.length === 1

          const vfile = await scopedDocCache(targetSdk, doc.file.filePath, async () =>
            remark()
              .use(remarkFrontmatter)
              .use(remarkMdx)
              .use(validateLinks(config, docsMap, doc.file.filePath, 'docs', undefined, doc.file.href))
<<<<<<< HEAD
              .use(
                checkPartials(
                  config,
                  (partialSrc) => partials.find((partial) => `_partials/${partial.path}` === partialSrc),
                  doc.file,
                  { reportWarnings: true, embed: true },
                ),
              )
              .use(
                checkTypedoc(
                  config,
                  (typedocSrc) => typedocs.find((typedoc) => typedoc.path === typedocSrc),
                  doc.file.filePath,
                  { reportWarnings: true, embed: true },
                ),
              )
              .use(
                checkPrompts(config, (promptSrc) => prompts.find((prompt) => prompt.filePath === promptSrc), doc.file, {
                  reportWarnings: true,
                  update: true,
                }),
              )
              .use(embedLinks(config, docsMap, sdks, undefined, doc.file.href))
=======
              .use(checkPartials(config, partials, doc.file, { reportWarnings: true, embed: true }))
              .use(checkTooltips(config, tooltips, doc.file, { reportWarnings: true, embed: true }))
              .use(checkTypedoc(config, typedocs, doc.file.filePath, { reportWarnings: true, embed: true }))
              .use(checkPrompts(config, prompts, doc.file, { reportWarnings: true, update: true }))
              .use(embedLinks(config, docsMap, sdks, undefined, doc.file.href, targetSdk))
>>>>>>> 9eb65f9c
              .use(filterOtherSDKsContentOut(config, doc.file.filePath, targetSdk))
              .use(validateUniqueHeadings(config, doc.file.filePath, 'docs'))
              .use(
                insertFrontmatter({
                  sdkScoped: 'true',
                  canonical:
                    hrefAlreadyContainsSdk || isSingleSdkDocument
                      ? doc.file.href
                      : scopeHrefToSDK(config)(doc.file.href, ':sdk:'),
                  lastUpdated: (await getCommitDate(doc.file.fullFilePath))?.toISOString() ?? undefined,
                  sdk: sdks.join(', '),
                  availableSdks: sdks?.join(','),
                  notAvailableSdks: config.validSdks.filter((sdk) => !sdks?.includes(sdk)).join(','),
                  activeSdk: targetSdk,
                }),
              )
              .process({
                path: doc.file.filePath,
                value: fileContent,
              }),
          )

          // For single SDK documents or documents with SDK already in path, write to root path
          if (hrefAlreadyContainsSdk || isSingleSdkDocument) {
            await writeFile(doc.file.filePathInDocsFolder, typedocTableSpecialCharacters.decode(vfile.value as string))
          } else {
            await writeSdkFile(
              targetSdk,
              doc.file.filePathInDocsFolder,
              typedocTableSpecialCharacters.decode(vfile.value as string),
            )
          }

          return vfile
        }),
      )

      const numberOfSdkSpecificDocs = vFiles.filter(Boolean).length

      if (numberOfSdkSpecificDocs > 0) {
        console.info(`✓ Wrote out ${numberOfSdkSpecificDocs} ${targetSdk} specific docs`)
      }

      return { targetSdk, vFiles }
    }),
  )

  abortSignal?.throwIfAborted()

  const headingValidationVFiles: VFile[] = []

  if (!config.singleFileMode) {
    const docsWithOnlyIfComponents = docsArray.filter((doc) => {
      if (doc.type === 'ghost-file') {
        throw new Error('When build script is in multi file mode, the markdown node cannot be null')
      }

      return doc.sdk === undefined && documentHasIfComponents(doc.node)
    })
    const extractSDKsFromIfComponent = extractSDKsFromIfProp(config)

    for (const doc of docsWithOnlyIfComponents) {
      if (doc.type === 'ghost-file') {
        throw new Error('When build script is in multi file mode, the markdown vfile cannot be null')
      }

      // Extract all SDK values from <If /> all components
      const availableSDKs = new Set<SDK>()

      mdastVisit(doc.node, (node) => {
        const sdkProp = extractComponentPropValueFromNode(
          config,
          node,
          undefined,
          'If',
          'sdk',
          true,
          'docs',
          doc.file.filePath,
          z.string(),
        )

        if (sdkProp === undefined) return

        const sdks = extractSDKsFromIfComponent(node, undefined, sdkProp, 'docs', doc.file.filePath)

        if (sdks === undefined) return

        sdks.forEach((sdk) => availableSDKs.add(sdk))
      })

      for (const sdk of availableSDKs) {
        const vfile = await remark()
          .use(remarkFrontmatter)
          .use(remarkMdx)
          .use(() => (inputTree) => {
            return mdastFilter(inputTree, (node) => {
              const sdkProp = extractComponentPropValueFromNode(
                config,
                node,
                undefined,
                'If',
                'sdk',
                false,
                'docs',
                doc.file.filePath,
                z.string(),
              )
              if (!sdkProp) return true

              const ifSdks = extractSDKsFromIfComponent(node, undefined, sdkProp, 'docs', doc.file.filePath)

              if (!ifSdks) return true

              return ifSdks.includes(sdk)
            })
          })
          .use(validateUniqueHeadings(config, doc.file.filePath, 'docs'))
          .process({
            path: doc.file.filePath,
            value: String(doc.vfile),
          })

        headingValidationVFiles.push(vfile)
      }
    }
  }

  abortSignal?.throwIfAborted()

  // Write directory.json with a flat list of all markdown files in dist, excluding partials
  const mdxFiles = await readdirp.promise(config.distTempPath, {
    type: 'files',
    fileFilter: '*.mdx',
    alwaysStat: false,
  })
  const mdxFilePaths = mdxFiles
    .map((entry) => entry.path.replace(/\\/g, '/')) // Replace backslashes with forward slashes
    .filter((filePath) => !filePath.includes(config.partialsFolderName)) // Exclude partials
    .map((path) => ({
      path,
      url: `${config.baseDocsLink}${removeMdxSuffix(path)
        .replace(/^index$/, '') // remove root index
        .replace(/\/index$/, '')}`, // remove /index from the end,
    }))

  await writeFile('directory.json', JSON.stringify(mdxFilePaths))

  console.info('✓ Wrote out directory.json')

  abortSignal?.throwIfAborted()

  if (staticRedirects !== null && dynamicRedirects !== null) {
    await writeRedirects(config, staticRedirects, dynamicRedirects)
    console.info('✓ Wrote redirects to disk')
  }

  abortSignal?.throwIfAborted()

  if (prompts.length > 0) {
    await writePrompts(config, prompts)
    console.info(`✓ Wrote ${prompts.length} prompts to disk`)
  }

  abortSignal?.throwIfAborted()

  if (config.llms?.fullPath || config.llms?.overviewPath) {
    const outputtedDocsFiles = listOutputDocsFiles(config, store.writtenFiles, mdxFilePaths)

    if (config.llms?.fullPath) {
      const llmsFull = await generateLLMsFull(outputtedDocsFiles)
      await writeFile(config.llms.fullPath, llmsFull)
    }

    if (config.llms?.overviewPath) {
      const llms = await generateLLMs(outputtedDocsFiles)
      await writeFile(config.llms.overviewPath, llms)
    }
  }

  abortSignal?.throwIfAborted()

  if (config.siteFlags) {
    await writeSiteFlags(config, siteFlags)
    console.info(`✓ Wrote ${Object.keys(siteFlags).length} site flags to disk`)
  }

  abortSignal?.throwIfAborted()

  const flatSdkSpecificVFiles = sdkSpecificVFiles
    .flatMap(({ vFiles }) => vFiles)
    .filter((item): item is NonNullable<typeof item> => item !== null)

  const coreVFiles = coreDocs.filter((doc) => doc !== null).map((doc) => doc.vfile)
  const partialsVFiles = validatedPartials.map((partial) => partial.vfile)
  const tooltipsVFiles = validatedTooltips.map((tooltip) => tooltip.vfile)
  const typedocVFiles = validatedTypedocs.map((typedoc) => typedoc.vfile)

  const warnings = reporter(
    [
      ...coreVFiles,
      ...partialsVFiles,
      ...tooltipsVFiles,
      ...typedocVFiles,
      ...flatSdkSpecificVFiles,
      manifestVfile,
      ...headingValidationVFiles,
    ],
    {
      quiet: true,
    },
  )

  abortSignal?.throwIfAborted()

<<<<<<< HEAD
  try {
    await fs.rm(config.distFinalPath, { recursive: true })
  } catch (error) {
    console.error(`Failed to clear ${config.distFinalPath}, trying again...`, error)
    try {
      await fs.rm(config.distFinalPath, { recursive: true })
    } catch (error) {
      console.error(`Failed to clear ${config.distFinalPath}, giving up...`, error)
    }
  }

  abortSignal?.throwIfAborted()

  if (process.env.VERCEL === '1') {
=======
  if (config.flags.watch) {
    // While in dev, we just want to symlink the new dist to the dist folder
    // This removes the issue that fs.cp can't replace a folder
    // We don't need to worry about the public folder because in dev clerk/clerk just looks in the original public folder
    await symlinkDir(config.distTempPath, config.distFinalPath, { overwrite: true })

    // Sometimes this symlink will move the current dist folder to .ignored_dist
    if (existsSync(`.ignored_dist`)) {
      console.info('✓ Removing .ignored_dist folder')
      await fs.rm(`.ignored_dist`, { recursive: true, force: true, maxRetries: 5, retryDelay: 100 })
    }
  } else if (process.env.VERCEL === '1') {
>>>>>>> 9eb65f9c
    // In vercel ci the temp dir and the final dir will be on separate partitions so fs.rename() will fail
    await fs.cp(config.distTempPath, config.distFinalPath, { recursive: true })
    if (config.publicPath) {
      await fs.cp(config.publicPath, path.join(config.distFinalPath, '_public'), { recursive: true })
    }
    // We don't need to worry about temp folders as the ci runner will be destroyed after this anyways
  } else {
    // During a standard build
    // If the dist folder already exists, remove it
    if (existsSync(config.distFinalPath)) {
      await fs.rm(config.distFinalPath, { recursive: true, force: true, maxRetries: 5, retryDelay: 100 })
    }
    // Copy over our new dist folder from temp
    await fs.cp(config.distTempPath, config.distFinalPath, { recursive: true })
    // Remove the temp dist folder
    await fs.rm(config.distTempPath, { recursive: true, force: true, maxRetries: 5, retryDelay: 100 })
    // Copy over the public folder
    if (config.publicPath) {
      await fs.cp(config.publicPath, path.join(config.distFinalPath, '_public'), { recursive: true })
    }
  }

  abortSignal?.throwIfAborted()

  if (config.flags.skipWarnings) {
    return ''
  }

  return warnings
}<|MERGE_RESOLUTION|>--- conflicted
+++ resolved
@@ -55,11 +55,7 @@
 import { watchAndRebuild } from './lib/dev'
 import { errorMessages, safeMessage, shouldIgnoreWarning } from './lib/error-messages'
 import { getLastCommitDate } from './lib/getLastCommitDate'
-<<<<<<< HEAD
 import { DocsFile, ensureDirectory, readDocsFolder, writeDistFile, writeSDKFile } from './lib/io'
-=======
-import { readDocsFolder, writeDistFile, writeSDKFile } from './lib/io'
->>>>>>> 9eb65f9c
 import { flattenTree, ManifestGroup, readManifest, traverseTree, traverseTreeItemsFirst } from './lib/manifest'
 import { parseInMarkdownFile } from './lib/markdown'
 import { readPartialsFolder, readPartialsMarkdown } from './lib/partials'
@@ -102,11 +98,8 @@
 import { readTooltipsFolder, readTooltipsMarkdown } from './lib/tooltips'
 import { Flags, readSiteFlags, writeSiteFlags } from './lib/siteFlags'
 import { removeMdxSuffix } from './lib/utils/removeMdxSuffix'
-<<<<<<< HEAD
 import { getArg } from './lib/getArg'
-=======
 import { existsSync } from 'node:fs'
->>>>>>> 9eb65f9c
 
 // Only invokes the main function if we run the script directly eg npm run build, bun run ./scripts/build-docs.ts
 if (require.main === module) {
@@ -249,21 +242,25 @@
 
   const store = createBlankStore()
 
-  const output = await build(config, store)
+  const { warnings, markdown } = await build(config, store)
+
+  if (config.singleFileMode) {
+    return markdown
+  }
 
   if (config.flags.controlled) {
     console.info('---initial-build-complete---')
   }
 
-  if (output !== '') {
-    console.info(output)
+  if (warnings !== '') {
+    console.info(warnings)
   }
 
   if (config.flags.watch) {
     console.info(`Watching for changes...`)
 
     await watchAndRebuild(store, config, build)
-  } else if (output !== '') {
+  } else if (warnings !== '') {
     process.exit(1)
   }
 }
@@ -294,6 +291,7 @@
     file: null as null | DocsFile,
     foundPartials: null as null | string[],
     foundTypedocs: null as null | string[],
+    foundTooltips: null as null | string[],
     foundPrompts: null as null | string[],
   }
 
@@ -312,15 +310,20 @@
     const foundPartials = new Set<string>()
     const foundTypedocs = new Set<string>()
     const foundPrompts = new Set<string>()
+    const foundTooltips = new Set<string>()
 
     await parseMarkdownFile(
       specificFileData.file,
       (partialSrc) => {
-        foundPartials.add(partialSrc.replace('_partials/', ''))
+        foundPartials.add(partialSrc)
         return undefined
       },
       (typedocSrc) => {
         foundTypedocs.add(typedocSrc)
+        return undefined
+      },
+      (tooltipSrc) => {
+        foundTooltips.add(tooltipSrc)
         return undefined
       },
       (promptSrc) => {
@@ -385,7 +388,6 @@
 
   abortSignal?.throwIfAborted()
 
-  // const docsFiles = specificFileData.file ? [specificFileData.file] : await getDocsFolder()
   const docsFiles = await getDocsFolder()
   console.info(`✓ Read Docs Folder (found ${docsFiles.length} files)`)
 
@@ -452,18 +454,15 @@
         }
 
         const markdownFile = await markdownCache(file.filePath, () =>
-<<<<<<< HEAD
           parseMarkdownFile(
             file,
-            (partialSrc) => partials.find((partial) => `_partials/${partial.path}` === partialSrc),
+            (partialSrc) => partials.find((partial) => partial.path === partialSrc),
             (typedocSrc) => typedocs.find((typedoc) => typedoc.path === typedocSrc),
+            (tooltipSrc) => tooltips.find((tooltip) => tooltip.path === tooltipSrc),
             (promptSrc) => prompts.find((prompt) => prompt.filePath === promptSrc),
             inManifest,
             'docs',
           ),
-=======
-          parseMarkdownFile(file, partials, tooltips, typedocs, prompts, inManifest, 'docs'),
->>>>>>> 9eb65f9c
         )
 
         if (sdkMatch) {
@@ -482,18 +481,15 @@
             const inManifest = docsInManifest.has(file.href)
 
             const markdownFile = await markdownCache(file.filePath, () =>
-<<<<<<< HEAD
               parseMarkdownFile(
                 file,
-                (partialSrc) => partials.find((partial) => `_partials/${partial.path}` === partialSrc),
+                (partialSrc) => partials.find((partial) => partial.path === partialSrc),
                 (typedocSrc) => typedocs.find((typedoc) => typedoc.path === typedocSrc),
+                (tooltipSrc) => tooltips.find((tooltip) => tooltip.path === tooltipSrc),
                 (promptSrc) => prompts.find((prompt) => prompt.filePath === promptSrc),
                 inManifest,
                 'docs',
               ),
-=======
-              parseMarkdownFile(file, partials, tooltips, typedocs, prompts, inManifest, 'docs'),
->>>>>>> 9eb65f9c
             )
 
             docsMap.set(file.href, markdownFile)
@@ -939,7 +935,7 @@
           .use(
             checkPartials(
               config,
-              (partialSrc) => validatedPartials.find((partial) => `_partials/${partial.path}` === partialSrc),
+              (partialSrc) => validatedPartials.find((partial) => partial.path === partialSrc),
               doc.file,
               { reportWarnings: false, embed: true },
               (partial) => {
@@ -948,9 +944,18 @@
             ),
           )
           .use(
-            checkTooltips(config, validatedTooltips, doc.file, { reportWarnings: false, embed: true }, (tooltip) => {
-              foundTooltips.add(tooltip)
-            }),
+            checkTooltips(
+              config,
+              (tooltipSrc) => validatedTooltips.find((tooltip) => tooltip.path === tooltipSrc),
+              doc.file,
+              {
+                reportWarnings: false,
+                embed: true,
+              },
+              (tooltip) => {
+                foundTooltips.add(tooltip)
+              },
+            ),
           )
           .use(
             checkTypedoc(
@@ -1123,11 +1128,10 @@
               .use(remarkFrontmatter)
               .use(remarkMdx)
               .use(validateLinks(config, docsMap, doc.file.filePath, 'docs', undefined, doc.file.href))
-<<<<<<< HEAD
               .use(
                 checkPartials(
                   config,
-                  (partialSrc) => partials.find((partial) => `_partials/${partial.path}` === partialSrc),
+                  (partialSrc) => partials.find((partial) => partial.path === partialSrc),
                   doc.file,
                   { reportWarnings: true, embed: true },
                 ),
@@ -1141,19 +1145,23 @@
                 ),
               )
               .use(
+                checkTooltips(
+                  config,
+                  (tooltipSrc) => tooltips.find((tooltip) => tooltip.path === tooltipSrc),
+                  doc.file,
+                  {
+                    reportWarnings: true,
+                    embed: true,
+                  },
+                ),
+              )
+              .use(
                 checkPrompts(config, (promptSrc) => prompts.find((prompt) => prompt.filePath === promptSrc), doc.file, {
                   reportWarnings: true,
                   update: true,
                 }),
               )
-              .use(embedLinks(config, docsMap, sdks, undefined, doc.file.href))
-=======
-              .use(checkPartials(config, partials, doc.file, { reportWarnings: true, embed: true }))
-              .use(checkTooltips(config, tooltips, doc.file, { reportWarnings: true, embed: true }))
-              .use(checkTypedoc(config, typedocs, doc.file.filePath, { reportWarnings: true, embed: true }))
-              .use(checkPrompts(config, prompts, doc.file, { reportWarnings: true, update: true }))
               .use(embedLinks(config, docsMap, sdks, undefined, doc.file.href, targetSdk))
->>>>>>> 9eb65f9c
               .use(filterOtherSDKsContentOut(config, doc.file.filePath, targetSdk))
               .use(validateUniqueHeadings(config, doc.file.filePath, 'docs'))
               .use(
@@ -1369,22 +1377,6 @@
 
   abortSignal?.throwIfAborted()
 
-<<<<<<< HEAD
-  try {
-    await fs.rm(config.distFinalPath, { recursive: true })
-  } catch (error) {
-    console.error(`Failed to clear ${config.distFinalPath}, trying again...`, error)
-    try {
-      await fs.rm(config.distFinalPath, { recursive: true })
-    } catch (error) {
-      console.error(`Failed to clear ${config.distFinalPath}, giving up...`, error)
-    }
-  }
-
-  abortSignal?.throwIfAborted()
-
-  if (process.env.VERCEL === '1') {
-=======
   if (config.flags.watch) {
     // While in dev, we just want to symlink the new dist to the dist folder
     // This removes the issue that fs.cp can't replace a folder
@@ -1397,7 +1389,6 @@
       await fs.rm(`.ignored_dist`, { recursive: true, force: true, maxRetries: 5, retryDelay: 100 })
     }
   } else if (process.env.VERCEL === '1') {
->>>>>>> 9eb65f9c
     // In vercel ci the temp dir and the final dir will be on separate partitions so fs.rename() will fail
     await fs.cp(config.distTempPath, config.distFinalPath, { recursive: true })
     if (config.publicPath) {
@@ -1422,9 +1413,24 @@
 
   abortSignal?.throwIfAborted()
 
+  if (config.singleFileMode) {
+    const markdownVfile = coreDocs.find((doc) => {
+      if (doc === null) return false
+      return doc.file.fullFilePath === config.renderSpecificFile
+    })
+
+    const markdown = String(markdownVfile?.vfile)
+
+    if (config.flags.skipWarnings) {
+      return { warnings: '', markdown }
+    }
+
+    return { warnings, markdown }
+  }
+
   if (config.flags.skipWarnings) {
-    return ''
-  }
-
-  return warnings
+    return { warnings: '', markdown: null }
+  }
+
+  return { warnings, markdown: null }
 }