{
  "$schema": "./manifest.schema.json",
  "navigation": [
    [
      {
        "title": "Clerk SDK",
        "hideTitle": true,
        "items": [
          [
            {
              "title": "Next.js",
              "hideTitle": true,
              "sdk": ["nextjs"],
              "items": [
                [
                  {
                    "title": "Getting started",
                    "items": [
                      [
                        {
                          "title": "Set up your Clerk account",
                          "href": "/docs/quickstarts/setup-clerk"
                        },
                        {
                          "title": "Quickstart",
                          "href": "/docs/quickstarts/nextjs"
                        }
                      ]
                    ]
                  },
                  {
                    "title": "General references",
                    "items": [
                      [
                        {
                          "title": "Overview",
                          "href": "/docs/references/nextjs/overview"
                        },
                        {
                          "title": "`clerkMiddleware()`",
                          "wrap": false,
                          "href": "/docs/references/nextjs/clerk-middleware"
                        }
                      ]
                    ]
                  },
                  {
                    "title": "App Router References",
                    "items": [
                      [
                        {
                          "title": "`auth()`",
                          "wrap": false,
                          "href": "/docs/references/nextjs/auth"
                        },
                        {
                          "title": "`currentUser()`",
                          "wrap": false,
                          "href": "/docs/references/nextjs/current-user"
                        },
                        {
                          "title": "Route Handlers",
                          "href": "/docs/references/nextjs/route-handlers"
                        },
                        {
                          "title": "Server Actions",
                          "href": "/docs/references/nextjs/server-actions"
                        }
                      ]
                    ]
                  },
                  {
                    "title": "Pages Router References",
                    "items": [
                      [
                        {
                          "title": "`getAuth()`",
                          "wrap": false,
                          "href": "/docs/references/nextjs/get-auth"
                        },
                        {
                          "title": "`buildClerkProps()`",
                          "wrap": false,
                          "href": "/docs/references/nextjs/build-clerk-props"
                        }
                      ]
                    ]
                  },
                  {
                    "title": "Guides",
                    "items": [
                      [
                        {
                          "title": "Read session and user data",
                          "href": "/docs/references/nextjs/read-session-data"
                        },
                        {
                          "title": "Add a custom sign-in-or-up page",
                          "href": "/docs/references/nextjs/custom-sign-in-or-up-page"
                        },
                        {
                          "title": "Add a custom sign-up page",
                          "href": "/docs/references/nextjs/custom-sign-up-page"
                        },
                        {
                          "title": "Add custom onboarding",
                          "href": "/docs/references/nextjs/add-onboarding-flow"
                        },
                        {
                          "title": "Set up a waitlist",
                          "href": "/docs/references/nextjs/waitlist"
                        },
                        {
                          "title": "Role Based Access Control",
                          "href": "/docs/references/nextjs/basic-rbac"
                        },
                        {
                          "title": "Rendering modes",
                          "href": "/docs/references/nextjs/rendering-modes"
                        },
                        {
                          "title": "Geo blocking",
                          "href": "/docs/references/nextjs/geo-blocking"
                        },
                        {
                          "title": "Migrate from Auth.js",
                          "href": "/docs/references/nextjs/authjs-migration"
                        },
                        {
                          "title": "tRPC",
                          "href": "/docs/references/nextjs/trpc"
                        }
                      ]
                    ]
                  },
                  {
                    "title": "Demo Repositories",
                    "items": [
                      [
                        {
                          "title": "App Router Demo Repo",
                          "href": "https://github.com/clerk/clerk-nextjs-demo-app-router"
                        },
                        {
                          "title": "Pages Router Demo Repo",
                          "href": "https://github.com/clerk/clerk-nextjs-demo-pages-router"
                        }
                      ]
                    ]
                  }
                ]
              ]
            },
            {
              "title": "React",
              "hideTitle": true,
              "sdk": ["react"],
              "items": [
                [
                  {
                    "title": "Getting started",
                    "items": [
                      [
                        {
                          "title": "Set up your Clerk account",
                          "href": "/docs/quickstarts/setup-clerk"
                        },
                        {
                          "title": "Quickstart",
                          "href": "/docs/quickstarts/react"
                        }
                      ]
                    ]
                  },
                  {
                    "title": "References",
                    "items": [
                      [
                        {
                          "title": "Overview",
                          "href": "/docs/references/react/overview"
                        }
                      ]
                    ]
                  },
                  {
<<<<<<< HEAD
                    "title": "Client-side helpers",
                    "items": [
                      [
                        {
                          "title": "`useUser()`",
                          "wrap": false,
                          "href": "/docs/references/react/use-user"
                        },
                        {
                          "title": "`useClerk()`",
                          "wrap": false,
                          "href": "/docs/references/react/use-clerk"
                        },
                        {
                          "title": "`useAuth()`",
                          "wrap": false,
                          "href": "/docs/references/react/use-auth"
                        },
                        {
                          "title": "`useSignIn()`",
                          "wrap": false,
                          "href": "/docs/references/react/use-sign-in"
                        },
                        {
                          "title": "`useSignUp()`",
                          "wrap": false,
                          "href": "/docs/references/react/use-sign-up"
                        },
                        {
                          "title": "`useSession()`",
                          "wrap": false,
                          "href": "/docs/references/react/use-session"
                        },
                        {
                          "title": "`useSessionList()`",
                          "wrap": false,
                          "href": "/docs/references/react/use-session-list"
                        },
                        {
                          "title": "`useOrganization()`",
                          "wrap": false,
                          "href": "/docs/references/react/use-organization"
                        },
                        {
                          "title": "`useOrganizationList()`",
                          "wrap": false,
                          "href": "/docs/references/react/use-organization-list"
                        },
                        {
                          "title": "`useReverification()`",
                          "tag": "(Beta)",
                          "wrap": false,
                          "href": "/docs/references/react/use-reverification"
                        }
                      ]
                    ]
=======
                    "title": "Fastify",
                    "href": "/docs/quickstarts/fastify"
                  },
                  {
                    "title": "Ruby",
                    "href": "/docs/quickstarts/ruby"
>>>>>>> 2a6916a3
                  }
                ]
              ]
            },
            {
              "title": "JavaScript",
              "hideTitle": true,
              "sdk": ["javascript-frontend"],
              "items": [
                [
                  {
                    "title": "Getting started",
                    "items": [
                      [
                        {
                          "title": "Set up your Clerk account",
                          "href": "/docs/quickstarts/setup-clerk"
                        },
                        {
                          "title": "Quickstart",
                          "href": "/docs/quickstarts/javascript"
                        }
                      ]
                    ]
                  },
                  {
                    "title": "References",
                    "items": [
                      [
                        {
                          "title": "Overview",
                          "href": "/docs/references/javascript/overview"
                        },
                        {
                          "title": "Clerk",
                          "collapse": true,
                          "items": [
                            [
                              {
                                "title": "Clerk class",
                                "href": "/docs/references/javascript/clerk/clerk"
                              },
                              {
                                "title": "Organization methods",
                                "href": "/docs/references/javascript/clerk/organization-methods"
                              },
                              {
                                "title": "Waitlist methods",
                                "href": "/docs/references/javascript/clerk/waitlist-methods"
                              },
                              {
                                "title": "Redirect methods",
                                "href": "/docs/references/javascript/clerk/redirect-methods"
                              },
                              {
                                "title": "Build URL methods",
                                "href": "/docs/references/javascript/clerk/build-urls"
                              },
                              {
                                "title": "Handle navigation",
                                "href": "/docs/references/javascript/clerk/handle-navigation"
                              },
                              {
                                "title": "Session methods",
                                "href": "/docs/references/javascript/clerk/session-methods"
                              }
                            ]
                          ]
                        },
                        {
                          "title": "User",
                          "collapse": true,
                          "items": [
                            [
                              {
                                "title": "User object",
                                "href": "/docs/references/javascript/user/user"
                              },
                              {
                                "title": "TOTP methods",
                                "href": "/docs/references/javascript/user/totp"
                              },
                              {
                                "title": "Password management methods",
                                "href": "/docs/references/javascript/user/password-management"
                              },
                              {
                                "title": "Create metadata methods",
                                "href": "/docs/references/javascript/user/create-metadata"
                              }
                            ]
                          ]
                        },
                        {
                          "title": "Organization",
                          "collapse": true,
                          "items": [
                            [
                              {
                                "title": "Organization object",
                                "href": "/docs/references/javascript/organization/organization"
                              },
                              {
                                "title": "Membership methods",
                                "href": "/docs/references/javascript/organization/members"
                              },
                              {
                                "title": "Invitation methods",
                                "href": "/docs/references/javascript/organization/invitations"
                              },
                              {
                                "title": "Domain methods",
                                "href": "/docs/references/javascript/organization/domains"
                              },
                              {
                                "title": "Membership request methods",
                                "href": "/docs/references/javascript/organization/membership-request"
                              }
                            ]
                          ]
                        },
                        {
                          "title": "Session",
                          "href": "/docs/references/javascript/session"
                        },
                        {
                          "title": "Client",
                          "href": "/docs/references/javascript/client"
                        },
                        {
                          "title": "Sign In",
                          "collapse": true,
                          "items": [
                            [
                              {
                                "title": "Sign In",
                                "href": "/docs/references/javascript/sign-in/sign-in"
                              },
                              {
                                "title": "First Factor",
                                "href": "/docs/references/javascript/sign-in/first-factor"
                              },
                              {
                                "title": "Second Factor",
                                "href": "/docs/references/javascript/sign-in/second-factor"
                              },
                              {
                                "title": "AuthenticateWith",
                                "href": "/docs/references/javascript/sign-in/authenticate-with"
                              }
                            ]
                          ]
                        },
                        {
                          "title": "Sign Up",
                          "collapse": true,
                          "items": [
                            [
                              {
                                "title": "Sign Up",
                                "href": "/docs/references/javascript/sign-up/sign-up"
                              },
                              {
                                "title": "AuthenticateWith",
                                "href": "/docs/references/javascript/sign-up/authenticate-with"
                              },
                              {
                                "title": "Verification",
                                "href": "/docs/references/javascript/sign-up/verification"
                              },
                              {
                                "title": "Email Verification",
                                "href": "/docs/references/javascript/sign-up/email-verification"
                              },
                              {
                                "title": "Phone Verification",
                                "href": "/docs/references/javascript/sign-up/phone-verification"
                              },
                              {
                                "title": "Web3 Verification",
                                "href": "/docs/references/javascript/sign-up/web3-verification"
                              }
                            ]
                          ]
                        },
                        {
                          "title": "Types",
                          "collapse": true,
                          "items": [
                            [
                              {
                                "title": "Overview",
                                "href": "/docs/references/javascript/types/overview"
                              },
                              {
                                "title": "`ClerkAPIError`",
                                "href": "/docs/references/javascript/types/clerk-api-error"
                              },
                              {
                                "title": "`ClerkPaginatedResponse`",
                                "href": "/docs/references/javascript/types/clerk-paginated-response"
                              },
                              {
                                "title": "`CustomPage`",
                                "href": "/docs/references/javascript/types/custom-page"
                              },
                              {
                                "title": "`EmailAddress`",
                                "href": "/docs/references/javascript/types/email-address"
                              },
                              {
                                "title": "`EmailLinkError`",
                                "href": "/docs/references/javascript/types/email-link-error"
                              },
                              {
                                "title": "`ExternalAccount`",
                                "href": "/docs/references/javascript/types/external-account"
                              },
                              {
                                "title": "`DeletedObject`",
                                "href": "/docs/references/javascript/types/deleted-object"
                              },
                              {
                                "title": "Metadata types",
                                "href": "/docs/references/javascript/types/metadata"
                              },
                              {
                                "title": "OAuth types",
                                "href": "/docs/references/javascript/types/oauth"
                              },
                              {
                                "title": "`OrganizationDomain`",
                                "href": "/docs/references/javascript/types/organization-domain"
                              },
                              {
                                "title": "`OrganizationInvitation`",
                                "href": "/docs/references/javascript/types/organization-invitation"
                              },
                              {
                                "title": "`OrganizationMembership`",
                                "href": "/docs/references/javascript/types/organization-membership"
                              },
                              {
                                "title": "`OrganizationMembershipRequest`",
                                "href": "/docs/references/javascript/types/organization-membership-request"
                              },
                              {
                                "title": "`OrganizationSuggestion`",
                                "href": "/docs/references/javascript/types/organization-suggestion"
                              },
                              {
                                "title": "`PasskeyResource`",
                                "href": "/docs/references/javascript/types/passkey-resource"
                              },
                              {
                                "title": "`PhoneNumber`",
                                "href": "/docs/references/javascript/types/phone-number"
                              },
                              {
                                "title": "`PublicUserData`",
                                "href": "/docs/references/javascript/types/public-user-data"
                              },
                              {
                                "title": "`SessionStatus`",
                                "href": "/docs/references/javascript/types/session-status"
                              },
                              {
                                "title": "`SessionVerification`",
                                "href": "/docs/references/javascript/types/session-verification"
                              },
                              {
                                "title": "`SessionWithActivities`",
                                "href": "/docs/references/javascript/types/session-with-activities"
                              },
                              {
                                "title": "`SetActiveParams`",
                                "href": "/docs/references/javascript/types/set-active-params"
                              },
                              {
                                "title": "`SignInFirstFactor`",
                                "href": "/docs/references/javascript/types/sign-in-first-factor"
                              },
                              {
                                "title": "`SignInSecondFactor`",
                                "href": "/docs/references/javascript/types/sign-in-second-factor"
                              },
                              {
                                "title": "`SignInRedirectOptions`",
                                "href": "/docs/references/javascript/types/sign-in-redirect-options"
                              },
                              {
                                "title": "`SignUpRedirectOptions`",
                                "href": "/docs/references/javascript/types/sign-up-redirect-options"
                              },
                              {
                                "title": "`SignInInitialValues`",
                                "href": "/docs/references/javascript/types/sign-in-initial-values"
                              },
                              {
                                "title": "`SignUpInitialValues`",
                                "href": "/docs/references/javascript/types/sign-up-initial-values"
                              },
                              {
                                "title": "`RedirectOptions`",
                                "href": "/docs/references/javascript/types/redirect-options"
                              },
                              {
                                "title": "`Verification`",
                                "href": "/docs/references/javascript/types/verification"
                              },
                              {
                                "title": "`Web3Wallet`",
                                "href": "/docs/references/javascript/types/web3-wallet"
                              }
                            ]
                          ]
                        }
                      ]
                    ]
                  }
                ]
              ]
            },
            {
              "title": "Astro",
              "hideTitle": true,
              "sdk": ["astro"],
              "items": [
                [
                  {
                    "title": "Getting started",
                    "items": [
                      [
                        {
                          "title": "Set up your Clerk account",
                          "href": "/docs/quickstarts/setup-clerk"
                        },
                        {
                          "title": "Quickstart",
                          "href": "/docs/quickstarts/astro"
                        }
                      ]
                    ]
                  },
                  {
                    "title": "General references",
                    "items": [
                      [
                        {
                          "title": "Overview",
                          "href": "/docs/references/astro/overview"
                        },
                        {
                          "title": "`clerkMiddleware()`",
                          "wrap": false,
                          "href": "/docs/references/astro/clerk-middleware"
                        },
                        {
                          "title": "Locals",
                          "wrap": false,
                          "href": "/docs/references/astro/locals"
                        },
                        {
                          "title": "Endpoints",
                          "wrap": false,
                          "href": "/docs/references/astro/endpoints"
                        },
                        {
                          "title": "Client-side helpers",
                          "items": [
                            [
                              {
                                "title": "`$authStore`",
                                "wrap": false,
                                "href": "/docs/references/astro/auth-store"
                              },
                              {
                                "title": "`$clerkStore`",
                                "wrap": false,
                                "href": "/docs/references/astro/clerk-store"
                              },
                              {
                                "title": "`$userStore`",
                                "wrap": false,
                                "href": "/docs/references/astro/user-store"
                              },
                              {
                                "title": "`$signInStore`",
                                "wrap": false,
                                "href": "/docs/references/astro/sign-in-store"
                              },
                              {
                                "title": "`$signUpStore`",
                                "wrap": false,
                                "href": "/docs/references/astro/sign-up-store"
                              },
                              {
                                "title": "`$sessionStore`",
                                "wrap": false,
                                "href": "/docs/references/astro/session-store"
                              },
                              {
                                "title": "`$sessionListStore`",
                                "wrap": false,
                                "href": "/docs/references/astro/session-list-store"
                              },
                              {
                                "title": "`$organizationStore`",
                                "wrap": false,
                                "href": "/docs/references/astro/organization-store"
                              }
                            ]
                          ]
                        }
                      ]
                    ]
                  },
                  {
                    "title": "Guides",
                    "items": [
                      [
                        {
                          "title": "Migrate from community SDK",
                          "href": "/docs/references/astro/migrating-from-astro-community-sdk"
                        },
                        {
                          "title": "Read session and user data",
                          "wrap": false,
                          "href": "/docs/references/astro/read-session-data"
                        },
                        {
                          "title": "Hybrid rendering",
                          "wrap": false,
                          "href": "/docs/references/astro/hybrid-rendering"
                        },
                        {
                          "title": "Use Clerk with Astro and React",
                          "href": "/docs/references/astro/react"
                        }
                      ]
                    ]
                  }
                ]
              ]
            },
            {
              "title": "Chrome Extension",
              "hideTitle": true,
              "sdk": ["chrome-extension"],
              "items": [
                [
                  {
                    "title": "Getting started",
                    "items": [
                      [
                        {
                          "title": "Set up your Clerk account",
                          "href": "/docs/quickstarts/setup-clerk"
                        },
                        {
                          "title": "Quickstart",
                          "href": "/docs/quickstarts/chrome-extension"
                        }
                      ]
                    ]
                  },
                  {
                    "title": "References",
                    "items": [
                      [
                        {
                          "title": "Overview",
                          "href": "/docs/references/chrome-extension/overview"
                        }
                      ]
                    ]
                  },
                  {
                    "title": "Guides",
                    "items": [
                      [
                        {
                          "title": "Add React Router",
                          "href": "/docs/references/chrome-extension/add-react-router"
                        },
                        {
                          "title": "Sync auth status between your Chrome Extension and web app",
                          "href": "/docs/references/chrome-extension/sync-host"
                        },
                        {
                          "title": "`createClerkClient()`",
                          "href": "/docs/references/chrome-extension/create-clerk-client"
                        },
                        {
                          "title": "Configure a consistent CRX ID",
                          "href": "/docs/references/chrome-extension/configure-consistent-crx-id"
                        }
                      ]
                    ]
                  }
                ]
              ]
            },
            {
              "title": "Expo",
              "hideTitle": true,
              "sdk": ["expo"],
              "items": [
                [
                  {
                    "title": "Getting started",
                    "items": [
                      [
                        {
                          "title": "Set up your Clerk account",
                          "href": "/docs/quickstarts/setup-clerk"
                        },
                        {
                          "title": "Quickstart",
                          "href": "/docs/quickstarts/expo"
                        }
                      ]
                    ]
                  },
                  {
                    "title": "References",
                    "items": [
                      [
                        {
                          "title": "Overview",
                          "href": "/docs/references/expo/overview"
                        },
                        {
                          "title": "useLocalCredentials()",
                          "href": "/docs/references/expo/use-local-credentials"
                        },
                        {
                          "title": "useOAuth()",
                          "href": "/docs/references/expo/use-oauth"
                        }
                      ]
                    ]
                  },
                  {
                    "title": "Guides",
                    "items": [
                      [
                        {
                          "title": "Read session and user data",
                          "href": "/docs/references/expo/read-session-user-data"
                        },
                        {
                          "title": "Use biometrics with local credentials",
                          "href": "/docs/references/expo/local-credentials"
                        },
                        {
                          "title": "Offline support",
                          "href": "/docs/references/expo/offline-support"
                        }
                      ]
                    ]
                  },
                  {
                    "title": "Web support",
                    "collapse": true,
                    "items": [
                      [
                        {
                          "title": "Overview",
                          "href": "/docs/references/expo/web-support/overview"
                        },
                        {
                          "title": "Add a custom sign-in-or-up page",
                          "href": "/docs/references/expo/web-support/custom-sign-in-or-up-page"
                        },
                        {
                          "title": "Add a custom sign-up page",
                          "href": "/docs/references/expo/web-support/custom-sign-up-page"
                        }
                      ]
                    ]
                  }
                ]
              ]
            },
            {
              "title": "Express",
              "hideTitle": true,
              "sdk": ["expressjs"],
              "items": [
                [
                  {
                    "title": "Getting started",
                    "items": [
                      [
                        {
                          "title": "Set up your Clerk account",
                          "href": "/docs/quickstarts/setup-clerk"
                        },
                        {
                          "title": "Quickstart",
                          "href": "/docs/quickstarts/express"
                        }
                      ]
                    ]
                  },
                  {
                    "title": "References",
                    "items": [
                      [
                        {
                          "title": "Overview",
                          "href": "/docs/references/express/overview"
                        }
                      ]
                    ]
                  }
                ]
              ]
            },
            {
              "title": "Fastify",
              "hideTitle": true,
              "sdk": ["fastify"],
              "items": [
                [
                  {
                    "title": "Getting started",
                    "items": [
                      [
                        {
                          "title": "Set up your Clerk account",
                          "href": "/docs/quickstarts/setup-clerk"
                        },
                        {
                          "title": "Quickstart",
                          "href": "/docs/quickstarts/fastify"
                        }
                      ]
                    ]
                  },
                  {
                    "title": "References",
                    "items": [
                      [
                        {
                          "title": "Overview",
                          "href": "/docs/references/fastify/overview"
                        }
                      ]
                    ]
                  }
                ]
              ]
            },
            {
              "title": "Go",
              "hideTitle": true,
              "sdk": ["go"],
              "items": [
                [
                  {
                    "title": "Getting started",
                    "items": [
                      [
                        {
                          "title": "Set up your Clerk account",
                          "href": "/docs/quickstarts/setup-clerk"
                        },
                        {
                          "title": "Quickstart",
                          "href": "/docs/references/go/overview"
                        }
                      ]
                    ]
                  },
                  {
                    "title": "Guides",
                    "items": [
                      [
                        {
                          "title": "Verifying sessions",
                          "href": "/docs/references/go/verifying-sessions"
                        },
                        {
                          "title": "Use Clerk Go for Backend API Operations",
                          "href": "/docs/references/go/other-examples"
                        }
                      ]
                    ]
                  },
                  {
                    "title": "Go SDK repository",
                    "href": "https://github.com/clerk/clerk-sdk-go"
                  }
                ]
              ]
            },
            {
              "title": "iOS",
              "hideTitle": true,
              "sdk": ["ios"],
              "items": [
                [
                  {
                    "title": "Getting started",
                    "items": [
                      [
                        {
                          "title": "Set up your Clerk account",
                          "href": "/docs/quickstarts/setup-clerk"
                        },
                        {
                          "title": "Quickstart",
                          "href": "/docs/quickstarts/ios"
                        }
                      ]
                    ]
                  },
                  {
                    "title": "References",
                    "items": [
                      [
                        {
                          "title": "Overview",
                          "href": "/docs/references/ios/overview"
                        },
                        {
                          "title": "`getToken()`",
                          "href": "/docs/references/ios/get-token"
                        }
                      ]
                    ]
                  },
                  {
                    "title": "Guides",
                    "items": [
                      [
                        {
                          "title": "Sign in with Apple",
                          "href": "/docs/references/ios/sign-in-with-apple"
                        }
                      ]
                    ]
                  }
                ]
              ]
            },
            {
              "title": "JS Backend SDK",
              "hideTitle": true,
              "sdk": ["javascript-backend"],
              "items": [
                [
                  {
                    "title": "Getting started",
                    "items": [
                      [
                        {
                          "title": "Set up your Clerk account",
                          "href": "/docs/quickstarts/setup-clerk"
                        },
                        {
                          "title": "Quickstart",
                          "href": "/docs/references/backend/overview"
                        }
                      ]
                    ]
                  },
                  {
                    "title": "References",
                    "items": [
                      [
                        {
                          "title": "User",
                          "collapse": true,
                          "items": [
                            [
                              {
                                "title": "`getUserList()`",
                                "wrap": false,
                                "href": "/docs/references/backend/user/get-user-list"
                              },
                              {
                                "title": "`getUser()`",
                                "wrap": false,
                                "href": "/docs/references/backend/user/get-user"
                              },
                              {
                                "title": "`getCount()`",
                                "wrap": false,
                                "href": "/docs/references/backend/user/get-count"
                              },
                              {
                                "title": "`getOrganizationMembershipList()`",
                                "wrap": false,
                                "href": "/docs/references/backend/user/get-organization-membership-list"
                              },
                              {
                                "title": "`getUserOAuthAccessToken()`",
                                "wrap": false,
                                "href": "/docs/references/backend/user/get-user-oauth-access-token"
                              },
                              {
                                "title": "`createUser()`",
                                "wrap": false,
                                "href": "/docs/references/backend/user/create-user"
                              },
                              {
                                "title": "`verifyPassword()`",
                                "wrap": false,
                                "href": "/docs/references/backend/user/verify-password"
                              },
                              {
                                "title": "`banUser()`",
                                "wrap": false,
                                "href": "/docs/references/backend/user/ban-user"
                              },
                              {
                                "title": "`unbanUser()`",
                                "wrap": false,
                                "href": "/docs/references/backend/user/unban-user"
                              },
                              {
                                "title": "`lockUser()`",
                                "wrap": false,
                                "href": "/docs/references/backend/user/lock-user"
                              },
                              {
                                "title": "`unlockUser()`",
                                "wrap": false,
                                "href": "/docs/references/backend/user/unlock-user"
                              },
                              {
                                "title": "`updateUser()`",
                                "wrap": false,
                                "href": "/docs/references/backend/user/update-user"
                              },
                              {
                                "title": "`updateUserProfileImage()`",
                                "wrap": false,
                                "href": "/docs/references/backend/user/update-user-profile-image"
                              },
                              {
                                "title": "`updateUserMetadata()`",
                                "wrap": false,
                                "href": "/docs/references/backend/user/update-user-metadata"
                              },
                              {
                                "title": "`deleteUser()`",
                                "wrap": false,
                                "href": "/docs/references/backend/user/delete-user"
                              },
                              {
                                "title": "`disableUserMFA()`",
                                "wrap": false,
                                "href": "/docs/references/backend/user/disable-user-mfa"
                              },
                              {
                                "title": "`verifyTOTP()`",
                                "wrap": false,
                                "href": "/docs/references/backend/user/verify-totp"
                              },
                              {
                                "title": "`deleteUserProfileImage()`",
                                "wrap": false,
                                "href": "/docs/references/backend/user/delete-user-profile-image"
                              }
                            ]
                          ]
                        },
                        {
                          "title": "Organization",
                          "collapse": true,
                          "items": [
                            [
                              {
                                "title": "`getOrganization()`",
                                "wrap": false,
                                "href": "/docs/references/backend/organization/get-organization"
                              },
                              {
                                "title": "`getOrganizationList()`",
                                "wrap": false,
                                "href": "/docs/references/backend/organization/get-organization-list"
                              },
                              {
                                "title": "`getOrganizationMembershipList()`",
                                "wrap": false,
                                "href": "/docs/references/backend/organization/get-organization-membership-list"
                              },
                              {
                                "title": "`getOrganizationInvitationList()`",
                                "wrap": false,
                                "href": "/docs/references/backend/organization/get-organization-invitation-list"
                              },
                              {
                                "title": "`createOrganization()`",
                                "wrap": false,
                                "href": "/docs/references/backend/organization/create-organization"
                              },
                              {
                                "title": "`createOrganizationMembership()`",
                                "wrap": false,
                                "href": "/docs/references/backend/organization/create-organization-membership"
                              },
                              {
                                "title": "`createOrganizationInvitation()`",
                                "wrap": false,
                                "href": "/docs/references/backend/organization/create-organization-invitation"
                              },
                              {
                                "title": "`updateOrganization()`",
                                "wrap": false,
                                "href": "/docs/references/backend/organization/update-organization"
                              },
                              {
                                "title": "`updateOrganizationLogo()`",
                                "wrap": false,
                                "href": "/docs/references/backend/organization/update-organization-logo"
                              },
                              {
                                "title": "`updateOrganizationMembership()`",
                                "wrap": false,
                                "href": "/docs/references/backend/organization/update-organization-membership"
                              },
                              {
                                "title": "`updateOrganizationMetadata()`",
                                "wrap": false,
                                "href": "/docs/references/backend/organization/update-organization-metadata"
                              },
                              {
                                "title": "`updateOrganizationMembershipMetadata()`",
                                "wrap": false,
                                "href": "/docs/references/backend/organization/update-organization-membership-metadata"
                              },
                              {
                                "title": "`deleteOrganization()`",
                                "wrap": false,
                                "href": "/docs/references/backend/organization/delete-organization"
                              },
                              {
                                "title": "`deleteOrganizationMembership()`",
                                "wrap": false,
                                "href": "/docs/references/backend/organization/delete-organization-membership"
                              },
                              {
                                "title": "`revokeOrganizationInvitation()`",
                                "wrap": false,
                                "href": "/docs/references/backend/organization/revoke-organization-invitation"
                              }
                            ]
                          ]
                        },
                        {
                          "title": "Allowlist Identifiers",
                          "collapse": true,
                          "items": [
                            [
                              {
                                "title": "`getAllowlistIdentifierList()`",
                                "wrap": false,
                                "href": "/docs/references/backend/allowlist/get-allowlist-identifier-list"
                              },
                              {
                                "title": "`createAllowlistIdentifier()`",
                                "wrap": false,
                                "href": "/docs/references/backend/allowlist/create-allowlist-identifier"
                              },
                              {
                                "title": "`deleteAllowlistIdentifier()`",
                                "wrap": false,
                                "href": "/docs/references/backend/allowlist/delete-allowlist-identifier"
                              }
                            ]
                          ]
                        },
                        {
                          "title": "Sessions",
                          "collapse": true,
                          "items": [
                            [
                              {
                                "title": "`getSession()`",
                                "wrap": false,
                                "href": "/docs/references/backend/sessions/get-session"
                              },
                              {
                                "title": "`getSessionList()`",
                                "wrap": false,
                                "href": "/docs/references/backend/sessions/get-session-list"
                              },
                              {
                                "title": "`getToken()`",
                                "wrap": false,
                                "href": "/docs/references/backend/sessions/get-token"
                              },
                              {
                                "title": "`verifySession()`",
                                "wrap": false,
                                "href": "/docs/references/backend/sessions/verify-session"
                              },
                              {
                                "title": "`revokeSession()`",
                                "wrap": false,
                                "href": "/docs/references/backend/sessions/revoke-session"
                              }
                            ]
                          ]
                        },
                        {
                          "title": "Client",
                          "collapse": true,
                          "items": [
                            [
                              {
                                "title": "`getClient()`",
                                "wrap": false,
                                "href": "/docs/references/backend/client/get-client"
                              },
                              {
                                "title": "`getClientList()`",
                                "wrap": false,
                                "href": "/docs/references/backend/client/get-client-list"
                              },
                              {
                                "title": "`verifyClient()`",
                                "wrap": false,
                                "href": "/docs/references/backend/client/verify-client"
                              }
                            ]
                          ]
                        },
                        {
                          "title": "Invitations",
                          "collapse": true,
                          "items": [
                            [
                              {
                                "title": "`getInvitationList()`",
                                "wrap": false,
                                "href": "/docs/references/backend/invitations/get-invitation-list"
                              },
                              {
                                "title": "`createInvitation()`",
                                "wrap": false,
                                "href": "/docs/references/backend/invitations/create-invitation"
                              },
                              {
                                "title": "`revokeInvitation()`",
                                "wrap": false,
                                "href": "/docs/references/backend/invitations/revoke-invitation"
                              }
                            ]
                          ]
                        },
                        {
                          "title": "Redirect Urls",
                          "collapse": true,
                          "items": [
                            [
                              {
                                "title": "`getRedirectUrl()`",
                                "wrap": false,
                                "href": "/docs/references/backend/redirect-urls/get-redirect-url"
                              },
                              {
                                "title": "`getRedirectUrlList()`",
                                "wrap": false,
                                "href": "/docs/references/backend/redirect-urls/get-redirect-url-list"
                              },
                              {
                                "title": "`createRedirectUrl()`",
                                "wrap": false,
                                "href": "/docs/references/backend/redirect-urls/create-redirect-url"
                              },
                              {
                                "title": "`deleteRedirectUrl()`",
                                "wrap": false,
                                "href": "/docs/references/backend/redirect-urls/delete-redirect-url"
                              }
                            ]
                          ]
                        },
                        {
                          "title": "Email addresses",
                          "collapse": true,
                          "items": [
                            [
                              {
                                "title": "`getEmailAddress()`",
                                "wrap": false,
                                "href": "/docs/references/backend/email-addresses/get-email-address"
                              },
                              {
                                "title": "`createEmailAddress()`",
                                "wrap": false,
                                "href": "/docs/references/backend/email-addresses/create-email-address"
                              },
                              {
                                "title": "`updateEmailAddress()`",
                                "wrap": false,
                                "href": "/docs/references/backend/email-addresses/update-email-address"
                              },
                              {
                                "title": "`deleteEmailAddress()`",
                                "wrap": false,
                                "href": "/docs/references/backend/email-addresses/delete-email-address"
                              }
                            ]
                          ]
                        },
                        {
                          "title": "Phone numbers",
                          "collapse": true,
                          "items": [
                            [
                              {
                                "title": "`getPhoneNumber()`",
                                "wrap": false,
                                "href": "/docs/references/backend/phone-numbers/get-phone-number"
                              },
                              {
                                "title": "`createPhoneNumber()`",
                                "wrap": false,
                                "href": "/docs/references/backend/phone-numbers/create-phone-number"
                              },
                              {
                                "title": "`updatePhoneNumber()`",
                                "wrap": false,
                                "href": "/docs/references/backend/phone-numbers/update-phone-number"
                              },
                              {
                                "title": "`deletePhoneNumber()`",
                                "wrap": false,
                                "href": "/docs/references/backend/phone-numbers/delete-phone-number"
                              }
                            ]
                          ]
                        },
                        {
                          "title": "SAML connections",
                          "collapse": true,
                          "items": [
                            [
                              {
                                "title": "`getSamlConnectionList()`",
                                "wrap": false,
                                "href": "/docs/references/backend/saml-connections/get-saml-connection-list"
                              },
                              {
                                "title": "`getSamlConnection()`",
                                "wrap": false,
                                "href": "/docs/references/backend/saml-connections/get-saml-connection"
                              },
                              {
                                "title": "`createSamlConnection()`",
                                "wrap": false,
                                "href": "/docs/references/backend/saml-connections/create-saml-connection"
                              },
                              {
                                "title": "`updateSamlConnection()`",
                                "wrap": false,
                                "href": "/docs/references/backend/saml-connections/update-saml-connection"
                              },
                              {
                                "title": "`deleteSamlConnection()`",
                                "wrap": false,
                                "href": "/docs/references/backend/saml-connections/delete-saml-connection"
                              }
                            ]
                          ]
                        },
                        {
                          "title": "Sign-in tokens",
                          "collapse": true,
                          "items": [
                            [
                              {
                                "title": "`createSignInToken()`",
                                "wrap": false,
                                "href": "/docs/references/backend/sign-in-tokens/create-sign-in-token"
                              },
                              {
                                "title": "`revokeSignInToken()`",
                                "wrap": false,
                                "href": "/docs/references/backend/sign-in-tokens/revoke-sign-in-token"
                              }
                            ]
                          ]
                        },
                        {
                          "title": "Testing Tokens",
                          "collapse": true,
                          "items": [
                            [
                              {
                                "title": "`createTestingToken()`",
                                "wrap": false,
                                "href": "/docs/references/backend/testing-tokens/create-testing-token"
                              }
                            ]
                          ]
                        },
                        {
                          "title": "`authenticateRequest()`",
                          "wrap": false,
                          "href": "/docs/references/backend/authenticate-request"
                        },
                        {
                          "title": "`verifyToken()`",
                          "wrap": false,
                          "href": "/docs/references/backend/verify-token"
                        },
                        {
                          "title": "Types",
                          "collapse": true,
                          "items": [
                            [
                              {
                                "title": "`Auth` object",
                                "href": "/docs/references/backend/types/auth-object"
                              },
                              {
                                "title": "Backend `AllowlistIdentifier` object",
                                "href": "/docs/references/backend/types/backend-allowlist-identifier"
                              },
                              {
                                "title": "Backend `Client` object",
                                "href": "/docs/references/backend/types/backend-client"
                              },
                              {
                                "title": "Backend `Invitation` object",
                                "href": "/docs/references/backend/types/backend-invitation"
                              },
                              {
                                "title": "Backend `Organization` object",
                                "href": "/docs/references/backend/types/backend-organization"
                              },
                              {
                                "title": "Backend `OrganizationInvitation` object",
                                "href": "/docs/references/backend/types/backend-organization-invitation"
                              },
                              {
                                "title": "Backend `OrganizationMembership` object",
                                "href": "/docs/references/backend/types/backend-organization-membership"
                              },
                              {
                                "title": "Backend `Session` object",
                                "href": "/docs/references/backend/types/backend-session"
                              },
                              {
                                "title": "Backend `RedirectURL` object",
                                "href": "/docs/references/backend/types/backend-redirect-url"
                              },
                              {
                                "title": "Backend `User` object",
                                "href": "/docs/references/backend/types/backend-user"
                              },
                              {
                                "title": "`PaginatedResourceResponse`",
                                "href": "/docs/references/backend/types/paginated-resource-response"
                              }
                            ]
                          ]
                        }
                      ]
                    ]
                  }
                ]
              ]
            },
            {
              "title": "Nuxt",
              "hideTitle": true,
              "sdk": ["nuxt"],
              "items": [
                [
                  {
                    "title": "Getting started",
                    "items": [
                      [
                        {
                          "title": "Set up your Clerk account",
                          "href": "/docs/quickstarts/setup-clerk"
                        },
                        {
                          "title": "Quickstart",
                          "href": "/docs/quickstarts/nuxt"
                        }
                      ]
                    ]
                  },
                  {
                    "title": "References",
                    "items": [
                      [
                        {
                          "title": "Overview",
                          "href": "/docs/references/nuxt/overview"
                        },
                        {
                          "title": "`clerkMiddleware()`",
                          "wrap": false,
                          "href": "/docs/references/nuxt/clerk-middleware"
                        }
                      ]
                    ]
                  },
                  {
                    "title": "Guides",
                    "items": [
                      [
                        {
                          "title": "Read session and user data",
                          "wrap": false,
                          "href": "/docs/references/nuxt/read-session-data"
                        },
                        {
                          "title": "Protect pages",
                          "wrap": false,
                          "href": "/docs/references/nuxt/protect-pages"
                        }
                      ]
                    ]
                  }
                ]
              ]
            },
            {
              "title": "React Router",
              "hideTitle": true,
              "sdk": ["react-router"],
              "items": [
                [
                  {
                    "title": "Getting started",
                    "items": [
                      [
                        {
                          "title": "Set up your Clerk account",
                          "href": "/docs/quickstarts/setup-clerk"
                        },
                        {
                          "title": "Quickstart",
                          "href": "/docs/quickstarts/react-router"
                        }
                      ]
                    ]
                  },
                  {
                    "title": "References",
                    "items": [
                      [
                        {
                          "title": "Overview",
                          "href": "/docs/references/react-router/overview"
                        },
                        {
                          "title": "`rootAuthLoader()`",
                          "wrap": false,
                          "href": "/docs/references/react-router/root-auth-loader"
                        },
                        {
                          "title": "`getAuth()`",
                          "href": "/docs/references/react-router/get-auth"
                        }
                      ]
                    ]
                  },
                  {
                    "title": "Guides",
                    "items": [
                      [
                        {
                          "title": "Read session and user data",
                          "href": "/docs/references/react-router/read-session-data"
                        },
                        {
                          "title": "Add custom sign-in-or-up page",
                          "href": "/docs/references/react-router/custom-sign-in-or-up-page"
                        },
                        {
                          "title": "Add custom sign-up page",
                          "href": "/docs/references/react-router/custom-sign-up-page"
                        },
                        {
                          "title": "Library mode",
                          "href": "/docs/references/react-router/library-mode"
                        }
                      ]
                    ]
                  }
                ]
              ]
            },
            {
              "title": "Remix",
              "hideTitle": true,
              "sdk": ["remix"],
              "items": [
                [
                  {
                    "title": "Getting started",
                    "items": [
                      [
                        {
                          "title": "Set up your Clerk account",
                          "href": "/docs/quickstarts/setup-clerk"
                        },
                        {
                          "title": "Quickstart",
                          "href": "/docs/quickstarts/remix"
                        }
                      ]
                    ]
                  },
                  {
                    "title": "References",
                    "items": [
                      [
                        {
                          "title": "`<ClerkApp />`",
                          "wrap": false,
                          "href": "/docs/references/remix/clerk-app"
                        }
                      ]
                    ]
                  },
                  {
                    "title": "Guides",
                    "items": [
                      [
                        {
                          "title": "SPA Mode",
                          "wrap": false,
                          "href": "/docs/references/remix/spa-mode"
                        },
                        {
                          "title": "Add custom sign-in-or-up page",
                          "wrap": true,
                          "href": "/docs/references/remix/custom-sign-in-or-up-page"
                        },
                        {
                          "title": "Add custom sign-up page",
                          "wrap": true,
                          "href": "/docs/references/remix/custom-sign-up-page"
                        },
                        {
                          "title": "Read session and user data",
                          "wrap": true,
                          "href": "/docs/references/remix/read-session-data"
                        }
                      ]
                    ]
                  }
                ]
              ]
            },
            {
              "title": "Ruby / Rails",
              "hideTitle": true,
              "sdk": ["ruby"],
              "items": [
                [
                  {
                    "title": "Getting started",
                    "items": [
                      [
                        {
                          "title": "Set up your Clerk account",
                          "href": "/docs/quickstarts/setup-clerk"
                        },
                        {
                          "title": "Quickstart",
                          "href": "/docs/references/ruby/overview"
                        }
                      ]
                    ]
                  },
                  {
                    "title": "References",
                    "items": [
                      [
                        {
                          "title": "Overview",
                          "href": "/docs/references/ruby/available-methods"
                        }
                      ]
                    ]
                  },
                  {
                    "title": "Guides",
                    "items": [
                      [
                        {
                          "title": "Rack/Rails integration",
                          "href": "/docs/references/ruby/rack-rails"
                        }
                      ]
                    ]
                  },
                  {
                    "title": "Ruby SDK repository",
                    "href": "https://github.com/clerk/clerk-sdk-ruby"
                  }
                ]
              ]
            },
            {
              "title": "TanStack Start",
              "hideTitle": true,
              "sdk": ["tanstack-start"],
              "items": [
                [
                  {
                    "title": "Getting started",
                    "items": [
                      [
                        {
                          "title": "Set up your Clerk account",
                          "href": "/docs/quickstarts/setup-clerk"
                        },
                        {
                          "title": "Quickstart",
                          "href": "/docs/quickstarts/tanstack-start"
                        }
                      ]
                    ]
                  },
                  {
                    "title": "References",
                    "items": [
                      [
                        {
                          "title": "Overview",
                          "href": "/docs/references/tanstack-start/overview"
                        },
                        {
                          "title": "`getAuth()`",
                          "href": "/docs/references/tanstack-start/get-auth"
                        },
                        {
                          "title": "`createClerkHandler()`",
                          "href": "/docs/references/tanstack-start/create-clerk-handler"
                        }
                      ]
                    ]
                  },
                  {
                    "title": "Guides",
                    "items": [
                      [
                        {
                          "title": "Add custom sign-in-or-up-page",
                          "href": "/docs/references/tanstack-start/custom-sign-in-or-up-page",
                          "wrap": true
                        },
                        {
                          "title": "Add custom sign-up-page",
                          "href": "/docs/references/tanstack-start/custom-sign-up-page",
                          "wrap": true
                        },
                        {
                          "title": "Read session and user data",
                          "href": "/docs/references/tanstack-start/read-session-data",
                          "wrap": true
                        }
                      ]
                    ]
                  }
                ]
              ]
            },
            {
              "title": "Vue",
              "hideTitle": true,
              "sdk": ["vue"],
              "items": [
                [
                  {
                    "title": "Getting started",
                    "items": [
                      [
                        {
                          "title": "Set up your Clerk account",
                          "href": "/docs/quickstarts/setup-clerk"
                        },
                        {
                          "title": "Quickstart",
                          "href": "/docs/quickstarts/vue"
                        }
                      ]
                    ]
                  },
                  {
                    "title": "References",
                    "items": [
                      [
                        {
                          "title": "Overview",
                          "href": "/docs/references/vue/overview"
                        },
                        {
                          "title": "Client-side helpers",
                          "items": [
                            [
                              {
                                "title": "`useUser()`",
                                "wrap": false,
                                "href": "/docs/references/vue/use-user"
                              },
                              {
                                "title": "`useClerk()`",
                                "wrap": false,
                                "href": "/docs/references/vue/use-clerk"
                              },
                              {
                                "title": "`useAuth()`",
                                "wrap": false,
                                "href": "/docs/references/vue/use-auth"
                              },
                              {
                                "title": "`useSignIn()`",
                                "wrap": false,
                                "href": "/docs/references/vue/use-sign-in"
                              },
                              {
                                "title": "`useSignUp`",
                                "wrap": false,
                                "href": "/docs/references/vue/use-sign-up"
                              },
                              {
                                "title": "`useSession()`",
                                "wrap": false,
                                "href": "/docs/references/vue/use-session"
                              },
                              {
                                "title": "`useSessionList()`",
                                "wrap": false,
                                "href": "/docs/references/vue/use-session-list"
                              },
                              {
                                "title": "`useOrganization()`",
                                "wrap": false,
                                "href": "/docs/references/vue/use-organization"
                              }
                            ]
                          ]
                        }
                      ]
                    ]
                  },
                  {
                    "title": "Guides",
                    "items": [
                      [
                        {
                          "title": "Migrating from community SDK",
                          "href": "/docs/references/vue/migrating-from-vue-community-sdk"
                        }
                      ]
                    ]
                  }
                ]
              ]
            },
            {
              "title": "SDK Development",
              "hideTitle": true,
              "sdk": ["sdk-development"],
              "items": [
                [
                  {
<<<<<<< HEAD
                    "title": "Overview",
                    "href": "/docs/references/sdk/overview"
=======
                    "title": "Clerk as an OAuth 2.0 provider",
                    "href": "/docs/advanced-usage/clerk-idp"
>>>>>>> 2a6916a3
                  },
                  {
                    "title": "Terminology",
                    "href": "/docs/references/sdk/terminology"
                  },
                  {
                    "title": "Philosophy",
                    "href": "/docs/references/sdk/philosophy"
                  },
                  {
                    "title": "Conventions",
                    "href": "/docs/references/sdk/conventions"
                  },
                  {
                    "title": "SDK Types",
                    "href": "/docs/references/sdk/types"
                  },
                  {
                    "title": "Guides",
                    "collapse": true,
                    "items": [
                      [
                        {
                          "title": "Frontend-only",
                          "href": "/docs/references/sdk/frontend-only"
                        },
                        {
                          "title": "Backend-only",
                          "href": "/docs/references/sdk/backend-only"
                        },
                        {
                          "title": "Fullstack",
                          "href": "/docs/references/sdk/fullstack"
                        }
                      ]
                    ]
                  }
                ]
              ]
            },
            {
              "title": "Community SDKs",
              "hideTitle": true,
              "sdk": ["community-sdk"],
              "items": [
                [
                  {
                    "title": "Angular",
                    "href": "https://github.com/anagstef/ngx-clerk?tab=readme-ov-file#ngx-clerk",
                    "icon": "angular"
                  },
                  {
                    "title": "Elysia",
                    "href": "https://github.com/wobsoriano/elysia-clerk",
                    "icon": "elysia"
                  },
                  {
                    "title": "Hono",
                    "href": "https://github.com/honojs/middleware/tree/main/packages/clerk-auth",
                    "icon": "hono"
                  },
                  {
                    "title": "Koa",
                    "href": "https://github.com/dimkl/clerk-koa/blob/main/README.md",
                    "icon": "koa"
                  },
                  {
                    "title": "SolidJS",
                    "href": "https://github.com/spirit-led-software/clerk-solidjs",
                    "icon": "solid"
                  },
                  {
                    "title": "Svelte",
                    "href": "https://github.com/markjaquith/clerk-sveltekit",
                    "icon": "svelte"
                  },
                  {
                    "title": "Redwood",
                    "collapse": true,
                    "icon": "redwood",
                    "items": [
                      [
                        {
                          "title": "Overview",
                          "href": "/docs/references/redwood/overview"
                        },
                        {
                          "title": "Redwood",
                          "href": "https://redwoodjs.com/docs/auth/clerk",
                          "icon": "redwood"
                        }
                      ]
                    ]
                  },
                  {
                    "title": "Rust",
                    "href": "https://github.com/cincinnati-ventures/clerk-rs",
                    "icon": "rust"
                  }
                ]
              ]
            }
          ]
        ]
      }
    ],
    [
      {
        "title": "Clerk Components",
        "items": [
          [
            {
              "title": "Overview",
              "href": "/docs/components/overview"
            },
            {
              "title": "`<ClerkProvider>`",
              "wrap": false,
              "href": "/docs/components/clerk-provider"
            },
            {
              "title": "UI Components",
              "collapse": true,
              "items": [
                [
                  {
                    "title": "Authentication Components",
                    "items": [
                      [
                        {
                          "title": "`<SignIn />`",
                          "wrap": false,
                          "href": "/docs/components/authentication/sign-in"
                        },
                        {
                          "title": "`<SignUp />`",
                          "wrap": false,
                          "href": "/docs/components/authentication/sign-up"
                        },
                        {
                          "title": "`<GoogleOneTap />`",
                          "wrap": false,
                          "href": "/docs/components/authentication/google-one-tap"
                        }
                      ]
                    ]
                  },
                  {
                    "title": "User Components",
                    "items": [
                      [
                        {
                          "title": "`<UserButton />`",
                          "wrap": false,
                          "href": "/docs/components/user/user-button"
                        },
                        {
                          "title": "`<UserProfile />`",
                          "wrap": false,
                          "href": "/docs/components/user/user-profile"
                        }
                      ]
                    ]
                  },
                  {
                    "title": "Organization Components",
                    "items": [
                      [
                        {
                          "title": "`<CreateOrganization />`",
                          "wrap": false,
                          "href": "/docs/components/organization/create-organization"
                        },
                        {
                          "title": "`<OrganizationProfile />`",
                          "wrap": false,
                          "href": "/docs/components/organization/organization-profile"
                        },
                        {
                          "title": "`<OrganizationSwitcher />`",
                          "wrap": false,
                          "href": "/docs/components/organization/organization-switcher"
                        },
                        {
                          "title": "`<OrganizationList />`",
                          "wrap": false,
                          "href": "/docs/components/organization/organization-list"
                        }
                      ]
                    ]
                  },
                  {
                    "title": "Waitlist Component",
                    "items": [
                      [
                        {
                          "title": "`<Waitlist />`",
                          "wrap": false,
                          "href": "/docs/components/waitlist"
                        }
                      ]
                    ]
                  },
                  {
                    "title": "Control Components",
                    "items": [
                      [
                        {
                          "title": "`<AuthenticateWithRedirectCallback />`",
                          "wrap": false,
                          "href": "/docs/components/control/authenticate-with-callback"
                        },
                        {
                          "title": "`<ClerkLoaded>`",
                          "wrap": false,
                          "href": "/docs/components/control/clerk-loaded"
                        },
                        {
                          "title": "`<ClerkLoading>`",
                          "wrap": false,
                          "href": "/docs/components/control/clerk-loading"
                        },
                        {
                          "title": "`<Protect>`",
                          "wrap": false,
                          "href": "/docs/components/protect"
                        },
                        {
                          "title": "`<MultisessionAppSupport>`",
                          "wrap": false,
                          "href": "/docs/components/control/multi-session"
                        },
                        {
                          "title": "`<RedirectToSignIn />`",
                          "wrap": false,
                          "href": "/docs/components/control/redirect-to-signin"
                        },
                        {
                          "title": "`<RedirectToSignUp />`",
                          "wrap": false,
                          "href": "/docs/components/control/redirect-to-signup"
                        },
                        {
                          "title": "`<RedirectToUserProfile />`",
                          "wrap": false,
                          "href": "/docs/components/control/redirect-to-userprofile"
                        },
                        {
                          "title": "`<RedirectToOrganizationProfile />`",
                          "wrap": false,
                          "href": "/docs/components/control/redirect-to-organizationprofile"
                        },
                        {
                          "title": "`<RedirectToCreateOrganization />`",
                          "wrap": false,
                          "href": "/docs/components/control/redirect-to-createorganization"
                        },
                        {
                          "title": "`<SignedIn>`",
                          "wrap": false,
                          "href": "/docs/components/control/signed-in"
                        },
                        {
                          "title": "`<SignedOut>`",
                          "wrap": false,
                          "href": "/docs/components/control/signed-out"
                        }
                      ]
                    ]
                  },
                  {
                    "title": "Unstyled Components",
                    "items": [
                      [
                        {
                          "title": "`<SignInButton>`",
                          "wrap": false,
                          "href": "/docs/components/unstyled/sign-in-button"
                        },
                        {
                          "title": "`<SignInWithMetamaskButton>`",
                          "wrap": false,
                          "href": "/docs/components/unstyled/sign-in-with-metamask"
                        },
                        {
                          "title": "`<SignUpButton>`",
                          "wrap": false,
                          "href": "/docs/components/unstyled/sign-up-button"
                        },
                        {
                          "title": "`<SignOutButton>`",
                          "wrap": false,
                          "href": "/docs/components/unstyled/sign-out-button"
                        }
                      ]
                    ]
                  }
                ]
              ]
            }
          ]
        ]
      },
      {
        "title": "Configuration",
        "items": [
          [
            {
              "title": "Sign-up & Sign-in",
              "collapse": true,
              "items": [
                [
                  {
                    "title": "Overview",
                    "href": "/docs/authentication/overview"
                  },
                  {
                    "title": "Configuration",
                    "items": [
                      [
                        {
                          "title": "Sign-up and sign-in options",
                          "href": "/docs/authentication/configuration/sign-up-sign-in-options"
                        },
                        {
                          "title": "Session options",
                          "href": "/docs/authentication/configuration/session-options"
                        },
                        {
                          "title": "Email & SMS templates",
                          "href": "/docs/authentication/configuration/email-sms-templates"
                        },
                        {
                          "title": "Restrictions",
                          "href": "/docs/authentication/configuration/restrictions"
                        },
                        {
                          "title": "Legal compliance",
                          "href": "/docs/authentication/configuration/legal-compliance"
                        },
                        {
                          "title": "Force multi-factor authentication (MFA) for all users",
                          "href": "/docs/authentication/configuration/force-mfa"
                        }
                      ]
                    ]
                  },
                  {
                    "title": "Social Connections",
                    "items": [
                      [
                        {
                          "title": "Overview",
                          "href": "/docs/authentication/social-connections/overview"
                        },
                        {
                          "title": "Social connections (OAuth)",
                          "href": "/docs/authentication/social-connections/oauth"
                        },
                        {
                          "title": "Account linking",
                          "href": "/docs/authentication/social-connections/account-linking"
                        },
                        {
                          "title": "Custom provider",
                          "href": "/docs/authentication/social-connections/custom-provider"
                        },
                        {
                          "title": "Apple",
                          "href": "/docs/authentication/social-connections/apple"
                        },
                        {
                          "title": "Atlassian",
                          "href": "/docs/authentication/social-connections/atlassian"
                        },
                        {
                          "title": "Bitbucket",
                          "href": "/docs/authentication/social-connections/bitbucket"
                        },
                        {
                          "title": "Box",
                          "href": "/docs/authentication/social-connections/box"
                        },
                        {
                          "title": "Coinbase",
                          "href": "/docs/authentication/social-connections/coinbase"
                        },
                        {
                          "title": "Discord",
                          "href": "/docs/authentication/social-connections/discord"
                        },
                        {
                          "title": "Dropbox",
                          "href": "/docs/authentication/social-connections/dropbox"
                        },
                        {
                          "title": "Facebook",
                          "href": "/docs/authentication/social-connections/facebook"
                        },
                        {
                          "title": "GitHub",
                          "href": "/docs/authentication/social-connections/github"
                        },
                        {
                          "title": "GitLab",
                          "href": "/docs/authentication/social-connections/gitlab"
                        },
                        {
                          "title": "Google",
                          "href": "/docs/authentication/social-connections/google"
                        },
                        {
                          "title": "HubSpot",
                          "href": "/docs/authentication/social-connections/hubspot"
                        },
                        {
                          "title": "Hugging Face",
                          "href": "/docs/authentication/social-connections/huggingface"
                        },
                        {
                          "title": "Line",
                          "href": "/docs/authentication/social-connections/line"
                        },
                        {
                          "title": "Linear",
                          "href": "/docs/authentication/social-connections/linear"
                        },
                        {
                          "title": "LinkedIn",
                          "href": "/docs/authentication/social-connections/linkedin-oidc"
                        },
                        {
                          "title": "LinkedIn (deprecated)",
                          "href": "/docs/authentication/social-connections/linkedin"
                        },
                        {
                          "title": "Microsoft",
                          "href": "/docs/authentication/social-connections/microsoft"
                        },
                        {
                          "title": "Notion",
                          "href": "/docs/authentication/social-connections/notion"
                        },
                        {
                          "title": "Slack",
                          "href": "/docs/authentication/social-connections/slack"
                        },
                        {
                          "title": "Spotify",
                          "href": "/docs/authentication/social-connections/spotify"
                        },
                        {
                          "title": "TikTok",
                          "href": "/docs/authentication/social-connections/tiktok"
                        },
                        {
                          "title": "Twitch",
                          "href": "/docs/authentication/social-connections/twitch"
                        },
                        {
                          "title": "Twitter v1 (deprecated)",
                          "href": "/docs/authentication/social-connections/twitter"
                        },
                        {
                          "title": "X/Twitter v2",
                          "href": "/docs/authentication/social-connections/x-twitter"
                        },
                        {
                          "title": "Xero",
                          "href": "/docs/authentication/social-connections/xero"
                        }
                      ]
                    ]
                  },
                  {
                    "title": "Enterprise Connections",
                    "items": [
                      [
                        {
                          "title": "Overview",
                          "href": "/docs/authentication/enterprise-connections/overview"
                        },
                        {
                          "title": "Authentication flows",
                          "href": "/docs/authentication/enterprise-connections/authentication-flows"
                        },
                        {
                          "title": "Account linking",
                          "href": "/docs/authentication/enterprise-connections/account-linking"
                        },
                        {
                          "title": "Just-in-Time account provisioning",
                          "href": "/docs/authentication/enterprise-connections/jit-provisioning"
                        },
                        {
                          "title": "EASIE",
                          "items": [
                            [
                              {
                                "title": "Microsoft",
                                "href": "/docs/authentication/enterprise-connections/easie/microsoft"
                              },
                              {
                                "title": "Google",
                                "href": "/docs/authentication/enterprise-connections/easie/google"
                              }
                            ]
                          ]
                        },
                        {
                          "title": "SAML",
                          "items": [
                            [
                              {
                                "title": "Azure",
                                "href": "/docs/authentication/enterprise-connections/saml/azure"
                              },
                              {
                                "title": "Google",
                                "href": "/docs/authentication/enterprise-connections/saml/google"
                              },
                              {
                                "title": "Okta",
                                "href": "/docs/authentication/enterprise-connections/saml/okta"
                              },
                              {
                                "title": "Custom provider",
                                "href": "/docs/authentication/enterprise-connections/saml/custom-provider"
                              }
                            ]
                          ]
                        },
                        {
                          "title": "OIDC",
                          "items": [
                            [
                              {
                                "title": "Custom provider",
                                "href": "/docs/authentication/enterprise-connections/oidc/custom-provider"
                              }
                            ]
                          ]
                        }
                      ]
                    ]
                  },
                  {
                    "title": "Web3",
                    "items": [
                      [
                        {
                          "title": "Coinbase Wallet",
                          "href": "/docs/authentication/web3/coinbase-wallet"
                        },
                        {
                          "title": "MetaMask",
                          "href": "/docs/authentication/web3/metamask"
                        },
                        {
                          "title": "OKX Wallet",
                          "href": "/docs/authentication/web3/okx-wallet"
                        }
                      ]
                    ]
                  }
                ]
              ]
            },
            {
              "title": "Users",
              "collapse": true,
              "items": [
                [
                  {
                    "title": "Overview",
                    "href": "/docs/users/overview"
                  },
                  {
                    "title": "Metadata",
                    "href": "/docs/users/metadata"
                  },
                  {
                    "title": "Invitations",
                    "href": "/docs/users/invitations"
                  },
                  {
                    "title": "User impersonation",
                    "href": "/docs/users/user-impersonation"
                  },
                  {
                    "title": "Create users",
                    "href": "/docs/users/creating-users"
                  },
                  {
                    "title": "Delete users",
                    "href": "/docs/users/deleting-users"
                  },
                  {
                    "title": "Guides",
                    "items": [
                      [
                        {
                          "title": "Web3 authentication",
                          "href": "/docs/users/web3"
                        }
                      ]
                    ]
                  }
                ]
              ]
            },
            {
              "title": "Organizations, Roles, and Permissions",
              "collapse": true,
              "items": [
                [
                  {
                    "title": "Overview",
                    "href": "/docs/organizations/overview"
                  },
                  {
                    "title": "Roles and permissions",
                    "href": "/docs/organizations/roles-permissions"
                  },
                  {
                    "title": "Verified domains",
                    "href": "/docs/organizations/verified-domains"
                  },
                  {
                    "title": "Manage SSO",
                    "href": "/docs/organizations/manage-sso"
                  },
                  {
                    "title": "Guides",
                    "items": [
                      [
                        {
                          "title": "Create roles and assign permissions",
                          "href": "/docs/organizations/create-roles-permissions"
                        },
                        {
                          "title": "Verify the active user’s permissions",
                          "href": "/docs/organizations/verify-user-permissions"
                        },
                        {
                          "title": "Reassign the default role",
                          "href": "/docs/organizations/default-role"
                        },
                        {
                          "title": "Reassign the creator role",
                          "href": "/docs/organizations/creator-role"
                        },
                        {
                          "title": "Organization workspaces",
                          "href": "/docs/organizations/organization-workspaces"
                        },
                        {
                          "title": "Create organizations on behalf of users",
                          "href": "/docs/organizations/create-orgs-for-users"
                        },
                        {
                          "title": "Hide personal accounts and force organizations",
                          "href": "/docs/organizations/force-organizations"
                        }
                      ]
                    ]
                  },
                  {
                    "title": "Building custom flows",
                    "items": [
                      [
                        {
                          "title": "Using metadata",
                          "href": "/docs/organizations/metadata"
                        },
                        {
                          "title": "Create an organization",
                          "href": "/docs/organizations/creating-organizations"
                        },
                        {
                          "title": "Update an organization",
                          "href": "/docs/organizations/updating-organizations"
                        },
                        {
                          "title": "Invite users to an organization",
                          "href": "/docs/organizations/inviting-users"
                        },
                        {
                          "title": "Accept organization invitations",
                          "href": "/docs/organizations/accept-organization-invitations"
                        },
                        {
                          "title": "Manage member roles",
                          "href": "/docs/organizations/managing-roles"
                        },
                        {
                          "title": "View a user's organization memberships",
                          "href": "/docs/organizations/viewing-memberships"
                        },
                        {
                          "title": "Manage membership requests",
                          "href": "/docs/organizations/manage-membership-requests"
                        },
                        {
                          "title": "Switch between organizations",
                          "href": "/docs/organizations/custom-organization-switcher"
                        }
                      ]
                    ]
                  }
                ]
              ]
            },
            {
              "title": "Backend Requests",
              "collapse": true,
              "items": [
                [
                  {
                    "title": "Overview",
                    "href": "/docs/backend-requests/overview"
                  },
                  {
                    "title": "Making requests",
                    "items": [
                      [
                        {
                          "title": "Same-Origin Requests",
                          "href": "/docs/backend-requests/making/same-origin"
                        },
                        {
                          "title": "Cross-Origin Requests",
                          "href": "/docs/backend-requests/making/cross-origin"
                        },
                        {
                          "title": "Customize your session token",
                          "href": "/docs/backend-requests/making/custom-session-token"
                        },
                        {
                          "title": "JWT templates",
                          "href": "/docs/backend-requests/making/jwt-templates"
                        }
                      ]
                    ]
                  },
                  {
                    "title": "Handling requests",
                    "items": [
                      [
                        {
                          "title": "Go",
                          "href": "/docs/backend-requests/handling/go",
                          "icon": "go"
                        },
                        {
                          "title": "Ruby / Rails",
                          "href": "/docs/backend-requests/handling/ruby-rails",
                          "icon": "ruby"
                        },
                        {
                          "title": "Manual JWT Verification",
                          "href": "/docs/backend-requests/handling/manual-jwt"
                        }
                      ]
                    ]
                  },
                  {
                    "title": "Versioning",
                    "items": [
                      [
                        {
                          "title": "Overview",
                          "href": "/docs/backend-requests/versioning/overview"
                        },
                        {
                          "title": "Available versions",
                          "href": "/docs/backend-requests/versioning/available-versions"
                        }
                      ]
                    ]
                  },
                  {
                    "title": "Resources",
                    "items": [
                      [
                        {
                          "title": "Session tokens",
                          "href": "/docs/backend-requests/resources/session-tokens"
                        },
                        {
                          "title": "Rate limits",
                          "href": "/docs/backend-requests/resources/rate-limits"
                        }
                      ]
                    ]
                  }
                ]
              ]
            },
            {
              "title": "Webhooks",
              "collapse": true,
              "items": [
                [
                  {
                    "title": "Overview",
                    "href": "/docs/webhooks/overview"
                  },
                  {
                    "title": "Sync Clerk data to your application with webhooks",
                    "href": "/docs/webhooks/sync-data"
                  },
                  {
                    "title": "Handling webhooks with Inngest",
                    "href": "/docs/webhooks/inngest"
                  },
                  {
                    "title": "Send webhooks to Loops",
                    "href": "/docs/webhooks/loops"
                  },
                  {
                    "title": "Debug your webhooks",
                    "href": "/docs/webhooks/debug-your-webhooks"
                  }
                ]
              ]
            },
            {
              "title": "Transfer ownership",
              "href": "/docs/guides/transferring-your-app"
            }
          ]
        ]
      },
      {
        "title": "Customization",
        "items": [
          [
            {
              "title": "Account Portal",
              "collapse": true,
              "items": [
                [
                  {
                    "title": "Overview",
                    "href": "/docs/customization/account-portal/overview"
                  },
                  {
                    "title": "Getting started",
                    "href": "/docs/customization/account-portal/getting-started"
                  },
                  {
                    "title": "Advanced Usage",
                    "items": [
                      [
                        {
                          "title": "Direct links",
                          "href": "/docs/customization/account-portal/direct-links"
                        },
                        {
                          "title": "Disable Account Portal",
                          "href": "/docs/customization/account-portal/disable-account-portal"
                        }
                      ]
                    ]
                  }
                ]
              ]
            },
            {
              "title": "Appearance Prop",
              "collapse": true,
              "items": [
                [
                  {
                    "title": "Overview",
                    "href": "/docs/customization/overview"
                  },
                  {
                    "title": "Layout",
                    "href": "/docs/customization/layout"
                  },
                  {
                    "title": "Themes",
                    "href": "/docs/customization/themes"
                  },
                  {
                    "title": "Variables",
                    "href": "/docs/customization/variables"
                  }
                ]
              ]
            },
            {
              "title": "Localization",
              "href": "/docs/customization/localization"
            },
            {
              "title": "Custom Pages",
              "collapse": true,
              "items": [
                [
                  {
                    "title": "`<UserProfile />`",
                    "href": "/docs/customization/user-profile"
                  },
                  {
                    "title": "`<OrganizationProfile />`",
                    "href": "/docs/customization/organization-profile"
                  }
                ]
              ]
            },
            {
              "title": "Custom Menu Items",
              "collapse": true,
              "items": [
                [
                  {
                    "title": "`<UserButton />`",
                    "wrap": false,
                    "href": "/docs/customization/user-button"
                  }
                ]
              ]
            },
            {
              "title": "Elements",
              "tag": "(Beta)",
              "collapse": true,
              "items": [
                [
                  {
                    "title": "Overview",
                    "href": "/docs/customization/elements/overview"
                  },
                  {
                    "title": "Guides",
                    "items": [
                      [
                        {
                          "title": "Build a sign-in flow",
                          "href": "/docs/customization/elements/guides/sign-in"
                        },
                        {
                          "title": "Build a sign-up flow",
                          "href": "/docs/customization/elements/guides/sign-up"
                        },
                        {
                          "title": "Styling",
                          "href": "/docs/customization/elements/guides/styling"
                        }
                      ]
                    ]
                  },
                  {
                    "title": "Examples",
                    "items": [
                      [
                        {
                          "title": "Sign-in",
                          "href": "/docs/customization/elements/examples/sign-in"
                        },
                        {
                          "title": "Sign-up",
                          "href": "/docs/customization/elements/examples/sign-up"
                        },
                        {
                          "title": "Primitives",
                          "href": "/docs/customization/elements/examples/primitives"
                        },
                        {
                          "title": "shadcn/ui",
                          "href": "/docs/customization/elements/examples/shadcn-ui"
                        }
                      ]
                    ]
                  },
                  {
                    "title": "Component Reference",
                    "items": [
                      [
                        {
                          "title": "Common",
                          "href": "/docs/customization/elements/reference/common"
                        },
                        {
                          "title": "Sign-in",
                          "href": "/docs/customization/elements/reference/sign-in"
                        },
                        {
                          "title": "Sign-up",
                          "href": "/docs/customization/elements/reference/sign-up"
                        }
                      ]
                    ]
                  }
                ]
              ]
            },
            {
              "title": "Redirect URLs",
              "href": "/docs/guides/custom-redirects"
            }
          ]
        ]
      },
      {
        "title": "Development",
        "items": [
          [
            {
              "title": "Multi-tenant architecture",
              "href": "/docs/guides/multi-tenant-architecture"
            },
            {
              "title": "Override Clerk interfaces",
              "href": "/docs/guides/custom-types"
            },
            {
              "title": "Testing",
              "collapse": true,
              "items": [
                [
                  {
                    "title": "Overview",
                    "href": "/docs/testing/overview"
                  },
                  {
                    "title": "Test Emails and Phones",
                    "href": "/docs/testing/test-emails-and-phones"
                  },
                  {
                    "title": "Testing Frameworks",
                    "items": [
                      [
                        {
                          "title": "Playwright",
                          "collapse": true,
                          "items": [
                            [
                              {
                                "title": "Overview",
                                "href": "/docs/testing/playwright/overview"
                              },
                              {
                                "title": "Test helpers",
                                "href": "/docs/testing/playwright/test-helpers"
                              },
                              {
                                "title": "Test authenticated flows",
                                "href": "/docs/testing/playwright/test-authenticated-flows"
                              }
                            ]
                          ]
                        },
                        {
                          "title": "Cypress",
                          "collapse": true,
                          "items": [
                            [
                              {
                                "title": "Overview",
                                "href": "/docs/testing/cypress/overview"
                              },
                              {
                                "title": "Custom commands",
                                "href": "/docs/testing/cypress/custom-commands"
                              },
                              {
                                "title": "Test Account Portal",
                                "href": "/docs/testing/cypress/test-account-portal"
                              }
                            ]
                          ]
                        },
                        {
                          "title": "Postman or Insomnia",
                          "href": "/docs/testing/postman-or-insomnia"
                        }
                      ]
                    ]
                  }
                ]
              ]
            },
            {
              "title": "Errors",
              "collapse": true,
              "items": [
                [
                  {
                    "title": "Overview",
                    "href": "/docs/errors/overview"
                  },
                  {
                    "title": "Actor tokens",
                    "href": "/docs/errors/actor-tokens"
                  },
                  {
                    "title": "Allowlist identifiers",
                    "href": "/docs/errors/allowlist-identifiers"
                  },
                  {
                    "title": "Application",
                    "href": "/docs/errors/application"
                  },
                  {
                    "title": "Authentication",
                    "href": "/docs/errors/authentication"
                  },
                  {
                    "title": "Backup codes",
                    "href": "/docs/errors/backup-codes"
                  },
                  {
                    "title": "Billing",
                    "href": "/docs/errors/billing"
                  },
                  {
                    "title": "Billing accounts",
                    "href": "/docs/errors/billing-accounts"
                  },
                  {
                    "title": "Blocklist identifiers",
                    "href": "/docs/errors/blocklist-identifiers"
                  },
                  {
                    "title": "Clients",
                    "href": "/docs/errors/clients"
                  },
                  {
                    "title": "Cookie",
                    "href": "/docs/errors/cookie"
                  },
                  {
                    "title": "Deprecation",
                    "href": "/docs/errors/deprecation"
                  },
                  {
                    "title": "Domains",
                    "href": "/docs/errors/domains"
                  },
                  {
                    "title": "Entitlements",
                    "href": "/docs/errors/entitlements"
                  },
                  {
                    "title": "Features",
                    "href": "/docs/errors/features"
                  },
                  {
                    "title": "Forms",
                    "href": "/docs/errors/forms"
                  },
                  {
                    "title": "Identifications",
                    "href": "/docs/errors/identifications"
                  },
                  {
                    "title": "Passkeys",
                    "href": "/docs/errors/passkeys"
                  },
                  {
                    "title": "Rate Limits",
                    "href": "/docs/errors/rate-limits"
                  },
                  {
                    "title": "Sign-in",
                    "href": "/docs/errors/sign-in"
                  },
                  {
                    "title": "Sign-up",
                    "href": "/docs/errors/sign-up"
                  },
                  {
                    "title": "Sign-in-tokens",
                    "href": "/docs/errors/sign-in-tokens"
                  }
                ]
              ]
            },
            {
              "title": "Troubleshooting",
              "collapse": true,
              "items": [
                [
                  {
                    "title": "Overview",
                    "href": "/docs/troubleshooting/overview"
                  },
                  {
                    "title": "Email Deliverability",
                    "href": "/docs/troubleshooting/email-deliverability"
                  },
                  {
                    "title": "Script Loading",
                    "href": "/docs/troubleshooting/script-loading"
                  },
                  {
                    "title": "Help & Support",
                    "items": [
                      [
                        {
                          "title": "Create a minimal reproduction",
                          "href": "/docs/troubleshooting/create-a-minimal-reproduction"
                        },
                        {
                          "title": "Community Discord",
                          "href": "https://clerk.com/discord"
                        },
                        {
                          "title": "Contact Support",
                          "href": "/support",
                          "target": "_blank"
                        }
                      ]
                    ]
                  }
                ]
              ]
            },
            {
              "title": "Upgrade Guides",
              "collapse": true,
              "items": [
                [
                  {
                    "title": "Overview",
                    "href": "/docs/upgrade-guides/overview"
                  },
                  {
                    "title": "Long term support policy",
                    "href": "/docs/upgrade-guides/long-term-support"
                  },
                  {
                    "title": "Clerk SDK versioning",
                    "href": "/docs/upgrade-guides/sdk-versioning"
                  },
                  {
                    "title": "Upgrading to @clerk/nextjs v6",
                    "href": "/docs/upgrade-guides/nextjs/v6"
                  },
                  {
                    "title": "Upgrading to Core 2",
                    "items": [
                      [
                        {
                          "title": "Overview",
                          "href": "/docs/upgrade-guides/core-2/overview"
                        },
                        {
                          "title": "Component redesign",
                          "href": "/docs/upgrade-guides/core-2/component-redesign"
                        },
                        {
                          "title": "SDK Guides",
                          "collapse": true,
                          "items": [
                            [
                              {
                                "title": "Next.js",
                                "href": "/docs/upgrade-guides/core-2/nextjs",
                                "icon": "nextjs"
                              },
                              {
                                "title": "Remix",
                                "href": "/docs/upgrade-guides/core-2/remix",
                                "icon": "remix"
                              },
                              {
                                "title": "Expo",
                                "href": "/docs/upgrade-guides/core-2/expo"
                              },
                              {
                                "title": "Fastify",
                                "href": "/docs/upgrade-guides/core-2/fastify"
                              },
                              {
                                "title": "React",
                                "href": "/docs/upgrade-guides/core-2/react",
                                "icon": "react"
                              },
                              {
                                "title": "Node",
                                "href": "/docs/upgrade-guides/core-2/node"
                              },
                              {
                                "title": "Backend",
                                "href": "/docs/upgrade-guides/core-2/backend"
                              },
                              {
                                "title": "Chrome Extension",
                                "href": "/docs/upgrade-guides/core-2/chrome-extension"
                              },
                              {
                                "title": "JavaScript",
                                "href": "/docs/upgrade-guides/core-2/javascript",
                                "icon": "javascript"
                              }
                            ]
                          ]
                        }
                      ]
                    ]
                  },
                  {
                    "title": "Upgrading to Core 1",
                    "items": [
                      [
                        {
                          "title": "Overview",
                          "href": "/docs/upgrade-guides/upgrading-from-v2-to-v3"
                        }
                      ]
                    ]
                  },
                  {
                    "title": "Upgrading from Node to Express SDK",
                    "items": [
                      [
                        {
                          "title": "Overview",
                          "href": "/docs/upgrade-guides/node-to-express"
                        }
                      ]
                    ]
                  },
                  {
                    "title": "Dashboard",
                    "items": [
                      [
                        {
                          "title": "API Key Changes",
                          "href": "/docs/upgrade-guides/api-keys"
                        },
                        {
                          "title": "URL-based session syncing",
                          "href": "/docs/upgrade-guides/url-based-session-syncing"
                        },
                        {
                          "title": "Progressive Sign up",
                          "href": "/docs/upgrade-guides/progressive-sign-up"
                        }
                      ]
                    ]
                  }
                ]
              ]
            },
            {
              "title": "Deployments & Migrations",
              "collapse": true,
              "items": [
                [
                  {
                    "title": "Instances / Environments",
                    "href": "/docs/deployments/environments"
                  },
                  {
                    "title": "Clerk environment variables",
                    "href": "/docs/deployments/clerk-environment-variables"
                  },
                  {
                    "title": "Deployment",
                    "items": [
                      [
                        {
                          "title": "Deploy to production",
                          "href": "/docs/deployments/overview"
                        },
                        {
                          "title": "Deploy to Vercel",
                          "href": "/docs/deployments/deploy-to-vercel"
                        },
                        {
                          "title": "Deploy behind a proxy",
                          "href": "/docs/deployments/deploy-behind-a-proxy"
                        },
                        {
                          "title": "Set up a staging environment",
                          "href": "/docs/deployments/set-up-staging"
                        },
                        {
                          "title": "Deploy a Chrome Extension to production",
                          "href": "/docs/deployments/deploy-chrome-extension"
                        },
                        {
                          "title": "Deploy an Expo app to production",
                          "href": "/docs/deployments/deploy-expo"
                        },
                        {
                          "title": "Deploy an Astro app to production",
                          "href": "/docs/deployments/deploy-astro"
                        },
                        {
                          "title": "Set up a preview environment",
                          "href": "/docs/deployments/set-up-preview-environment"
                        },
                        {
                          "title": "Changing domains",
                          "href": "/docs/deployments/changing-domains"
                        }
                      ]
                    ]
                  },
                  {
                    "title": "Migrations",
                    "items": [
                      [
                        {
                          "title": "Migrate to Clerk",
                          "href": "/docs/deployments/migrate-overview"
                        },
                        {
                          "title": "Migrate from Firebase",
                          "href": "/docs/deployments/migrate-from-firebase"
                        },
                        {
                          "title": "Migrate from Cognito",
                          "href": "/docs/deployments/migrate-from-cognito"
                        },
                        {
                          "title": "Exporting user data",
                          "href": "/docs/deployments/exporting-users"
                        }
                      ]
                    ]
                  },
                  {
                    "title": "Cookie Information",
                    "items": [
                      [
                        {
                          "title": "Clerk Cookie Information",
                          "href": "/docs/deployments/clerk-cookies"
                        }
                      ]
                    ]
                  }
                ]
              ]
            },
            {
              "title": "Reverification",
              "tag": "(Beta)",
              "href": "/docs/guides/reverification"
            },
            {
              "title": "Image Optimization",
              "href": "/docs/guides/image-optimization"
            }
          ]
        ]
      },
      {
        "title": "Advanced",
        "items": [
          [
            {
              "title": "How Clerk works",
              "collapse": true,
              "items": [
                [
                  {
                    "title": "Overview",
                    "href": "/docs/how-clerk-works/overview"
                  },
                  {
                    "title": "Cookies",
                    "href": "/docs/how-clerk-works/cookies"
                  },
                  {
                    "title": "Tokens & signatures",
                    "href": "/docs/how-clerk-works/tokens-signatures"
                  },
                  {
                    "title": "Routing",
                    "href": "/docs/how-clerk-works/routing"
                  }
                ]
              ]
            },
            {
              "title": "Integrations",
              "collapse": true,
              "items": [
                [
                  {
                    "title": "Overview",
                    "href": "/docs/integrations/overview"
                  },
                  {
                    "title": "Databases",
                    "items": [
                      [
                        {
                          "title": "Convex",
                          "href": "/docs/integrations/databases/convex"
                        },
                        {
                          "title": "Fauna",
                          "href": "/docs/integrations/databases/fauna"
                        },
                        {
                          "title": "Firebase",
                          "href": "/docs/integrations/databases/firebase"
                        },
                        {
                          "title": "Grafbase",
                          "href": "/docs/integrations/databases/grafbase"
                        },
                        {
                          "title": "Hasura",
                          "href": "/docs/integrations/databases/hasura"
                        },
                        {
                          "title": "InstantDB",
                          "href": "/docs/integrations/databases/instantdb"
                        },
                        {
                          "title": "Nhost",
                          "href": "/docs/integrations/databases/nhost"
                        },
                        {
                          "title": "Supabase",
                          "href": "/docs/integrations/databases/supabase"
                        },
                        {
                          "title": "Neon",
                          "href": "/docs/integrations/databases/neon"
                        }
                      ]
                    ]
                  },
                  {
                    "title": "Analytics",
                    "items": [
                      [
                        {
                          "title": "Google Analytics",
                          "href": "/docs/integrations/analytics/google-analytics"
                        }
                      ]
                    ]
                  }
                ]
              ]
            },
            {
              "title": "Advanced Usage",
              "collapse": true,
              "items": [
                [
                  {
<<<<<<< HEAD
                    "title": "Clerk as an OAuth2 Provider",
                    "href": "/docs/advanced-usage/clerk-idp"
=======
                    "title": "Overview",
                    "href": "/docs/references/remix/overview"
                  },
                  {
                    "title": "`ClerkApp`",
                    "wrap": false,
                    "href": "/docs/references/remix/clerk-app"
                  },
                  {
                    "title": "`rootAuthLoader()`",
                    "wrap": false,
                    "href": "/docs/references/remix/root-auth-loader"
                  },
                  {
                    "title": "SPA Mode",
                    "wrap": false,
                    "href": "/docs/references/remix/spa-mode"
                  },
                  {
                    "title": "Add custom sign-in-or-up page",
                    "wrap": true,
                    "href": "/docs/references/remix/custom-sign-in-or-up-page"
>>>>>>> 2a6916a3
                  },
                  {
                    "title": "Authentication across different domains",
                    "href": "/docs/advanced-usage/satellite-domains"
                  },
                  {
                    "title": "Proxying the Clerk Frontend API",
                    "href": "/docs/advanced-usage/using-proxies"
                  }
                ]
              ]
            },
            {
<<<<<<< HEAD
              "title": "Security & Privacy",
=======
              "title": "Ruby / Rails / Sinatra",
>>>>>>> 2a6916a3
              "collapse": true,
              "items": [
                [
                  {
                    "title": "Overview",
                    "href": "/docs/security/overview"
                  },
                  {
<<<<<<< HEAD
                    "title": "Vulnerability disclosure policy",
                    "href": "/docs/security/vulnerability-disclosure-policy"
                  },
                  {
                    "title": "XSS leak protection",
                    "href": "/docs/security/xss-leak-protection"
                  },
                  {
                    "title": "CSRF protection",
                    "href": "/docs/security/csrf-protection"
                  },
=======
                    "title": "Guides",
                    "items": [
                      [
                        {
                          "title": "Upgrade to v4",
                          "href": "/docs/references/ruby/v4-upgrade-guide"
                        },
                        {
                          "title": "Rails integration",
                          "href": "/docs/references/ruby/rails"
                        },
                        {
                          "title": "Sinatra integration",
                          "href": "/docs/references/ruby/sinatra"
                        },
                        {
                          "title": "Rack integration",
                          "href": "/docs/references/ruby/rack"
                        }
                      ]
                    ]
                  }
                ]
              ]
            },
            {
              "title": "TanStack Start",
              "collapse": true,
              "icon": "tanstack",
              "tag": "(Beta)",
              "items": [
                [
>>>>>>> 2a6916a3
                  {
                    "title": "CSP Headers",
                    "href": "/docs/security/clerk-csp"
                  },
                  {
                    "title": "Fixation protection",
                    "href": "/docs/security/fixation-protection"
                  },
                  {
                    "title": "Password protection and rules",
                    "href": "/docs/security/password-protection"
                  },
                  {
                    "title": "Clerk Telemetry",
                    "href": "/docs/telemetry"
                  },
                  {
                    "title": "Protect accounts from attacks",
                    "items": [
                      [
                        {
                          "title": "Brute force attacks and locking user accounts",
                          "href": "/docs/security/user-lock-guide"
                        },
                        {
                          "title": "Protect sign ups from bots",
                          "href": "/docs/security/bot-protection"
                        },
                        {
                          "title": "Customize max sign-in attempts and duration of of user lockout",
                          "href": "/docs/security/customize-user-lockout"
                        },
                        {
                          "title": "Unlock accounts from the Clerk Dashboard",
                          "href": "/docs/security/unlock-user-accounts"
                        },
                        {
                          "title": "Programmatically lock and unlock accounts",
                          "href": "/docs/security/programmatically-lock-user-accounts"
                        },
                        {
                          "title": "Protect email link sign-ins and sign-ups",
                          "href": "/docs/security/email-link-protection"
                        },
                        {
                          "title": "Unauthorized sign-in",
                          "href": "/docs/security/unauthorized-sign-in"
                        }
                      ]
                    ]
                  }
                ]
              ]
            },
            {
              "title": "Custom Flows",
              "collapse": true,
              "items": [
                [
                  {
                    "title": "Overview",
                    "href": "/docs/custom-flows/overview"
                  },
                  {
                    "title": "Error handling",
                    "href": "/docs/custom-flows/error-handling"
                  },
                  {
                    "title": "Authentication",
                    "items": [
                      [
                        {
                          "title": "Email & password",
                          "href": "/docs/custom-flows/email-password"
                        },
                        {
                          "title": "Email / SMS OTP",
                          "href": "/docs/custom-flows/email-sms-otp"
                        },
                        {
                          "title": "Email links",
                          "href": "/docs/custom-flows/email-links"
                        },
                        {
                          "title": "Email & password + MFA",
                          "href": "/docs/custom-flows/email-password-mfa"
                        },
                        {
                          "title": "Passkeys",
                          "href": "/docs/custom-flows/passkeys"
                        },
                        {
                          "title": "Google One Tap",
                          "href": "/docs/custom-flows/google-one-tap"
                        },
                        {
                          "title": "OAuth connections",
                          "href": "/docs/custom-flows/oauth-connections"
                        },
                        {
                          "title": "Enterprise connections",
                          "href": "/docs/custom-flows/enterprise-connections"
                        },
                        {
                          "title": "Sign out",
                          "href": "/docs/custom-flows/sign-out"
                        },
                        {
                          "title": "Sign-up with application invitations",
                          "href": "/docs/custom-flows/invitations"
                        },
                        {
                          "title": "Embedded email links",
                          "href": "/docs/custom-flows/embedded-email-links"
                        },
                        {
                          "title": "Multi-session applications",
                          "href": "/docs/custom-flows/multi-session-applications"
                        },
                        {
                          "title": "Bot sign-up protection",
                          "href": "/docs/custom-flows/bot-sign-up-protection"
                        }
                      ]
                    ]
                  },
                  {
                    "title": "Account updates",
                    "items": [
                      [
                        {
                          "title": "Forgot password",
                          "href": "/docs/custom-flows/forgot-password"
                        },
                        {
                          "title": "User impersonation",
                          "href": "/docs/custom-flows/user-impersonation"
                        },
                        {
                          "title": "Add email",
                          "href": "/docs/custom-flows/add-email"
                        },
                        {
                          "title": "Add phone",
                          "href": "/docs/custom-flows/add-phone"
                        },
                        {
                          "title": "Manage SMS-based MFA",
                          "href": "/docs/custom-flows/manage-sms-based-mfa"
                        },
                        {
                          "title": "Manage TOTP-based MFA",
                          "href": "/docs/custom-flows/manage-totp-based-mfa"
                        }
                      ]
                    ]
                  }
                ]
              ]
            }
          ]
        ]
      }
    ],
    [
      {
        "title": "API Reference",
        "items": [
          [
            {
              "title": "Backend API",
              "href": "/docs/reference/backend-api",
              "target": "_blank"
            },
            {
              "title": "Frontend API",
              "href": "/docs/reference/frontend-api",
              "target": "_blank"
            }
          ]
        ]
      }
    ],
    [
      {
        "title": "Archived Versions",
        "items": [
          [
            {
              "title": "Core 1 Documentation",
              "href": "/docs/core-1",
              "icon": "link"
            }
          ]
        ]
      }
    ]
  ]
}<|MERGE_RESOLUTION|>--- conflicted
+++ resolved
@@ -184,7 +184,6 @@
                     ]
                   },
                   {
-<<<<<<< HEAD
                     "title": "Client-side helpers",
                     "items": [
                       [
@@ -241,14 +240,6 @@
                         }
                       ]
                     ]
-=======
-                    "title": "Fastify",
-                    "href": "/docs/quickstarts/fastify"
-                  },
-                  {
-                    "title": "Ruby",
-                    "href": "/docs/quickstarts/ruby"
->>>>>>> 2a6916a3
                   }
                 ]
               ]
@@ -1671,9 +1662,14 @@
                     "items": [
                       [
                         {
-                          "title": "`<ClerkApp />`",
+                          "title": "`ClerkApp`",
                           "wrap": false,
                           "href": "/docs/references/remix/clerk-app"
+                        },
+                        {
+                          "title": "`rootAuthLoader()`",
+                          "wrap": false,
+                          "href": "/docs/references/remix/root-auth-loader"
                         }
                       ]
                     ]
@@ -1709,7 +1705,7 @@
               ]
             },
             {
-              "title": "Ruby / Rails",
+              "title": "Ruby / Rails / Sinatra",
               "hideTitle": true,
               "sdk": ["ruby"],
               "items": [
@@ -1724,29 +1720,41 @@
                         },
                         {
                           "title": "Quickstart",
+                          "href": "/docs/quickstarts/ruby"
+                        }
+                      ]
+                    ]
+                  },
+                  {
+                    "title": "References",
+                    "items": [
+                      [
+                        {
+                          "title": "Overview",
                           "href": "/docs/references/ruby/overview"
                         }
                       ]
                     ]
                   },
                   {
-                    "title": "References",
-                    "items": [
-                      [
-                        {
-                          "title": "Overview",
-                          "href": "/docs/references/ruby/available-methods"
-                        }
-                      ]
-                    ]
-                  },
-                  {
                     "title": "Guides",
                     "items": [
                       [
                         {
-                          "title": "Rack/Rails integration",
-                          "href": "/docs/references/ruby/rack-rails"
+                          "title": "Upgrade to v4",
+                          "href": "/docs/references/ruby/v4-upgrade-guide"
+                        },
+                        {
+                          "title": "Rails integration",
+                          "href": "/docs/references/ruby/rails"
+                        },
+                        {
+                          "title": "Sinatra integration",
+                          "href": "/docs/references/ruby/sinatra"
+                        },
+                        {
+                          "title": "Rack integration",
+                          "href": "/docs/references/ruby/rack"
                         }
                       ]
                     ]
@@ -1923,13 +1931,8 @@
               "items": [
                 [
                   {
-<<<<<<< HEAD
                     "title": "Overview",
                     "href": "/docs/references/sdk/overview"
-=======
-                    "title": "Clerk as an OAuth 2.0 provider",
-                    "href": "/docs/advanced-usage/clerk-idp"
->>>>>>> 2a6916a3
                   },
                   {
                     "title": "Terminology",
@@ -3485,33 +3488,8 @@
               "items": [
                 [
                   {
-<<<<<<< HEAD
-                    "title": "Clerk as an OAuth2 Provider",
+                    "title": "Clerk as an OAuth 2.0 provider",
                     "href": "/docs/advanced-usage/clerk-idp"
-=======
-                    "title": "Overview",
-                    "href": "/docs/references/remix/overview"
-                  },
-                  {
-                    "title": "`ClerkApp`",
-                    "wrap": false,
-                    "href": "/docs/references/remix/clerk-app"
-                  },
-                  {
-                    "title": "`rootAuthLoader()`",
-                    "wrap": false,
-                    "href": "/docs/references/remix/root-auth-loader"
-                  },
-                  {
-                    "title": "SPA Mode",
-                    "wrap": false,
-                    "href": "/docs/references/remix/spa-mode"
-                  },
-                  {
-                    "title": "Add custom sign-in-or-up page",
-                    "wrap": true,
-                    "href": "/docs/references/remix/custom-sign-in-or-up-page"
->>>>>>> 2a6916a3
                   },
                   {
                     "title": "Authentication across different domains",
@@ -3525,11 +3503,7 @@
               ]
             },
             {
-<<<<<<< HEAD
               "title": "Security & Privacy",
-=======
-              "title": "Ruby / Rails / Sinatra",
->>>>>>> 2a6916a3
               "collapse": true,
               "items": [
                 [
@@ -3538,7 +3512,6 @@
                     "href": "/docs/security/overview"
                   },
                   {
-<<<<<<< HEAD
                     "title": "Vulnerability disclosure policy",
                     "href": "/docs/security/vulnerability-disclosure-policy"
                   },
@@ -3550,40 +3523,6 @@
                     "title": "CSRF protection",
                     "href": "/docs/security/csrf-protection"
                   },
-=======
-                    "title": "Guides",
-                    "items": [
-                      [
-                        {
-                          "title": "Upgrade to v4",
-                          "href": "/docs/references/ruby/v4-upgrade-guide"
-                        },
-                        {
-                          "title": "Rails integration",
-                          "href": "/docs/references/ruby/rails"
-                        },
-                        {
-                          "title": "Sinatra integration",
-                          "href": "/docs/references/ruby/sinatra"
-                        },
-                        {
-                          "title": "Rack integration",
-                          "href": "/docs/references/ruby/rack"
-                        }
-                      ]
-                    ]
-                  }
-                ]
-              ]
-            },
-            {
-              "title": "TanStack Start",
-              "collapse": true,
-              "icon": "tanstack",
-              "tag": "(Beta)",
-              "items": [
-                [
->>>>>>> 2a6916a3
                   {
                     "title": "CSP Headers",
                     "href": "/docs/security/clerk-csp"
