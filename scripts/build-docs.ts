// Things this script does

// Validates
// - The manifest structure and its contents
// - Markdown files and their required frontmatter fields:
//   - Ensures title is present (required)
//   - Warns if description is missing (optional)
//   - Validates SDK declarations in frontmatter
// - Validates internal doc links exist
// - Validates hash links point to headings
// - SDK filtering in three contexts:
//   1. Manifest: Ensures SDK scoping is properly defined and inherited
//   2. Frontmatter: Validates SDK declarations in document metadata
//   3. <If /> components: Ensures:
//      - Referenced SDKs exist in the manifest
//      - SDKs are available in the frontmatter
//      - SDK values match the list of valid SDKs
//      - Parent group SDK compatibility
// - Unique headings within documents
// - Typedoc content structure and references
// - Validates all embedded content (partials, typedocs) exists and is properly formatted

// Transforms
// - Content Integration:
//   - Embeds partial and tooltip content into markdown files
//   - Embeds typedoc content where referenced
//   - Handles special character encoding in typedoc tables
// - Link Processing:
//   - Updates links to SDK-specific docs to use <SDKLink /> components
//   - Removes .mdx extensions from doc links
// - SDK-Specific Processing:
//   - Generates SDK-specific versions of docs in their respective folders
//   - Creates "landing" pages for SDK-specific docs at original URLs
//   - Strips out content filtered by SDKs
// - Manifest Processing:
//   - Generates processed manifest.json with SDK scoping
//   - Applies inheritance rules for SDK scoping in the navigation tree

import fs from 'node:fs/promises'
import path from 'node:path'
import readdirp from 'readdirp'
import { remark } from 'remark'
import remarkFrontmatter from 'remark-frontmatter'
import remarkMdx from 'remark-mdx'
import symlinkDir from 'symlink-dir'
import { Node } from 'unist'
import { filter as mdastFilter } from 'unist-util-filter'
import { visit as mdastVisit } from 'unist-util-visit'
import reporter from 'vfile-reporter'
import yaml from 'yaml'
import { z } from 'zod'

import { generateApiErrorDocs } from './lib/api-errors'
import { createConfig, type BuildConfig } from './lib/config'
import { watchAndRebuild } from './lib/dev'
import { errorMessages, safeMessage, shouldIgnoreWarning } from './lib/error-messages'
import { getLastCommitDate } from './lib/getLastCommitDate'
import { readDocsFolder, writeDistFile, writeSDKFile } from './lib/io'
import { flattenTree, ManifestGroup, readManifest, traverseTree, traverseTreeItemsFirst } from './lib/manifest'
import { parseInMarkdownFile } from './lib/markdown'
import { readPartialsFolder, readPartialsMarkdown } from './lib/partials'
import { isValidSdk, VALID_SDKS, type SDK } from './lib/schemas'
import {
  createBlankStore,
  DocsMap,
  getCoreDocCache,
  getMarkdownCache,
  getScopedDocCache,
  markDocumentDirty,
  Store,
} from './lib/store'
import { readTypedocsFolder, readTypedocsMarkdown, typedocTableSpecialCharacters } from './lib/typedoc'

import { documentHasIfComponents } from './lib/utils/documentHasIfComponents'
import { extractComponentPropValueFromNode } from './lib/utils/extractComponentPropValueFromNode'
import { extractSDKsFromIfProp } from './lib/utils/extractSDKsFromIfProp'
import { scopeHrefToSDK } from './lib/utils/scopeHrefToSDK'

import { VFile } from 'vfile'
import { writeLLMs as generateLLMs, writeLLMsFull as generateLLMsFull, listOutputDocsFiles } from './lib/llms'
import { checkPartials } from './lib/plugins/checkPartials'
import { checkTypedoc } from './lib/plugins/checkTypedoc'
import { filterOtherSDKsContentOut } from './lib/plugins/filterOtherSDKsContentOut'
import { insertFrontmatter } from './lib/plugins/insertFrontmatter'
import { embedLinks } from './lib/plugins/embedLinks'
import { validateLinks } from './lib/plugins/validateLinks'
import { validateIfComponents } from './lib/plugins/validateIfComponents'
import { validateUniqueHeadings } from './lib/plugins/validateUniqueHeadings'
import { checkPrompts, readPrompts, writePrompts, type Prompt } from './lib/prompts'
import {
  analyzeAndFixRedirects as optimizeRedirects,
  readRedirects,
  transformRedirectsToObject,
  writeRedirects,
  type Redirect,
} from './lib/redirects'
import { Flags, readSiteFlags, writeSiteFlags } from './lib/siteFlags'
import { readTooltipsFolder, readTooltipsMarkdown, writeTooltips } from './lib/tooltips'
import { removeMdxSuffix } from './lib/utils/removeMdxSuffix'
import { existsSync } from 'node:fs'

// Only invokes the main function if we run the script directly eg npm run build, bun run ./scripts/build-docs.ts
if (require.main === module) {
  main()
}

async function main() {
  const args = process.argv.slice(2)

  const config = await createConfig({
    basePath: __dirname,
    dataPath: '../data',
    docsPath: '../docs',
    baseDocsLink: '/docs/',
    manifestPath: '../docs/manifest.json',
    partialsPath: '../docs/_partials',
    distPath: '../dist',
    typedocPath: '../clerk-typedoc',
    localTypedocOverridePath: '../local-clerk-typedoc',
    publicPath: '../public',
    redirects: {
      static: {
        inputPath: '../redirects/static/docs.json',
        outputPath: '_redirects/static.json',
      },
      dynamic: {
        inputPath: '../redirects/dynamic/docs.jsonc',
        outputPath: '_redirects/dynamic.jsonc',
      },
    },
    prompts: {
      inputPath: '../prompts',
      outputPath: '_prompts',
    },
    tooltips: {
      inputPath: '../docs/_tooltips',
      outputPath: '_tooltips',
    },
    siteFlags: {
      inputPath: '../flags.json',
      outputPath: '_flags.json',
    },
    ignoreLinks: ['/docs/quickstart'],
    ignorePaths: [
      '/docs/core-1',
      '/docs/reference/backend-api',
      '/docs/reference/frontend-api',
      '/pricing',
      '/support',
      '/discord',
      '/contact',
      '/contact/sales',
      '/contact/support',
      '/blog',
      '/changelog/2024-04-19',
    ],
    ignoreWarnings: {
      docs: {
        'index.mdx': ['doc-not-in-manifest'],
        'guides/overview.mdx': ['doc-not-in-manifest'],
        'quickstarts/overview.mdx': ['doc-not-in-manifest'],
        'references/overview.mdx': ['doc-not-in-manifest'],
        'maintenance-mode.mdx': ['doc-not-in-manifest'],
        'guides/development/deployment/staging-alternatives.mdx': ['doc-not-in-manifest'],
        'references/nextjs/usage-with-older-versions.mdx': ['doc-not-in-manifest'],
        'references/nextjs/errors/auth-was-called.mdx': ['doc-not-in-manifest'],
<<<<<<< HEAD
        'guides/dashboard/overview.mdx': ['doc-not-in-manifest'],
        'guides/development/upgrading/upgrade-guides/core-2/nextjs.mdx': ['doc-not-in-manifest'],
        'guides/development/upgrading/upgrade-guides/core-2/backend.mdx': ['doc-not-in-manifest'],
        'guides/development/upgrading/upgrade-guides/core-2/node.mdx': ['doc-not-in-manifest'],
        'guides/development/upgrading/upgrade-guides/core-2/expo.mdx': ['doc-not-in-manifest'],
        'guides/development/upgrading/upgrade-guides/core-2/fastify.mdx': ['doc-not-in-manifest'],
        'guides/development/upgrading/upgrade-guides/core-2/chrome-extension.mdx': ['doc-not-in-manifest'],
        'guides/development/upgrading/upgrade-guides/core-2/react.mdx': ['doc-not-in-manifest'],
        'guides/development/upgrading/upgrade-guides/core-2/remix.mdx': ['doc-not-in-manifest'],
        'guides/development/upgrading/upgrade-guides/core-2/javascript.mdx': ['doc-not-in-manifest'],
        'guides/development/ai-prompts.mdx': ['doc-not-in-manifest'],
        'guides/development/migrating/cognito.mdx': ['doc-not-in-manifest'],
        'guides/development/migrating/firebase.mdx': ['doc-not-in-manifest'],
        'guides/configure/auth-strategies/social-connections/apple.mdx': ['doc-not-in-manifest'],
        'guides/configure/auth-strategies/social-connections/atlassian.mdx': ['doc-not-in-manifest'],
        'guides/configure/auth-strategies/social-connections/bitbucket.mdx': ['doc-not-in-manifest'],
        'guides/configure/auth-strategies/social-connections/box.mdx': ['doc-not-in-manifest'],
        'guides/configure/auth-strategies/social-connections/coinbase.mdx': ['doc-not-in-manifest'],
        'guides/configure/auth-strategies/social-connections/discord.mdx': ['doc-not-in-manifest'],
        'guides/configure/auth-strategies/social-connections/dropbox.mdx': ['doc-not-in-manifest'],
        'guides/configure/auth-strategies/social-connections/facebook.mdx': ['doc-not-in-manifest'],
        'guides/configure/auth-strategies/social-connections/github.mdx': ['doc-not-in-manifest'],
        'guides/configure/auth-strategies/social-connections/gitlab.mdx': ['doc-not-in-manifest'],
        'guides/configure/auth-strategies/social-connections/google.mdx': ['doc-not-in-manifest'],
        'guides/configure/auth-strategies/social-connections/hubspot.mdx': ['doc-not-in-manifest'],
        'guides/configure/auth-strategies/social-connections/hugging-face.mdx': ['doc-not-in-manifest'],
        'guides/configure/auth-strategies/social-connections/line.mdx': ['doc-not-in-manifest'],
        'guides/configure/auth-strategies/social-connections/linear.mdx': ['doc-not-in-manifest'],
        'guides/configure/auth-strategies/social-connections/linkedin-oidc.mdx': ['doc-not-in-manifest'],
        'guides/configure/auth-strategies/social-connections/linkedin.mdx': ['doc-not-in-manifest'],
        'guides/configure/auth-strategies/social-connections/microsoft.mdx': ['doc-not-in-manifest'],
        'guides/configure/auth-strategies/social-connections/notion.mdx': ['doc-not-in-manifest'],
        'guides/configure/auth-strategies/social-connections/slack.mdx': ['doc-not-in-manifest'],
        'guides/configure/auth-strategies/social-connections/spotify.mdx': ['doc-not-in-manifest'],
        'guides/configure/auth-strategies/social-connections/tiktok.mdx': ['doc-not-in-manifest'],
        'guides/configure/auth-strategies/social-connections/twitch.mdx': ['doc-not-in-manifest'],
        'guides/configure/auth-strategies/social-connections/twitter.mdx': ['doc-not-in-manifest'],
        'guides/configure/auth-strategies/social-connections/x-twitter.mdx': ['doc-not-in-manifest'],
        'guides/configure/auth-strategies/social-connections/xero.mdx': ['doc-not-in-manifest'],
        'guides/development/upgrading/upgrading-from-v2-to-v3.mdx': ['doc-not-in-manifest'],
        'guides/organizations/create-orgs-for-users.mdx': ['doc-not-in-manifest'],
        'quickstarts/setup-clerk.mdx': ['doc-not-in-manifest'],

        // temp migration ignores
        'guides/development/webhooks/inngest.mdx': ['doc-not-in-manifest'],
        'guides/development/webhooks/loops.mdx': ['doc-not-in-manifest'],
=======
        'upgrade-guides/core-2/nextjs.mdx': ['doc-not-in-manifest'],
        'upgrade-guides/core-2/backend.mdx': ['doc-not-in-manifest'],
        'upgrade-guides/core-2/node.mdx': ['doc-not-in-manifest'],
        'upgrade-guides/core-2/expo.mdx': ['doc-not-in-manifest'],
        'upgrade-guides/core-2/fastify.mdx': ['doc-not-in-manifest'],
        'upgrade-guides/core-2/chrome-extension.mdx': ['doc-not-in-manifest'],
        'upgrade-guides/core-2/react.mdx': ['doc-not-in-manifest'],
        'upgrade-guides/core-2/remix.mdx': ['doc-not-in-manifest'],
        'upgrade-guides/core-2/javascript.mdx': ['doc-not-in-manifest'],
        'pinning.mdx': ['doc-not-in-manifest'],
>>>>>>> 48de0a73
      },
      typedoc: {
        'types/active-session-resource.mdx': ['link-hash-not-found'],
        'types/pending-session-resource.mdx': ['link-hash-not-found'],
        'types/organization-custom-role-key.mdx': ['link-doc-not-found'],

        // temp migration ignores
        'backend/authenticate-request-options.mdx': ['link-doc-not-found'],
        'backend/organization-sync-options.mdx': ['link-doc-not-found'],
        'nextjs/clerk-middleware-options.mdx': ['link-doc-not-found'],
        'shared/use-organization-params.mdx': ['link-doc-not-found'],
        'types/check-authorization-params-from-session-claims.mdx': ['link-doc-not-found'],
        'types/organization-resource.mdx': ['link-doc-not-found'],
        'clerk-react/clerk-provider-props.mdx': ['link-doc-not-found'],
        'backend/session.mdx': ['link-doc-not-found'],
        'clerk-react/use-auth.mdx': ['link-doc-not-found'],
        'types/use-auth-return.mdx': ['link-doc-not-found'],
        'backend/auth-object.mdx': ['link-doc-not-found'],
        'backend/organization-membership-public-user-data.mdx': ['link-doc-not-found', 'link-hash-not-found'],
        'backend/organization.mdx': ['link-doc-not-found'],
        'backend/public-organization-data-json.mdx': ['link-doc-not-found'],
        'backend/verify-token-options.mdx': ['link-doc-not-found'],
        'backend/verify-token.mdx': ['link-doc-not-found'],
        'backend/verify-webhook-options.mdx': ['link-doc-not-found'],
        'backend/verify-webhook.mdx': ['link-doc-not-found'],
        'backend/user.mdx': ['link-doc-not-found'],
        'clerk-react/use-reverification.mdx': ['link-doc-not-found'],
        'nextjs/current-user.mdx': ['link-doc-not-found'],
        'shared/use-reverification.mdx': ['link-doc-not-found'],
        'types/session-resource.mdx': ['link-doc-not-found'],
        'backend/allowlist-identifier.mdx': ['link-doc-not-found', 'link-hash-not-found'],
        'backend/email-address.mdx': ['link-doc-not-found', 'link-hash-not-found'],
        'backend/phone-number.mdx': ['link-doc-not-found'],
        'types/user-resource.mdx': ['link-doc-not-found', 'link-hash-not-found'],
        'clerk-react/use-sign-in.mdx': ['link-doc-not-found'],
        'clerk-react/use-sign-up.mdx': ['link-doc-not-found'],
        'nextjs/get-auth.mdx': ['link-doc-not-found'],
        'nextjs/auth.mdx': ['link-doc-not-found'],
      },
      partials: {},
      tooltips: {},
    },
    validSdks: VALID_SDKS,
    manifestOptions: {
      wrapDefault: true,
      hideTitleDefault: false,
    },
    llms: {
      overviewPath: '_llms/llms.txt',
      fullPath: '_llms/llms-full.txt',
    },
    flags: {
      watch: args.includes('--watch'),
      controlled: args.includes('--controlled'),
      skipApiErrors: args.includes('--skip-api-errors'),
      skipGit: args.includes('--skip-git'),
    },
  })

  const store = createBlankStore()

  const output = await build(config, store)

  if (config.flags.controlled) {
    console.info('---initial-build-complete---')
  }

  if (output !== '') {
    console.info(output)
  }

  if (config.flags.watch) {
    console.info(`Watching for changes...`)

    watchAndRebuild(store, config, build)
  } else if (output !== '') {
    process.exit(1)
  }
}

export async function build(config: BuildConfig, store: Store = createBlankStore(), abortSignal?: AbortSignal) {
  // Apply currying to create functions pre-configured with config
  const getManifest = readManifest(config)
  const getDocsFolder = readDocsFolder(config)
  const getPartialsFolder = readPartialsFolder(config)
  const getPartialsMarkdown = readPartialsMarkdown(config, store)
  const getTooltipsFolder = readTooltipsFolder(config)
  const getTooltipsMarkdown = readTooltipsMarkdown(config, store)
  const getTypedocsFolder = readTypedocsFolder(config)
  const getTypedocsMarkdown = readTypedocsMarkdown(config, store)
  const parseMarkdownFile = parseInMarkdownFile(config, store)
  const writeFile = writeDistFile(config, store)
  const writeSdkFile = writeSDKFile(config, store)
  const markdownCache = getMarkdownCache(store)
  const coreDocCache = getCoreDocCache(store)
  const scopedDocCache = getScopedDocCache(store)
  const getCommitDate = getLastCommitDate(config)
  const markDirty = markDocumentDirty(store)
  const scopeHref = scopeHrefToSDK(config)
  const writeTooltipsToDist = writeTooltips(config, store)

  abortSignal?.throwIfAborted()

  let staticRedirects: Record<string, Redirect> | null = null
  let dynamicRedirects: Redirect[] | null = null

  if (config.redirects) {
    const redirects = await readRedirects(config)

    const optimizedStaticRedirects = optimizeRedirects(redirects.staticRedirects)
    const transformedStaticRedirects = transformRedirectsToObject(optimizedStaticRedirects)

    staticRedirects = transformedStaticRedirects
    dynamicRedirects = redirects.dynamicRedirects

    console.info('✓ Read, optimized and transformed redirects')
  }

  abortSignal?.throwIfAborted()

  let prompts: Prompt[] = []

  if (config.prompts) {
    prompts = await readPrompts(config)
    console.info(`✓ Read ${prompts.length} prompts`)
  }

  abortSignal?.throwIfAborted()

  let siteFlags: Flags = {}

  if (config.siteFlags) {
    siteFlags = await readSiteFlags(config)
    console.info(`✓ Read ${Object.keys(siteFlags).length} site flags`)
  }

  abortSignal?.throwIfAborted()

  const apiErrorsFiles = await generateApiErrorDocs(config)
  if (!config.flags.skipApiErrors) {
    console.info('✓ Generated API Error MDX files')
  }

  abortSignal?.throwIfAborted()

  const { manifest: userManifest, vfile: manifestVfile } = await getManifest()
  console.info('✓ Read Manifest')

  abortSignal?.throwIfAborted()

  const docsFiles = await getDocsFolder()
  console.info('✓ Read Docs Folder')

  abortSignal?.throwIfAborted()

  const cachedPartialsSize = store.partials.size
  const partials = await getPartialsMarkdown((await getPartialsFolder()).map((item) => item.path))
  console.info(`✓ Loaded in ${partials.length} partials (${cachedPartialsSize} cached)`)

  const cachedTooltipsSize = store.tooltips.size
  const tooltips = await getTooltipsMarkdown((await getTooltipsFolder()).map((item) => item.path))
  console.info(`✓ Loaded in ${tooltips.length} tooltips (${cachedTooltipsSize} cached)`)

  abortSignal?.throwIfAborted()

  const cachedTypedocsSize = store.typedocs.size
  const typedocs = await getTypedocsMarkdown((await getTypedocsFolder()).map((item) => item.path))
  console.info(`✓ Read ${typedocs.length} Typedocs (${cachedTypedocsSize} cached)`)

  abortSignal?.throwIfAborted()

  const docsMap: DocsMap = new Map()
  const docsInManifest = new Set<string>()

  // Grab all the docs links in the manifest
  await traverseTree({ items: userManifest }, async (item) => {
    if (!item.href?.startsWith(config.baseDocsLink)) return item
    if (item.target !== undefined) return item

    const ignore = config.ignoredPaths(item.href) || config.ignoredLinks(item.href)
    if (ignore === true) return item

    docsInManifest.add(item.href)

    return item
  })
  console.info('✓ Parsed in Manifest')

  abortSignal?.throwIfAborted()

  const cachedDocsSize = store.markdown.size
  // Read in all the docs
  const docsArray = (
    await Promise.all([
      ...docsFiles.map(async (file) => {
        // Check if this is an SDK variant file (e.g., api-doc.react.mdx)
        const sdkMatch = VALID_SDKS.find((sdk) => file.filePathInDocsFolder.endsWith(`.${sdk}.mdx`))

        // For SDK variant files, check if the base href is in manifest instead of the variant href
        let inManifest: boolean
        if (sdkMatch) {
          const baseHref = file.href.replace(`.${sdkMatch}`, '')
          inManifest = docsInManifest.has(baseHref)
        } else {
          inManifest = docsInManifest.has(file.href)
        }

        const markdownFile = await markdownCache(file.filePath, () =>
          parseMarkdownFile(file, partials, typedocs, prompts, inManifest, 'docs'),
        )

        if (sdkMatch) {
          // This is an SDK variant file - store it with the special key format for distinct SDK variants lookup
          // e.g., /docs/api-doc.react.mdx becomes /docs/api-doc.react
          const baseHref = file.href.replace(`.${sdkMatch}`, '')
          const variantKey = `${baseHref}.${sdkMatch}`
          docsMap.set(variantKey, markdownFile)
        }
        docsMap.set(file.href, markdownFile)

        return markdownFile
      }),
      ...(apiErrorsFiles
        ? apiErrorsFiles.map(async (file) => {
            const inManifest = docsInManifest.has(file.href)

            const markdownFile = await markdownCache(file.filePath, () =>
              parseMarkdownFile(file, partials, typedocs, prompts, inManifest, 'docs'),
            )

            docsMap.set(file.href, markdownFile)

            return markdownFile
          })
        : []),
    ])
  ).map((doc) => {
    if (doc.frontmatter.sdk === undefined) return doc

    const distinctSDKVariants = config.validSdks
      .map((sdk) => (docsMap.get(`${doc.file.href}.${sdk}`) ? sdk : undefined))
      .filter((doc) => doc !== undefined)

    const updatedMarkdownDocument = {
      ...doc,
      distinctSDKVariants,
    }

    docsMap.set(doc.file.href, updatedMarkdownDocument)

    return updatedMarkdownDocument
  })
  console.info(`✓ Loaded in ${docsArray.length} docs (${cachedDocsSize} cached)`)

  abortSignal?.throwIfAborted()

  // Goes through and grabs the sdk scoping out of the manifest
  const sdkScopedManifestFirstPass = await traverseTree(
    { items: userManifest, sdk: undefined as undefined | SDK[] },
    async (item, tree) => {
      if (!item.href?.startsWith(config.baseDocsLink)) {
        return {
          ...item,
          // Either use the sdk of the item, or the parent group if the item doesn't have a sdk
          sdk: item.sdk ?? tree.sdk,
        }
      }

      const ignore = config.ignoredPaths(item.href) || config.ignoredLinks(item.href)
      if (ignore === true) return item // even thou we are not processing them, we still need to keep them

      const doc = docsMap.get(item.href)

      if (doc === undefined) {
        safeMessage(config, manifestVfile, item.href, 'docs', 'doc-not-found', [item.title, item.href])
        return item
      }

      // This is the sdk of the doc
      const docSDK = doc.sdk

      // This is the sdk of the parent group
      const parentSDK = tree.sdk

      // either use the defined sdk of the doc, or the parent group
      const sdk = docSDK ?? parentSDK

      return {
        ...item,
        sdk,
        itemSDK: item.sdk,
      }
    },
    async ({ items, ...details }, tree) => {
      // This is the sdk of the group
      const groupSDK = details.sdk

      // This is the sdk of the parent group
      const parentSDK = tree.sdk

      if (groupSDK !== undefined && groupSDK.length > 0) {
        return {
          ...details,
          sdk: groupSDK,
          items,
        } as ManifestGroup
      }

      const sdk = Array.from(new Set([...(groupSDK ?? []), ...(parentSDK ?? [])])) ?? []

      return {
        ...details,
        sdk: sdk.length > 0 ? sdk : undefined,
        items,
      } as ManifestGroup
    },
    (item, error) => {
      console.error('↳', item.title)
      throw error
    },
  )

  abortSignal?.throwIfAborted()

  const sdkScopedManifest = await traverseTreeItemsFirst(
    { items: sdkScopedManifestFirstPass, sdk: undefined as undefined | SDK[] },
    async (item, tree) => {
      const doc = docsMap.get(item.href)

      // If the doc does not already have an sdk assigned, but the manifest item does, assign the sdk from the manifest to the doc in the docsMap.
      if (doc && doc.sdk === undefined && item.sdk !== undefined) {
        docsMap.set(item.href, { ...doc, sdk: item.sdk })
      }

      const updatedDoc = docsMap.get(item.href)

      if (updatedDoc?.sdk) {
        for (const sdk of [...(updatedDoc.sdk ?? []), ...(updatedDoc.distinctSDKVariants ?? [])]) {
          // For each SDK variant, add an entry to the docsMap with the SDK-specific href,
          // ensuring that links like /docs/react/doc-1 point to the correct doc variant.

          const existingDoc = docsMap.get(
            updatedDoc.distinctSDKVariants?.includes(sdk) ? `${item.href}.${sdk}` : item.href,
          )

          if (existingDoc === undefined) {
            throw new Error(`Existing doc not found for ${item.href}.${sdk}`)
          }

          docsMap.set(item.href.replace(config.baseDocsLink, `${config.baseDocsLink}${sdk}/`), {
            ...existingDoc,
            sdk: [sdk], // override this fake copy of the doc so links to it believe this is the correct sdk
          })
        }
      }

      return item
    },
    async ({ items, ...details }, tree) => {
      // This takes all the children items, grabs the sdks out of them, and combines that in to a list
      const groupsItemsCombinedSDKs = (() => {
        const sdks = items?.flatMap((item) =>
          item.flatMap((item) => {
            // For manifest items with hrefs, include distinctSDKVariants from the document
            if ('href' in item && item.href?.startsWith(config.baseDocsLink)) {
              const doc = docsMap.get(item.href)
              if (doc) {
                const sdks = [...(item.sdk ?? []), ...(doc.distinctSDKVariants ?? [])]
                return sdks.length > 0 ? sdks : undefined
              }
            }
            return item.sdk
          }),
        )

        // If the child sdks is undefined then its core so it supports all sdks
        const uniqueSDKs = Array.from(new Set(sdks.flatMap((sdk) => (sdk !== undefined ? sdk : config.validSdks))))

        return uniqueSDKs
      })()

      // This is the sdk of the group
      const groupSDK = details.sdk

      // This is the sdk of the parent group
      const parentSDK = tree.sdk

      // If there are no children items, then we either use the group we are looking at sdks if its defined, or its parent group
      if (groupsItemsCombinedSDKs.length === 0) {
        return { ...details, sdk: groupSDK ?? parentSDK, items } as ManifestGroup
      }

      // If the group has explicit SDK scoping in the manifest, that takes precedence
      if (groupSDK !== undefined && groupSDK.length > 0) {
        return {
          ...details,
          sdk: groupSDK,
          items,
        } as ManifestGroup
      }

      // If all the children items have the same sdk as the group, then we don't need to set the sdk on the group
      if (groupsItemsCombinedSDKs.length === config.validSdks.length) {
        return { ...details, sdk: undefined, items } as ManifestGroup
      }

      const combinedSDKs = Array.from(new Set([...(groupSDK ?? []), ...groupsItemsCombinedSDKs])) ?? []

      return {
        ...details,
        // If there are children items, then we combine the sdks of the group and the children items sdks
        sdk: combinedSDKs,
        items,
      } as ManifestGroup
    },
    (item, error) => {
      console.error('[DEBUG] Error processing item:', item.title)
      console.error(error)
      throw error
    },
  )
  console.info('✓ Applied manifest sdk scoping')

  abortSignal?.throwIfAborted()

  const flatSDKScopedManifest = flattenTree(sdkScopedManifest)

  abortSignal?.throwIfAborted()

  const validatedPartials = await Promise.all(
    partials.map(async (partial) => {
      const partialPath = `${config.partialsRelativePath}/${partial.path}`

      try {
        let node: Node | null = null
        const links: Set<string> = new Set()

        const vfile = await remark()
          .use(remarkFrontmatter)
          .use(remarkMdx)
          .use(
            validateLinks(config, docsMap, partialPath, 'partials', (linkInPartial) => {
              links.add(linkInPartial)
            }),
          )
          .use(() => (tree, vfile) => {
            node = tree
          })
          .process(partial.vfile)

        if (node === null) {
          throw new Error(errorMessages['partial-parse-error'](partial.path))
        }

        return {
          ...partial,
          node: node as Node,
          vfile,
          links,
        }
      } catch (error) {
        console.error(`✗ Error validating partial: ${partial.path}`)
        throw error
      }
    }),
  )
  console.info(`✓ Validated all partials`)

  abortSignal?.throwIfAborted()

  const validatedTooltips = await Promise.all(
    tooltips.map(async (tooltip) => {
      if (config.tooltips === null) {
        throw new Error('Tooltips are not enabled')
      }

      const tooltipPath = `${config.tooltips.inputPathRelative}/${tooltip.path}`

      try {
        let node: Node | null = null
        const links: Set<string> = new Set()

        const vfile = await remark()
          .use(remarkMdx)
          .use(
            validateLinks(config, docsMap, tooltipPath, 'tooltips', (linkInTooltip) => {
              links.add(linkInTooltip)
            }),
          )
          .use(() => (tree, vfile) => {
            node = tree
          })
          .process(tooltip.vfile)

        if (node === null) {
          throw new Error(errorMessages['tooltip-parse-error'](tooltip.path))
        }

        return {
          ...tooltip,
          vfile,
          node: node as Node,
          links,
        }
      } catch (error) {
        console.error(`✗ Error validating tooltip: ${tooltip.path}`)
        throw error
      }
    }),
  )
  console.info(`✓ Validated all tooltips`)

  abortSignal?.throwIfAborted()

  const validatedTypedocs = await Promise.all(
    typedocs.map(async (typedoc) => {
      const filePath = path.join(config.typedocRelativePath, typedoc.path)

      try {
        let node: Node | null = null
        const links: Set<string> = new Set()

        const vfile = await remark()
          .use(remarkMdx)
          .use(
            validateLinks(config, docsMap, filePath, 'typedoc', (linkInTypedoc) => {
              links.add(linkInTypedoc)
            }),
          )
          .use(() => (tree, vfile) => {
            node = tree
          })
          .process(typedoc.vfile)

        if (node === null) {
          throw new Error(errorMessages['typedoc-parse-error'](typedoc.path))
        }

        return {
          ...typedoc,
          vfile,
          node: node as Node,
          links,
        }
      } catch (error) {
        try {
          let node: Node | null = null
          const links: Set<string> = new Set()

          const vfile = await remark()
            .use(
              validateLinks(config, docsMap, filePath, 'typedoc', (linkInTypedoc) => {
                links.add(linkInTypedoc)
              }),
            )
            .use(() => (tree, vfile) => {
              node = tree
            })
            .process(typedoc.vfile)

          if (node === null) {
            throw new Error(errorMessages['typedoc-parse-error'](typedoc.path))
          }

          return {
            ...typedoc,
            vfile,
            node: node as Node,
            links,
          }
        } catch (error) {
          console.error(error)
          throw new Error(errorMessages['typedoc-parse-error'](typedoc.path))
        }
      }
    }),
  )
  console.info(`✓ Validated all typedocs`)

  abortSignal?.throwIfAborted()

  await writeFile(
    'manifest.json',
    JSON.stringify({
      flags: siteFlags,
      navigation: await traverseTree(
        { items: sdkScopedManifest },
        async (item) => {
          const doc = docsMap.get(item.href)

          const sdks = [...(doc?.frontmatter?.sdk ?? []), ...(doc?.distinctSDKVariants ?? [])]

          const injectSDK =
            sdks.length >= 1 &&
            !item.href.endsWith(`/${sdks[0]}`) &&
            !item.href.includes(`/${sdks[0]}/`) &&
            // Don't inject SDK scoping for documents that only support one SDK
            sdks.length > 1

          if (injectSDK) {
            return {
              title: item.title,
              href: scopeHref(item.href, ':sdk:'),
              tag: item.tag,
              wrap: item.wrap === config.manifestOptions.wrapDefault ? undefined : item.wrap,
              icon: item.icon,
              target: item.target,
              // @ts-expect-error - It exists, up on line 481
              sdk: item.itemSDK ?? sdks,
            }
          }

          return {
            title: item.title,
            // href: item.href,
            href: injectSDK ? scopeHref(item.href, ':sdk:') : item.href,
            tag: item.tag,
            wrap: item.wrap === config.manifestOptions.wrapDefault ? undefined : item.wrap,
            icon: item.icon,
            target: item.target,
            sdk: item.sdk,
          }
        },
        // @ts-expect-error - This traverseTree function might just be the death of me
        async (group) => ({
          title: group.title,
          collapse: group.collapse,
          tag: group.tag,
          wrap: group.wrap === config.manifestOptions.wrapDefault ? undefined : group.wrap,
          icon: group.icon,
          hideTitle: group.hideTitle === config.manifestOptions.hideTitleDefault ? undefined : group.hideTitle,
          sdk: group.sdk,
          items: group.items,
        }),
      ),
    }),
  )

  abortSignal?.throwIfAborted()

  const cachedCoreDocsSize = store.coreDocs.size
  const coreDocs = await Promise.all(
    docsArray.map(async (doc) => {
      const foundLinks: Set<string> = new Set()
      const foundPartials: Set<string> = new Set()
      const foundTypedocs: Set<string> = new Set()

      const sdks = [...(doc.sdk ?? []), ...(doc.distinctSDKVariants ?? [])]

      const vfile = await coreDocCache(doc.file.filePath, async () =>
        remark()
          .use(remarkFrontmatter)
          .use(remarkMdx)
          .use(
            validateLinks(
              config,
              docsMap,
              doc.file.filePath,
              'docs',
              (link) => {
                foundLinks.add(link)
              },
              doc.file.href,
            ),
          )
          .use(
            checkPartials(config, validatedPartials, doc.file, { reportWarnings: false, embed: true }, (partial) => {
              foundPartials.add(partial)
            }),
          )
          .use(
            checkTypedoc(
              config,
              validatedTypedocs,
              doc.file.filePath,
              { reportWarnings: false, embed: true },
              (typedoc) => {
                foundTypedocs.add(typedoc)
              },
            ),
          )
          .use(checkPrompts(config, prompts, doc.file, { reportWarnings: false, update: true }))
          .use(
            embedLinks(
              config,
              docsMap,
              sdks,
              (link) => {
                foundLinks.add(link)
              },
              doc.file.href,
            ),
          )
          .use(validateIfComponents(config, doc.file.filePath, doc, flatSDKScopedManifest))
          .use(
            insertFrontmatter({
              lastUpdated: (await getCommitDate(doc.file.fullFilePath))?.toISOString() ?? undefined,
              sdkScoped: 'false',
              canonical: doc.file.href,
            }),
          )
          .process(doc.vfile),
      )

      const partialsLinks = validatedPartials
        .filter((partial) => foundPartials.has(`_partials/${partial.path}`))
        .reduce((acc, { links }) => new Set([...acc, ...links]), foundPartials)

      const typedocsLinks = validatedTypedocs
        .filter((typedoc) => foundTypedocs.has(typedoc.path))
        .reduce((acc, { links }) => new Set([...acc, ...links]), foundTypedocs)

      const allLinks = new Set([...foundLinks, ...partialsLinks, ...typedocsLinks])

      allLinks.forEach((link) => {
        markDirty(doc.file.filePath, link)
      })

      return { ...doc, vfile }
    }),
  )
  console.info(`✓ Validated all core docs (${cachedCoreDocsSize} cached)`)

  abortSignal?.throwIfAborted()

  await Promise.all(
    coreDocs.map(async (doc) => {
      // Skip SDK variant files (e.g., file.react.mdx, file.nextjs.mdx) - they should not be written as standalone files
      if (VALID_SDKS.some((sdk) => doc.file.filePathInDocsFolder.endsWith(`.${sdk}.mdx`))) {
        return
      }

      if (isValidSdk(config)(doc.file.filePathInDocsFolder.split('/')[0])) {
        if (!shouldIgnoreWarning(config, doc.file.filePath, 'docs', 'sdk-path-conflict')) {
          throw new Error(errorMessages['sdk-path-conflict'](doc.file.href, doc.file.filePathInDocsFolder))
        }
      }

      if (doc.sdk !== undefined) {
        // Check if the href already contains an SDK name (e.g., /docs/references/react/guide contains 'react')
        const hrefSegments = doc.file.href.split('/')
        const sdks = [...(doc.sdk ?? []), ...(doc.distinctSDKVariants ?? [])]
        const hrefAlreadyContainsSdk = sdks.some((sdk) => hrefSegments.includes(sdk))

        // Check if this document only supports one SDK (regardless of how many SDKs are available overall)
        // If a document only supports one SDK, there's no choice to be made, so no redirect page needed
        const isSingleSdkDocument = sdks.length === 1

        // Only create a redirect page if:
        // 1. The href doesn't already contain the SDK name, AND
        // 2. It's not a single SDK scenario (where there's no choice to be made)
        const needsRedirectPage = !hrefAlreadyContainsSdk && !isSingleSdkDocument

        if (needsRedirectPage) {
          // This is a sdk specific doc with multiple options, so we want to put a landing page here to redirect the user to a doc customized to their sdk.

          // get the same canonical value as the doc
          const hrefSegments = doc.file.href.split('/')
          const hrefAlreadyContainsSdk = sdks.some((sdk) => hrefSegments.includes(sdk))
          const isSingleSdkDocument = sdks.length === 1

          const canonical =
            hrefAlreadyContainsSdk || isSingleSdkDocument
              ? doc.file.href
              : scopeHrefToSDK(config)(doc.file.href, ':sdk:')

          await writeFile(
            doc.file.filePathInDocsFolder,
            `---
${yaml.stringify({
  template: 'wide',
  redirectPage: 'true',
  availableSdks: sdks.join(','),
  notAvailableSdks: config.validSdks.filter((sdk) => !sdks?.includes(sdk)).join(','),
  search: { exclude: true },
  canonical: canonical,
})}---
<SDKDocRedirectPage title="${doc.frontmatter.title}"${doc.frontmatter.description ? ` description="${doc.frontmatter.description}" ` : ' '}href="${scopeHrefToSDK(config)(doc.file.href, ':sdk:')}" sdks={${JSON.stringify(sdks)}} />`,
          )
        } else {
          // All SDK documents (single and multi) will be processed in the SDK-specific loop below
        }
      } else {
        await writeFile(doc.file.filePathInDocsFolder, typedocTableSpecialCharacters.decode(doc.vfile.value as string))
      }
    }),
  )

  console.info(`✓ Wrote out all core docs (${coreDocs.length} total)`)

  abortSignal?.throwIfAborted()

  const sdkSpecificVFiles = await Promise.all(
    config.validSdks.map(async (targetSdk) => {
      const vFiles = await Promise.all(
        docsArray.map(async (doc) => {
          if (doc.sdk === undefined) return null // skip core docs

          // skip docs that are not for the target sdk
          if (doc.sdk.includes(targetSdk) === false && doc.distinctSDKVariants?.includes(targetSdk) === false)
            return null

          // Don't write out files that end in .{sdk}.mdx
          if (doc.file.filePathInDocsFolder.endsWith(`.${targetSdk}.mdx`)) return null

          // if the doc has distinct version, we want to use those instead of the "generic" sdk scoped version
          const fileContent = (() => {
            if (doc.distinctSDKVariants?.includes(targetSdk)) {
              const distinctSDKVariant = docsMap.get(`${doc.file.href}.${targetSdk}`)

              if (distinctSDKVariant === undefined) return doc.fileContent

              return distinctSDKVariant.fileContent
            }
            return doc.fileContent
          })()

          const sdks = [...(doc.sdk ?? []), ...(doc.distinctSDKVariants ?? [])]

          const hrefSegments = doc.file.href.split('/')
          const hrefAlreadyContainsSdk = sdks.some((sdk) => hrefSegments.includes(sdk))
          const isSingleSdkDocument = sdks.length === 1

          const vfile = await scopedDocCache(targetSdk, doc.file.filePath, async () =>
            remark()
              .use(remarkFrontmatter)
              .use(remarkMdx)
              .use(validateLinks(config, docsMap, doc.file.filePath, 'docs', undefined, doc.file.href))
              .use(checkPartials(config, partials, doc.file, { reportWarnings: true, embed: true }))
              .use(checkTypedoc(config, typedocs, doc.file.filePath, { reportWarnings: true, embed: true }))
              .use(checkPrompts(config, prompts, doc.file, { reportWarnings: true, update: true }))
              .use(embedLinks(config, docsMap, sdks, undefined, doc.file.href))
              .use(filterOtherSDKsContentOut(config, doc.file.filePath, targetSdk))
              .use(validateUniqueHeadings(config, doc.file.filePath, 'docs'))
              .use(
                insertFrontmatter({
                  sdkScoped: 'true',
                  canonical:
                    hrefAlreadyContainsSdk || isSingleSdkDocument
                      ? doc.file.href
                      : scopeHrefToSDK(config)(doc.file.href, ':sdk:'),
                  lastUpdated: (await getCommitDate(doc.file.fullFilePath))?.toISOString() ?? undefined,
                  sdk: sdks.join(', '),
                  availableSdks: sdks?.join(','),
                  notAvailableSdks: config.validSdks.filter((sdk) => !sdks?.includes(sdk)).join(','),
                  activeSdk: targetSdk,
                }),
              )
              .process({
                path: doc.file.filePath,
                value: fileContent,
              }),
          )

          // For single SDK documents or documents with SDK already in path, write to root path
          if (hrefAlreadyContainsSdk || isSingleSdkDocument) {
            await writeFile(doc.file.filePathInDocsFolder, typedocTableSpecialCharacters.decode(vfile.value as string))
          } else {
            await writeSdkFile(
              targetSdk,
              doc.file.filePathInDocsFolder,
              typedocTableSpecialCharacters.decode(vfile.value as string),
            )
          }

          return vfile
        }),
      )

      const numberOfSdkSpecificDocs = vFiles.filter(Boolean).length

      if (numberOfSdkSpecificDocs > 0) {
        console.info(`✓ Wrote out ${numberOfSdkSpecificDocs} ${targetSdk} specific docs`)
      }

      return { targetSdk, vFiles }
    }),
  )

  abortSignal?.throwIfAborted()

  const docsWithOnlyIfComponents = docsArray.filter((doc) => doc.sdk === undefined && documentHasIfComponents(doc.node))
  const extractSDKsFromIfComponent = extractSDKsFromIfProp(config)

  const headingValidationVFiles: VFile[] = []

  for (const doc of docsWithOnlyIfComponents) {
    // Extract all SDK values from <If /> all components
    const availableSDKs = new Set<SDK>()

    mdastVisit(doc.node, (node) => {
      const sdkProp = extractComponentPropValueFromNode(
        config,
        node,
        undefined,
        'If',
        'sdk',
        true,
        'docs',
        doc.file.filePath,
        z.string(),
      )

      if (sdkProp === undefined) return

      const sdks = extractSDKsFromIfComponent(node, undefined, sdkProp, 'docs', doc.file.filePath)

      if (sdks === undefined) return

      sdks.forEach((sdk) => availableSDKs.add(sdk))
    })

    for (const sdk of availableSDKs) {
      const vfile = await remark()
        .use(remarkFrontmatter)
        .use(remarkMdx)
        .use(() => (inputTree) => {
          return mdastFilter(inputTree, (node) => {
            const sdkProp = extractComponentPropValueFromNode(
              config,
              node,
              undefined,
              'If',
              'sdk',
              false,
              'docs',
              doc.file.filePath,
              z.string(),
            )
            if (!sdkProp) return true

            const ifSdks = extractSDKsFromIfComponent(node, undefined, sdkProp, 'docs', doc.file.filePath)

            if (!ifSdks) return true

            return ifSdks.includes(sdk)
          })
        })
        .use(validateUniqueHeadings(config, doc.file.filePath, 'docs'))
        .process({
          path: doc.file.filePath,
          value: String(doc.vfile),
        })

      headingValidationVFiles.push(vfile)
    }
  }

  abortSignal?.throwIfAborted()

  // Write directory.json with a flat list of all markdown files in dist, excluding partials
  const mdxFiles = await readdirp.promise(config.distTempPath, {
    type: 'files',
    fileFilter: '*.mdx',
    alwaysStat: false,
  })
  const mdxFilePaths = mdxFiles
    .map((entry) => entry.path.replace(/\\/g, '/')) // Replace backslashes with forward slashes
    .filter((filePath) => !filePath.startsWith(config.partialsRelativePath)) // Exclude partials
    .map((path) => ({
      path,
      url: `${config.baseDocsLink}${removeMdxSuffix(path)
        .replace(/^index$/, '') // remove root index
        .replace(/\/index$/, '')}`, // remove /index from the end,
    }))

  await writeFile('directory.json', JSON.stringify(mdxFilePaths))

  console.info('✓ Wrote out directory.json')

  abortSignal?.throwIfAborted()

  if (staticRedirects !== null && dynamicRedirects !== null) {
    await writeRedirects(config, staticRedirects, dynamicRedirects)
    console.info('✓ Wrote redirects to disk')
  }

  abortSignal?.throwIfAborted()

  if (prompts.length > 0) {
    await writePrompts(config, prompts)
    console.info(`✓ Wrote ${prompts.length} prompts to disk`)
  }

  abortSignal?.throwIfAborted()

  if (config.tooltips) {
    await writeTooltipsToDist(validatedTooltips)
    console.info(`✓ Wrote ${validatedTooltips.length} tooltips to disk`)
  }

  abortSignal?.throwIfAborted()

  if (config.llms?.fullPath || config.llms?.overviewPath) {
    const outputtedDocsFiles = listOutputDocsFiles(config, store.writtenFiles, mdxFilePaths)

    if (config.llms?.fullPath) {
      const llmsFull = await generateLLMsFull(outputtedDocsFiles)
      await writeFile(config.llms.fullPath, llmsFull)
    }

    if (config.llms?.overviewPath) {
      const llms = await generateLLMs(outputtedDocsFiles)
      await writeFile(config.llms.overviewPath, llms)
    }
  }

  abortSignal?.throwIfAborted()

  if (config.siteFlags) {
    await writeSiteFlags(config, siteFlags)
    console.info(`✓ Wrote ${Object.keys(siteFlags).length} site flags to disk`)
  }

  abortSignal?.throwIfAborted()

  const flatSdkSpecificVFiles = sdkSpecificVFiles
    .flatMap(({ vFiles }) => vFiles)
    .filter((item): item is NonNullable<typeof item> => item !== null)

  const coreVFiles = coreDocs.map((doc) => doc.vfile)
  const partialsVFiles = validatedPartials.map((partial) => partial.vfile)
  const tooltipsVFiles = validatedTooltips.map((tooltip) => tooltip.vfile)
  const typedocVFiles = validatedTypedocs.map((typedoc) => typedoc.vfile)

  const warnings = reporter(
    [
      ...coreVFiles,
      ...partialsVFiles,
      ...tooltipsVFiles,
      ...typedocVFiles,
      ...flatSdkSpecificVFiles,
      manifestVfile,
      ...headingValidationVFiles,
    ],
    {
      quiet: true,
    },
  )

  abortSignal?.throwIfAborted()

  if (config.flags.watch) {
    // While in dev, we just want to symlink the new dist to the dist folder
    // This removes the issue that fs.cp can't replace a folder
    // We don't need to worry about the public folder because in dev clerk/clerk just looks in the original public folder
    await symlinkDir(config.distTempPath, config.distFinalPath)
  } else if (process.env.VERCEL === '1') {
    // In vercel ci the temp dir and the final dir will be on separate partitions so fs.rename() will fail
    await fs.cp(config.distTempPath, config.distFinalPath, { recursive: true })
    if (config.publicPath) {
      await fs.cp(config.publicPath, path.join(config.distFinalPath, '_public'), { recursive: true })
    }
    // We don't need to worry about temp folders as the ci runner will be destroyed after this anyways
  } else {
    // During a standard build
    // If the dist folder already exists, remove it
    if (existsSync(config.distFinalPath)) {
      await fs.rm(config.distFinalPath, { recursive: true, force: true, maxRetries: 5, retryDelay: 100 })
    }
    // Copy over our new dist folder from temp
    await fs.cp(config.distTempPath, config.distFinalPath, { recursive: true })
    // Remove the temp dist folder
    await fs.rm(config.distTempPath, { recursive: true, force: true, maxRetries: 5, retryDelay: 100 })
    // Copy over the public folder
    if (config.publicPath) {
      await fs.cp(config.publicPath, path.join(config.distFinalPath, '_public'), { recursive: true })
    }
  }

  abortSignal?.throwIfAborted()

  return warnings
}<|MERGE_RESOLUTION|>--- conflicted
+++ resolved
@@ -164,7 +164,6 @@
         'guides/development/deployment/staging-alternatives.mdx': ['doc-not-in-manifest'],
         'references/nextjs/usage-with-older-versions.mdx': ['doc-not-in-manifest'],
         'references/nextjs/errors/auth-was-called.mdx': ['doc-not-in-manifest'],
-<<<<<<< HEAD
         'guides/dashboard/overview.mdx': ['doc-not-in-manifest'],
         'guides/development/upgrading/upgrade-guides/core-2/nextjs.mdx': ['doc-not-in-manifest'],
         'guides/development/upgrading/upgrade-guides/core-2/backend.mdx': ['doc-not-in-manifest'],
@@ -207,22 +206,11 @@
         'guides/development/upgrading/upgrading-from-v2-to-v3.mdx': ['doc-not-in-manifest'],
         'guides/organizations/create-orgs-for-users.mdx': ['doc-not-in-manifest'],
         'quickstarts/setup-clerk.mdx': ['doc-not-in-manifest'],
+        'pinning.mdx': ['doc-not-in-manifest'],
 
         // temp migration ignores
         'guides/development/webhooks/inngest.mdx': ['doc-not-in-manifest'],
         'guides/development/webhooks/loops.mdx': ['doc-not-in-manifest'],
-=======
-        'upgrade-guides/core-2/nextjs.mdx': ['doc-not-in-manifest'],
-        'upgrade-guides/core-2/backend.mdx': ['doc-not-in-manifest'],
-        'upgrade-guides/core-2/node.mdx': ['doc-not-in-manifest'],
-        'upgrade-guides/core-2/expo.mdx': ['doc-not-in-manifest'],
-        'upgrade-guides/core-2/fastify.mdx': ['doc-not-in-manifest'],
-        'upgrade-guides/core-2/chrome-extension.mdx': ['doc-not-in-manifest'],
-        'upgrade-guides/core-2/react.mdx': ['doc-not-in-manifest'],
-        'upgrade-guides/core-2/remix.mdx': ['doc-not-in-manifest'],
-        'upgrade-guides/core-2/javascript.mdx': ['doc-not-in-manifest'],
-        'pinning.mdx': ['doc-not-in-manifest'],
->>>>>>> 48de0a73
       },
       typedoc: {
         'types/active-session-resource.mdx': ['link-hash-not-found'],
