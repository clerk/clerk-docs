--- conflicted
+++ resolved
@@ -52,11 +52,7 @@
     "action": "move-to-examples"
   },
   "authentication/overview": {
-<<<<<<< HEAD
-    "newPath": "guides/configure/overview",
-=======
     "newPath": "guides/configure/auth-strategies/sign-up-sign-in-options",
->>>>>>> eac33c75
     "action": "move"
   },
   "authentication/social-connections/**": {
@@ -72,11 +68,7 @@
     "action": "move"
   },
   "backend-requests/custom-session-token": {
-<<<<<<< HEAD
-    "newPath": "guides/configure/session-token-customization",
-=======
     "newPath": "guides/configure/session-token",
->>>>>>> eac33c75
     "action": "move"
   },
   "webhooks/overview": {
@@ -102,11 +94,7 @@
     "action": "move"
   },
   "authentication/configuration/email-sms-templates": {
-<<<<<<< HEAD
-    "newPath": "guides/customizing-clerk/email-and-sms-templates",
-=======
     "newPath": "guides/customizing-clerk/email-sms-templates",
->>>>>>> eac33c75
     "action": "move"
   },
   "authentication/configuration/legal-compliance": {
@@ -179,7 +167,6 @@
   "customization/layout": {
     "newPath": "guides/customizing-clerk/appearance-prop/layout",
     "action": "move"
-<<<<<<< HEAD
   },
   "customization/themes": {
     "newPath": "guides/customizing-clerk/appearance-prop/themes",
@@ -469,297 +456,6 @@
     "newPath": "guides/secure/password-protection-and-rules",
     "action": "move"
   },
-=======
-  },
-  "customization/themes": {
-    "newPath": "guides/customizing-clerk/appearance-prop/themes",
-    "action": "move"
-  },
-  "customization/variables": {
-    "newPath": "guides/customizing-clerk/appearance-prop/variables",
-    "action": "move"
-  },
-  "customization/captcha": {
-    "newPath": "guides/customizing-clerk/appearance-prop/captcha",
-    "action": "move"
-  },
-  "customization/organization-profile": {
-    "newPath": "guides/customizing-clerk/adding-items/organization-profile",
-    "action": "move"
-  },
-  "customization/user-button": {
-    "newPath": "guides/customizing-clerk/adding-items/user-button",
-    "action": "move"
-  },
-  "customization/user-profile": {
-    "newPath": "guides/customizing-clerk/adding-items/user-profile",
-    "action": "move"
-  },
-  "customization/localization": {
-    "newPath": "guides/customizing-clerk/localization",
-    "action": "move"
-  },
-  "customization/elements/**": {
-    "newPath": "guides/customizing-clerk/elements",
-    "action": "move"
-  },
-  "deployments/environments": {
-    "newPath": "guides/development/managing-environments",
-    "action": "move"
-  },
-  "deployments/clerk-environment-variables": {
-    "newPath": "guides/development/clerk-environment-variables",
-    "action": "move"
-  },
-  "deployments/changing-domains": {
-    "newPath": "guides/development/deployment/changing-domains",
-    "action": "move"
-  },
-  "deployments/overview": {
-    "newPath": "guides/development/deployment/deploy-to-production",
-    "action": "move"
-  },
-  "deployments/deploy-to-vercel": {
-    "newPath": "guides/development/deployment/deploy-to-vercel",
-    "action": "move"
-  },
-  "deployments/deploy-behind-a-proxy": {
-    "newPath": "guides/development/deployment/deploy-behind-a-proxy",
-    "action": "move"
-  },
-  "deployments/deploy-astro": {
-    "newPath": "guides/development/deployment/deploy-an-astro-app-to-production",
-    "action": "move"
-  },
-  "deployments/deploy-chrome-extension": {
-    "newPath": "guides/development/deployment/deploy-a-chrome-extension-to-production",
-    "action": "move"
-  },
-  "deployments/deploy-expo": {
-    "newPath": "guides/development/deployment/deploy-an-expo-app-to-production",
-    "action": "move"
-  },
-  "deployments/set-up-preview-environment": {
-    "newPath": "guides/development/deployment/managing-environments",
-    "action": "consolidate"
-  },
-  "deployments/set-up-staging": {
-    "newPath": "guides/development/deployment/managing-environments",
-    "action": "consolidate"
-  },
-  "deployments/staging-alternatives": {
-    "newPath": "guides/development/deployment/staging-alternatives",
-    "action": "move"
-  },
-  "deployments/migrate-overview": {
-    "newPath": "guides/development/migrating/overview",
-    "action": "move"
-  },
-  "deployments/exporting-users": {
-    "newPath": "guides/development/migrating/overview",
-    "action": "consolidate"
-  },
-  "deployments/migrate-from-cognito": {
-    "newPath": "guides/development/migrating/cognito",
-    "action": "move"
-  },
-  "deployments/migrate-from-firebase": {
-    "newPath": "guides/development/migrating/firebase",
-    "action": "move"
-  },
-  "errors/overview": {
-    "newPath": "guides/development/errors",
-    "action": "move"
-  },
-  "guides/authorization-checks": {
-    "newPath": "guides/secure/authorization-checks",
-    "action": "move"
-  },
-  "guides/custom-redirects": {
-    "newPath": "guides/development/customize-redirect-urls",
-    "action": "move"
-  },
-  "guides/custom-types": {
-    "newPath": "guides/development/override-clerk-types-interfaces",
-    "action": "move"
-  },
-  "guides/image-optimization": {
-    "newPath": "guides/development/image-optimization",
-    "action": "move"
-  },
-  "guides/multi-tenant-architecture": {
-    "newPath": "guides/how-clerk-works/multi-tenant-architecture",
-    "action": "move"
-  },
-  "guides/overview": {
-    "action": "delete"
-  },
-  "guides/reverification": {
-    "newPath": "guides/secure/reverification",
-    "action": "move"
-  },
-  "guides/routing": {
-    "newPath": "guides/how-clerk-works/routing",
-    "action": "move"
-  },
-  "how-clerk-works/cookies": {
-    "newPath": "guides/how-clerk-works/cookies",
-    "action": "consolidate"
-  },
-  "how-clerk-works/overview": {
-    "newPath": "guides/how-clerk-works/overview",
-    "action": "move"
-  },
-  "oauth/**": {
-    "newPath": "guides/configure/auth-strategies/oauth/**",
-    "action": "move"
-  },
-  "organizations/create-orgs-for-users": {
-    "action": "TODO"
-  },
-  "organizations/force-organizations": {
-    "action": "delete"
-  },
-  "organizations/invitations": {
-    "newPath": "guides/organizations/invitations",
-    "action": "move"
-  },
-  "organizations/manage-sso": {
-    "newPath": "guides/organizations/sso-enterprise-connections",
-    "action": "move"
-  },
-  "organizations/metadata": {
-    "newPath": "guides/organizations/metadata",
-    "action": "move"
-  },
-  "organizations/org-slugs-in-urls": {
-    "action": "TODO"
-  },
-  "organizations/organization-workspaces": {
-    "newPath": "guides/dashboard/overview",
-    "action": "consolidate"
-  },
-  "organizations/overview": {
-    "newPath": "guides/organizations/overview",
-    "action": "move"
-  },
-  "organizations/roles-permissions": {
-    "newPath": "guides/organizations/roles-and-permissions",
-    "action": "move"
-  },
-  "organizations/verified-domains": {
-    "newPath": "guides/organizations/verified-domains",
-    "action": "move"
-  },
-  "testing/cypress/custom-commands": {
-    "newPath": "guides/development/testing/cypress/custom-commands",
-    "action": "move"
-  },
-  "testing/cypress/overview": {
-    "newPath": "guides/development/testing/cypress/overview",
-    "action": "move"
-  },
-  "testing/cypress/test-account-portal": {
-    "newPath": "guides/development/testing/cypress/test-account-portal",
-    "action": "move"
-  },
-  "testing/overview": {
-    "newPath": "guides/development/testing/overview",
-    "action": "move"
-  },
-  "testing/playwright/overview": {
-    "newPath": "guides/development/testing/playwright/overview",
-    "action": "move"
-  },
-  "testing/playwright/test-authenticated-flows": {
-    "newPath": "guides/development/testing/playwright/test-authenticated-flows",
-    "action": "move"
-  },
-  "testing/playwright/test-helpers": {
-    "newPath": "guides/development/testing/playwright/test-helpers",
-    "action": "move"
-  },
-  "testing/postman-or-insomnia": {
-    "newPath": "guides/development/testing/postman-or-insomnia",
-    "action": "move"
-  },
-  "testing/test-emails-and-phones": {
-    "newPath": "guides/development/testing/test-emails-and-phones",
-    "action": "move"
-  },
-  "troubleshooting/create-a-minimal-reproduction": {
-    "newPath": "guides/development/troubleshooting/create-a-minimal-reproduction",
-    "action": "move"
-  },
-  "troubleshooting/email-deliverability": {
-    "newPath": "guides/development/troubleshooting/email-deliverability",
-    "action": "move"
-  },
-  "troubleshooting/overview": {
-    "newPath": "guides/development/troubleshooting/overview",
-    "action": "move"
-  },
-  "troubleshooting/script-loading": {
-    "newPath": "guides/development/troubleshooting/script-loading",
-    "action": "move"
-  },
-  "users/overview": {
-    "newPath": "guides/users/managing",
-    "action": "move"
-  },
-  "users/creating-users": {
-    "newPath": "guides/users/managing",
-    "action": "consolidate"
-  },
-  "users/deleting-users": {
-    "newPath": "guides/users/managing",
-    "action": "consolidate"
-  },
-  "users/invitations": {
-    "newPath": "guides/users/managing",
-    "action": "consolidate"
-  },
-  "users/metadata": {
-    "newPath": "guides/users/extending",
-    "action": "move"
-  },
-  "users/user-impersonation": {
-    "newPath": "guides/users/impersonation",
-    "action": "move"
-  },
-  "security/bot-protection": {
-    "newPath": "guides/secure/bot-protection",
-    "action": "move"
-  },
-  "security/csrf-protection": {
-    "newPath": "guides/secure/best-practices/csrf-protection",
-    "action": "move"
-  },
-  "security/clerk-csp": {
-    "newPath": "guides/secure/best-practices/csp-headers",
-    "action": "move"
-  },
-  "security/email-link-protection": {
-    "newPath": "guides/secure/best-practices/protect-email-links",
-    "action": "move"
-  },
-  "security/xss-leak-protection": {
-    "newPath": "guides/secure/best-practices/xss-leak-protection",
-    "action": "move"
-  },
-  "security/fixation-protection": {
-    "newPath": "guides/secure/best-practices/fixation-protection",
-    "action": "move"
-  },
-  "security/vulnerability-disclosure-policy": {
-    "newPath": "guides/how-clerk-works/security/vulnerability-disclosure-policy",
-    "action": "move"
-  },
-  "security/password-protection": {
-    "newPath": "guides/secure/password-protection-and-rules",
-    "action": "move"
-  },
->>>>>>> eac33c75
   "telemetry": {
     "newPath": "guides/how-clerk-works/security/clerk-telemetry",
     "action": "move"
