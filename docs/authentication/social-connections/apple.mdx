--- conflicted
+++ resolved
@@ -52,11 +52,7 @@
   1. Select **Add connection** and select **For all users**.
   1. In the **Choose provider** dropdown, select **Apple**.
   1. Ensure that both **Enable for sign-up and sign-in** and **Use custom credentials** are toggled on.
-<<<<<<< HEAD
-  1. (For web-based flows) Save the **Email Source for Apple Private Email Relay** and **Return URL** values somewhere secure, as you'll supply them to Apple later. Keep this page and modal open.
-=======
   1. (For web-based flows) Save the **Email Source for Apple Private Email Relay** and **Return URL** values somewhere secure, as you'll need to provide them to Apple later. Keep this page and modal open.
->>>>>>> b73e5b8a
 
   ### Get your Apple Team ID
 
@@ -81,21 +77,13 @@
   To get your **Apple Services ID**, create a new **Services ID** in the Apple Developer portal.
 
   1. On the **Identifiers** page, in the dropdown near the top-right of the page, select the **Services IDs** option from the list.
-<<<<<<< HEAD
-  1. Next to **Identifiers** at the top of the page, select the plus icon (+) to register a new identifier. You'll be redirected to the **Register new identifier** page.
-=======
   1. Next to **Identifiers** at the top of the page, select the plus icon (+) to register a new identifier. You'll be redirected to the **Register a new identifier** page.
->>>>>>> b73e5b8a
   1. Select **Services IDs**, then select **Continue**. You'll be redirected to the **Register a Services ID** page.
   1. Add a description for your **Services ID**, and set an **Identifier**. Save the **Identifier** value somewhere secure. This is your **Apple Services ID** in Clerk. Finally, select **Continue**.
   1. In the confirmation view, select **Register**.
   1. After the registration is finished, select the newly-created **Services ID**. Ensure the **Sign In with Apple** box is enabled and select **Configure**.
   1. Under **Primary App ID**, select the **App ID** you created in the previous step.
-<<<<<<< HEAD
-  1. Under **Domains and subdomains**, add your Clerk **Frontend API URL** **without the protocol**. For example, if your domain is `https://myapp.com`, then your **Frontend API URL** is `https://clerk.myapp.com`, and you would add `clerk.myapp.com` to **Domains and subdomains**.
-=======
   1. Under **Domains and Subdomains**, add your Clerk **Frontend API URL** **without the protocol**. For example, if your domain is `https://myapp.com`, then your **Frontend API URL** is `https://clerk.myapp.com`, and you would add `clerk.myapp.com` to **Domains and Subdomains**.
->>>>>>> b73e5b8a
   1. Under **Return URLS**, add the **Return URL** value you saved from the Clerk Dashboard.
   1. Select **Next**. You'll be redirected to the **Confirm your web authentication configuration** screen.
   1. Select **Done**. You'll be redirected to the **Edit your Services ID Configuration** page.
@@ -114,11 +102,7 @@
   1. Under **Primary App ID**, select the **App ID** you created in the first step of this guide. Then select **Save**. You'll be redirected to the previous **Register a New Key** page.
   1. Select **Continue** and you'll be presented with the final confirmation screen. Verify that **Sign in with Apple** is checked. Select **Register**. You'll be redirected to the **Download Your Key** page.
   1. Save the **Key ID** value somewhere secure. This is your **Apple Key ID** in Clerk.
-<<<<<<< HEAD
-  1. Download the private key as a file. This is your **Apple Private Key** in Clerk. As the instructions point out, be sure to backup the key in a secure place as it cannot be redownloaded later.
-=======
   1. Download the private key file. This is your **Apple Private Key** in Clerk. Ensure you back up the key in a secure location, as it cannot be downloaded again later.
->>>>>>> b73e5b8a
   1. Select **Done**. You'll be redirected to the **Keys** page.
 
   ### Configure Email Source for Apple Private Relay
@@ -131,23 +115,13 @@
 
   1. In the sidebar, select **Services**.
   1. Under **Sign in with Apple for Email Communication**, select **Configure**. You'll be redirected to the **Configure Sign in with Apple for Email Communication** page.
-<<<<<<< HEAD
-  1. Next to **Email sources** at the top of the page, select the plus icon (+) to add a new **Email Source**.
-  1. In the **Register your email sources** modal that opened, under **Email Addresses**, add the **Email Source for Apple Private Email Relay** value that you saved from the Clerk Dashboard. It should look something like this: `bounces+00000000@clkmail.myapp.com`.
-  1. Select **Next**. The modal will redirect to the **Confirm your email sources** page.
-  1. Select **Register**. The modal will redirect to the **Email Source Registration Complete** page.
-  1. Select **Done**.
-
-  After this, you should now see the email address added to the list, and it should be marked as verified with a green check icon. If it does not appear as verified yet, DNS propagation may take some time to complete so wait before trying to select **Reverify SPF**.
-=======
   1. Next to **Email Sources** at the top of the page, select the plus icon (+) to add a new **Email Source**.
   1. In the **Register your email sources** modal that opens, under **Email Addresses**, add the **Email Source for Apple Private Email Relay** value that you saved from the Clerk Dashboard. It should look something like this: `bounces+00000000@clkmail.myapp.com`.
-  1. Select **Next**. The modal will redirect to the **Confirm your email sources** page.
+  1. Select **Next**. The modal will redirect to the **Confirm your email sources** screen.
   1. Select **Register**. The modal will redirect to the **Email Source Registration Complete** screen.
   1. Select **Done**.
 
   After this step, the email address should appear in the list and display a green check icon, indicating it has been verified. If it's not marked as verified yet, DNS propagation may still be in progress. Wait for the propagation to complete before attempting to select **Reverify SPF**.
->>>>>>> b73e5b8a
 
   For more info about Apple's Private Relay service, refer to the following documentation:
 
@@ -187,19 +161,7 @@
   1. Add all the corresponding fields depending on your desired flow. For the **Apple Private Key** file, open it with a text editor and copy/paste the contents.
   1. Select **Add connection**.
 
-<<<<<<< HEAD
   ### Test your connection
 
   <Include src="_partials/authentication/test-your-connection" />
-=======
-  ### Test your OAuth
-
-  The simplest way to test your OAuth is to visit your Clerk app's [Account Portal](/docs/customization/account-portal/overview), which is available for all Clerk apps out-of-the-box.
-
-  1. In the Clerk Dashboard, navigate to the [**Account Portal**](https://dashboard.clerk.com/last-active?path=account-portal) page.
-  1. Next to the **Sign-in** URL, select **Visit**. The URL should resemble:
-     - **For development** - `https://your-domain.accounts.dev/sign-in`
-     - **For production** - `https://accounts.your-domain.com/sign-in`
-  1. Sign in with your Apple account.
->>>>>>> b73e5b8a
 </Steps>