---
title: Add X/Twitter v2 as a social connection
description: Learn how to set up a social connection with X/Twitter v2 in your Clerk application.
---

<TutorialHero
  beforeYouStart={[
    {
      title: 'Create a Clerk application in your Clerk Dashboard',
      link: 'https://clerk.com/docs/quickstarts/setup-clerk',
      icon: 'clerk',
    },
    {
      title: 'Create an X/Twitter developer account',
      link: 'https://developer.twitter.com/en/docs/apps/overview',
      icon: 'x',
    },
  ]}
>
  - Create an X/Twitter application
  - Enable X/Twitter as a social connection
  - Set Clerk's **Authorized Redirect URI** in your X/Twitter application
  - Set X/Twitter's **Client ID** and **Client Secret** in your Clerk Dashboard
</TutorialHero>

## Overview

Clerk does not currently support preconfigured shared OAuth credentials for X/Twitter on development instances. This means you will have to provide custom credentials for both development _and_ production instances, which includes generating your own **Client ID** and **Client Secret** using your X/Twitter Developer account. This tutorial will walk you through that process in just a few simple steps.

> [!WARNING]
> X/Twitter v2 is currently not providing email addresses of users. The user will have to fill in their email address manually when they return to your application after authenticating with X/Twitter.

<Steps>
  ### Create an X/Twitter application

  If you don't have an existing X/Twitter application you've set up for social connection, you need to register a new one at the [X/Twitter Developer Portal](https://developer.twitter.com/en/portal/dashboard). Note that the process requires approval from X/Twitter before your new application can be used.

  To create a new X/Twitter application:

  1. Navigate to the X/Twitter Developer Portal and go to [**Projects & Apps**](https://developer.twitter.com/en/portal/projects-and-apps).
  1. Select **+ Add App**. After entering a name, you will be presented with your app's credentials. However, for setting up the X/Twitter v2 social connection with Clerk, **you won't need these credentials**. This is because you will be utilizing the OAuth 2.0 flow, which relies on different authentication details.

<<<<<<< HEAD
  To enable X/Twitter as a social connection for your Clerk application, navigate to the [Clerk Dashboard](https://dashboard.clerk.com/last-active?path=user-authentication/sso-connections). In the top navigation, select **Configure**. Then in the sidebar, select **SSO Connections**. Select the **Add connection** button, and select **For all users**. In the **Choose provider** dropdown, select **X/Twitter**. Toggle on **Use custom credentials** and copy **Authorized redirect URI**. Keep this modal and page open.
=======
  ### Enable X/Twitter as a social connection

  To enable X/Twitter as a social connection for your Clerk application:
>>>>>>> d481ff0f

  1. Navigate to the [Clerk Dashboard](https://dashboard.clerk.com/last-active?path=user-authentication/sso-connections).
  1. In the top navigation, select **Configure**. Then in the sidebar, select **SSO Connections**.
  1. Select the **Add connection** button, and select **For all users**.
  1. In the **Choose provider** dropdown, select **X/Twitter**.
  1. Toggle on **Use custom credentials** and copy **Authorized redirect URI**. Keep this modal and page open.

  ### Set the Authorized Redirect URI in your X/Twitter application

  1. Navigate back to the X/Twitter Developer portal.
  1. On the application settings screen, scroll down to the **User authentication settings** section and select **Set up**. You'll be presented with the **User authentication settings** page.
  1. Under **App permissions**, you can choose the permissions you want to request from the user. For this tutorial, select the **Read** permission.
  1. Under **Type of App**, select **Web App, Automated App or Bot**.
  1. Under **App info**, in the **Callback URI / Redirect URL** input, paste the **Authorized Redirect URI** value you copied from the Clerk Dashboard.
  1. Fill any other required fields, such as the **Website URL**, and select **Save**.

  ### Set the Client ID and Client Secret in your Clerk Dashboard

  After setting up your X/Twitter application, you should be able to copy your **Client ID** and **Client Secret**.

  Go back to the Clerk Dashboard, where the modal should still be open, and paste these values into the respective fields.

  > [!NOTE]
  > If the modal or page is not still open, navigate to the [Clerk Dashboard](https://dashboard.clerk.com/last-active?path=user-authentication/sso-connections). In the top navigation, select **Configure**. Then in the sidebar, select **SSO Connections**. Next to **X/Twitter**, select the settings cog icon. Under **Use custom credentials**, you can paste the **Client ID** and **Client Secret** into their respective fields.

  ### Test your OAuth

  The simplest way to test your OAuth is to visit your Clerk application's [Account Portal](/docs/customization/account-portal/overview), which is available for all Clerk applications out-of-the-box.

  1. In the navigation sidebar of the Clerk Dashboard, select [**Account Portal**](https://dashboard.clerk.com/last-active?path=account-portal).
  1. Next to the **Sign-in** URL, select **Visit**. The URL should resemble:
     - For development – [https://your-domain.accounts.dev/sign-in](https://your-domain.accounts.dev/sign-in)
     - For production – [https://accounts.your-domain.com/sign-in](https://accounts.your-domain.com/sign-in)
  1. On the sign-in page, you should see **X/Twitter** as an option. Use it to sign in with your X/Twitter account.
</Steps><|MERGE_RESOLUTION|>--- conflicted
+++ resolved
@@ -40,13 +40,9 @@
   1. Navigate to the X/Twitter Developer Portal and go to [**Projects & Apps**](https://developer.twitter.com/en/portal/projects-and-apps).
   1. Select **+ Add App**. After entering a name, you will be presented with your app's credentials. However, for setting up the X/Twitter v2 social connection with Clerk, **you won't need these credentials**. This is because you will be utilizing the OAuth 2.0 flow, which relies on different authentication details.
 
-<<<<<<< HEAD
-  To enable X/Twitter as a social connection for your Clerk application, navigate to the [Clerk Dashboard](https://dashboard.clerk.com/last-active?path=user-authentication/sso-connections). In the top navigation, select **Configure**. Then in the sidebar, select **SSO Connections**. Select the **Add connection** button, and select **For all users**. In the **Choose provider** dropdown, select **X/Twitter**. Toggle on **Use custom credentials** and copy **Authorized redirect URI**. Keep this modal and page open.
-=======
   ### Enable X/Twitter as a social connection
 
   To enable X/Twitter as a social connection for your Clerk application:
->>>>>>> d481ff0f
 
   1. Navigate to the [Clerk Dashboard](https://dashboard.clerk.com/last-active?path=user-authentication/sso-connections).
   1. In the top navigation, select **Configure**. Then in the sidebar, select **SSO Connections**.
