{
  "$schema": "./manifest.schema.json",
  "navigation": [
    [
      { "title": "Home", "href": "/docs", "icon": "home" },
      {
        "title": "Learning",
        "items": [
          [
            {
              "title": "Quickstarts",
              "collapse": true,
              "icon": "checkmark-circle",
              "items": [
                [
                  { "title": "Overview", "href": "/docs/quickstarts/overview" },
                  { "title": "Set up Clerk", "href": "/docs/quickstarts/setup-clerk" },
                  {
                    "title": "Full Stack",
                    "items": [
                      [
                        {
                          "title": "Next.js",
                          "href": "/docs/quickstarts/nextjs",
                          "icon": "nextjs"
                        },
                        { "title": "Remix", "href": "/docs/quickstarts/remix", "icon": "remix" },
                        { "title": "Gatsby", "href": "/docs/quickstarts/gatsby", "icon": "gatsby" }
                      ]
                    ]
                  },
                  {
                    "title": "Frontend",
                    "items": [
                      [
                        {
                          "title": "JavaScript",
                          "href": "/docs/quickstarts/javascript",
                          "icon": "javascript"
                        },
                        { "title": "React", "href": "/docs/quickstarts/react", "icon": "react" },
                        { "title": "Expo", "href": "/docs/quickstarts/expo" }
                      ]
                    ]
                  },
                  {
                    "title": "Backend",
                    "items": [[{ "title": "Fastify", "href": "/docs/quickstarts/fastify" }]]
                  }
                ]
              ]
            },
            {
              "title": "Guides",
              "collapse": true,
              "icon": "book",
              "items": [
                [
                  { "title": "Overview", "href": "/docs/guides/overview" },
                  {
                    "title": "Add custom onboarding to your authentication flow",
                    "href": "/docs/guides/add-onboarding-flow"
                  },
                  {
                    "title": "Architecture scenarios",
                    "href": "/docs/guides/architecture-scenarios"
                  },
                  { "title": "Routing in Clerk", "href": "/docs/guides/routing" },
                  { "title": "Custom redirects", "href": "/docs/guides/custom-redirects" },
                  {
                    "title": "Transferring ownership of your App",
                    "href": "/docs/guides/transferring-your-app"
                  },
                  {
                    "title": "Use image optimization to improve app performance",
                    "href": "/docs/guides/image-optimization/imageurl-image-optimization"
                  },
                  {
                    "title": "Implement basic Role Based Access Control with metadata",
                    "href": "/docs/guides/basic-rbac"
                  },
                  {
                    "title": "Hide Personal Accounts and force organizations",
                    "href": "/docs/guides/force-organizations"
                  },
                  {
                    "title": "Migrating to Clerk from Auth.js",
                    "href": "/docs/guides/authjs-migration"
                  }
                ]
              ]
            }
          ],
          [
            {
              "title": "Sign Up & Sign In",
              "collapse": true,
              "icon": "door",
              "items": [
                [
                  { "title": "Overview", "href": "/docs/authentication/overview" },
                  {
                    "title": "Configuration",
                    "items": [
                      [
                        {
                          "title": "Sign-up and sign-in options",
                          "href": "/docs/authentication/configuration/sign-up-sign-in-options"
                        },
                        {
                          "title": "Session options",
                          "href": "/docs/authentication/configuration/session-options"
                        },
                        {
                          "title": "Email & SMS templates",
                          "href": "/docs/authentication/configuration/email-sms-templates"
                        },
                        {
                          "title": "Restrictions",
                          "href": "/docs/authentication/configuration/restrictions"
                        }
                      ]
                    ]
                  },
                  {
                    "title": "Social Connections",
                    "items": [
                      [
                        {
                          "title": "Overview",
                          "href": "/docs/authentication/social-connections/overview"
                        },
                        {
                          "title": "Social connections (OAuth)",
                          "href": "/docs/authentication/social-connections/oauth"
                        },
                        {
                          "title": "Account linking",
                          "href": "/docs/authentication/social-connections/account-linking"
                        },
                        {
                          "title": "Google",
                          "href": "/docs/authentication/social-connections/google"
                        },
                        {
                          "title": "Facebook",
                          "href": "/docs/authentication/social-connections/facebook"
                        },
                        {
                          "title": "Microsoft",
                          "href": "/docs/authentication/social-connections/microsoft"
                        },
                        {
                          "title": "See all",
                          "collapse": true,
                          "items": [
                            [
                              {
                                "title": "Apple",
                                "href": "/docs/authentication/social-connections/apple"
                              },
                              {
                                "title": "Atlassian",
                                "href": "/docs/authentication/social-connections/atlassian"
                              },
                              {
                                "title": "Bitbucket",
                                "href": "/docs/authentication/social-connections/bitbucket"
                              },
                              {
                                "title": "Box",
                                "href": "/docs/authentication/social-connections/box"
                              },
                              {
                                "title": "Coinbase",
                                "href": "/docs/authentication/social-connections/coinbase"
                              },
                              {
                                "title": "Discord",
                                "href": "/docs/authentication/social-connections/discord"
                              },
                              {
                                "title": "Dropbox",
                                "href": "/docs/authentication/social-connections/dropbox"
                              },
                              {
                                "title": "GitHub",
                                "href": "/docs/authentication/social-connections/github"
                              },
                              {
                                "title": "GitLab",
                                "href": "/docs/authentication/social-connections/gitlab"
                              },
                              {
                                "title": "HubSpot",
                                "href": "/docs/authentication/social-connections/hubspot"
                              },
                              {
                                "title": "Line",
                                "href": "/docs/authentication/social-connections/line"
                              },
                              {
                                "title": "Linear",
                                "href": "/docs/authentication/social-connections/linear"
                              },
                              {
                                "title": "LinkedIn (Deprecated)",
                                "href": "/docs/authentication/social-connections/linkedin"
                              },
                              {
                                "title": "LinkedIn",
                                "href": "/docs/authentication/social-connections/linkedin-oidc"
                              },
                              {
                                "title": "Notion",
                                "href": "/docs/authentication/social-connections/notion"
                              },
                              {
                                "title": "Slack",
                                "href": "/docs/authentication/social-connections/slack"
                              },
                              {
                                "title": "Spotify",
                                "href": "/docs/authentication/social-connections/spotify"
                              },
                              {
                                "title": "TikTok",
                                "href": "/docs/authentication/social-connections/tiktok"
                              },
                              {
                                "title": "Twitter v1",
                                "href": "/docs/authentication/social-connections/twitter"
                              },
                              {
                                "title": "X/Twitter v2",
                                "href": "/docs/authentication/social-connections/x-twitter"
                              },
                              {
                                "title": "Xero",
                                "href": "/docs/authentication/social-connections/xero"
                              }
                            ]
                          ]
                        }
                      ]
                    ]
                  },
                  {
                    "title": "SAML",
                    "items": [
                      [
                        { "title": "Overview", "href": "/docs/authentication/saml/overview" },
                        {
                          "title": "Authentication flows",
                          "href": "/docs/authentication/saml/authentication-flows"
                        },
                        {
                          "title": "Account linking",
                          "href": "/docs/authentication/saml/account-linking"
                        },
                        { "title": "Azure", "href": "/docs/authentication/saml/azure" },
                        { "title": "Google", "href": "/docs/authentication/saml/google" },
                        { "title": "Okta", "href": "/docs/authentication/saml/okta" },
                        {
                          "title": "Custom provider",
                          "href": "/docs/authentication/saml/custom-provider"
                        },
                        {
                          "title": "Just-in-Time account provisioning",
                          "href": "/docs/authentication/saml/jit-provisioning"
                        }
                      ]
                    ]
                  }
                ]
              ]
            },
            {
              "title": "Users",
              "collapse": true,
              "icon": "user-circle",
              "items": [
                [
                  { "title": "Overview", "href": "/docs/users/overview" },
                  { "title": "Metadata", "href": "/docs/users/metadata" },
                  { "title": "Delete users", "href": "/docs/users/deleting-users" },
                  {
                    "title": "Guides",
                    "items": [[{ "title": "Web3 authentication", "href": "/docs/users/web3" }]]
                  }
                ]
              ]
            },
            {
              "title": "Organizations, Roles, and Permissions",
              "collapse": true,
              "icon": "globe",
              "items": [
                [
                  { "title": "Overview", "href": "/docs/organizations/overview" },
                  {
                    "title": "Roles and permissions",
                    "href": "/docs/organizations/roles-permissions"
                  },
                  { "title": "Verified domains", "href": "/docs/organizations/verified-domains" },
                  {
                    "title": "Guides",
                    "items": [
                      [
                        {
                          "title": "Create roles and assign permissions",
                          "href": "/docs/organizations/create-roles-permissions"
                        },
                        {
                          "title": "Verify the active user’s permissions",
                          "href": "/docs/organizations/verify-user-permissions"
                        },
                        {
                          "title": "Reassign the creator role",
                          "href": "/docs/organizations/creator-role"
                        }
                      ]
                    ]
                  },
                  {
                    "title": "Building custom flows",
                    "items": [
                      [
                        { "title": "Using metadata", "href": "/docs/organizations/metadata" },
                        {
                          "title": "Create an organization",
                          "href": "/docs/organizations/creating-organizations"
                        },
                        {
                          "title": "Update an organization",
                          "href": "/docs/organizations/updating-organizations"
                        },
                        { "title": "Invite users", "href": "/docs/organizations/inviting-users" },
                        { "title": "Manage member roles", "href": "/docs/organizations/managing-roles" },
                        {
                          "title": "View a user's organization memberships",
                          "href": "/docs/organizations/viewing-memberships"
                        },
                        {
                          "title": "Manage membership requests",
                          "href": "/docs/organizations/manage-membership-requests"
                        },
                        {
                          "title": "Switch between organizations",
                          "href": "/docs/organizations/custom-organization-switcher"
                        }
                      ]
                    ]
                  }
                ]
              ]
            },
            {
              "title": "Backend Requests",
              "collapse": true,
              "icon": "stacked-rectangle",
              "items": [
                [
                  { "title": "Overview", "href": "/docs/backend-requests/overview" },
                  {
                    "title": "Making requests",
                    "items": [
                      [
                        {
                          "title": "Same-Origin Requests",
                          "href": "/docs/backend-requests/making/same-origin"
                        },
                        {
                          "title": "Cross-Origin Requests",
                          "href": "/docs/backend-requests/making/cross-origin"
                        },
                        {
                          "title": "Customize your session token",
                          "href": "/docs/backend-requests/making/custom-session-token"
                        },
                        {
                          "title": "JWT Templates",
                          "href": "/docs/backend-requests/making/jwt-templates"
                        }
                      ]
                    ]
                  },
                  {
                    "title": "Handling requests",
                    "items": [
                      [
                        {
                          "title": "Node.js & Express",
                          "href": "/docs/backend-requests/handling/nodejs"
                        },
                        {
                          "title": "Go",
                          "href": "/docs/backend-requests/handling/go",
                          "icon": "go"
                        },
                        {
                          "title": "Gatsby",
                          "href": "/docs/backend-requests/handling/gatsby",
                          "icon": "gatsby"
                        },
                        {
                          "title": "Ruby / Rails",
                          "href": "/docs/backend-requests/handling/ruby-rails",
                          "icon": "ruby"
                        },
                        {
                          "title": "Manual JWT Verification",
                          "href": "/docs/backend-requests/handling/manual-jwt"
                        }
                      ]
                    ]
                  },
                  {
                    "title": "Versioning",
                    "items": [
                      [
                        {
                          "title": "Overview",
                          "href": "/docs/backend-requests/versioning/overview"
                        },
                        {
                          "title": "Available versions",
                          "href": "/docs/backend-requests/versioning/available-versions"
                        }
                      ]
                    ]
                  },
                  {
                    "title": "Resources",
                    "items": [
                      [
                        {
                          "title": "Session tokens",
                          "href": "/docs/backend-requests/resources/session-tokens"
                        },
                        {
                          "title": "Rate limits",
                          "href": "/docs/backend-requests/resources/rate-limits"
                        }
                      ]
                    ]
                  }
                ]
              ]
            }
          ],
          [
            {
              "title": "Account Portal",
              "collapse": true,
              "icon": "user-dotted-circle",
              "items": [
                [
                  { "title": "Overview", "href": "/docs/account-portal/overview" },
                  { "title": "Getting started", "href": "/docs/account-portal/getting-started" },
                  {
                    "title": "Advanced Usage",
                    "items": [
                      [
                        { "title": "Direct links", "href": "/docs/account-portal/direct-links" },
                        {
                          "title": "User & Organization Pages",
                          "href": "/docs/account-portal/user-profile-org-profile"
                        },
                        {
                          "title": "Disable Account Portal",
                          "href": "/docs/account-portal/disable-account-portal"
                        }
                      ]
                    ]
                  }
                ]
              ]
            },
            {
              "title": "Component Reference",
              "collapse": true,
              "icon": "box",
              "items": [
                [
                  { "title": "Overview", "href": "/docs/components/overview" },
                  {
                    "title": "`<ClerkProvider>`",
                    "wrap": false,
                    "href": "/docs/components/clerk-provider"
                  },
                  {
                    "title": "Authentication Components",
                    "items": [
                      [
                        {
                          "title": "`<SignIn />`",
                          "wrap": false,
                          "href": "/docs/components/authentication/sign-in"
                        },
                        {
                          "title": "`<SignUp />`",
                          "wrap": false,
                          "href": "/docs/components/authentication/sign-up"
                        },
                        {
                          "title": "`<GoogleOneTap />`",
                          "wrap": false,
                          "href": "/docs/components/authentication/google-one-tap"
                        }
                      ]
                    ]
                  },
                  {
                    "title": "User Components",
                    "items": [
                      [
                        {
                          "title": "`<UserButton />`",
                          "wrap": false,
                          "href": "/docs/components/user/user-button"
                        },
                        {
                          "title": "`<UserProfile />`",
                          "wrap": false,
                          "href": "/docs/components/user/user-profile"
                        }
                      ]
                    ]
                  },
                  {
                    "title": "Organization Components",
                    "items": [
                      [
                        {
                          "title": "`<CreateOrganization />`",
                          "wrap": false,
                          "href": "/docs/components/organization/create-organization"
                        },
                        {
                          "title": "`<OrganizationProfile />`",
                          "wrap": false,
                          "href": "/docs/components/organization/organization-profile"
                        },
                        {
                          "title": "`<OrganizationSwitcher />`",
                          "wrap": false,
                          "href": "/docs/components/organization/organization-switcher"
                        },
                        {
                          "title": "`<OrganizationList />`",
                          "wrap": false,
                          "href": "/docs/components/organization/organization-list"
                        }
                      ]
                    ]
                  },
                  {
                    "title": "Customization",
                    "items": [
                      [
                        {
                          "title": "Appearance prop",
                          "collapse": true,
                          "items": [
                            [
                              {
                                "title": "Overview",
                                "href": "/docs/components/customization/overview"
                              },
                              {
                                "title": "Layout",
                                "href": "/docs/components/customization/layout"
                              },
                              {
                                "title": "Themes",
                                "href": "/docs/components/customization/themes"
                              },
                              {
                                "title": "Variables",
                                "href": "/docs/components/customization/variables"
                              }
                            ]
                          ]
                        },
                        {
                          "title": "Localization prop (i18n)",
                          "href": "/docs/components/customization/localization"
                        },
                        {
                          "title": "Custom Pages",
                          "collapse": true,
                          "items": [
                            [
                              {
                                "title": "`<UserProfile />`",
                                "wrap": false,
                                "href": "/docs/components/customization/user-profile"
                              },
                              {
                                "title": "`<OrganizationProfile />`",
                                "wrap": false,
                                "href": "/docs/components/customization/organization-profile"
                              }
                            ]
                          ]
                        }
                      ]
                    ]
                  },
                  {
                    "title": "Control Components",
                    "items": [
                      [
                        {
                          "title": "`<AuthenticateWithRedirectCallback />`",
                          "wrap": false,
                          "href": "/docs/components/control/authenticate-with-callback"
                        },
                        {
                          "title": "`<ClerkLoaded>`",
                          "wrap": false,
                          "href": "/docs/components/control/clerk-loaded"
                        },
                        {
                          "title": "`<ClerkLoading>`",
                          "wrap": false,
                          "href": "/docs/components/control/clerk-loading"
                        },
                        {
                          "title": "`<Protect>`",
                          "wrap": false,
                          "href": "/docs/components/protect"
                        },
                        {
                          "title": "`<MultisessionAppSupport>`",
                          "wrap": false,
                          "href": "/docs/components/control/multi-session"
                        },
                        {
                          "title": "`<RedirectToSignIn />`",
                          "wrap": false,
                          "href": "/docs/components/control/redirect-to-signin"
                        },
                        {
                          "title": "`<RedirectToSignUp />`",
                          "wrap": false,
                          "href": "/docs/components/control/redirect-to-signup"
                        },
                        {
                          "title": "`<RedirectToUserProfile />`",
                          "wrap": false,
                          "href": "/docs/components/control/redirect-to-userprofile"
                        },
                        {
                          "title": "`<RedirectToOrganizationProfile />`",
                          "wrap": false,
                          "href": "/docs/components/control/redirect-to-organizationprofile"
                        },
                        {
                          "title": "`<RedirectToCreateOrganization />`",
                          "wrap": false,
                          "href": "/docs/components/control/redirect-to-createorganization"
                        },
                        {
                          "title": "`<SignedIn>`",
                          "wrap": false,
                          "href": "/docs/components/control/signed-in"
                        },
                        {
                          "title": "`<SignedOut>`",
                          "wrap": false,
                          "href": "/docs/components/control/signed-out"
                        }
                      ]
                    ]
                  },
                  {
                    "title": "Unstyled Components",
                    "items": [
                      [
                        {
                          "title": "`<SignInButton>`",
                          "wrap": false,
                          "href": "/docs/components/unstyled/sign-in-button"
                        },
                        {
                          "title": "`<SignInWithMetamaskButton>`",
                          "wrap": false,
                          "href": "/docs/components/unstyled/sign-in-with-metamask"
                        },
                        {
                          "title": "`<SignUpButton>`",
                          "wrap": false,
                          "href": "/docs/components/unstyled/sign-up-button"
                        },
                        {
                          "title": "`<SignOutButton>`",
                          "wrap": false,
                          "href": "/docs/components/unstyled/sign-out-button"
                        }
                      ]
                    ]
                  }
                ]
              ]
            },
            {
              "title": "Custom Flows",
              "collapse": true,
              "icon": "route",
              "items": [
                [
                  { "title": "Overview", "href": "/docs/custom-flows/overview" },
                  { "title": "Error handling", "href": "/docs/custom-flows/error-handling" },
                  {
                    "title": "Authentication",
                    "items": [
                      [
                        { "title": "Email & password", "href": "/docs/custom-flows/email-password" },
                        { "title": "Email / SMS OTP", "href": "/docs/custom-flows/email-sms-otp" },
                        { "title": "Email links", "href": "/docs/custom-flows/email-links" },
                        { "title": "Email & password + MFA", "href": "/docs/custom-flows/email-password-mfa" },
                        { "title": "Passkeys", "href": "/docs/custom-flows/passkeys" },
                        { "title": "Google One Tap", "href": "/docs/custom-flows/google-one-tap" },
                        { "title": "OAuth connections", "href": "/docs/custom-flows/oauth-connections" },
                        { "title": "SAML connections", "href": "/docs/custom-flows/saml-connections" },
                        { "title": "Sign out", "href": "/docs/custom-flows/sign-out" },
                        { "title": "Invitations", "href": "/docs/custom-flows/invitations" },
                        {
                          "title": "Embedded email links",
                          "href": "/docs/custom-flows/embedded-email-links"
                        },
                        {
                          "title": "Multi-session applications",
                          "href": "/docs/custom-flows/multi-session-applications"
                        },
                        {
                          "title": "Bot sign-up protection",
                          "href": "/docs/custom-flows/bot-sign-up-protection"
                        }
                      ]
                    ]
                  },
                  {
                    "title": "Account updates",
                    "items": [
                      [
                        { "title": "Forgot password", "href": "/docs/custom-flows/forgot-password" },
                        {
                          "title": "User impersonation",
                          "href": "/docs/custom-flows/user-impersonation"
                        },
                        {
                          "title": "Add email",
                          "href": "/docs/custom-flows/add-email"
                        },
                        {
                          "title": "Add phone",
                          "href": "/docs/custom-flows/add-phone"
                        },
                        {
<<<<<<< HEAD
                          "title": "Manage TOTP-based MFA",
                          "href": "/docs/custom-flows/manage-totp-mfa"
=======
                          "title": "Manage SMS-based MFA",
                          "href": "/docs/custom-flows/manage-sms-based-mfa"
>>>>>>> adc47083
                        }
                      ]
                    ]
                  }
                ]
              ]
            },
            {
              "title": "Elements",
              "tag": "(Beta)",
              "collapse": true,
              "icon": "application-2",
              "items": [
                [
                  { "title": "Overview", "href": "/docs/elements/overview" },
                  {
                    "title": "Guides",
                    "items": [
                      [
                        {
                          "title": "Build a sign-in flow",
                          "href": "/docs/elements/guides/sign-in"
                        },
                        {
                          "title": "Build a sign-up flow",
                          "href": "/docs/elements/guides/sign-up"
                        },
                        { "title": "Styling", "href": "/docs/elements/guides/styling" }
                      ]
                    ]
                  },
                  {
                    "title": "Examples",
                    "items": [
                      [
                        { "title": "Sign-in", "href": "/docs/elements/examples/sign-in" },
                        { "title": "Sign-up", "href": "/docs/elements/examples/sign-up" },
                        { "title": "Primitives", "href": "/docs/elements/examples/primitives" },
                        { "title": "shadcn/ui", "href": "/docs/elements/examples/shadcn-ui" }
                      ]
                    ]
                  },
                  {
                    "title": "Component Reference",
                    "items": [
                      [
                        { "title": "Common", "href": "/docs/elements/reference/common" },
                        { "title": "Sign-in", "href": "/docs/elements/reference/sign-in" },
                        { "title": "Sign-up", "href": "/docs/elements/reference/sign-up" }
                      ]
                    ]
                  }
                ]
              ]
            }
          ],
          [
            {
              "title": "Integrations",
              "collapse": true,
              "icon": "plug",
              "items": [
                [
                  { "title": "Overview", "href": "/docs/integrations/overview" },
                  {
                    "title": "Webhooks",
                    "items": [
                      [
                        { "title": "Overview", "href": "/docs/integrations/webhooks/overview" },
                        {
                          "title": "Sync Clerk data to your application with webhooks",
                          "href": "/docs/integrations/webhooks/sync-data"
                        },
                        {
                          "title": "Handling webhooks with Inngest",
                          "href": "/docs/integrations/webhooks/inngest"
                        },
                        {
                          "title": "Debug your webhooks",
                          "href": "/docs/integrations/webhooks/debug-your-webhooks"
                        }
                      ]
                    ]
                  },
                  {
                    "title": "Databases",
                    "items": [
                      [
                        { "title": "Convex", "href": "/docs/integrations/databases/convex" },
                        { "title": "Fauna", "href": "/docs/integrations/databases/fauna" },
                        { "title": "Firebase", "href": "/docs/integrations/databases/firebase" },
                        { "title": "Grafbase", "href": "/docs/integrations/databases/grafbase" },
                        { "title": "Hasura", "href": "/docs/integrations/databases/hasura" },
                        { "title": "Nhost", "href": "/docs/integrations/databases/nhost" },
                        { "title": "Supabase", "href": "/docs/integrations/databases/supabase" },
                        { "title": "Neon", "href": "/docs/integrations/databases/neon" }
                      ]
                    ]
                  },
                  {
                    "title": "Analytics",
                    "items": [
                      [
                        {
                          "title": "Google Analytics",
                          "href": "/docs/integrations/analytics/google-analytics"
                        }
                      ]
                    ]
                  }
                ]
              ]
            },
            {
              "title": "Deployments & Migrations",
              "collapse": true,
              "icon": "rocket",
              "items": [
                [
                  { "title": "Instances / Environments", "href": "/docs/deployments/environments" },
                  {
                    "title": "Clerk environment variables",
                    "href": "/docs/deployments/clerk-environment-variables"
                  },
                  {
                    "title": "Deployment",
                    "items": [
                      [
                        { "title": "Deploy to production", "href": "/docs/deployments/overview" },
                        {
                          "title": "Deploy to Vercel",
                          "href": "/docs/deployments/deploy-to-vercel"
                        },
                        {
                          "title": "Set up a staging environment",
                          "href": "/docs/deployments/set-up-staging"
                        },
                        {
                          "title": "Deploy an Expo app to production",
                          "href": "/docs/deployments/deploy-expo"
                        },
                        {
                          "title": "Set up a preview environment",
                          "href": "/docs/deployments/set-up-preview-environment"
                        },
                        {
                          "title": "Changing domains",
                          "href": "/docs/deployments/changing-domains"
                        }
                      ]
                    ]
                  },
                  {
                    "title": "Migrations",
                    "items": [
                      [
                        {
                          "title": "Migrate to Clerk",
                          "href": "/docs/deployments/migrate-overview"
                        },
                        {
                          "title": "Migrate from Firebase",
                          "href": "/docs/deployments/migrate-from-firebase"
                        },
                        {
                          "title": "Exporting user data",
                          "href": "/docs/deployments/exporting-users"
                        }
                      ]
                    ]
                  },
                  {
                    "title": "Cookie Information",
                    "items": [
                      [
                        {
                          "title": "Clerk Cookie Information",
                          "href": "/docs/deployments/clerk-cookies"
                        }
                      ]
                    ]
                  }
                ]
              ]
            },
            {
              "title": "Testing",
              "collapse": true,
              "icon": "speedometer",
              "items": [
                [
                  { "title": "Overview", "href": "/docs/testing/overview" },
                  {
                    "title": "Test Emails and Phones",
                    "href": "/docs/testing/test-emails-and-phones"
                  },
                  {
                    "title": "Testing Frameworks",
                    "items": [
                      [
                        { "title": "Playwright", "href": "/docs/testing/playwright" },
                        {
                          "title": "Postman or Insomnia",
                          "href": "/docs/testing/postman-or-insomnia"
                        }
                      ]
                    ]
                  }
                ]
              ]
            },
            {
              "title": "Advanced Usage",
              "collapse": true,
              "icon": "chart",
              "items": [
                [
                  {
                    "title": "Clerk as an OAuth2 Provider",
                    "href": "/docs/advanced-usage/clerk-idp"
                  },
                  {
                    "title": "Authentication across different domains",
                    "href": "/docs/advanced-usage/satellite-domains"
                  },
                  {
                    "title": "Proxying the Clerk Frontend API",
                    "href": "/docs/advanced-usage/using-proxies"
                  }
                ]
              ]
            },
            {
              "title": "Errors",
              "collapse": true,
              "icon": "block",
              "items": [
                [
                  { "title": "Overview", "href": "/docs/errors/overview" },
                  { "title": "Actor tokens", "href": "/docs/errors/actor-tokens" },
                  {
                    "title": "Allowlist identifiers",
                    "href": "/docs/errors/allowlist-identifiers"
                  },
                  { "title": "Application", "href": "/docs/errors/application" },
                  { "title": "Authentication", "href": "/docs/errors/authentication" },
                  { "title": "Backup codes", "href": "/docs/errors/backup-codes" },
                  { "title": "Billing", "href": "/docs/errors/billing" },
                  { "title": "Billing accounts", "href": "/docs/errors/billing-accounts" },
                  {
                    "title": "Blocklist identifiers",
                    "href": "/docs/errors/blocklist-identifiers"
                  },
                  { "title": "Clients", "href": "/docs/errors/clients" },
                  { "title": "Cookie", "href": "/docs/errors/cookie" },
                  { "title": "Deprecation", "href": "/docs/errors/deprecation" },
                  { "title": "Domains", "href": "/docs/errors/domains" },
                  { "title": "Entitlements", "href": "/docs/errors/entitlements" },
                  { "title": "Features", "href": "/docs/errors/features" },
                  { "title": "Identifications", "href": "/docs/errors/identifications" },
                  { "title": "Passkeys", "href": "/docs/errors/passkeys" },
                  { "title": "Sign-in", "href": "/docs/errors/sign-in" },
                  { "title": "Sign-up", "href": "/docs/errors/sign-up" },
                  { "title": "Sign-in-tokens", "href": "/docs/errors/sign-in-tokens" }
                ]
              ]
            },
            {
              "title": "Troubleshooting",
              "collapse": true,
              "icon": "bolt",
              "items": [
                [
                  { "title": "Overview", "href": "/docs/troubleshooting/overview" },
                  {
                    "title": "Email Deliverability",
                    "href": "/docs/troubleshooting/email-deliverability"
                  },
                  { "title": "Script Loading", "href": "/docs/troubleshooting/script-loading" },
                  {
                    "title": "Help & Support",
                    "items": [
                      [
                        {
                          "title": "Create a minimal reproduction",
                          "href": "/docs/troubleshooting/create-a-minimal-reproduction"
                        },
                        { "title": "Community Discord", "href": "/discord", "target": "_blank" },
                        { "title": "Contact Support", "href": "/support", "target": "_blank" }
                      ]
                    ]
                  }
                ]
              ]
            },
            {
              "title": "Upgrade Guides",
              "collapse": true,
              "icon": "arrow-up-circle",
              "items": [
                [
                  { "title": "Overview", "href": "/docs/upgrade-guides/overview" },
                  {
                    "title": "Long term support policy",
                    "href": "/docs/upgrade-guides/long-term-support"
                  },
                  {
                    "title": "Clerk SDK versioning",
                    "href": "/docs/upgrade-guides/sdk-versioning"
                  },
                  {
                    "title": "Upgrading to Core 2",
                    "items": [
                      [
                        { "title": "Overview", "href": "/docs/upgrade-guides/core-2/overview" },
                        {
                          "title": "Component redesign",
                          "href": "/docs/upgrade-guides/core-2/component-redesign"
                        },
                        {
                          "title": "SDK Guides",
                          "collapse": true,
                          "items": [
                            [
                              {
                                "title": "Next.js",
                                "href": "/docs/upgrade-guides/core-2/nextjs",
                                "icon": "nextjs"
                              },
                              {
                                "title": "Remix",
                                "href": "/docs/upgrade-guides/core-2/remix",
                                "icon": "remix"
                              },
                              { "title": "Expo", "href": "/docs/upgrade-guides/core-2/expo" },
                              { "title": "Fastify", "href": "/docs/upgrade-guides/core-2/fastify" },
                              {
                                "title": "React",
                                "href": "/docs/upgrade-guides/core-2/react",
                                "icon": "react"
                              },
                              { "title": "Node", "href": "/docs/upgrade-guides/core-2/node" },
                              { "title": "Backend", "href": "/docs/upgrade-guides/core-2/backend" },
                              {
                                "title": "Chrome Extension",
                                "href": "/docs/upgrade-guides/core-2/chrome-extension"
                              },
                              {
                                "title": "JavaScript",
                                "href": "/docs/upgrade-guides/core-2/javascript",
                                "icon": "javascript"
                              }
                            ]
                          ]
                        }
                      ]
                    ]
                  },
                  {
                    "title": "Upgrading to Core 1",
                    "items": [
                      [
                        {
                          "title": "Overview",
                          "href": "/docs/upgrade-guides/upgrading-from-v2-to-v3"
                        }
                      ]
                    ]
                  },
                  {
                    "title": "Dashboard",
                    "items": [
                      [
                        { "title": "API Key Changes", "href": "/docs/upgrade-guides/api-keys" },
                        {
                          "title": "URL-based session syncing",
                          "href": "/docs/upgrade-guides/url-based-session-syncing"
                        },
                        {
                          "title": "Progressive Sign up",
                          "href": "/docs/upgrade-guides/progressive-sign-up"
                        }
                      ]
                    ]
                  }
                ]
              ]
            },
            {
              "title": "Security & Privacy",
              "collapse": true,
              "icon": "lock",
              "items": [
                [
                  { "title": "Overview", "href": "/docs/security/overview" },
                  {
                    "title": "Vulnerability disclosure policy",
                    "href": "/docs/security/vulnerability-disclosure-policy"
                  },
                  { "title": "XSS leak protection", "href": "/docs/security/xss-leak-protection" },
                  { "title": "CSRF protection", "href": "/docs/security/csrf-protection" },
                  { "title": "CSP Headers", "href": "/docs/security/clerk-csp" },
                  { "title": "Fixation protection", "href": "/docs/security/fixation-protection" },
                  {
                    "title": "Password protection and rules",
                    "href": "/docs/security/password-protection"
                  },
                  { "title": "Clerk Telemetry", "href": "/docs/telemetry" },
                  {
                    "title": "Protect accounts from attacks",
                    "items": [
                      [
                        {
                          "title": "Brute force attacks and locking user accounts",
                          "href": "/docs/security/user-lock-guide"
                        },
                        {
                          "title": "Protect sign ups from bots",
                          "href": "/docs/security/bot-protection"
                        },
                        {
                          "title": "Customize max sign-in attempts and duration of of user lockout",
                          "href": "/docs/security/customize-user-lockout"
                        },
                        {
                          "title": "Unlock accounts from the Clerk Dashboard",
                          "href": "/docs/security/unlock-user-accounts"
                        },
                        {
                          "title": "Programmatically lock and unlock accounts",
                          "href": "/docs/security/programmatically-lock-user-accounts"
                        },
                        {
                          "title": "Protect email link sign-ins and sign-ups",
                          "href": "/docs/security/email-link-protection"
                        }
                      ]
                    ]
                  }
                ]
              ]
            },
            { "title": "Core 1 Documentation", "href": "/docs/core-1", "icon": "link" }
          ]
        ]
      },
      {
        "title": "SDK References",
        "items": [
          [
            {
              "title": "Next.js",
              "collapse": true,
              "icon": "nextjs",
              "items": [
                [
                  { "title": "Overview", "href": "/docs/references/nextjs/overview" },
                  {
                    "title": "Guides",
                    "items": [
                      [
                        {
                          "title": "Read session and user data",
                          "href": "/docs/references/nextjs/read-session-data"
                        },
                        {
                          "title": "Add custom sign up and sign in pages",
                          "href": "/docs/references/nextjs/custom-signup-signin-pages"
                        },
                        {
                          "title": "Integrate Clerk into your app with tRPC",
                          "href": "/docs/references/nextjs/trpc"
                        }
                      ]
                    ]
                  },
                  {
                    "title": "General References",
                    "items": [
                      [
                        {
                          "title": "`clerkMiddleware()`",
                          "wrap": false,
                          "href": "/docs/references/nextjs/clerk-middleware"
                        },
                        { "title": "Auth Object", "href": "/docs/references/nextjs/auth-object" }
                      ]
                    ]
                  },
                  {
                    "title": "App Router References",
                    "items": [
                      [
                        {
                          "title": "`auth()`",
                          "wrap": false,
                          "href": "/docs/references/nextjs/auth"
                        },
                        {
                          "title": "`currentUser()`",
                          "wrap": false,
                          "href": "/docs/references/nextjs/current-user"
                        },
                        {
                          "title": "Route Handlers",
                          "href": "/docs/references/nextjs/route-handlers"
                        },
                        {
                          "title": "Server Actions",
                          "href": "/docs/references/nextjs/server-actions"
                        }
                      ]
                    ]
                  },
                  {
                    "title": "Pages Router References",
                    "items": [
                      [
                        {
                          "title": "`getAuth()`",
                          "wrap": false,
                          "href": "/docs/references/nextjs/get-auth"
                        },
                        {
                          "title": "`buildClerkProps()`",
                          "wrap": false,
                          "href": "/docs/references/nextjs/build-clerk-props"
                        }
                      ]
                    ]
                  },
                  {
                    "title": "Deprecated",
                    "items": [
                      [
                        {
                          "title": "`authMiddleware()`",
                          "wrap": false,
                          "href": "/docs/references/nextjs/auth-middleware"
                        },
                        {
                          "title": "Use Clerk with Next.js 12 and older",
                          "href": "/docs/references/nextjs/usage-with-older-versions"
                        }
                      ]
                    ]
                  },
                  {
                    "title": "Demo Repositories",
                    "items": [
                      [
                        {
                          "title": "App Router Demo Repo",
                          "href": "https://github.com/clerk/clerk-nextjs-demo-app-router"
                        },
                        {
                          "title": "Pages Router Demo Repo",
                          "href": "https://github.com/clerk/clerk-nextjs-demo-pages-router"
                        }
                      ]
                    ]
                  }
                ]
              ]
            },
            {
              "title": "React",
              "collapse": true,
              "icon": "react",
              "items": [
                [
                  { "title": "Overview", "href": "/docs/references/react/overview" },
                  {
                    "title": "Guides",
                    "items": [
                      [
                        {
                          "title": "Add React Router",
                          "href": "/docs/references/react/add-react-router"
                        }
                      ]
                    ]
                  },
                  {
                    "title": "Client-side Helpers",
                    "items": [
                      [
                        {
                          "title": "`useUser()`",
                          "wrap": false,
                          "href": "/docs/references/react/use-user"
                        },
                        {
                          "title": "`useClerk()`",
                          "wrap": false,
                          "href": "/docs/references/react/use-clerk"
                        },
                        {
                          "title": "`useAuth()`",
                          "wrap": false,
                          "href": "/docs/references/react/use-auth"
                        },
                        {
                          "title": "`useSignIn()`",
                          "wrap": false,
                          "href": "/docs/references/react/use-sign-in"
                        },
                        {
                          "title": "`useSignUp()`",
                          "wrap": false,
                          "href": "/docs/references/react/use-sign-up"
                        },
                        {
                          "title": "`useSession()`",
                          "wrap": false,
                          "href": "/docs/references/react/use-session"
                        },
                        {
                          "title": "`useSessionList()`",
                          "wrap": false,
                          "href": "/docs/references/react/use-session-list"
                        },
                        {
                          "title": "`useOrganization()`",
                          "wrap": false,
                          "href": "/docs/references/react/use-organization"
                        },
                        {
                          "title": "`useOrganizationList()`",
                          "wrap": false,
                          "href": "/docs/references/react/use-organization-list"
                        }
                      ]
                    ]
                  }
                ]
              ]
            },
            {
              "title": "JavaScript",
              "collapse": true,
              "icon": "javascript",
              "items": [
                [
                  { "title": "Overview", "href": "/docs/references/javascript/overview" },
                  {
                    "title": "Clerk",
                    "collapse": true,
                    "items": [
                      [
                        {
                          "title": "Clerk class",
                          "href": "/docs/references/javascript/clerk/clerk"
                        },
                        {
                          "title": "Organization methods",
                          "href": "/docs/references/javascript/clerk/organization-methods"
                        },
                        {
                          "title": "Redirect methods",
                          "href": "/docs/references/javascript/clerk/redirect-methods"
                        },
                        {
                          "title": "BuildURLs",
                          "href": "/docs/references/javascript/clerk/build-urls"
                        },
                        {
                          "title": "Handle navigation",
                          "href": "/docs/references/javascript/clerk/handle-navigation"
                        },
                        {
                          "title": "Session methods",
                          "href": "/docs/references/javascript/clerk/session-methods"
                        }
                      ]
                    ]
                  },
                  {
                    "title": "User",
                    "collapse": true,
                    "items": [
                      [
                        { "title": "User object", "href": "/docs/references/javascript/user/user" },
                        {
                          "title": "TOTP methods",
                          "href": "/docs/references/javascript/user/totp"
                        },
                        {
                          "title": "Password management methods",
                          "href": "/docs/references/javascript/user/password-management"
                        },
                        {
                          "title": "Create metadata methods",
                          "href": "/docs/references/javascript/user/create-metadata"
                        }
                      ]
                    ]
                  },
                  {
                    "title": "Organization",
                    "collapse": true,
                    "items": [
                      [
                        {
                          "title": "Organization object",
                          "href": "/docs/references/javascript/organization/organization"
                        },
                        {
                          "title": "Membership methods",
                          "href": "/docs/references/javascript/organization/members"
                        },
                        {
                          "title": "Invitation methods",
                          "href": "/docs/references/javascript/organization/invitations"
                        },
                        {
                          "title": "Domain methods",
                          "href": "/docs/references/javascript/organization/domains"
                        },
                        {
                          "title": "Membership request methods",
                          "href": "/docs/references/javascript/organization/membership-request"
                        }
                      ]
                    ]
                  },
                  {
                    "title": "Organization Invitation",
                    "href": "/docs/references/javascript/organization-invitation"
                  },
                  {
                    "title": "Organization Membership",
                    "href": "/docs/references/javascript/organization-membership"
                  },
                  {
                    "title": "Organization Domain",
                    "href": "/docs/references/javascript/organization-domain"
                  },
                  {
                    "title": "Organization Membership Request",
                    "href": "/docs/references/javascript/organization-membership-request"
                  },
                  { "title": "Session", "href": "/docs/references/javascript/session" },
                  {
                    "title": "SessionWithActivities",
                    "href": "/docs/references/javascript/session-with-activities"
                  },
                  { "title": "Client", "href": "/docs/references/javascript/client" },
                  {
                    "title": "ExternalAccount",
                    "href": "/docs/references/javascript/external-account"
                  },
                  {
                    "title": "Email Address",
                    "href": "/docs/references/javascript/email-address"
                  },
                  {
                    "title": "Phone Number",
                    "href": "/docs/references/javascript/phone-number"
                  },
                  {
                    "title": "Sign In",
                    "collapse": true,
                    "items": [
                      [
                        {
                          "title": "Sign In",
                          "href": "/docs/references/javascript/sign-in/sign-in"
                        },
                        {
                          "title": "First Factor",
                          "href": "/docs/references/javascript/sign-in/first-factor"
                        },
                        {
                          "title": "Second Factor",
                          "href": "/docs/references/javascript/sign-in/second-factor"
                        },
                        {
                          "title": "AuthenticateWith",
                          "href": "/docs/references/javascript/sign-in/authenticate-with"
                        }
                      ]
                    ]
                  },
                  {
                    "title": "Sign Up",
                    "collapse": true,
                    "items": [
                      [
                        {
                          "title": "Sign Up",
                          "href": "/docs/references/javascript/sign-up/sign-up"
                        },
                        {
                          "title": "AuthenticateWith",
                          "href": "/docs/references/javascript/sign-up/authenticate-with"
                        },
                        {
                          "title": "Verification",
                          "href": "/docs/references/javascript/sign-up/verification"
                        },
                        {
                          "title": "Email Verification",
                          "href": "/docs/references/javascript/sign-up/email-verification"
                        },
                        {
                          "title": "Phone Verification",
                          "href": "/docs/references/javascript/sign-up/phone-verification"
                        },
                        {
                          "title": "Web3 Verification",
                          "href": "/docs/references/javascript/sign-up/web3-verification"
                        }
                      ]
                    ]
                  },
                  {
                    "title": "Web3 Wallet",
                    "collapse": true,
                    "items": [
                      [
                        {
                          "title": "Web3 Wallet",
                          "href": "/docs/references/javascript/web3-wallet/web3-wallet"
                        },
                        {
                          "title": "Verification",
                          "href": "/docs/references/javascript/web3-wallet/verification"
                        }
                      ]
                    ]
                  },
                  {
                    "title": "Types",
                    "collapse": true,
                    "items": [
                      [
                        {
                          "title": "Overview",
                          "href": "/docs/references/javascript/types/overview"
                        },
                        {
                          "title": "ClerkAPIError",
                          "href": "/docs/references/javascript/types/clerk-api-error"
                        },
                        {
                          "title": "ClerkPaginatedResponse",
                          "href": "/docs/references/javascript/types/clerk-paginated-response"
                        },
                        {
                          "title": "CustomPage",
                          "href": "/docs/references/javascript/types/custom-page"
                        },
                        {
                          "title": "EmailLinkError",
                          "href": "/docs/references/javascript/types/email-link-error"
                        },
                        {
                          "title": "DeletedObject",
                          "href": "/docs/references/javascript/types/deleted-object"
                        },
                        {
                          "title": "OAuth types",
                          "href": "/docs/references/javascript/types/oauth"
                        },
                        {
                          "title": "PasskeyResource",
                          "href": "/docs/references/javascript/types/passkey-resource"
                        },
                        {
                          "title": "PublicUserData",
                          "href": "/docs/references/javascript/types/public-user-data"
                        },
                        {
                          "title": "SessionStatus",
                          "href": "/docs/references/javascript/types/session-status"
                        },
                        {
                          "title": "SignInFirstFactor",
                          "href": "/docs/references/javascript/types/sign-in-first-factor"
                        },
                        {
                          "title": "SignInSecondFactor",
                          "href": "/docs/references/javascript/types/sign-in-second-factor"
                        },
                        {
                          "title": "SignInRedirectOptions",
                          "href": "/docs/references/javascript/types/sign-in-redirect-options"
                        },
                        {
                          "title": "SignUpRedirectOptions",
                          "href": "/docs/references/javascript/types/sign-up-redirect-options"
                        },
                        {
                          "title": "SignInInitialValues",
                          "href": "/docs/references/javascript/types/sign-in-initial-values"
                        },
                        {
                          "title": "SignUpInitialValues",
                          "href": "/docs/references/javascript/types/sign-up-initial-values"
                        },
                        {
                          "title": "RedirectOptions",
                          "href": "/docs/references/javascript/types/redirect-options"
                        },
                        {
                          "title": "Verification",
                          "href": "/docs/references/javascript/types/verification"
                        }
                      ]
                    ]
                  }
                ]
              ]
            },
            {
              "title": "Expo",
              "collapse": true,
              "icon": "expo",
              "items": [
                [
                  {
                    "title": "Overview",
                    "href": "/docs/references/expo/overview"
                  },
                  {
                    "title": "Custom Auth Flow Examples",
                    "collapse": true,
                    "icon": "route",
                    "items": [
                      [
                        {
                          "title": "Multi-factor authentication",
                          "href": "/docs/references/expo/expo-mfa"
                        },
                        {
                          "title": "OAuth",
                          "href": "/docs/references/expo/expo-oauth"
                        },
                        {
                          "title": "Impersonation",
                          "href": "/docs/references/expo/expo-impersonation"
                        }
                                        ]
                    ]
                  },
                  {
                    "title": "Read session and user data",
                    "href": "/docs/references/expo/expo-read-session-user-data"
                  }
                ]
              ]
            },
            {
              "title": "Node.js",
              "collapse": true,
              "icon": "nodejs",
              "items": [
                [
                  { "title": "Overview", "href": "/docs/references/nodejs/overview" },
                  {
                    "title": "Available methods",
                    "href": "/docs/references/nodejs/available-methods"
                  },
                  {
                    "title": "Connect/Express Middleware",
                    "href": "/docs/backend-requests/handling/nodejs"
                  },
                  {
                    "title": "Networkless token verification",
                    "href": "/docs/references/nodejs/token-verification"
                  }
                ]
              ]
            },
            {
              "title": "Remix",
              "collapse": true,
              "icon": "remix",
              "items": [
                [
                  {
                    "title": "`<ClerkApp />`",
                    "wrap": false,
                    "href": "/docs/references/remix/clerk-app"
                  },
                  {
                    "title": "SPA Mode",
                    "wrap": false,
                    "href": "/docs/references/remix/spa-mode"
                  }
                ]
              ]
            },
            {
              "title": "Go",
              "collapse": true,
              "icon": "go",
              "items": [
                [
                  { "title": "Overview", "href": "/docs/references/go/overview" },
                  {
                    "title": "Verifying sessions",
                    "href": "/docs/references/go/verifying-sessions"
                  },
                  {
                    "title": "Use Clerk Go for Backend API Operations",
                    "href": "/docs/references/go/other-examples"
                  },
                  { "title": "Go SDK repository", "href": "https://github.com/clerk/clerk-sdk-go" }
                ]
              ]
            },
            {
              "title": "Gatsby",
              "collapse": true,
              "icon": "gatsby",
              "items": [
                [
                  {
                    "title": "`withServerAuth()`",
                    "wrap": false,
                    "href": "/docs/references/gatsby/with-server-auth"
                  }
                ]
              ]
            },
            {
              "title": "Ruby / Rails",
              "collapse": true,
              "icon": "ruby",
              "items": [
                [
                  { "title": "Overview", "href": "/docs/references/ruby/overview" },
                  {
                    "title": "Available Methods",
                    "href": "/docs/references/ruby/available-methods"
                  },
                  { "title": "Rack/Rails integration", "href": "/docs/references/ruby/rack-rails" },
                  {
                    "title": "Ruby SDK repository",
                    "href": "https://github.com/clerk/clerk-sdk-ruby"
                  }
                ]
              ]
            },
            {
              "title": "JavaScript Backend SDK",
              "collapse": true,
              "icon": "clerk",
              "items": [
                [
                  { "title": "Overview", "href": "/docs/references/backend/overview" },
                  {
                    "title": "User",
                    "collapse": true,
                    "items": [
                      [
                        {
                          "title": "`getUserList()`",
                          "wrap": false,
                          "href": "/docs/references/backend/user/get-user-list"
                        },
                        {
                          "title": "`getUser()`",
                          "wrap": false,
                          "href": "/docs/references/backend/user/get-user"
                        },
                        {
                          "title": "`getCount()`",
                          "wrap": false,
                          "href": "/docs/references/backend/user/get-count"
                        },
                        {
                          "title": "`getOrganizationMembershipList()`",
                          "wrap": false,
                          "href": "/docs/references/backend/user/get-organization-membership-list"
                        },
                        {
                          "title": "`getUserOAuthAccessToken()`",
                          "wrap": false,
                          "href": "/docs/references/backend/user/get-user-oauth-access-token"
                        },
                        {
                          "title": "`createUser()`",
                          "wrap": false,
                          "href": "/docs/references/backend/user/create-user"
                        },
                        {
                          "title": "`verifyPassword()`",
                          "wrap": false,
                          "href": "/docs/references/backend/user/verify-password"
                        },
                        {
                          "title": "`banUser()`",
                          "wrap": false,
                          "href": "/docs/references/backend/user/ban-user"
                        },
                        {
                          "title": "`unbanUser()`",
                          "wrap": false,
                          "href": "/docs/references/backend/user/unban-user"
                        },
                        {
                          "title": "`lockUser()`",
                          "wrap": false,
                          "href": "/docs/references/backend/user/lock-user"
                        },
                        {
                          "title": "`unlockUser()`",
                          "wrap": false,
                          "href": "/docs/references/backend/user/unlock-user"
                        },
                        {
                          "title": "`updateUser()`",
                          "wrap": false,
                          "href": "/docs/references/backend/user/update-user"
                        },
                        {
                          "title": "`updateUserProfileImage()`",
                          "wrap": false,
                          "href": "/docs/references/backend/user/update-user-profile-image"
                        },
                        {
                          "title": "`updateUserMetadata()`",
                          "wrap": false,
                          "href": "/docs/references/backend/user/update-user-metadata"
                        },
                        {
                          "title": "`deleteUser()`",
                          "wrap": false,
                          "href": "/docs/references/backend/user/delete-user"
                        },
                        {
                          "title": "`disableUserMFA()`",
                          "wrap": false,
                          "href": "/docs/references/backend/user/disable-user-mfa"
                        },
                        {
                          "title": "`verifyTOTP()`",
                          "wrap": false,
                          "href": "/docs/references/backend/user/verify-totp"
                        }
                      ]
                    ]
                  },
                  {
                    "title": "Organization",
                    "collapse": true,
                    "items": [
                      [
                        {
                          "title": "`getOrganization()`",
                          "wrap": false,
                          "href": "/docs/references/backend/organization/get-organization"
                        },
                        {
                          "title": "`getOrganizationList()`",
                          "wrap": false,
                          "href": "/docs/references/backend/organization/get-organization-list"
                        },
                        {
                          "title": "`getOrganizationMembershipList()`",
                          "wrap": false,
                          "href": "/docs/references/backend/organization/get-organization-membership-list"
                        },
                        {
                          "title": "`getOrganizationInvitationList()`",
                          "wrap": false,
                          "href": "/docs/references/backend/organization/get-organization-invitation-list"
                        },
                        {
                          "title": "`createOrganization()`",
                          "wrap": false,
                          "href": "/docs/references/backend/organization/create-organization"
                        },
                        {
                          "title": "`createOrganizationMembership()`",
                          "wrap": false,
                          "href": "/docs/references/backend/organization/create-organization-membership"
                        },
                        {
                          "title": "`createOrganizationInvitation()`",
                          "wrap": false,
                          "href": "/docs/references/backend/organization/create-organization-invitation"
                        },
                        {
                          "title": "`updateOrganization()`",
                          "wrap": false,
                          "href": "/docs/references/backend/organization/update-organization"
                        },
                        {
                          "title": "`updateOrganizationLogo()`",
                          "wrap": false,
                          "href": "/docs/references/backend/organization/update-organization-logo"
                        },
                        {
                          "title": "`updateOrganizationMembership()`",
                          "wrap": false,
                          "href": "/docs/references/backend/organization/update-organization-membership"
                        },
                        {
                          "title": "`updateOrganizationMetadata()`",
                          "wrap": false,
                          "href": "/docs/references/backend/organization/update-organization-metadata"
                        },
                        {
                          "title": "`updateOrganizationMembershipMetadata()`",
                          "wrap": false,
                          "href": "/docs/references/backend/organization/update-organization-membership-metadata"
                        },
                        {
                          "title": "`deleteOrganization()`",
                          "wrap": false,
                          "href": "/docs/references/backend/organization/delete-organization"
                        },
                        {
                          "title": "`deleteOrganizationMembership()`",
                          "wrap": false,
                          "href": "/docs/references/backend/organization/delete-organization-membership"
                        },
                        {
                          "title": "`revokeOrganizationInvitation()`",
                          "wrap": false,
                          "href": "/docs/references/backend/organization/revoke-organization-invitation"
                        }
                      ]
                    ]
                  },
                  {
                    "title": "Allowlist Identifiers",
                    "collapse": true,
                    "items": [
                      [
                        {
                          "title": "`getAllowlistIdentifierList()`",
                          "wrap": false,
                          "href": "/docs/references/backend/allowlist/get-allowlist-identifier-list"
                        },
                        {
                          "title": "`createAllowlistIdentifier()`",
                          "wrap": false,
                          "href": "/docs/references/backend/allowlist/create-allowlist-identifier"
                        },
                        {
                          "title": "`deleteAllowlistIdentifier()`",
                          "wrap": false,
                          "href": "/docs/references/backend/allowlist/delete-allowlist-identifier"
                        }
                      ]
                    ]
                  },
                  {
                    "title": "Sessions",
                    "collapse": true,
                    "items": [
                      [
                        {
                          "title": "`getSession()`",
                          "wrap": false,
                          "href": "/docs/references/backend/sessions/get-session"
                        },
                        {
                          "title": "`getSessionList()`",
                          "wrap": false,
                          "href": "/docs/references/backend/sessions/get-session-list"
                        },
                        {
                          "title": "`getToken()`",
                          "wrap": false,
                          "href": "/docs/references/backend/sessions/get-token"
                        },
                        {
                          "title": "`verifySession()`",
                          "wrap": false,
                          "href": "/docs/references/backend/sessions/verify-session"
                        },
                        {
                          "title": "`revokeSession()`",
                          "wrap": false,
                          "href": "/docs/references/backend/sessions/revoke-session"
                        }
                      ]
                    ]
                  },
                  {
                    "title": "Client",
                    "collapse": true,
                    "items": [
                      [
                        {
                          "title": "`getClient()`",
                          "wrap": false,
                          "href": "/docs/references/backend/client/get-client"
                        },
                        {
                          "title": "`getClientList()`",
                          "wrap": false,
                          "href": "/docs/references/backend/client/get-client-list"
                        },
                        {
                          "title": "`verifyClient()`",
                          "wrap": false,
                          "href": "/docs/references/backend/client/verify-client"
                        }
                      ]
                    ]
                  },
                  {
                    "title": "Invitations",
                    "collapse": true,
                    "items": [
                      [
                        {
                          "title": "`getInvitationList()`",
                          "wrap": false,
                          "href": "/docs/references/backend/invitations/get-invitation-list"
                        },
                        {
                          "title": "`createInvitation()`",
                          "wrap": false,
                          "href": "/docs/references/backend/invitations/create-invitation"
                        },
                        {
                          "title": "`revokeInvitation()`",
                          "wrap": false,
                          "href": "/docs/references/backend/invitations/revoke-invitation"
                        }
                      ]
                    ]
                  },
                  {
                    "title": "Redirect Urls",
                    "collapse": true,
                    "items": [
                      [
                        {
                          "title": "`getRedirectUrl()`",
                          "wrap": false,
                          "href": "/docs/references/backend/redirect-urls/get-redirect-url"
                        },
                        {
                          "title": "`getRedirectUrlList()`",
                          "wrap": false,
                          "href": "/docs/references/backend/redirect-urls/get-redirect-url-list"
                        },
                        {
                          "title": "`createRedirectUrl()`",
                          "wrap": false,
                          "href": "/docs/references/backend/redirect-urls/create-redirect-url"
                        },
                        {
                          "title": "`deleteRedirectUrl()`",
                          "wrap": false,
                          "href": "/docs/references/backend/redirect-urls/delete-redirect-url"
                        }
                      ]
                    ]
                  },
                  {
                    "title": "Email addresses",
                    "collapse": true,
                    "items": [
                      [
                        {
                          "title": "`getEmailAddress()`",
                          "wrap": false,
                          "href": "/docs/references/backend/email-addresses/get-email-address"
                        },
                        {
                          "title": "`createEmailAddress()`",
                          "wrap": false,
                          "href": "/docs/references/backend/email-addresses/create-email-address"
                        },
                        {
                          "title": "`updateEmailAddress()`",
                          "wrap": false,
                          "href": "/docs/references/backend/email-addresses/update-email-address"
                        },
                        {
                          "title": "`deleteEmailAddress()`",
                          "wrap": false,
                          "href": "/docs/references/backend/email-addresses/delete-email-address"
                        }
                      ]
                    ]
                  },
                  {
                    "title": "Phone numbers",
                    "collapse": true,
                    "items": [
                      [
                        {
                          "title": "`getPhoneNumber()`",
                          "wrap": false,
                          "href": "/docs/references/backend/phone-numbers/get-phone-number"
                        },
                        {
                          "title": "`createPhoneNumber()`",
                          "wrap": false,
                          "href": "/docs/references/backend/phone-numbers/create-phone-number"
                        },
                        {
                          "title": "`updatePhoneNumber()`",
                          "wrap": false,
                          "href": "/docs/references/backend/phone-numbers/update-phone-number"
                        },
                        {
                          "title": "`deletePhoneNumber()`",
                          "wrap": false,
                          "href": "/docs/references/backend/phone-numbers/delete-phone-number"
                        }
                      ]
                    ]
                  },
                  {
                    "title": "Sign-in tokens",
                    "collapse": true,
                    "items": [
                      [
                        {
                          "title": "`createSignInToken()`",
                          "wrap": false,
                          "href": "/docs/references/backend/sign-in-tokens/create-sign-in-token"
                        },
                        {
                          "title": "`revokeSignInToken()`",
                          "wrap": false,
                          "href": "/docs/references/backend/sign-in-tokens/revoke-sign-in-token"
                        }
                      ]
                    ]
                  },
                  {
                    "title": "Testing Tokens",
                    "collapse": true,
                    "items": [
                      [
                        {
                          "title": "`createTestingToken()`",
                          "wrap": false,
                          "href": "/docs/references/backend/testing-tokens/create-testing-token"
                        }
                      ]
                    ]
                  },
                  {
                    "title": "`authenticateRequest()`",
                    "wrap": false,
                    "href": "/docs/references/backend/authenticate-request"
                  },
                  {
                    "title": "`verifyToken()`",
                    "wrap": false,
                    "href": "/docs/references/backend/verify-token"
                  },
                  {
                    "title": "Types",
                    "collapse": true,
                    "items": [
                      [
                        {
                          "title": "PaginatedResourceResponse",
                          "href": "/docs/references/backend/types/paginated-resource-response"
                        },
                        {
                          "title": "Backend User object",
                          "href": "/docs/references/backend/types/backend-user"
                        }
                      ]
                    ]
                  }
                ]
              ]
            },
            {
              "title": "Redwood",
              "tag": "Community",
              "collapse": true,
              "icon": "redwood",
              "items": [
                [
                  { "title": "Overview", "href": "/docs/references/redwood/overview" },
                  {
                    "title": "Redwood",
                    "href": "https://redwoodjs.com/docs/auth/clerk",
                    "icon": "redwood"
                  }
                ]
              ]
            },
            {
              "title": "Svelte",
              "tag": "Community",
              "href": "https://github.com/markjaquith/clerk-sveltekit",
              "icon": "svelte"
            },
            {
              "title": "Vue",
              "tag": "Community",
              "href": "https://vue-clerk.vercel.app",
              "icon": "vue"
            },
            {
              "title": "Elysia",
              "tag": "Community",
              "href": "https://github.com/wobsoriano/elysia-clerk",
              "icon": "elysia"
            },
            {
              "title": "Rust",
              "tag": "Community",
              "href": "https://github.com/cincinnati-ventures/clerk-rs",
              "icon": "rust"
            },
            {
              "title": "Hono",
              "tag": "Community",
              "href": "https://github.com/honojs/middleware/tree/main/packages/clerk-auth",
              "icon": "hono"
            },
            {
              "title": "C#",
              "tag": "Community",
              "href": "https://github.com/Hawxy/Clerk.Net",
              "icon": "c-sharp"
            },
            {
              "title": "Astro",
              "tag": "Community",
              "href": "https://github.com/panteliselef/astro-with-clerk-auth/blob/main/packages/astro-clerk-auth/README.md",
              "icon": "astro"
            },
            {
              "title": "Koa",
              "tag": "Community",
              "href": "https://github.com/dimkl/clerk-koa/blob/main/README.md",
              "icon": "koa"
            },
            {
              "title": "Angular",
              "tag": "Community",
              "href": "https://github.com/anagstef/ngx-clerk?tab=readme-ov-file#ngx-clerk",
              "icon": "angular"
            }
          ]
        ]
      },
      {
        "title": "API References",
        "items": [
          [
            { "title": "Backend API", "href": "/docs/reference/backend-api", "target": "_blank" },
            { "title": "Frontend API", "href": "/docs/reference/frontend-api", "target": "_blank" }
          ]
        ]
      }
    ]
  ]
}<|MERGE_RESOLUTION|>--- conflicted
+++ resolved
@@ -760,13 +760,12 @@
                           "href": "/docs/custom-flows/add-phone"
                         },
                         {
-<<<<<<< HEAD
+                          "title": "Manage SMS-based MFA",
+                          "href": "/docs/custom-flows/manage-sms-based-mfa"
+                        },
+                        {
                           "title": "Manage TOTP-based MFA",
                           "href": "/docs/custom-flows/manage-totp-mfa"
-=======
-                          "title": "Manage SMS-based MFA",
-                          "href": "/docs/custom-flows/manage-sms-based-mfa"
->>>>>>> adc47083
                         }
                       ]
                     ]
