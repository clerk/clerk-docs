{
  "$schema": "./manifest.schema.json",
  "navigation": [
    [
      { "title": "Home", "href": "/docs", "icon": "home" },
      {
        "title": "Learning",
        "items": [
          [
            {
              "title": "Quickstarts",
              "collapse": true,
              "icon": "checkmark-circle",
              "items": [
                [
                  { "title": "Overview", "href": "/docs/quickstarts/overview" },
                  { "title": "Set up Clerk", "href": "/docs/quickstarts/setup-clerk" },
                  {
                    "title": "Full Stack",
                    "items": [
                      [
                        {
                          "title": "Next.js",
                          "href": "/docs/quickstarts/nextjs",
                          "icon": "nextjs"
                        },
                        { "title": "Remix", "href": "/docs/quickstarts/remix", "icon": "remix" },
                        { "title": "Gatsby", "href": "/docs/quickstarts/gatsby", "icon": "gatsby" }
                      ]
                    ]
                  },
                  {
                    "title": "Frontend",
                    "items": [
                      [
                        {
                          "title": "JavaScript",
                          "href": "/docs/quickstarts/javascript",
                          "icon": "javascript"
                        },
                        { "title": "React", "href": "/docs/quickstarts/react", "icon": "react" },
                        { "title": "Expo", "href": "/docs/quickstarts/expo" }
                      ]
                    ]
                  },
                  {
                    "title": "Backend",
                    "items": [[{ "title": "Fastify", "href": "/docs/quickstarts/fastify" }]]
                  }
                ]
              ]
            },
            {
              "title": "Guides",
              "collapse": true,
              "icon": "book",
              "items": [
                [
                  { "title": "Overview", "href": "/docs/guides/overview" },
                  {
                    "title": "Add custom onboarding to your authentication flow",
                    "href": "/docs/guides/add-onboarding-flow"
                  },
                  {
                    "title": "Architecture scenarios",
                    "href": "/docs/guides/architecture-scenarios"
                  },
                  { "title": "Routing in Clerk", "href": "/docs/guides/routing" },
                  { "title": "Custom redirects", "href": "/docs/guides/custom-redirects" },
                  {
                    "title": "Transferring ownership of your App",
                    "href": "/docs/guides/transferring-your-app"
                  },
                  {
                    "title": "Use image optimization to improve app performance",
                    "href": "/docs/guides/image-optimization/imageurl-image-optimization"
                  },
                  {
                    "title": "Implement basic Role Based Access Control with metadata",
                    "href": "/docs/guides/basic-rbac"
                  },
                  {
                    "title": "Hide Personal Accounts and force organizations",
                    "href": "/docs/guides/force-organizations"
                  },
                  {
                    "title": "Migrating to Clerk from Auth.js",
                    "href": "/docs/guides/authjs-migration"
                  }
                ]
              ]
            }
          ],
          [
            {
              "title": "Sign Up & Sign In",
              "collapse": true,
              "icon": "door",
              "items": [
                [
                  { "title": "Overview", "href": "/docs/authentication/overview" },
                  {
                    "title": "Configuration",
                    "items": [
                      [
                        {
                          "title": "Sign-up and sign-in options",
                          "href": "/docs/authentication/configuration/sign-up-sign-in-options"
                        },
                        {
                          "title": "Session options",
                          "href": "/docs/authentication/configuration/session-options"
                        },
                        {
                          "title": "Email & SMS templates",
                          "href": "/docs/authentication/configuration/email-sms-templates"
                        },
                        {
                          "title": "Restrictions",
                          "href": "/docs/authentication/configuration/restrictions"
                        }
                      ]
                    ]
                  },
                  {
                    "title": "Social Connections",
                    "items": [
                      [
                        {
                          "title": "Overview",
                          "href": "/docs/authentication/social-connections/overview"
                        },
                        {
                          "title": "Social connections (OAuth)",
                          "href": "/docs/authentication/social-connections/oauth"
                        },
                        {
                          "title": "Account linking",
                          "href": "/docs/authentication/social-connections/account-linking"
                        },
                        {
                          "title": "Google",
                          "href": "/docs/authentication/social-connections/google"
                        },
                        {
                          "title": "Facebook",
                          "href": "/docs/authentication/social-connections/facebook"
                        },
                        {
                          "title": "Microsoft",
                          "href": "/docs/authentication/social-connections/microsoft"
                        },
                        {
                          "title": "See all",
                          "collapse": true,
                          "items": [
                            [
                              {
                                "title": "Apple",
                                "href": "/docs/authentication/social-connections/apple"
                              },
                              {
                                "title": "Atlassian",
                                "href": "/docs/authentication/social-connections/atlassian"
                              },
                              {
                                "title": "Bitbucket",
                                "href": "/docs/authentication/social-connections/bitbucket"
                              },
                              {
                                "title": "Box",
                                "href": "/docs/authentication/social-connections/box"
                              },
                              {
                                "title": "Coinbase",
                                "href": "/docs/authentication/social-connections/coinbase"
                              },
                              {
                                "title": "Discord",
                                "href": "/docs/authentication/social-connections/discord"
                              },
                              {
                                "title": "Dropbox",
                                "href": "/docs/authentication/social-connections/dropbox"
                              },
                              {
                                "title": "GitHub",
                                "href": "/docs/authentication/social-connections/github"
                              },
                              {
                                "title": "GitLab",
                                "href": "/docs/authentication/social-connections/gitlab"
                              },
                              {
                                "title": "HubSpot",
                                "href": "/docs/authentication/social-connections/hubspot"
                              },
                              {
                                "title": "Line",
                                "href": "/docs/authentication/social-connections/line"
                              },
                              {
                                "title": "Linear",
                                "href": "/docs/authentication/social-connections/linear"
                              },
                              {
                                "title": "LinkedIn (Deprecated)",
                                "href": "/docs/authentication/social-connections/linkedin"
                              },
                              {
                                "title": "LinkedIn",
                                "href": "/docs/authentication/social-connections/linkedin-oidc"
                              },
                              {
                                "title": "Notion",
                                "href": "/docs/authentication/social-connections/notion"
                              },
                              {
                                "title": "Slack",
                                "href": "/docs/authentication/social-connections/slack"
                              },
                              {
                                "title": "Spotify",
                                "href": "/docs/authentication/social-connections/spotify"
                              },
                              {
                                "title": "TikTok",
                                "href": "/docs/authentication/social-connections/tiktok"
                              },
                              {
                                "title": "Twitter v1",
                                "href": "/docs/authentication/social-connections/twitter"
                              },
                              {
                                "title": "X/Twitter v2",
                                "href": "/docs/authentication/social-connections/x-twitter"
                              },
                              {
                                "title": "Xero",
                                "href": "/docs/authentication/social-connections/xero"
                              }
                            ]
                          ]
                        }
                      ]
                    ]
                  },
                  {
                    "title": "SAML",
                    "items": [
                      [
                        { "title": "Overview", "href": "/docs/authentication/saml/overview" },
                        {
                          "title": "Authentication flows",
                          "href": "/docs/authentication/saml/authentication-flows"
                        },
                        {
                          "title": "Account linking",
                          "href": "/docs/authentication/saml/account-linking"
                        },
                        { "title": "Azure", "href": "/docs/authentication/saml/azure" },
                        { "title": "Google", "href": "/docs/authentication/saml/google" },
                        { "title": "Okta", "href": "/docs/authentication/saml/okta" },
                        {
                          "title": "Custom provider",
                          "href": "/docs/authentication/saml/custom-provider"
                        },
                        {
                          "title": "Just-in-Time account provisioning",
                          "href": "/docs/authentication/saml/jit-provisioning"
                        }
                      ]
                    ]
                  }
                ]
              ]
            },
            {
              "title": "Users",
              "collapse": true,
              "icon": "user-circle",
              "items": [
                [
                  { "title": "Overview", "href": "/docs/users/overview" },
                  { "title": "Metadata", "href": "/docs/users/metadata" },
                  { "title": "Delete users", "href": "/docs/users/deleting-users" },
                  {
                    "title": "Guides",
                    "items": [[{ "title": "Web3 authentication", "href": "/docs/users/web3" }]]
                  }
                ]
              ]
            },
            {
              "title": "Organizations, Roles, and Permissions",
              "collapse": true,
              "icon": "globe",
              "items": [
                [
                  { "title": "Overview", "href": "/docs/organizations/overview" },
                  {
                    "title": "Roles and permissions",
                    "href": "/docs/organizations/roles-permissions"
                  },
                  { "title": "Verified domains", "href": "/docs/organizations/verified-domains" },
                  {
                    "title": "Guides",
                    "items": [
                      [
                        {
                          "title": "Create roles and assign permissions",
                          "href": "/docs/organizations/create-roles-permissions"
                        },
                        {
                          "title": "Verify the active user’s permissions",
                          "href": "/docs/organizations/verify-user-permissions"
                        },
                        {
                          "title": "Reassign the creator role",
                          "href": "/docs/organizations/creator-role"
                        }
                      ]
                    ]
                  },
                  {
                    "title": "Building custom flows",
                    "items": [
                      [
                        { "title": "Using metadata", "href": "/docs/organizations/metadata" },
                        {
                          "title": "Create an organization",
                          "href": "/docs/organizations/creating-organizations"
                        },
                        {
                          "title": "Update an organization",
                          "href": "/docs/organizations/updating-organizations"
                        },
                        { "title": "Invite users", "href": "/docs/organizations/inviting-users" },
                        { "title": "Manage member roles", "href": "/docs/organizations/managing-roles" },
                        {
                          "title": "View a user's organization memberships",
                          "href": "/docs/organizations/viewing-memberships"
                        },
                        {
                          "title": "Manage membership requests",
                          "href": "/docs/organizations/manage-membership-requests"
                        },
                        {
                          "title": "Switch between organizations",
                          "href": "/docs/organizations/custom-organization-switcher"
                        }
                      ]
                    ]
                  }
                ]
              ]
            },
            {
              "title": "Backend Requests",
              "collapse": true,
              "icon": "stacked-rectangle",
              "items": [
                [
                  { "title": "Overview", "href": "/docs/backend-requests/overview" },
                  {
                    "title": "Making requests",
                    "items": [
                      [
                        {
                          "title": "Same-Origin Requests",
                          "href": "/docs/backend-requests/making/same-origin"
                        },
                        {
                          "title": "Cross-Origin Requests",
                          "href": "/docs/backend-requests/making/cross-origin"
                        },
                        {
                          "title": "Customize your session token",
                          "href": "/docs/backend-requests/making/custom-session-token"
                        },
                        {
                          "title": "JWT Templates",
                          "href": "/docs/backend-requests/making/jwt-templates"
                        }
                      ]
                    ]
                  },
                  {
                    "title": "Handling requests",
                    "items": [
                      [
                        {
                          "title": "Node.js & Express",
                          "href": "/docs/backend-requests/handling/nodejs"
                        },
                        {
                          "title": "Go",
                          "href": "/docs/backend-requests/handling/go",
                          "icon": "go"
                        },
                        {
                          "title": "Gatsby",
                          "href": "/docs/backend-requests/handling/gatsby",
                          "icon": "gatsby"
                        },
                        {
                          "title": "Ruby / Rails",
                          "href": "/docs/backend-requests/handling/ruby-rails",
                          "icon": "ruby"
                        },
                        {
                          "title": "Manual JWT Verification",
                          "href": "/docs/backend-requests/handling/manual-jwt"
                        }
                      ]
                    ]
                  },
                  {
                    "title": "Versioning",
                    "items": [
                      [
                        {
                          "title": "Overview",
                          "href": "/docs/backend-requests/versioning/overview"
                        },
                        {
                          "title": "Available versions",
                          "href": "/docs/backend-requests/versioning/available-versions"
                        }
                      ]
                    ]
                  },
                  {
                    "title": "Resources",
                    "items": [
                      [
                        {
                          "title": "Session tokens",
                          "href": "/docs/backend-requests/resources/session-tokens"
                        },
                        {
                          "title": "Rate limits",
                          "href": "/docs/backend-requests/resources/rate-limits"
                        }
                      ]
                    ]
                  }
                ]
              ]
            }
          ],
          [
            {
              "title": "Account Portal",
              "collapse": true,
              "icon": "user-dotted-circle",
              "items": [
                [
                  { "title": "Overview", "href": "/docs/account-portal/overview" },
                  { "title": "Getting started", "href": "/docs/account-portal/getting-started" },
                  {
                    "title": "Advanced Usage",
                    "items": [
                      [
                        { "title": "Direct links", "href": "/docs/account-portal/direct-links" },
                        {
                          "title": "User & Organization Pages",
                          "href": "/docs/account-portal/user-profile-org-profile"
                        },
                        {
                          "title": "Disable Account Portal",
                          "href": "/docs/account-portal/disable-account-portal"
                        }
                      ]
                    ]
                  }
                ]
              ]
            },
            {
              "title": "Component Reference",
              "collapse": true,
              "icon": "box",
              "items": [
                [
                  { "title": "Overview", "href": "/docs/components/overview" },
                  {
                    "title": "`<ClerkProvider>`",
                    "wrap": false,
                    "href": "/docs/components/clerk-provider"
                  },
                  {
                    "title": "Authentication Components",
                    "items": [
                      [
                        {
                          "title": "`<SignIn />`",
                          "wrap": false,
                          "href": "/docs/components/authentication/sign-in"
                        },
                        {
                          "title": "`<SignUp />`",
                          "wrap": false,
                          "href": "/docs/components/authentication/sign-up"
                        },
                        {
                          "title": "`<GoogleOneTap />`",
                          "wrap": false,
                          "href": "/docs/components/authentication/google-one-tap"
                        }
                      ]
                    ]
                  },
                  {
                    "title": "User Components",
                    "items": [
                      [
                        {
                          "title": "`<UserButton />`",
                          "wrap": false,
                          "href": "/docs/components/user/user-button"
                        },
                        {
                          "title": "`<UserProfile />`",
                          "wrap": false,
                          "href": "/docs/components/user/user-profile"
                        }
                      ]
                    ]
                  },
                  {
                    "title": "Organization Components",
                    "items": [
                      [
                        {
                          "title": "`<CreateOrganization />`",
                          "wrap": false,
                          "href": "/docs/components/organization/create-organization"
                        },
                        {
                          "title": "`<OrganizationProfile />`",
                          "wrap": false,
                          "href": "/docs/components/organization/organization-profile"
                        },
                        {
                          "title": "`<OrganizationSwitcher />`",
                          "wrap": false,
                          "href": "/docs/components/organization/organization-switcher"
                        },
                        {
                          "title": "`<OrganizationList />`",
                          "wrap": false,
                          "href": "/docs/components/organization/organization-list"
                        }
                      ]
                    ]
                  },
                  {
                    "title": "Customization",
                    "items": [
                      [
                        {
                          "title": "Appearance prop",
                          "collapse": true,
                          "items": [
                            [
                              {
                                "title": "Overview",
                                "href": "/docs/components/customization/overview"
                              },
                              {
                                "title": "Layout",
                                "href": "/docs/components/customization/layout"
                              },
                              {
                                "title": "Themes",
                                "href": "/docs/components/customization/themes"
                              },
                              {
                                "title": "Variables",
                                "href": "/docs/components/customization/variables"
                              }
                            ]
                          ]
                        },
                        {
                          "title": "Localization prop (i18n)",
                          "href": "/docs/components/customization/localization"
                        },
                        {
                          "title": "Custom Pages",
                          "collapse": true,
                          "items": [
                            [
                              {
                                "title": "`<UserProfile />`",
                                "wrap": false,
                                "href": "/docs/components/customization/user-profile"
                              },
                              {
                                "title": "`<OrganizationProfile />`",
                                "wrap": false,
                                "href": "/docs/components/customization/organization-profile"
                              }
                            ]
                          ]
                        }
                      ]
                    ]
                  },
                  {
                    "title": "Control Components",
                    "items": [
                      [
                        {
                          "title": "`<AuthenticateWithRedirectCallback />`",
                          "wrap": false,
                          "href": "/docs/components/control/authenticate-with-callback"
                        },
                        {
                          "title": "`<ClerkLoaded>`",
                          "wrap": false,
                          "href": "/docs/components/control/clerk-loaded"
                        },
                        {
                          "title": "`<ClerkLoading>`",
                          "wrap": false,
                          "href": "/docs/components/control/clerk-loading"
                        },
                        {
                          "title": "`<Protect>`",
                          "wrap": false,
                          "href": "/docs/components/protect"
                        },
                        {
                          "title": "`<MultisessionAppSupport>`",
                          "wrap": false,
                          "href": "/docs/components/control/multi-session"
                        },
                        {
                          "title": "`<RedirectToSignIn />`",
                          "wrap": false,
                          "href": "/docs/components/control/redirect-to-signin"
                        },
                        {
                          "title": "`<RedirectToSignUp />`",
                          "wrap": false,
                          "href": "/docs/components/control/redirect-to-signup"
                        },
                        {
                          "title": "`<RedirectToUserProfile />`",
                          "wrap": false,
                          "href": "/docs/components/control/redirect-to-userprofile"
                        },
                        {
                          "title": "`<RedirectToOrganizationProfile />`",
                          "wrap": false,
                          "href": "/docs/components/control/redirect-to-organizationprofile"
                        },
                        {
                          "title": "`<RedirectToCreateOrganization />`",
                          "wrap": false,
                          "href": "/docs/components/control/redirect-to-createorganization"
                        },
                        {
                          "title": "`<SignedIn>`",
                          "wrap": false,
                          "href": "/docs/components/control/signed-in"
                        },
                        {
                          "title": "`<SignedOut>`",
                          "wrap": false,
                          "href": "/docs/components/control/signed-out"
                        }
                      ]
                    ]
                  },
                  {
                    "title": "Unstyled Components",
                    "items": [
                      [
                        {
                          "title": "`<SignInButton>`",
                          "wrap": false,
                          "href": "/docs/components/unstyled/sign-in-button"
                        },
                        {
                          "title": "`<SignInWithMetamaskButton>`",
                          "wrap": false,
                          "href": "/docs/components/unstyled/sign-in-with-metamask"
                        },
                        {
                          "title": "`<SignUpButton>`",
                          "wrap": false,
                          "href": "/docs/components/unstyled/sign-up-button"
                        },
                        {
                          "title": "`<SignOutButton>`",
                          "wrap": false,
                          "href": "/docs/components/unstyled/sign-out-button"
                        }
                      ]
                    ]
                  }
                ]
              ]
            },
            {
              "title": "Custom Flows",
              "collapse": true,
              "icon": "route",
              "items": [
                [
                  { "title": "Overview", "href": "/docs/custom-flows/overview" },
                  { "title": "Error handling", "href": "/docs/custom-flows/error-handling" },
                  {
                    "title": "Authentication",
                    "items": [
                      [
                        { "title": "Email & password", "href": "/docs/custom-flows/email-password" },
                        { "title": "Email / SMS OTP", "href": "/docs/custom-flows/email-sms-otp" },
                        { "title": "Email links", "href": "/docs/custom-flows/email-links" },
                        { "title": "Email & password + MFA", "href": "/docs/custom-flows/email-password-mfa" },
                        { "title": "Passkeys", "href": "/docs/custom-flows/passkeys" },
                        { "title": "Google One Tap", "href": "/docs/custom-flows/google-one-tap" },
                        { "title": "OAuth connections", "href": "/docs/custom-flows/oauth-connections" },
                        { "title": "SAML connections", "href": "/docs/custom-flows/saml-connections" },
                        { "title": "Sign out", "href": "/docs/custom-flows/sign-out" },
                        { "title": "Invitations", "href": "/docs/custom-flows/invitations" },
                        {
                          "title": "Embedded email links",
                          "href": "/docs/custom-flows/embedded-email-links"
                        },
                        {
                          "title": "Multi-session applications",
                          "href": "/docs/custom-flows/multi-session-applications"
                        },
                        {
                          "title": "Bot sign-up protection",
                          "href": "/docs/custom-flows/bot-sign-up-protection"
                        }
                      ]
                    ]
                  },
                  {
                    "title": "Account updates",
                    "items": [
                      [
                        { "title": "Forgot password", "href": "/docs/custom-flows/forgot-password" },
                        {
                          "title": "User impersonation",
                          "href": "/docs/custom-flows/user-impersonation"
                        },
                        {
                          "title": "Add email",
                          "href": "/docs/custom-flows/add-email"
                        },
                        {
                          "title": "Add phone",
                          "href": "/docs/custom-flows/add-phone"
                        },
                        {
                          "title": "Manage SMS-based MFA",
                          "href": "/docs/custom-flows/manage-sms-based-mfa"
                        },
                        {
                          "title": "Manage TOTP-based MFA",
                          "href": "/docs/custom-flows/manage-totp-based-mfa"
                        }
                      ]
                    ]
                  }
                ]
              ]
            },
            {
              "title": "Elements",
              "tag": "(Beta)",
              "collapse": true,
              "icon": "application-2",
              "items": [
                [
                  { "title": "Overview", "href": "/docs/elements/overview" },
                  {
                    "title": "Guides",
                    "items": [
                      [
                        {
                          "title": "Build a sign-in flow",
                          "href": "/docs/elements/guides/sign-in"
                        },
                        {
                          "title": "Build a sign-up flow",
                          "href": "/docs/elements/guides/sign-up"
                        },
                        { "title": "Styling", "href": "/docs/elements/guides/styling" }
                      ]
                    ]
                  },
                  {
                    "title": "Examples",
                    "items": [
                      [
                        { "title": "Sign-in", "href": "/docs/elements/examples/sign-in" },
                        { "title": "Sign-up", "href": "/docs/elements/examples/sign-up" },
                        { "title": "Primitives", "href": "/docs/elements/examples/primitives" },
                        { "title": "shadcn/ui", "href": "/docs/elements/examples/shadcn-ui" }
                      ]
                    ]
                  },
                  {
                    "title": "Component Reference",
                    "items": [
                      [
                        { "title": "Common", "href": "/docs/elements/reference/common" },
                        { "title": "Sign-in", "href": "/docs/elements/reference/sign-in" },
                        { "title": "Sign-up", "href": "/docs/elements/reference/sign-up" }
                      ]
                    ]
                  }
                ]
              ]
            }
          ],
          [
            {
              "title": "Integrations",
              "collapse": true,
              "icon": "plug",
              "items": [
                [
                  { "title": "Overview", "href": "/docs/integrations/overview" },
                  {
                    "title": "Webhooks",
                    "items": [
                      [
                        { "title": "Overview", "href": "/docs/integrations/webhooks/overview" },
                        {
                          "title": "Sync Clerk data to your application with webhooks",
                          "href": "/docs/integrations/webhooks/sync-data"
                        },
                        {
                          "title": "Handling webhooks with Inngest",
                          "href": "/docs/integrations/webhooks/inngest"
                        },
                        {
                          "title": "Debug your webhooks",
                          "href": "/docs/integrations/webhooks/debug-your-webhooks"
                        }
                      ]
                    ]
                  },
                  {
                    "title": "Databases",
                    "items": [
                      [
                        { "title": "Convex", "href": "/docs/integrations/databases/convex" },
                        { "title": "Fauna", "href": "/docs/integrations/databases/fauna" },
                        { "title": "Firebase", "href": "/docs/integrations/databases/firebase" },
                        { "title": "Grafbase", "href": "/docs/integrations/databases/grafbase" },
                        { "title": "Hasura", "href": "/docs/integrations/databases/hasura" },
                        { "title": "Nhost", "href": "/docs/integrations/databases/nhost" },
                        { "title": "Supabase", "href": "/docs/integrations/databases/supabase" },
                        { "title": "Neon", "href": "/docs/integrations/databases/neon" }
                      ]
                    ]
                  },
                  {
                    "title": "Analytics",
                    "items": [
                      [
                        {
                          "title": "Google Analytics",
                          "href": "/docs/integrations/analytics/google-analytics"
                        }
                      ]
                    ]
                  }
                ]
              ]
            },
            {
              "title": "Deployments & Migrations",
              "collapse": true,
              "icon": "rocket",
              "items": [
                [
                  { "title": "Instances / Environments", "href": "/docs/deployments/environments" },
                  {
                    "title": "Clerk environment variables",
                    "href": "/docs/deployments/clerk-environment-variables"
                  },
                  {
                    "title": "Deployment",
                    "items": [
                      [
                        { "title": "Deploy to production", "href": "/docs/deployments/overview" },
                        {
                          "title": "Deploy to Vercel",
                          "href": "/docs/deployments/deploy-to-vercel"
                        },
                        {
                          "title": "Set up a staging environment",
                          "href": "/docs/deployments/set-up-staging"
                        },
                        {
                          "title": "Deploy an Expo app to production",
                          "href": "/docs/deployments/deploy-expo"
                        },
                        {
                          "title": "Set up a preview environment",
                          "href": "/docs/deployments/set-up-preview-environment"
                        },
                        {
                          "title": "Changing domains",
                          "href": "/docs/deployments/changing-domains"
                        }
                      ]
                    ]
                  },
                  {
                    "title": "Migrations",
                    "items": [
                      [
                        {
                          "title": "Migrate to Clerk",
                          "href": "/docs/deployments/migrate-overview"
                        },
                        {
                          "title": "Migrate from Firebase",
                          "href": "/docs/deployments/migrate-from-firebase"
                        },
                        {
                          "title": "Exporting user data",
                          "href": "/docs/deployments/exporting-users"
                        }
                      ]
                    ]
                  },
                  {
                    "title": "Cookie Information",
                    "items": [
                      [
                        {
                          "title": "Clerk Cookie Information",
                          "href": "/docs/deployments/clerk-cookies"
                        }
                      ]
                    ]
                  }
                ]
              ]
            },
            {
              "title": "Testing",
              "collapse": true,
              "icon": "speedometer",
              "items": [
                [
                  { "title": "Overview", "href": "/docs/testing/overview" },
                  {
                    "title": "Test Emails and Phones",
                    "href": "/docs/testing/test-emails-and-phones"
                  },
                  {
                    "title": "Testing Frameworks",
                    "items": [
                      [
                        { "title": "Playwright", "href": "/docs/testing/playwright" },
                        {
                          "title": "Postman or Insomnia",
                          "href": "/docs/testing/postman-or-insomnia"
                        }
                      ]
                    ]
                  }
                ]
              ]
            },
            {
              "title": "Advanced Usage",
              "collapse": true,
              "icon": "chart",
              "items": [
                [
                  {
                    "title": "Clerk as an OAuth2 Provider",
                    "href": "/docs/advanced-usage/clerk-idp"
                  },
                  {
                    "title": "Authentication across different domains",
                    "href": "/docs/advanced-usage/satellite-domains"
                  },
                  {
                    "title": "Proxying the Clerk Frontend API",
                    "href": "/docs/advanced-usage/using-proxies"
                  }
                ]
              ]
            },
            {
              "title": "Errors",
              "collapse": true,
              "icon": "block",
              "items": [
                [
                  { "title": "Overview", "href": "/docs/errors/overview" },
                  { "title": "Actor tokens", "href": "/docs/errors/actor-tokens" },
                  {
                    "title": "Allowlist identifiers",
                    "href": "/docs/errors/allowlist-identifiers"
                  },
                  { "title": "Application", "href": "/docs/errors/application" },
                  { "title": "Authentication", "href": "/docs/errors/authentication" },
                  { "title": "Backup codes", "href": "/docs/errors/backup-codes" },
                  { "title": "Billing", "href": "/docs/errors/billing" },
                  { "title": "Billing accounts", "href": "/docs/errors/billing-accounts" },
                  {
                    "title": "Blocklist identifiers",
                    "href": "/docs/errors/blocklist-identifiers"
                  },
                  { "title": "Clients", "href": "/docs/errors/clients" },
                  { "title": "Cookie", "href": "/docs/errors/cookie" },
                  { "title": "Deprecation", "href": "/docs/errors/deprecation" },
                  { "title": "Domains", "href": "/docs/errors/domains" },
                  { "title": "Entitlements", "href": "/docs/errors/entitlements" },
                  { "title": "Features", "href": "/docs/errors/features" },
                  { "title": "Identifications", "href": "/docs/errors/identifications" },
                  { "title": "Passkeys", "href": "/docs/errors/passkeys" },
                  { "title": "Sign-in", "href": "/docs/errors/sign-in" },
                  { "title": "Sign-up", "href": "/docs/errors/sign-up" },
                  { "title": "Sign-in-tokens", "href": "/docs/errors/sign-in-tokens" }
                ]
              ]
            },
            {
              "title": "Troubleshooting",
              "collapse": true,
              "icon": "bolt",
              "items": [
                [
                  { "title": "Overview", "href": "/docs/troubleshooting/overview" },
                  {
                    "title": "Email Deliverability",
                    "href": "/docs/troubleshooting/email-deliverability"
                  },
                  { "title": "Script Loading", "href": "/docs/troubleshooting/script-loading" },
                  {
                    "title": "Help & Support",
                    "items": [
                      [
                        {
                          "title": "Create a minimal reproduction",
                          "href": "/docs/troubleshooting/create-a-minimal-reproduction"
                        },
                        { "title": "Community Discord", "href": "/discord", "target": "_blank" },
                        { "title": "Contact Support", "href": "/support", "target": "_blank" }
                      ]
                    ]
                  }
                ]
              ]
            },
            {
              "title": "Upgrade Guides",
              "collapse": true,
              "icon": "arrow-up-circle",
              "items": [
                [
                  { "title": "Overview", "href": "/docs/upgrade-guides/overview" },
                  {
                    "title": "Long term support policy",
                    "href": "/docs/upgrade-guides/long-term-support"
                  },
                  {
                    "title": "Clerk SDK versioning",
                    "href": "/docs/upgrade-guides/sdk-versioning"
                  },
                  {
                    "title": "Upgrading to Core 2",
                    "items": [
                      [
                        { "title": "Overview", "href": "/docs/upgrade-guides/core-2/overview" },
                        {
                          "title": "Component redesign",
                          "href": "/docs/upgrade-guides/core-2/component-redesign"
                        },
                        {
                          "title": "SDK Guides",
                          "collapse": true,
                          "items": [
                            [
                              {
                                "title": "Next.js",
                                "href": "/docs/upgrade-guides/core-2/nextjs",
                                "icon": "nextjs"
                              },
                              {
                                "title": "Remix",
                                "href": "/docs/upgrade-guides/core-2/remix",
                                "icon": "remix"
                              },
                              { "title": "Expo", "href": "/docs/upgrade-guides/core-2/expo" },
                              { "title": "Fastify", "href": "/docs/upgrade-guides/core-2/fastify" },
                              {
                                "title": "React",
                                "href": "/docs/upgrade-guides/core-2/react",
                                "icon": "react"
                              },
                              { "title": "Node", "href": "/docs/upgrade-guides/core-2/node" },
                              { "title": "Backend", "href": "/docs/upgrade-guides/core-2/backend" },
                              {
                                "title": "Chrome Extension",
                                "href": "/docs/upgrade-guides/core-2/chrome-extension"
                              },
                              {
                                "title": "JavaScript",
                                "href": "/docs/upgrade-guides/core-2/javascript",
                                "icon": "javascript"
                              }
                            ]
                          ]
                        }
                      ]
                    ]
                  },
                  {
                    "title": "Upgrading to Core 1",
                    "items": [
                      [
                        {
                          "title": "Overview",
                          "href": "/docs/upgrade-guides/upgrading-from-v2-to-v3"
                        }
                      ]
                    ]
                  },
                  {
                    "title": "Dashboard",
                    "items": [
                      [
                        { "title": "API Key Changes", "href": "/docs/upgrade-guides/api-keys" },
                        {
                          "title": "URL-based session syncing",
                          "href": "/docs/upgrade-guides/url-based-session-syncing"
                        },
                        {
                          "title": "Progressive Sign up",
                          "href": "/docs/upgrade-guides/progressive-sign-up"
                        }
                      ]
                    ]
                  }
                ]
              ]
            },
            {
              "title": "Security & Privacy",
              "collapse": true,
              "icon": "lock",
              "items": [
                [
                  { "title": "Overview", "href": "/docs/security/overview" },
                  {
                    "title": "Vulnerability disclosure policy",
                    "href": "/docs/security/vulnerability-disclosure-policy"
                  },
                  { "title": "XSS leak protection", "href": "/docs/security/xss-leak-protection" },
                  { "title": "CSRF protection", "href": "/docs/security/csrf-protection" },
                  { "title": "CSP Headers", "href": "/docs/security/clerk-csp" },
                  { "title": "Fixation protection", "href": "/docs/security/fixation-protection" },
                  {
                    "title": "Password protection and rules",
                    "href": "/docs/security/password-protection"
                  },
                  { "title": "Clerk Telemetry", "href": "/docs/telemetry" },
                  {
                    "title": "Protect accounts from attacks",
                    "items": [
                      [
                        {
                          "title": "Brute force attacks and locking user accounts",
                          "href": "/docs/security/user-lock-guide"
                        },
                        {
                          "title": "Protect sign ups from bots",
                          "href": "/docs/security/bot-protection"
                        },
                        {
                          "title": "Customize max sign-in attempts and duration of of user lockout",
                          "href": "/docs/security/customize-user-lockout"
                        },
                        {
                          "title": "Unlock accounts from the Clerk Dashboard",
                          "href": "/docs/security/unlock-user-accounts"
                        },
                        {
                          "title": "Programmatically lock and unlock accounts",
                          "href": "/docs/security/programmatically-lock-user-accounts"
                        },
                        {
                          "title": "Protect email link sign-ins and sign-ups",
                          "href": "/docs/security/email-link-protection"
                        }
                      ]
                    ]
                  }
                ]
              ]
            },
            { "title": "Core 1 Documentation", "href": "/docs/core-1", "icon": "link" }
          ]
        ]
      },
      {
        "title": "SDK References",
        "items": [
          [
            {
              "title": "Next.js",
              "collapse": true,
              "icon": "nextjs",
              "items": [
                [
                  { "title": "Overview", "href": "/docs/references/nextjs/overview" },
                  {
                    "title": "Guides",
                    "items": [
                      [
                        {
                          "title": "Read session and user data",
                          "href": "/docs/references/nextjs/read-session-data"
                        },
                        {
                          "title": "Add custom sign up and sign in pages",
                          "href": "/docs/references/nextjs/custom-signup-signin-pages"
                        },
                        {
                          "title": "Integrate Clerk into your app with tRPC",
                          "href": "/docs/references/nextjs/trpc"
                        }
                      ]
                    ]
                  },
                  {
                    "title": "General References",
                    "items": [
                      [
                        {
                          "title": "`clerkMiddleware()`",
                          "wrap": false,
                          "href": "/docs/references/nextjs/clerk-middleware"
                        },
                        { "title": "Auth Object", "href": "/docs/references/nextjs/auth-object" }
                      ]
                    ]
                  },
                  {
                    "title": "App Router References",
                    "items": [
                      [
                        {
                          "title": "`auth()`",
                          "wrap": false,
                          "href": "/docs/references/nextjs/auth"
                        },
                        {
                          "title": "`currentUser()`",
                          "wrap": false,
                          "href": "/docs/references/nextjs/current-user"
                        },
                        {
                          "title": "Route Handlers",
                          "href": "/docs/references/nextjs/route-handlers"
                        },
                        {
                          "title": "Server Actions",
                          "href": "/docs/references/nextjs/server-actions"
                        }
                      ]
                    ]
                  },
                  {
                    "title": "Pages Router References",
                    "items": [
                      [
                        {
                          "title": "`getAuth()`",
                          "wrap": false,
                          "href": "/docs/references/nextjs/get-auth"
                        },
                        {
                          "title": "`buildClerkProps()`",
                          "wrap": false,
                          "href": "/docs/references/nextjs/build-clerk-props"
                        }
                      ]
                    ]
                  },
                  {
                    "title": "Deprecated",
                    "items": [
                      [
                        {
                          "title": "`authMiddleware()`",
                          "wrap": false,
                          "href": "/docs/references/nextjs/auth-middleware"
                        },
                        {
                          "title": "Use Clerk with Next.js 12 and older",
                          "href": "/docs/references/nextjs/usage-with-older-versions"
                        }
                      ]
                    ]
                  },
                  {
                    "title": "Demo Repositories",
                    "items": [
                      [
                        {
                          "title": "App Router Demo Repo",
                          "href": "https://github.com/clerk/clerk-nextjs-demo-app-router"
                        },
                        {
                          "title": "Pages Router Demo Repo",
                          "href": "https://github.com/clerk/clerk-nextjs-demo-pages-router"
                        }
                      ]
                    ]
                  }
                ]
              ]
            },
            {
              "title": "React",
              "collapse": true,
              "icon": "react",
              "items": [
                [
                  { "title": "Overview", "href": "/docs/references/react/overview" },
                  {
                    "title": "Guides",
                    "items": [
                      [
                        {
                          "title": "Add React Router",
                          "href": "/docs/references/react/add-react-router"
                        }
                      ]
                    ]
                  },
                  {
                    "title": "Client-side Helpers",
                    "items": [
                      [
                        {
                          "title": "`useUser()`",
                          "wrap": false,
                          "href": "/docs/references/react/use-user"
                        },
                        {
                          "title": "`useClerk()`",
                          "wrap": false,
                          "href": "/docs/references/react/use-clerk"
                        },
                        {
                          "title": "`useAuth()`",
                          "wrap": false,
                          "href": "/docs/references/react/use-auth"
                        },
                        {
                          "title": "`useSignIn()`",
                          "wrap": false,
                          "href": "/docs/references/react/use-sign-in"
                        },
                        {
                          "title": "`useSignUp()`",
                          "wrap": false,
                          "href": "/docs/references/react/use-sign-up"
                        },
                        {
                          "title": "`useSession()`",
                          "wrap": false,
                          "href": "/docs/references/react/use-session"
                        },
                        {
                          "title": "`useSessionList()`",
                          "wrap": false,
                          "href": "/docs/references/react/use-session-list"
                        },
                        {
                          "title": "`useOrganization()`",
                          "wrap": false,
                          "href": "/docs/references/react/use-organization"
                        },
                        {
                          "title": "`useOrganizationList()`",
                          "wrap": false,
                          "href": "/docs/references/react/use-organization-list"
                        }
                      ]
                    ]
                  }
                ]
              ]
            },
            {
              "title": "JavaScript",
              "collapse": true,
              "icon": "javascript",
              "items": [
                [
                  { "title": "Overview", "href": "/docs/references/javascript/overview" },
                  {
                    "title": "Clerk",
                    "collapse": true,
                    "items": [
                      [
                        {
                          "title": "Clerk class",
                          "href": "/docs/references/javascript/clerk/clerk"
                        },
                        {
                          "title": "Organization methods",
                          "href": "/docs/references/javascript/clerk/organization-methods"
                        },
                        {
                          "title": "Redirect methods",
                          "href": "/docs/references/javascript/clerk/redirect-methods"
                        },
                        {
                          "title": "BuildURLs",
                          "href": "/docs/references/javascript/clerk/build-urls"
                        },
                        {
                          "title": "Handle navigation",
                          "href": "/docs/references/javascript/clerk/handle-navigation"
                        },
                        {
                          "title": "Session methods",
                          "href": "/docs/references/javascript/clerk/session-methods"
                        }
                      ]
                    ]
                  },
                  {
                    "title": "User",
                    "collapse": true,
                    "items": [
                      [
                        { "title": "User object", "href": "/docs/references/javascript/user/user" },
                        {
                          "title": "TOTP methods",
                          "href": "/docs/references/javascript/user/totp"
                        },
                        {
                          "title": "Password management methods",
                          "href": "/docs/references/javascript/user/password-management"
                        },
                        {
                          "title": "Create metadata methods",
                          "href": "/docs/references/javascript/user/create-metadata"
                        }
                      ]
                    ]
                  },
                  {
                    "title": "Organization",
                    "collapse": true,
                    "items": [
                      [
                        {
                          "title": "Organization object",
                          "href": "/docs/references/javascript/organization/organization"
                        },
                        {
                          "title": "Membership methods",
                          "href": "/docs/references/javascript/organization/members"
                        },
                        {
                          "title": "Invitation methods",
                          "href": "/docs/references/javascript/organization/invitations"
                        },
                        {
                          "title": "Domain methods",
                          "href": "/docs/references/javascript/organization/domains"
                        },
                        {
                          "title": "Membership request methods",
                          "href": "/docs/references/javascript/organization/membership-request"
                        }
                      ]
                    ]
                  },
                  {
                    "title": "Organization Invitation",
                    "href": "/docs/references/javascript/organization-invitation"
                  },
                  {
                    "title": "Organization Membership",
                    "href": "/docs/references/javascript/organization-membership"
                  },
                  {
                    "title": "Organization Domain",
                    "href": "/docs/references/javascript/organization-domain"
                  },
                  {
                    "title": "Organization Membership Request",
                    "href": "/docs/references/javascript/organization-membership-request"
                  },
                  { "title": "Session", "href": "/docs/references/javascript/session" },
                  {
                    "title": "SessionWithActivities",
                    "href": "/docs/references/javascript/session-with-activities"
                  },
                  { "title": "Client", "href": "/docs/references/javascript/client" },
                  {
                    "title": "ExternalAccount",
                    "href": "/docs/references/javascript/external-account"
                  },
                  {
                    "title": "Email Address",
                    "href": "/docs/references/javascript/email-address"
                  },
                  {
                    "title": "Phone Number",
                    "href": "/docs/references/javascript/phone-number"
                  },
                  {
                    "title": "Sign In",
                    "collapse": true,
                    "items": [
                      [
                        {
                          "title": "Sign In",
                          "href": "/docs/references/javascript/sign-in/sign-in"
                        },
                        {
                          "title": "First Factor",
                          "href": "/docs/references/javascript/sign-in/first-factor"
                        },
                        {
                          "title": "Second Factor",
                          "href": "/docs/references/javascript/sign-in/second-factor"
                        },
                        {
                          "title": "AuthenticateWith",
                          "href": "/docs/references/javascript/sign-in/authenticate-with"
                        }
                      ]
                    ]
                  },
                  {
                    "title": "Sign Up",
                    "collapse": true,
                    "items": [
                      [
                        {
                          "title": "Sign Up",
                          "href": "/docs/references/javascript/sign-up/sign-up"
                        },
                        {
                          "title": "AuthenticateWith",
                          "href": "/docs/references/javascript/sign-up/authenticate-with"
                        },
                        {
                          "title": "Verification",
                          "href": "/docs/references/javascript/sign-up/verification"
                        },
                        {
                          "title": "Email Verification",
                          "href": "/docs/references/javascript/sign-up/email-verification"
                        },
                        {
                          "title": "Phone Verification",
                          "href": "/docs/references/javascript/sign-up/phone-verification"
                        },
                        {
                          "title": "Web3 Verification",
                          "href": "/docs/references/javascript/sign-up/web3-verification"
                        }
                      ]
                    ]
                  },
                  {
                    "title": "Web3 Wallet",
                    "collapse": true,
                    "items": [
                      [
                        {
                          "title": "Web3 Wallet",
                          "href": "/docs/references/javascript/web3-wallet/web3-wallet"
                        },
                        {
                          "title": "Verification",
                          "href": "/docs/references/javascript/web3-wallet/verification"
                        }
                      ]
                    ]
                  },
                  {
                    "title": "Types",
                    "collapse": true,
                    "items": [
                      [
                        {
                          "title": "Overview",
                          "href": "/docs/references/javascript/types/overview"
                        },
                        {
                          "title": "ClerkAPIError",
                          "href": "/docs/references/javascript/types/clerk-api-error"
                        },
                        {
                          "title": "ClerkPaginatedResponse",
                          "href": "/docs/references/javascript/types/clerk-paginated-response"
                        },
                        {
                          "title": "CustomPage",
                          "href": "/docs/references/javascript/types/custom-page"
                        },
                        {
                          "title": "EmailLinkError",
                          "href": "/docs/references/javascript/types/email-link-error"
                        },
                        {
                          "title": "DeletedObject",
                          "href": "/docs/references/javascript/types/deleted-object"
                        },
                        {
                          "title": "OAuth types",
                          "href": "/docs/references/javascript/types/oauth"
                        },
                        {
                          "title": "PasskeyResource",
                          "href": "/docs/references/javascript/types/passkey-resource"
                        },
                        {
                          "title": "PublicUserData",
                          "href": "/docs/references/javascript/types/public-user-data"
                        },
                        {
                          "title": "SessionStatus",
                          "href": "/docs/references/javascript/types/session-status"
                        },
                        {
                          "title": "SignInFirstFactor",
                          "href": "/docs/references/javascript/types/sign-in-first-factor"
                        },
                        {
                          "title": "SignInSecondFactor",
                          "href": "/docs/references/javascript/types/sign-in-second-factor"
                        },
                        {
                          "title": "SignInRedirectOptions",
                          "href": "/docs/references/javascript/types/sign-in-redirect-options"
                        },
                        {
                          "title": "SignUpRedirectOptions",
                          "href": "/docs/references/javascript/types/sign-up-redirect-options"
                        },
                        {
                          "title": "SignInInitialValues",
                          "href": "/docs/references/javascript/types/sign-in-initial-values"
                        },
                        {
                          "title": "SignUpInitialValues",
                          "href": "/docs/references/javascript/types/sign-up-initial-values"
                        },
                        {
                          "title": "RedirectOptions",
                          "href": "/docs/references/javascript/types/redirect-options"
                        },
                        {
                          "title": "Verification",
                          "href": "/docs/references/javascript/types/verification"
                        }
                      ]
                    ]
                  }
                ]
              ]
            },
            {
              "title": "Expo",
              "collapse": true,
              "icon": "expo",
              "items": [
                [
                  {
                    "title": "Overview",
                    "href": "/docs/references/expo/overview"
                  },
                  {
                    "title": "Custom Auth Flow Examples",
                    "collapse": true,
                    "icon": "route",
                    "items": [
                      [
                        {
                          "title": "Multi-factor authentication",
                          "href": "/docs/references/expo/expo-mfa"
                        },
                        {
                          "title": "OAuth",
                          "href": "/docs/references/expo/expo-oauth"
                        },
                        {
                          "title": "Impersonation",
                          "href": "/docs/references/expo/expo-impersonation"
                        }
                                        ]
                    ]
                  },
                  {
                    "title": "Read session and user data",
                    "href": "/docs/references/expo/expo-read-session-user-data"
                  }
                ]
              ]
            },
            {
              "title": "Node.js",
              "collapse": true,
              "icon": "nodejs",
              "items": [
                [
                  { "title": "Overview", "href": "/docs/references/nodejs/overview" },
                  {
                    "title": "Available methods",
                    "href": "/docs/references/nodejs/available-methods"
                  },
                  {
                    "title": "Connect/Express Middleware",
                    "href": "/docs/backend-requests/handling/nodejs"
                  },
                  {
                    "title": "Networkless token verification",
                    "href": "/docs/references/nodejs/token-verification"
                  }
                ]
              ]
            },
            {
              "title": "Remix",
              "collapse": true,
              "icon": "remix",
              "items": [
                [
                  {
                    "title": "`<ClerkApp />`",
                    "wrap": false,
                    "href": "/docs/references/remix/clerk-app"
                  },
                  {
                    "title": "SPA Mode",
                    "wrap": false,
                    "href": "/docs/references/remix/spa-mode"
                  }
                ]
              ]
            },
            {
              "title": "Go",
              "collapse": true,
              "icon": "go",
              "items": [
                [
                  { "title": "Overview", "href": "/docs/references/go/overview" },
                  {
                    "title": "Verifying sessions",
                    "href": "/docs/references/go/verifying-sessions"
                  },
                  {
                    "title": "Use Clerk Go for Backend API Operations",
                    "href": "/docs/references/go/other-examples"
                  },
                  { "title": "Go SDK repository", "href": "https://github.com/clerk/clerk-sdk-go" }
                ]
              ]
            },
            {
              "title": "Gatsby",
              "collapse": true,
              "icon": "gatsby",
              "items": [
                [
                  {
                    "title": "`withServerAuth()`",
                    "wrap": false,
                    "href": "/docs/references/gatsby/with-server-auth"
                  }
                ]
              ]
            },
            {
              "title": "Ruby / Rails",
              "collapse": true,
              "icon": "ruby",
              "items": [
                [
                  { "title": "Overview", "href": "/docs/references/ruby/overview" },
                  {
                    "title": "Available Methods",
                    "href": "/docs/references/ruby/available-methods"
                  },
                  { "title": "Rack/Rails integration", "href": "/docs/references/ruby/rack-rails" },
                  {
                    "title": "Ruby SDK repository",
                    "href": "https://github.com/clerk/clerk-sdk-ruby"
                  }
                ]
              ]
            },
            {
              "title": "JavaScript Backend SDK",
              "collapse": true,
              "icon": "clerk",
              "items": [
                [
                  { "title": "Overview", "href": "/docs/references/backend/overview" },
                  {
                    "title": "User",
                    "collapse": true,
                    "items": [
                      [
                        {
                          "title": "`getUserList()`",
                          "wrap": false,
                          "href": "/docs/references/backend/user/get-user-list"
                        },
                        {
                          "title": "`getUser()`",
                          "wrap": false,
                          "href": "/docs/references/backend/user/get-user"
                        },
                        {
                          "title": "`getCount()`",
                          "wrap": false,
                          "href": "/docs/references/backend/user/get-count"
                        },
                        {
                          "title": "`getOrganizationMembershipList()`",
                          "wrap": false,
                          "href": "/docs/references/backend/user/get-organization-membership-list"
                        },
                        {
                          "title": "`getUserOAuthAccessToken()`",
                          "wrap": false,
                          "href": "/docs/references/backend/user/get-user-oauth-access-token"
                        },
                        {
                          "title": "`createUser()`",
                          "wrap": false,
                          "href": "/docs/references/backend/user/create-user"
                        },
                        {
                          "title": "`verifyPassword()`",
                          "wrap": false,
                          "href": "/docs/references/backend/user/verify-password"
                        },
                        {
                          "title": "`banUser()`",
                          "wrap": false,
                          "href": "/docs/references/backend/user/ban-user"
                        },
                        {
                          "title": "`unbanUser()`",
                          "wrap": false,
                          "href": "/docs/references/backend/user/unban-user"
                        },
                        {
                          "title": "`lockUser()`",
                          "wrap": false,
                          "href": "/docs/references/backend/user/lock-user"
                        },
                        {
                          "title": "`unlockUser()`",
                          "wrap": false,
                          "href": "/docs/references/backend/user/unlock-user"
                        },
                        {
                          "title": "`updateUser()`",
                          "wrap": false,
                          "href": "/docs/references/backend/user/update-user"
                        },
                        {
                          "title": "`updateUserProfileImage()`",
                          "wrap": false,
                          "href": "/docs/references/backend/user/update-user-profile-image"
                        },
                        {
                          "title": "`updateUserMetadata()`",
                          "wrap": false,
                          "href": "/docs/references/backend/user/update-user-metadata"
                        },
                        {
                          "title": "`deleteUser()`",
                          "wrap": false,
                          "href": "/docs/references/backend/user/delete-user"
                        },
                        {
                          "title": "`disableUserMFA()`",
                          "wrap": false,
                          "href": "/docs/references/backend/user/disable-user-mfa"
                        },
                        {
                          "title": "`verifyTOTP()`",
                          "wrap": false,
                          "href": "/docs/references/backend/user/verify-totp"
                        }
                      ]
                    ]
                  },
                  {
                    "title": "Organization",
                    "collapse": true,
                    "items": [
                      [
                        {
                          "title": "`getOrganization()`",
                          "wrap": false,
                          "href": "/docs/references/backend/organization/get-organization"
                        },
                        {
                          "title": "`getOrganizationList()`",
                          "wrap": false,
                          "href": "/docs/references/backend/organization/get-organization-list"
                        },
                        {
                          "title": "`getOrganizationMembershipList()`",
                          "wrap": false,
                          "href": "/docs/references/backend/organization/get-organization-membership-list"
                        },
                        {
                          "title": "`getOrganizationInvitationList()`",
                          "wrap": false,
                          "href": "/docs/references/backend/organization/get-organization-invitation-list"
                        },
                        {
                          "title": "`createOrganization()`",
                          "wrap": false,
                          "href": "/docs/references/backend/organization/create-organization"
                        },
                        {
                          "title": "`createOrganizationMembership()`",
                          "wrap": false,
                          "href": "/docs/references/backend/organization/create-organization-membership"
                        },
                        {
                          "title": "`createOrganizationInvitation()`",
                          "wrap": false,
                          "href": "/docs/references/backend/organization/create-organization-invitation"
                        },
                        {
                          "title": "`updateOrganization()`",
                          "wrap": false,
                          "href": "/docs/references/backend/organization/update-organization"
                        },
                        {
                          "title": "`updateOrganizationLogo()`",
                          "wrap": false,
                          "href": "/docs/references/backend/organization/update-organization-logo"
                        },
                        {
                          "title": "`updateOrganizationMembership()`",
                          "wrap": false,
                          "href": "/docs/references/backend/organization/update-organization-membership"
                        },
                        {
                          "title": "`updateOrganizationMetadata()`",
                          "wrap": false,
                          "href": "/docs/references/backend/organization/update-organization-metadata"
                        },
                        {
                          "title": "`updateOrganizationMembershipMetadata()`",
                          "wrap": false,
                          "href": "/docs/references/backend/organization/update-organization-membership-metadata"
                        },
                        {
                          "title": "`deleteOrganization()`",
                          "wrap": false,
                          "href": "/docs/references/backend/organization/delete-organization"
                        },
                        {
                          "title": "`deleteOrganizationMembership()`",
                          "wrap": false,
                          "href": "/docs/references/backend/organization/delete-organization-membership"
                        },
                        {
                          "title": "`revokeOrganizationInvitation()`",
                          "wrap": false,
                          "href": "/docs/references/backend/organization/revoke-organization-invitation"
                        }
                      ]
                    ]
                  },
                  {
                    "title": "Allowlist Identifiers",
                    "collapse": true,
                    "items": [
                      [
                        {
                          "title": "`getAllowlistIdentifierList()`",
                          "wrap": false,
                          "href": "/docs/references/backend/allowlist/get-allowlist-identifier-list"
                        },
                        {
                          "title": "`createAllowlistIdentifier()`",
                          "wrap": false,
                          "href": "/docs/references/backend/allowlist/create-allowlist-identifier"
                        },
                        {
                          "title": "`deleteAllowlistIdentifier()`",
                          "wrap": false,
                          "href": "/docs/references/backend/allowlist/delete-allowlist-identifier"
                        }
                      ]
                    ]
                  },
                  {
                    "title": "Sessions",
                    "collapse": true,
                    "items": [
                      [
                        {
                          "title": "`getSession()`",
                          "wrap": false,
                          "href": "/docs/references/backend/sessions/get-session"
                        },
                        {
                          "title": "`getSessionList()`",
                          "wrap": false,
                          "href": "/docs/references/backend/sessions/get-session-list"
                        },
                        {
                          "title": "`getToken()`",
                          "wrap": false,
                          "href": "/docs/references/backend/sessions/get-token"
                        },
                        {
                          "title": "`verifySession()`",
                          "wrap": false,
                          "href": "/docs/references/backend/sessions/verify-session"
                        },
                        {
                          "title": "`revokeSession()`",
                          "wrap": false,
                          "href": "/docs/references/backend/sessions/revoke-session"
                        }
                      ]
                    ]
                  },
                  {
                    "title": "Client",
                    "collapse": true,
                    "items": [
                      [
                        {
                          "title": "`getClient()`",
                          "wrap": false,
                          "href": "/docs/references/backend/client/get-client"
                        },
                        {
                          "title": "`getClientList()`",
                          "wrap": false,
                          "href": "/docs/references/backend/client/get-client-list"
                        },
                        {
                          "title": "`verifyClient()`",
                          "wrap": false,
                          "href": "/docs/references/backend/client/verify-client"
                        }
                      ]
                    ]
                  },
                  {
                    "title": "Invitations",
                    "collapse": true,
                    "items": [
                      [
                        {
                          "title": "`getInvitationList()`",
                          "wrap": false,
                          "href": "/docs/references/backend/invitations/get-invitation-list"
                        },
                        {
                          "title": "`createInvitation()`",
                          "wrap": false,
                          "href": "/docs/references/backend/invitations/create-invitation"
                        },
                        {
                          "title": "`revokeInvitation()`",
                          "wrap": false,
                          "href": "/docs/references/backend/invitations/revoke-invitation"
                        }
                      ]
                    ]
                  },
                  {
                    "title": "Redirect Urls",
                    "collapse": true,
                    "items": [
                      [
                        {
                          "title": "`getRedirectUrl()`",
                          "wrap": false,
                          "href": "/docs/references/backend/redirect-urls/get-redirect-url"
                        },
                        {
                          "title": "`getRedirectUrlList()`",
                          "wrap": false,
                          "href": "/docs/references/backend/redirect-urls/get-redirect-url-list"
                        },
                        {
                          "title": "`createRedirectUrl()`",
                          "wrap": false,
                          "href": "/docs/references/backend/redirect-urls/create-redirect-url"
                        },
                        {
                          "title": "`deleteRedirectUrl()`",
                          "wrap": false,
                          "href": "/docs/references/backend/redirect-urls/delete-redirect-url"
                        }
                      ]
                    ]
                  },
                  {
                    "title": "Email addresses",
                    "collapse": true,
                    "items": [
                      [
                        {
                          "title": "`getEmailAddress()`",
                          "wrap": false,
                          "href": "/docs/references/backend/email-addresses/get-email-address"
                        },
                        {
                          "title": "`createEmailAddress()`",
                          "wrap": false,
                          "href": "/docs/references/backend/email-addresses/create-email-address"
                        },
                        {
                          "title": "`updateEmailAddress()`",
                          "wrap": false,
                          "href": "/docs/references/backend/email-addresses/update-email-address"
                        },
                        {
                          "title": "`deleteEmailAddress()`",
                          "wrap": false,
                          "href": "/docs/references/backend/email-addresses/delete-email-address"
                        }
                      ]
                    ]
                  },
                  {
                    "title": "Phone numbers",
                    "collapse": true,
                    "items": [
                      [
                        {
                          "title": "`getPhoneNumber()`",
                          "wrap": false,
                          "href": "/docs/references/backend/phone-numbers/get-phone-number"
                        },
                        {
                          "title": "`createPhoneNumber()`",
                          "wrap": false,
                          "href": "/docs/references/backend/phone-numbers/create-phone-number"
                        },
                        {
                          "title": "`updatePhoneNumber()`",
                          "wrap": false,
                          "href": "/docs/references/backend/phone-numbers/update-phone-number"
                        },
                        {
                          "title": "`deletePhoneNumber()`",
                          "wrap": false,
                          "href": "/docs/references/backend/phone-numbers/delete-phone-number"
                        }
                      ]
                    ]
                  },
                  {
                    "title": "SAML connections",
                    "collapse": true,
                    "items": [
                      [
                        {
                          "title": "`getSamlConnectionList()`",
                          "wrap": false,
                          "href": "/docs/references/backend/saml-connections/get-saml-connection-list"
                        },
                        {
                          "title": "`getSamlConnection()`",
                          "wrap": false,
                          "href": "/docs/references/backend/saml-connections/get-saml-connection"
                        },
                        {
                          "title": "`createSamlConnection()`",
                          "wrap": false,
                          "href": "/docs/references/backend/saml-connections/create-saml-connection"
                        },
                        {
                          "title": "`updateSamlConnection()`",
                          "wrap": false,
                          "href": "/docs/references/backend/saml-connections/update-saml-connection"
                        },
                        {
                          "title": "`deleteSamlConnection()`",
                          "wrap": false,
                          "href": "/docs/references/backend/saml-connections/delete-saml-connection"
                        }
                      ]
                    ]
                  },
                  {
                    "title": "Sign-in tokens",
                    "collapse": true,
                    "items": [
                      [
                        {
                          "title": "`createSignInToken()`",
                          "wrap": false,
                          "href": "/docs/references/backend/sign-in-tokens/create-sign-in-token"
                        },
                        {
                          "title": "`revokeSignInToken()`",
                          "wrap": false,
                          "href": "/docs/references/backend/sign-in-tokens/revoke-sign-in-token"
                        }
                      ]
                    ]
                  },
                  {
                    "title": "Testing Tokens",
                    "collapse": true,
                    "items": [
                      [
                        {
                          "title": "`createTestingToken()`",
                          "wrap": false,
                          "href": "/docs/references/backend/testing-tokens/create-testing-token"
                        }
                      ]
                    ]
                  },
                  {
                    "title": "`authenticateRequest()`",
                    "wrap": false,
                    "href": "/docs/references/backend/authenticate-request"
                  },
                  {
                    "title": "`verifyToken()`",
                    "wrap": false,
                    "href": "/docs/references/backend/verify-token"
                  },
                  {
                    "title": "Types",
                    "collapse": true,
                    "items": [
                      [
                        {
                          "title": "PaginatedResourceResponse",
                          "href": "/docs/references/backend/types/paginated-resource-response"
                        },
                        {
<<<<<<< HEAD
                          "title": "Backend `Session` object",
                          "href": "/docs/references/backend/types/backend-session"
=======
                          "title": "Backend `Client` object",
                          "href": "/docs/references/backend/types/backend-client"
                        },
                        {
                          "title": "Backend `Organization` object",
                          "href": "/docs/references/backend/types/backend-organization"
                        },
                        {
                          "title": "Backend `OrganizationInvitation` object",
                          "href": "/docs/references/backend/types/backend-organization-invitation"
                        },
                        {
                          "title": "Backend `OrganizationMembership` object",
                          "href": "/docs/references/backend/types/backend-organization-membership"
                        },
                        {
                          "title": "Backend `RedirectURL` object",
                          "href": "/docs/references/backend/types/backend-redirect-url"
>>>>>>> c92c4cdf
                        },
                        {
                          "title": "Backend User object",
                          "href": "/docs/references/backend/types/backend-user"
                        }
                      ]
                    ]
                  }
                ]
              ]
            },
            {
              "title": "Redwood",
              "tag": "Community",
              "collapse": true,
              "icon": "redwood",
              "items": [
                [
                  { "title": "Overview", "href": "/docs/references/redwood/overview" },
                  {
                    "title": "Redwood",
                    "href": "https://redwoodjs.com/docs/auth/clerk",
                    "icon": "redwood"
                  }
                ]
              ]
            },
            {
              "title": "Svelte",
              "tag": "Community",
              "href": "https://github.com/markjaquith/clerk-sveltekit",
              "icon": "svelte"
            },
            {
              "title": "Vue",
              "tag": "Community",
              "href": "https://vue-clerk.vercel.app",
              "icon": "vue"
            },
            {
              "title": "Elysia",
              "tag": "Community",
              "href": "https://github.com/wobsoriano/elysia-clerk",
              "icon": "elysia"
            },
            {
              "title": "Rust",
              "tag": "Community",
              "href": "https://github.com/cincinnati-ventures/clerk-rs",
              "icon": "rust"
            },
            {
              "title": "Hono",
              "tag": "Community",
              "href": "https://github.com/honojs/middleware/tree/main/packages/clerk-auth",
              "icon": "hono"
            },
            {
              "title": "C#",
              "tag": "Community",
              "href": "https://github.com/Hawxy/Clerk.Net",
              "icon": "c-sharp"
            },
            {
              "title": "Astro",
              "tag": "Community",
              "href": "https://github.com/panteliselef/astro-with-clerk-auth/blob/main/packages/astro-clerk-auth/README.md",
              "icon": "astro"
            },
            {
              "title": "Koa",
              "tag": "Community",
              "href": "https://github.com/dimkl/clerk-koa/blob/main/README.md",
              "icon": "koa"
            },
            {
              "title": "Angular",
              "tag": "Community",
              "href": "https://github.com/anagstef/ngx-clerk?tab=readme-ov-file#ngx-clerk",
              "icon": "angular"
            }
          ]
        ]
      },
      {
        "title": "API References",
        "items": [
          [
            { "title": "Backend API", "href": "/docs/reference/backend-api", "target": "_blank" },
            { "title": "Frontend API", "href": "/docs/reference/frontend-api", "target": "_blank" }
          ]
        ]
      }
    ]
  ]
}<|MERGE_RESOLUTION|>--- conflicted
+++ resolved
@@ -2265,29 +2265,28 @@
                           "href": "/docs/references/backend/types/paginated-resource-response"
                         },
                         {
-<<<<<<< HEAD
+                          "title": "Backend `Client` object",
+                          "href": "/docs/references/backend/types/backend-client"
+                        },
+                        {
+                          "title": "Backend `Organization` object",
+                          "href": "/docs/references/backend/types/backend-organization"
+                        },
+                        {
+                          "title": "Backend `OrganizationInvitation` object",
+                          "href": "/docs/references/backend/types/backend-organization-invitation"
+                        },
+                        {
+                          "title": "Backend `OrganizationMembership` object",
+                          "href": "/docs/references/backend/types/backend-organization-membership"
+                        },
+                        {
                           "title": "Backend `Session` object",
                           "href": "/docs/references/backend/types/backend-session"
-=======
-                          "title": "Backend `Client` object",
-                          "href": "/docs/references/backend/types/backend-client"
-                        },
-                        {
-                          "title": "Backend `Organization` object",
-                          "href": "/docs/references/backend/types/backend-organization"
-                        },
-                        {
-                          "title": "Backend `OrganizationInvitation` object",
-                          "href": "/docs/references/backend/types/backend-organization-invitation"
-                        },
-                        {
-                          "title": "Backend `OrganizationMembership` object",
-                          "href": "/docs/references/backend/types/backend-organization-membership"
                         },
                         {
                           "title": "Backend `RedirectURL` object",
                           "href": "/docs/references/backend/types/backend-redirect-url"
->>>>>>> c92c4cdf
                         },
                         {
                           "title": "Backend User object",
