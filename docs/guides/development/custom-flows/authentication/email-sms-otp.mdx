--- conflicted
+++ resolved
@@ -5,7 +5,6 @@
 
 <Include src="_partials/custom-flows-callout" />
 
-<<<<<<< HEAD
 <If sdk={["nextjs", "react", "expo", "js-frontend", "react-router", "tanstack-react-start"]}>
   > [!IMPORTANT]
   > This guide applies to the following Clerk SDKs:
@@ -20,9 +19,6 @@
 </If>
 
 Clerk supports passwordless authentication, which lets users sign in and sign up without having to remember a password. Instead, users receive a one-time password (OTP), also known as a one-time code, via email or SMS, which they can use to authenticate themselves.
-=======
-Clerk supports passwordless authentication, which lets users sign in and sign up without having to remember a password. Instead, users receive a one-time password ([OTP](!otp)) via email or SMS, which they can use to authenticate themselves.
->>>>>>> cf9f0455
 
 This guide will walk you through how to build a custom SMS OTP sign-up and sign-in flow. The process for using email OTP is similar, and the differences will be highlighted throughout.
 
@@ -338,7 +334,6 @@
           }
         }
 
-<<<<<<< HEAD
         @Composable
         fun InputContent(placeholder: String, buttonText: String, onClick: (String) -> Unit) {
           var value by remember { mutableStateOf("") }
@@ -356,9 +351,6 @@
 
     To create a sign-up flow for email OTP, use the [`prepareEmailAddressVerification`](/docs/reference/javascript/sign-up#prepare-email-address-verification) and [`attemptEmailAddressVerification`](/docs/reference/javascript/sign-up#attempt-email-address-verification). These helpers work the same way as their phone number counterparts do in the previous example. You can find all available methods in the [`SignUp`](/docs/reference/javascript/sign-in) object documentation.
   </If>
-=======
-  To create a sign-up flow for email [OTP](!otp), use the [`prepareEmailAddressVerification`](/docs/reference/javascript/sign-up#prepare-email-address-verification) and [`attemptEmailAddressVerification`](/docs/reference/javascript/sign-up#attempt-email-address-verification). These helpers work the same way as their phone number counterparts do in the previous example. You can find all available methods in the [`SignUp`](/docs/reference/javascript/sign-in) object documentation.
->>>>>>> cf9f0455
 
   ## Sign-in flow
 
