[
  {
    "source": "/docs/advanced-usage/custom-session-token",
    "destination": "/docs/backend-requests/custom-session-token",
    "permanent": true
  },
  {
    "source": "/docs/advanced-usage/manual-jwt",
    "destination": "/docs/backend-requests/manual-jwt",
    "permanent": true
  },
  {
    "source": "/docs/authentication/allowlist",
    "destination": "/docs/authentication/configuration/restrictions",
    "permanent": true
  },
  {
    "source": "/docs/authentication/components/sign-in",
    "destination": "/docs/components/authentication/sign-in",
    "permanent": true
  },
  {
    "source": "/docs/authentication/components/sign-up",
    "destination": "/docs/components/authentication/sign-up",
    "permanent": true
  },
  {
    "source": "/docs/authentication/custom-flows",
    "destination": "/docs/custom-flows/overview",
    "permanent": true
  },
  {
    "source": "/docs/authentication/custom-flows/email-sms-otp",
    "destination": "/docs/custom-flows/email-sms-otp",
    "permanent": true
  },
  {
    "source": "/docs/authentication/custom-flows/magic-links",
    "destination": "/docs/custom-flows/email-links",
    "permanent": true
  },
  {
    "source": "/docs/authentication/custom-flows/multifactor",
    "destination": "/docs/custom-flows/email-password-mfa",
    "permanent": true
  },
  {
    "source": "/docs/authentication/custom-flows/password",
    "destination": "/docs/custom-flows/email-password",
    "permanent": true
  },
  {
    "source": "/docs/authentication/email-sms-templates",
    "destination": "/docs/authentication/configuration/email-sms-templates",
    "permanent": true
  },
  {
    "source": "/docs/authentication/embeddable-magic-links",
    "destination": "/docs/custom-flows/embedded-email-links",
    "permanent": true
  },
  {
    "source": "/docs/authentication/error-handling",
    "destination": "/docs/custom-flows/error-handling",
    "permanent": true
  },
  {
    "source": "/docs/authentication/forgot-password",
    "destination": "/docs/custom-flows/forgot-password",
    "permanent": true
  },
  {
    "source": "/docs/authentication/invitations",
    "destination": "/docs/custom-flows/invitations",
    "permanent": true
  },
  {
    "source": "/docs/authentication/multi-factor",
    "destination": "/docs/custom-flows/email-password-mfa",
    "permanent": true
  },
  {
    "source": "/docs/authentication/multi-session-applications",
    "destination": "/docs/custom-flows/multi-session-applications",
    "permanent": true
  },
  {
    "source": "/docs/authentication/oauth-custom-flow",
    "destination": "/docs/custom-flows/oauth-connections",
    "permanent": true
  },
  {
    "source": "/docs/authentication/saml-custom-flow",
    "destination": "/docs/custom-flows/saml-connections",
    "permanent": true
  },
  {
    "source": "/docs/authentication/session-options",
    "destination": "/docs/authentication/configuration/session-options",
    "permanent": true
  },
  {
    "source": "/docs/authentication/set-up-your-application",
    "destination": "/docs/quickstarts/setup-clerk",
    "permanent": true
  },
  {
    "source": "/docs/authentication/sign-in",
    "destination": "/docs/authentication/components/sign-in",
    "permanent": true
  },
  {
    "source": "/docs/authentication/sign-in-options",
    "destination": "/docs/authentication/configuration/sign-in-options",
    "permanent": true
  },
  {
    "source": "/docs/authentication/sign-out",
    "destination": "/docs/custom-flows/sign-out",
    "permanent": true
  },
  {
    "source": "/docs/authentication/sign-up",
    "destination": "/docs/authentication/components/sign-up",
    "permanent": true
  },
  {
    "source": "/docs/authentication/sign-up-options",
    "destination": "/docs/authentication/configuration/sign-up-options",
    "permanent": true
  },
  {
    "source": "/docs/authentication/social-connection-with-apple",
    "destination": "/docs/authentication/social-connections/apple",
    "permanent": true
  },
  {
    "source": "/docs/authentication/social-connection-with-atlassian",
    "destination": "/docs/authentication/social-connections/atlassian",
    "permanent": true
  },
  {
    "source": "/docs/authentication/social-connection-with-bitbucket",
    "destination": "/docs/authentication/social-connections/bitbucket",
    "permanent": true
  },
  {
    "source": "/docs/authentication/social-connection-with-box",
    "destination": "/docs/authentication/social-connections/box",
    "permanent": true
  },
  {
    "source": "/docs/authentication/social-connection-with-coinbase",
    "destination": "/docs/authentication/social-connections/coinbase",
    "permanent": true
  },
  {
    "source": "/docs/authentication/social-connection-with-discord",
    "destination": "/docs/authentication/social-connections/discord",
    "permanent": true
  },
  {
    "source": "/docs/authentication/social-connection-with-dropbox",
    "destination": "/docs/authentication/social-connections/dropbox",
    "permanent": true
  },
  {
    "source": "/docs/authentication/social-connection-with-facebook",
    "destination": "/docs/authentication/social-connections/facebook",
    "permanent": true
  },
  {
    "source": "/docs/authentication/social-connection-with-github",
    "destination": "/docs/authentication/social-connections/github",
    "permanent": true
  },
  {
    "source": "/docs/authentication/social-connection-with-gitlab",
    "destination": "/docs/authentication/social-connections/gitlab",
    "permanent": true
  },
  {
    "source": "/docs/authentication/social-connection-with-google",
    "destination": "/docs/authentication/social-connections/google",
    "permanent": true
  },
  {
    "source": "/docs/authentication/social-connection-with-hubspot",
    "destination": "/docs/authentication/social-connections/hubspot",
    "permanent": true
  },
  {
    "source": "/docs/authentication/social-connection-with-line",
    "destination": "/docs/authentication/social-connections/line",
    "permanent": true
  },
  {
    "source": "/docs/authentication/social-connection-with-linear",
    "destination": "/docs/authentication/social-connections/linear",
    "permanent": true
  },
  {
    "source": "/docs/authentication/social-connection-with-linkedin",
    "destination": "/docs/authentication/social-connections/linkedin",
    "permanent": true
  },
  {
    "source": "/docs/authentication/social-connection-with-microsoft",
    "destination": "/docs/authentication/social-connections/microsoft",
    "permanent": true
  },
  {
    "source": "/docs/authentication/social-connection-with-notion",
    "destination": "/docs/authentication/social-connections/notion",
    "permanent": true
  },
  {
    "source": "/docs/authentication/social-connection-with-slack",
    "destination": "/docs/authentication/social-connections/slack",
    "permanent": true
  },
  {
    "source": "/docs/authentication/social-connection-with-spotify",
    "destination": "/docs/authentication/social-connections/spotify",
    "permanent": true
  },
  {
    "source": "/docs/authentication/social-connection-with-tiktok",
    "destination": "/docs/authentication/social-connections/tiktok",
    "permanent": true
  },
  {
    "source": "/docs/authentication/social-connection-with-twitch",
    "destination": "/docs/authentication/social-connections/twitch",
    "permanent": true
  },
  {
    "source": "/docs/authentication/social-connection-with-twitter",
    "destination": "/docs/authentication/social-connections/twitter",
    "permanent": true
  },
  {
    "source": "/docs/authentication/social-connection-with-xero",
    "destination": "/docs/authentication/social-connections/xero",
    "permanent": true
  },
  {
    "source": "/docs/authentication/social-connection-with-x-twitter-v2",
    "destination": "/docs/authentication/social-connections/x-twitter",
    "permanent": true
  },
  {
    "source": "/docs/authentication/social-connections/x-twitter-v2",
    "destination": "/docs/authentication/social-connections/x-twitter",
    "permanent": true
  },
  {
    "source": "/docs/authentication/social-connections-oauth",
    "destination": "/docs/authentication/social-connections/oauth",
    "permanent": true
  },
  {
    "source": "/docs/authentication/user-impersonation",
    "destination": "/docs/custom-flows/user-impersonation",
    "permanent": true
  },
  {
    "source": "/docs/authentication/usesignup-and-usesignin",
    "destination": "/docs/custom-flows/overview",
    "permanent": true
  },
  {
    "source": "/docs/authentication/using-clerk-components",
    "destination": "/docs/components/overview",
    "permanent": true
  },
  {
    "source": "/docs/authentication/using-clerk-hosted-pages",
    "destination": "/docs/account-portal/overview",
    "permanent": true
  },
  {
    "source": "/docs/authentication/using-clerk-hosted-uis",
    "destination": "/docs/account-portal/overview",
    "permanent": true
  },
  {
    "source": "/docs/account-portal/custom-redirects",
    "destination": "/docs/account-portal/direct-links",
    "permanent": true
  },
  {
    "source": "/docs/component-customization/appearance-prop",
    "destination": "/docs/customization/overview",
    "permanent": true
  },
  {
    "source": "/docs/component-customization/localization-prop",
    "destination": "/docs/customization/localization",
    "permanent": true
  },
  {
    "source": "/docs/component-customization/using-css-modules",
    "destination": "/docs/customization/overview#using-css-modules",
    "permanent": true
  },
  {
    "source": "/docs/component-customization/using-global-css",
    "destination": "/docs/customization/overview#global-css",
    "permanent": true
  },
  {
    "source": "/docs/component-customization/using-inline-css",
    "destination": "/docs/customization/overview#inline-css-objects",
    "permanent": true
  },
  {
    "source": "/docs/component-customization/using-tailwind",
    "destination": "/docs/customization/overview#using-tailwind",
    "permanent": true
  },
  {
    "source": "/docs/component-reference/authenticate-with-redirect-callback",
    "destination": "/docs/components/control/authenticate-with-callback",
    "permanent": true
  },
  {
    "source": "/docs/component-reference/clerk-loaded",
    "destination": "/docs/components/control/clerk-loaded",
    "permanent": true
  },
  {
    "source": "/docs/component-reference/clerk-loading",
    "destination": "/docs/components/control/clerk-loading",
    "permanent": true
  },
  {
    "source": "/docs/component-reference/createorganization",
    "destination": "/docs/components/organization/create-organization",
    "permanent": true
  },
  {
    "source": "/docs/component-reference/customization",
    "destination": "/docs/customization/overview",
    "permanent": true
  },
  {
    "source": "/docs/component-reference/multisession-app-support",
    "destination": "/docs/authentication/configuration/session-options#multi-session-applications",
    "permanent": true
  },
  {
    "source": "/docs/component-reference/organizationprofile",
    "destination": "/docs/components/organization/organization-profile",
    "permanent": true
  },
  {
    "source": "/docs/component-reference/organizationswitcher",
    "destination": "/docs/components/organization/organization-switcher",
    "permanent": true
  },
  {
    "source": "/docs/component-reference/overview",
    "destination": "/docs/components/overview",
    "permanent": true
  },
  {
    "source": "/docs/component-reference/redirect-to-sign-in",
    "destination": "/docs/components/control/redirect-to-signin",
    "permanent": true
  },
  {
    "source": "/docs/component-reference/redirect-to-sign-up",
    "destination": "/docs/components/control/redirect-to-signup",
    "permanent": true
  },
  {
    "source": "/docs/component-reference/redirect-to-user-profile",
    "destination": "/docs/components/control/redirect-to-userprofile",
    "permanent": true
  },
  {
    "source": "/docs/component-reference/sign-in",
    "destination": "/docs/components/authentication/sign-in",
    "permanent": true
  },
  {
    "source": "/docs/component-reference/sign-in-button",
    "destination": "/docs/components/unstyled/sign-in-button",
    "permanent": true
  },
  {
    "source": "/docs/component-reference/sign-up",
    "destination": "/docs/components/authentication/sign-up",
    "permanent": true
  },
  {
    "source": "/docs/component-reference/sign-up-button",
    "destination": "/docs/components/unstyled/sign-up-button",
    "permanent": true
  },
  {
    "source": "/docs/component-reference/signed-in",
    "destination": "/docs/components/control/signed-in",
    "permanent": true
  },
  {
    "source": "/docs/component-reference/signed-out",
    "destination": "/docs/components/control/signed-out",
    "permanent": true
  },
  {
    "source": "/docs/component-reference/signin-with-metamask-button",
    "destination": "/docs/components/unstyled/sign-in-with-metamask",
    "permanent": true
  },
  {
    "source": "/docs/component-reference/signoutbutton",
    "destination": "/docs/components/unstyled/sign-out-button",
    "permanent": true
  },
  {
    "source": "/docs/component-reference/user-button",
    "destination": "/docs/components/user/user-button",
    "permanent": true
  },
  {
    "source": "/docs/component-reference/user-profile",
    "destination": "/docs/components/user/user-profile",
    "permanent": true
  },
  {
    "source": "/docs/deployments/change-production-domain",
    "destination": "/docs/deployments/changing-domains",
    "permanent": true
  },
  {
    "source": "/docs/deployments/vercel",
    "destination": "/docs/deployments/deploy-to-vercel",
    "permanent": true
  },
  {
    "source": "/docs/deployments/import-users",
    "destination": "/docs/deployments/migrate-overview",
    "permanent": true
  },
  {
    "source": "/docs/deployments/export-users",
    "destination": "/docs/deployments/exporting-users",
    "permanent": true
  },
  {
    "source": "/docs/integration/convex",
    "destination": "/docs/integrations/databases/convex",
    "permanent": true
  },
  {
    "source": "/docs/integration/fauna",
    "destination": "/docs/integrations/databases/fauna",
    "permanent": true
  },
  {
    "source": "/docs/integration/firebase",
    "destination": "/docs/integrations/databases/firebase",
    "permanent": true
  },
  {
    "source": "/docs/integration/google-analytics",
    "destination": "/docs/integrations/analytics/google-analytics",
    "permanent": true
  },
  {
    "source": "/docs/integration/grafbase",
    "destination": "/docs/integrations/databases/grafbase",
    "permanent": true
  },
  {
    "source": "/docs/integration/hasura",
    "destination": "/docs/integrations/databases/hasura",
    "permanent": true
  },
  {
    "source": "/docs/integration/nhost",
    "destination": "/docs/integrations/databases/nhost",
    "permanent": true
  },
  {
    "source": "/docs/integration/overview",
    "destination": "/docs/integrations/overview",
    "permanent": true
  },
  {
    "source": "/docs/integration/supabase",
    "destination": "/docs/integrations/databases/supabase",
    "permanent": true
  },
  {
    "source": "/docs/integration/webhooks",
    "destination": "/docs/webhooks/overview",
    "permanent": true
  },
  {
    "source": "/docs/nextjs/accessing-the-api",
    "destination": "/docs/references/backend/overview",
    "permanent": true
  },
  {
    "source": "/docs/nextjs/api-routes",
    "destination": "/docs/references/nextjs/get-auth",
    "permanent": true
  },
  {
    "source": "/docs/nextjs/appearance-prop",
    "destination": "/docs/customization/overview",
    "permanent": true
  },
  {
    "source": "/docs/nextjs/auth",
    "destination": "/docs/references/nextjs/auth",
    "permanent": true
  },
  {
    "source": "/docs/nextjs/authentication-props",
    "destination": "/docs/references/backend/types/auth-object",
    "permanent": true
  },
  {
    "source": "/docs/references/nextjs/authentication-object",
    "destination": "/docs/references/backend/types/auth-object",
    "permanent": true
  },
  {
    "source": "/docs/nextjs/build-your-own-pages",
    "destination": "/docs/quickstarts/nextjs#build-your-own-sign-in-and-sign-up-pages",
    "permanent": true
  },
  {
    "source": "/docs/nextjs/configure-clerkprovider",
    "destination": "/docs/components/clerk-provider#clerk-provider",
    "permanent": true
  },
  {
    "source": "/docs/nextjs/configure-middleware",
    "destination": "/docs/quickstarts/nextjs#protect-your-application",
    "permanent": true
  },
  {
    "source": "/docs/nextjs/convex",
    "destination": "/docs/integrations/databases/convex",
    "permanent": true
  },
  {
    "source": "/docs/nextjs/createorganization",
    "destination": "/docs/components/organization/create-organization",
    "permanent": true
  },
  {
    "source": "/docs/nextjs/current-user",
    "destination": "/docs/references/nextjs/current-user",
    "permanent": true
  },
  {
    "source": "/docs/nextjs/fauna",
    "destination": "/docs/integrations/databases/fauna",
    "permanent": true
  },
  {
    "source": "/docs/nextjs/firebase",
    "destination": "/docs/integrations/databases/firebase",
    "permanent": true
  },
  {
    "source": "/docs/nextjs/get-started-with-nextjs",
    "destination": "/docs/quickstarts/nextjs",
    "permanent": true
  },
  {
    "source": "/docs/nextjs/getserversideprops",
    "destination": "/docs/references/nextjs/build-clerk-props",
    "permanent": true
  },
  {
    "source": "/docs/nextjs/grafbase",
    "destination": "/docs/integrations/databases/grafbase",
    "permanent": true
  },
  {
    "source": "/docs/nextjs/hasura",
    "destination": "/docs/integrations/databases/hasura",
    "permanent": true
  },
  {
    "source": "/docs/nextjs/localization",
    "destination": "/docs/customization/localization",
    "permanent": true
  },
  {
    "source": "/docs/nextjs/middleware",
    "destination": "/docs/references/nextjs/clerk-middleware",
    "permanent": true
  },
  {
    "source": "/docs/nextjs/nextjs-with-app-router",
    "destination": "/docs/quickstarts/nextjs",
    "permanent": true
  },
  {
    "source": "/docs/nextjs/nextjs-with-pages",
    "destination": "/docs/quickstarts/nextjs",
    "permanent": true
  },
  {
    "source": "/docs/nextjs/nhost",
    "destination": "/docs/integrations/databases/nhost",
    "permanent": true
  },
  {
    "source": "/docs/nextjs/organization-object",
    "destination": "/docs/references/backend/overview#organization-operations",
    "permanent": true
  },
  {
    "source": "/docs/nextjs/organizationprofile",
    "destination": "/docs/components/organization/organization-profile",
    "permanent": true
  },
  {
    "source": "/docs/nextjs/organizationswitcher",
    "destination": "/docs/components/organization/organization-switcher",
    "permanent": true
  },
  {
    "source": "/docs/nextjs/overview",
    "destination": "/docs/references/nextjs/overview",
    "permanent": true
  },
  {
    "source": "/docs/nextjs/pages-react",
    "destination": "/docs/quickstarts/nextjs",
    "permanent": true
  },
  {
    "source": "/docs/nextjs/read-session-and-user-data",
    "destination": "/docs/quickstarts/nextjs#read-session-user-data",
    "permanent": true
  },
  {
    "source": "/docs/nextjs/route-handlers",
    "destination": "/docs/references/nextjs/route-handlers",
    "permanent": true
  },
  {
    "source": "/docs/nextjs/server-actions",
    "destination": "/docs/references/nextjs/server-actions",
    "permanent": true
  },
  {
    "source": "/docs/nextjs/set-environment-keys",
    "destination": "/docs/quickstarts/nextjs#set-environment-keys",
    "permanent": true
  },
  {
    "source": "/docs/nextjs/signin",
    "destination": "/docs/components/authentication/sign-in",
    "permanent": true
  },
  {
    "source": "/docs/nextjs/signup",
    "destination": "/docs/components/authentication/sign-up",
    "permanent": true
  },
  {
    "source": "/docs/nextjs/supabase",
    "destination": "/docs/integrations/databases/supabase",
    "permanent": true
  },
  {
    "source": "/docs/nextjs/trpc",
    "destination": "/docs/references/nextjs/trpc",
    "permanent": true
  },
  {
    "source": "/docs/nextjs/useauth",
    "destination": "/docs/hooks/use-auth",
    "permanent": true
  },
  {
    "source": "/docs/nextjs/useorganization",
    "destination": "/docs/hooks/use-organization",
    "permanent": true
  },
  {
    "source": "/docs/nextjs/user-object",
    "destination": "/docs/references/backend/overview#user-operations",
    "permanent": true
  },
  {
    "source": "/docs/nextjs/userbutton",
    "destination": "/docs/components/user/user-button",
    "permanent": true
  },
  {
    "source": "/docs/nextjs/userprofile",
    "destination": "/docs/components/user/user-profile",
    "permanent": true
  },
  {
    "source": "/docs/nextjs/useuser",
    "destination": "/docs/hooks/use-user",
    "permanent": true
  },
  {
    "source": "/docs/nextjs/v13-beta",
    "destination": "/docs/quickstarts/nextjs",
    "permanent": true
  },
  {
    "source": "/docs/next/api-routes",
    "destination": "/docs/references/nextjs/clerk-middleware",
    "permanent": true
  },
  {
    "source": "/docs/next.js/configure-middleware",
    "destination": "/docs/references/nextjs/clerk-middleware",
    "permanent": true
  },
  {
    "source": "/docs/organizations/create-an-organization",
    "destination": "/docs/organizations/creating-organizations",
    "permanent": true
  },
  {
    "source": "/docs/organizations/create-component",
    "destination": "/docs/components/organization/create-organization",
    "permanent": true
  },
  {
    "source": "/docs/organizations/organization-profile",
    "destination": "/docs/components/organization/organization-profile",
    "permanent": true
  },
  {
    "source": "/docs/organizations/organization-switcher",
    "destination": "/docs/components/organization/organization-switcher",
    "permanent": true
  },
  {
    "source": "/docs/organizations/invite-users",
    "destination": "/docs/custom-flows/manage-organization-invitations",
    "permanent": true
  },
  {
    "source": "/docs/organizations/manage-member-roles",
    "destination": "/docs/custom-flows/manage-roles",
    "permanent": true
  },
  {
    "source": "/docs/organizations/organization-metadata",
    "destination": "/docs/organizations/metadata",
    "permanent": true
  },
  {
    "source": "/docs/organizations/organization-switching",
    "destination": "/docs/custom-flows/organization-switcher",
    "permanent": true
  },
  {
    "source": "/docs/quickstarts/clerk-oauth2",
    "destination": "/docs/advanced-usage/clerk-idp",
    "permanent": true
  },
  {
    "source": "/docs/quickstarts/get-started-with-create-react-app",
    "destination": "/docs/quickstarts/react",
    "permanent": true
  },
  {
    "source": "/docs/quickstarts/get-started-with-expo",
    "destination": "/docs/quickstarts/expo",
    "permanent": true
  },
  {
    "source": "/docs/quickstarts/get-started-with-fastify",
    "destination": "/docs/quickstarts/fastify",
    "permanent": true
  },
  {
    "source": "/docs/quickstarts/get-started-with-gatsby",
    "destination": "/docs/quickstarts/gatsby",
    "permanent": true
  },
  {
    "source": "/docs/quickstarts/get-started-with-nextjs",
    "destination": "/docs/quickstarts/nextjs",
    "permanent": true
  },
  {
    "source": "/docs/quickstarts/get-started-with-redwoodjs",
    "destination": "/docs/references/redwood/overview",
    "permanent": true
  },
  {
    "source": "/docs/quickstarts/get-started-with-remix",
    "destination": "/docs/quickstarts/remix",
    "permanent": true
  },
  {
    "source": "/docs/reference/clerk-react/clerkprovider",
    "destination": "/docs/components/clerk-provider",
    "permanent": true
  },
  {
    "source": "/docs/reference/clerk-react/installation",
    "destination": "/docs/references/react/overview",
    "permanent": true
  },
  {
    "source": "/docs/reference/clerk-react/useauth",
    "destination": "/docs/hooks/use-auth",
    "permanent": true
  },
  {
    "source": "/docs/reference/clerk-react/useclerk",
    "destination": "/docs/hooks/use-clerk",
    "permanent": true
  },
  {
    "source": "/docs/reference/clerk-react/useorganization",
    "destination": "/docs/hooks/use-organization",
    "permanent": true
  },
  {
    "source": "/docs/reference/clerk-react/useorganizationlist",
    "destination": "/docs/hooks/use-organization-list",
    "permanent": true
  },
  {
    "source": "/docs/reference/clerk-react/useorganizations",
    "destination": "/docs/hooks/use-organization-list",
    "permanent": true
  },
  {
    "source": "/docs/reference/clerk-react/usesession",
    "destination": "/docs/hooks/use-session",
    "permanent": true
  },
  {
    "source": "/docs/reference/clerk-react/usesessionlist",
    "destination": "/docs/hooks/use-session-list",
    "permanent": true
  },
  {
    "source": "/docs/reference/clerk-react/usesignin",
    "destination": "/docs/hooks/use-sign-in",
    "permanent": true
  },
  {
    "source": "/docs/reference/clerk-react/usesignup",
    "destination": "/docs/hooks/use-sign-up",
    "permanent": true
  },
  {
    "source": "/docs/reference/clerk-react/useuser",
    "destination": "/docs/hooks/use-user",
    "permanent": true
  },
  {
    "source": "/docs/reference/clerkjs/clerk",
    "destination": "/docs/references/javascript/clerk",
    "permanent": true
  },
  {
    "source": "/docs/reference/clerkjs/client",
    "destination": "/docs/references/javascript/client",
    "permanent": true
  },
  {
    "source": "/docs/reference/clerkjs/emailaddress",
    "destination": "/docs/references/javascript/types/email-address",
    "permanent": true
  },
  {
    "source": "/docs/reference/clerkjs/externalaccount",
    "destination": "/docs/references/javascript/types/external-account",
    "permanent": true
  },
  {
    "source": "/docs/reference/clerkjs/installation",
    "destination": "/docs/references/javascript/overview",
    "permanent": true
  },
  {
    "source": "/docs/reference/clerkjs/organization",
    "destination": "/docs/references/javascript/organization",
    "permanent": true
  },
  {
    "source": "/docs/reference/clerkjs/organization-invitation",
    "destination": "/docs/references/javascript/types/organization-invitation",
    "permanent": true
  },
  {
    "source": "/docs/reference/clerkjs/organization-membership",
    "destination": "/docs/references/javascript/types/organization-membership",
    "permanent": true
  },
  {
    "source": "/docs/reference/clerkjs/phonenumber",
    "destination": "/docs/references/javascript/types/phone-number",
    "permanent": true
  },
  {
    "source": "/docs/reference/clerkjs/session",
    "destination": "/docs/references/javascript/session",
    "permanent": true
  },
  {
    "source": "/docs/reference/clerkjs/sessionwithactivities",
    "destination": "/docs/references/javascript/types/session-with-activities",
    "permanent": true
  },
  {
    "source": "/docs/reference/clerkjs/signin",
    "destination": "/docs/references/javascript/sign-in",
    "permanent": true
  },
  {
    "source": "/docs/reference/clerkjs/signup",
    "destination": "/docs/references/javascript/sign-up",
    "permanent": true
  },
  {
    "source": "/docs/reference/clerkjs/user",
    "destination": "/docs/references/javascript/user",
    "permanent": true
  },
  {
    "source": "/docs/reference/clerkjs/web3wallet",
    "destination": "/docs/references/javascript/types/web3-wallet",
    "permanent": true
  },
  {
    "source": "/docs/reference/golang/getting-started",
    "destination": "/docs/references/go/overview",
    "permanent": true
  },
  {
    "source": "/docs/reference/golang/other-examples",
    "destination": "/docs/references/go/other-examples",
    "permanent": true
  },
  {
    "source": "/docs/reference/golang/verifying-a-session",
    "destination": "/docs/references/go/verifying-sessions",
    "permanent": true
  },
  {
    "source": "/docs/reference/node/available-methods",
    "destination": "/docs/references/nodejs/methods",
    "permanent": true
  },
  {
    "source": "/docs/reference/node/getting-started",
    "destination": "/docs/references/express/overview",
    "permanent": true
  },
  {
    "source": "/docs/reference/node/networkless-token-verification",
    "destination": "/docs/backend-requests/manual-jwt",
    "permanent": true
  },
  {
    "source": "/docs/reference/node/troubleshooting",
    "destination": "/docs/references/nodejs/troubleshooting",
    "permanent": true
  },
  {
    "source": "/docs/reference/overview",
    "destination": "/docs/references/overview",
    "permanent": true
  },
  {
    "source": "/docs/reference/rate-limits",
    "destination": "/docs/backend-requests/resources/rate-limits",
    "permanent": true
  },
  {
    "source": "/docs/reference/ruby/available-methods",
    "destination": "/docs/references/ruby/available-methods",
    "permanent": true
  },
  {
    "source": "/docs/reference/ruby/getting-started",
    "destination": "/docs/references/ruby/overview",
    "permanent": true
  },
  {
    "source": "/docs/reference/ruby/rack-rails-integration",
    "destination": "/docs/references/ruby/rack-rails",
    "permanent": true
  },
  {
    "source": "/docs/request-authentication/backend",
    "destination": "/docs/backend-requests/overview",
    "permanent": true
  },
  {
    "source": "/docs/request-authentication/cross-origin",
    "destination": "/docs/backend-requests/making-requests#cross-origin-requests",
    "permanent": true
  },
  {
    "source": "/docs/request-authentication/customizing-session-tokens",
    "destination": "/docs/backend-requests/custom-session-token",
    "permanent": true
  },
  {
    "source": "/docs/request-authentication/go",
    "destination": "/docs/references/go/overview",
    "permanent": true
  },
  {
    "source": "/docs/request-authentication/jwt-templates",
    "destination": "/docs/backend-requests/jwt-templates",
    "permanent": true
  },
  {
    "source": "/docs/request-authentication/nextjs",
    "destination": "/docs/references/nextjs/clerk-middleware",
    "permanent": true
  },
  {
    "source": "/docs/request-authentication/nodejs-express",
    "destination": "/docs/references/express/overview",
    "permanent": true
  },
  {
    "source": "/docs/request-authentication/overview",
    "destination": "/docs/backend-requests/overview",
    "permanent": true
  },
  {
    "source": "/docs/request-authentication/rack-rails",
    "destination": "/docs/references/ruby/rails",
    "permanent": true
  },
  {
    "source": "/docs/request-authentication/same-origin",
    "destination": "/docs/backend-requests/making-requests#same-origin-requests",
    "permanent": true
  },
  {
    "source": "/docs/request-authentication/validate-session-tokens",
    "destination": "/docs/backend-requests/manual-jwt",
    "permanent": true
  },
  {
    "source": "/docs/security/introduction",
    "destination": "/docs/security/overview",
    "permanent": true
  },
  {
    "source": "/docs/security/session-leak-protection",
    "destination": "/docs/security/overview",
    "permanent": true
  },
  {
    "source": "/docs/testing/e2e-testing",
    "destination": "/docs/testing/test-emails-and-phones",
    "permanent": true
  },
  {
    "source": "/docs/upgrade-guides/client-side-changes-all-frameworks",
    "destination": "/docs/upgrade-guides/upgrading-from-v2-to-v3",
    "permanent": true
  },
  {
    "source": "/docs/upgrade-guides/express-server-side-changes",
    "destination": "/docs/upgrade-guides/upgrading-from-v2-to-v3",
    "permanent": true
  },
  {
    "source": "/docs/upgrade-guides/nextjs-server-side-changes",
    "destination": "/docs/upgrade-guides/upgrading-from-v2-to-v3",
    "permanent": true
  },
  {
    "source": "/docs/users/contact-users",
    "destination": "/docs/users/overview",
    "permanent": true
  },
  {
    "source": "/docs/users/create-users",
    "destination": "/docs/users/overview",
    "permanent": true
  },
  {
    "source": "/docs/users/identify-users",
    "destination": "/docs/users/overview",
    "permanent": true
  },
  {
    "source": "/docs/users/sync-data-to-your-backend",
    "destination": "/docs/webhooks/sync-data",
    "permanent": true
  },
  {
    "source": "/docs/users/update-user-profiles",
    "destination": "/docs/users/overview",
    "permanent": true
  },
  {
    "source": "/docs/users/user-account-security",
    "destination": "/docs/users/overview",
    "permanent": true
  },
  {
    "source": "/docs/users/user-metadata",
    "destination": "/docs/users/metadata",
    "permanent": true
  },
  {
    "source": "/docs/users/build-your-own-ui",
    "destination": "/docs/custom-flows/overview",
    "permanent": true
  },
  {
    "source": "/docs/users/user-button",
    "destination": "/docs/components/user/user-button",
    "permanent": true
  },
  {
    "source": "/docs/users/user-profile",
    "destination": "/docs/components/user/user-profile",
    "permanent": true
  },
  {
    "source": "/docs/users",
    "destination": "/docs/users/overview",
    "permanent": true
  },
  {
    "source": "/docs/users/web3-wallets",
    "destination": "/docs/users/web3",
    "permanent": true
  },
  {
    "source": "/docs/reference/social-login-with-github",
    "destination": "/docs/authentication/social-connections/github",
    "permanent": true
  },
  {
    "source": "/docs/get-started/gatsby",
    "destination": "/docs/quickstarts/gatsby",
    "permanent": true
  },
  {
    "source": "/docs/how-to/set-up-your-application",
    "destination": "/docs/quickstarts/setup-clerk",
    "permanent": true
  },
  {
    "source": "/docs/how-to/authenticate-with-email-and-password",
    "destination": "/docs/authentication/configuration/sign-in-options",
    "permanent": true
  },
  {
    "source": "/docs/get-started/create-react-app",
    "destination": "/docs/quickstarts/react",
    "permanent": true
  },
  {
    "source": "/docs/main-concepts/user-object",
    "destination": "/docs/users/overview",
    "permanent": true
  },
  {
    "source": "/docs/authentication/social-login-with-gitlab",
    "destination": "/docs/authentication/social-connections/gitlab",
    "permanent": true
  },
  {
    "source": "/docs/authentication/social-login-with-spotify",
    "destination": "/docs/authentication/social-connections/spotify",
    "permanent": true
  },
  {
    "source": "/docs/upgrading-to-v3/introduction",
    "destination": "/docs/upgrade-guides/upgrading-from-v2-to-v3",
    "permanent": true
  },
  {
    "source": "/docs/how-to/e2e-testing",
    "destination": "/docs/testing/overview",
    "permanent": true
  },
  {
    "source": "/docs/learning-center/security",
    "destination": "/docs/security/introduction",
    "permanent": true
  },
  {
    "source": "/docs/main-concepts/progressive-sign-up-beta",
    "destination": "/docs/upgrade-guides/progressive-sign-up",
    "permanent": true
  },
  {
    "source": "/docs/authentication/e2e-testing",
    "destination": "/docs/testing/e2e-testing",
    "permanent": true
  },
  {
    "source": "/docs/authentication/social-login-with-bitbucket",
    "destination": "/docs/authentication/social-connections/bitbucket",
    "permanent": true
  },
  {
    "source": "/docs/reference/clerk-expo",
    "destination": "/docs/quickstarts/expo",
    "permanent": true
  },
  {
    "source": "/docs/how-to/sync-data-to-your-backend",
    "destination": "/docs/webhooks/sync-data",
    "permanent": true
  },
  {
    "source": "/docs/how-to/deploy-to-production",
    "destination": "/docs/deployments/overview",
    "permanent": true
  },
  {
    "source": "/docs/reference/webhooks",
    "destination": "/docs/webhooks/overview",
    "permanent": true
  },
  {
    "source": "/docs/main-concepts/import-users",
    "destination": "/docs/deployments/migrate-overview",
    "permanent": true
  },
  {
    "source": "/docs/main-concepts/email-deliverability",
    "destination": "/docs/troubleshooting/email-deliverability",
    "permanent": true
  },
  {
    "source": "/docs/authentication/social-login-with-notion",
    "destination": "/docs/authentication/social-connections/notion",
    "permanent": true
  },
  {
    "source": "/docs/authentication/session-lifetime",
    "destination": "/docs/authentication/configuration/session-options#session-lifetime",
    "permanent": true
  },
  {
    "source": "/docs/authentication/social-login-with-hubspot",
    "destination": "/docs/authentication/social-connections/hubspot",
    "permanent": true
  },
  {
    "source": "/docs/how-to/social-login-oauth",
    "destination": "/docs/authentication/social-connections/oauth",
    "permanent": true
  },
  {
    "source": "/docs/authentication/sign-in-flow",
    "destination": "/docs/authentication/configuration/sign-in-options",
    "permanent": true
  },
  {
    "source": "/docs/how-to/invitations",
    "destination": "/docs/custom-flows/invitations",
    "permanent": true
  },
  {
    "source": "/docs/how-to/validate-session-tokens",
    "destination": "/docs/backend-requests/resources/session-tokens#how-do-i-validate-a-session-token",
    "permanent": true
  },
  {
    "source": "/docs/authentication/social-login-with-dropbox",
    "destination": "/docs/authentication/social-connections/dropbox",
    "permanent": true
  },
  {
    "source": "/docs/reference/social-login-with-twitch",
    "destination": "/docs/authentication/social-connections/twitch",
    "permanent": true
  },
  {
    "source": "/docs/nextjs/control-components",
    "destination": "/docs/components/overview",
    "permanent": true
  },
  {
    "source": "/docs/main-concepts/sign-up-flow",
    "destination": "/docs/authentication/configuration/sign-up-options",
    "permanent": true
  },
  {
    "source": "/docs/how-to/organizations",
    "destination": "/docs/organizations/overview",
    "permanent": true
  },
  {
    "source": "/docs/how-to/passwordless-authentication",
    "destination": "/docs/custom-flows/email-sms-otp",
    "permanent": true
  },
  {
    "source": "/docs/how-to/sign-out",
    "destination": "/docs/custom-flows/sign-out",
    "permanent": true
  },
  {
    "source": "/docs/get-started/remix",
    "destination": "/docs/quickstarts/remix",
    "permanent": true
  },
  {
    "source": "/docs/get-started/redwoodjs",
    "destination": "/docs/references/redwood/overview",
    "permanent": true
  },
  {
    "source": "/docs/users/jwt-templates",
    "destination": "/docs/backend-requests/jwt-templates",
    "permanent": true
  },
  {
    "source": "/docs/how-to/make-authenticated-requests-to-the-backend",
    "destination": "/docs/backend-requests/overview",
    "permanent": true
  },
  {
    "source": "/docs/authentication/email-and-password",
    "destination": "/docs/custom-flows/email-password",
    "permanent": true
  },
  {
    "source": "/docs/get-started/web3",
    "destination": "/docs/users/web3",
    "permanent": true
  },
  {
    "source": "/docs/authentication/social-login-with-discord",
    "destination": "/docs/authentication/social-connections/discord",
    "permanent": true
  },
  {
    "source": "/docs/authentication/social-login-with-tiktok",
    "destination": "/docs/authentication/social-connections/tiktok",
    "permanent": true
  },
  {
    "source": "/docs/how-to/embeddable-magic-links",
    "destination": "/docs/custom-flows/embedded-email-links",
    "permanent": true
  },
  {
    "source": "/docs/upgrading-to-v3/client-side-changes-all-frameworks",
    "destination": "/docs/upgrade-guides/upgrading-from-v2-to-v3",
    "permanent": true
  },
  {
    "source": "/docs/troubleshooting/rate-limits",
    "destination": "/docs/backend-requests/resources/rate-limits",
    "permanent": true
  },
  {
    "source": "/docs/get-started/nextjs",
    "destination": "/docs/quickstarts/nextjs",
    "permanent": true
  },
  {
    "source": "/docs/reference/social-login-with-twitter",
    "destination": "/docs/authentication/social-connections/twitter",
    "permanent": true
  },
  {
    "source": "/docs/authentication/social-login-oauth",
    "destination": "/docs/authentication/social-connections/oauth",
    "permanent": true
  },
  {
    "source": "/docs/authentication/social-login-with-google",
    "destination": "/docs/authentication/social-connections/google",
    "permanent": true
  },
  {
    "source": "/docs/main-concepts/sign-in-flow",
    "destination": "/docs/authentication/configuration/sign-in-options",
    "permanent": true
  },
  {
    "source": "/docs/users/make-authenticated-requests-to-the-backend",
    "destination": "/docs/backend-requests/overview",
    "permanent": true
  },
  {
    "source": "/docs/reference/social-login-with-apple",
    "destination": "/docs/authentication/social-connections/apple",
    "permanent": true
  },
  {
    "source": "/docs/authentication/social-login-with-coinbase",
    "destination": "/docs/authentication/social-connections/coinbase",
    "permanent": true
  },
  {
    "source": "/docs/authentication/social-login-with-twitter",
    "destination": "/docs/authentication/social-connections/twitter",
    "permanent": true
  },
  {
    "source": "/docs/authentication/social-login-with-facebook",
    "destination": "/docs/authentication/social-connections/facebook",
    "permanent": true
  },
  {
    "source": "/docs/authentication/magic-links",
    "destination": "/docs/authentication/custom-flows/magic-links",
    "permanent": true
  },
  {
    "source": "/docs/authentication/social-login-with-twitch",
    "destination": "/docs/authentication/social-connections/twitch",
    "permanent": true
  },
  {
    "source": "/docs/upgrading-to-v3/express-server-side-changes",
    "destination": "/docs/upgrade-guides/upgrading-from-v2-to-v3",
    "permanent": true
  },
  {
    "source": "/docs/reference/social-login-with-linkedin",
    "destination": "/docs/authentication/social-connections/linkedin",
    "permanent": true
  },
  {
    "source": "/docs/authentication/social-login-with-linkedin",
    "destination": "/docs/authentication/social-connections/linkedin",
    "permanent": true
  },
  {
    "source": "/docs/how-to/build-your-own-ui",
    "destination": "/docs/custom-flows/overview",
    "permanent": true
  },
  {
    "source": "/docs/reference/social-login-with-discord",
    "destination": "/docs/authentication/social-connections/discord",
    "permanent": true
  },
  {
    "source": "/docs/upgrade-guides/cookieless-dev",
    "destination": "/docs/upgrade-guides/url-based-session-syncing",
    "permanent": true
  },
  {
    "source": "/docs/authentication/social-login-with-apple",
    "destination": "/docs/authentication/social-connections/apple",
    "permanent": true
  },
  {
    "source": "/docs/main-concepts/export-users",
    "destination": "/docs/deployments/exporting-users",
    "permanent": true
  },
  {
    "source": "/docs/how-to/email-sms-templates",
    "destination": "/docs/authentication/configuration/email-sms-templates",
    "permanent": true
  },
  {
    "source": "/docs/reference/social-login-with-google",
    "destination": "/docs/authentication/social-connections/google",
    "permanent": true
  },
  {
    "source": "/docs/reference/social-login-with-bitbucket",
    "destination": "/docs/authentication/social-connections/bitbucket",
    "permanent": true
  },
  {
    "source": "/docs/how-to/authenticate-with-magic-links",
    "destination": "/docs/custom-flows/email-links",
    "permanent": true
  },
  {
    "source": "/docs/reference/social-login-with-gitlab",
    "destination": "/docs/authentication/social-connections/gitlab",
    "permanent": true
  },
  {
    "source": "/docs/authentication/one-time-codes",
    "destination": "/docs/custom-flows/email-sms-otp",
    "permanent": true
  },
  {
    "source": "/docs/reference/social-login-with-microsoft",
    "destination": "/docs/authentication/social-connections/microsoft",
    "permanent": true
  },
  {
    "source": "/docs/reference/social-login-with-notion",
    "destination": "/docs/authentication/social-connections/notion",
    "permanent": true
  },
  {
    "source": "/docs/authentication/sign-up-flow",
    "destination": "/docs/custom-flows/overview#sign-up-flow",
    "permanent": true
  },
  {
    "source": "/docs/how-to/jwt-templates",
    "destination": "/docs/backend-requests/jwt-templates",
    "permanent": true
  },
  {
    "source": "/docs/reference/social-login-with-dropbox",
    "destination": "/docs/authentication/social-connections/dropbox",
    "permanent": true
  },
  {
    "source": "/docs/authentication/social-login-with-microsoft",
    "destination": "/docs/authentication/social-connections/microsoft",
    "permanent": true
  },
  {
    "source": "/docs/reference/social-login-with-hubspot",
    "destination": "/docs/authentication/social-connections/hubspot",
    "permanent": true
  },
  {
    "source": "/docs/reference/social-login-with-facebook",
    "destination": "/docs/authentication/social-connections/facebook",
    "permanent": true
  },
  {
    "source": "/docs/how-to/multi-factor-authentication",
    "destination": "/docs/custom-flows/email-password-mfa",
    "permanent": true
  },
  {
    "source": "/docs/authentication/social-login-with-line",
    "destination": "/docs/authentication/social-connections/line",
    "permanent": true
  },
  {
    "source": "/docs/how-to/multi-session-applications",
    "destination": "/docs/custom-flows/multi-session-applications",
    "permanent": true
  },
  {
    "source": "/docs/how-to/organizations",
    "destination": "/docs/organizations/overview",
    "permanent": true
  },
  {
    "source": "/docs/authentication/progressive-sign-up-beta",
    "destination": "/docs/upgrade-guides/progressive-sign-up",
    "permanent": true
  },
  {
    "source": "/docs/authentication/social-login-with-github",
    "destination": "/docs/authentication/social-connections/github",
    "permanent": true
  },
  {
    "source": "/docs/how-to/migrate-from-firebase",
    "destination": "/docs/deployments/migrate-from-firebase",
    "permanent": true
  },
  {
    "source": "/docs/main-concepts/session-lifetime",
    "destination": "/docs/authentication/configuration/session-options#session-lifetime",
    "permanent": true
  },
  {
    "source": "/docs/upgrading-to-v3/nextjs-server-side-changes",
    "destination": "/docs/upgrade-guides/upgrading-from-v2-to-v3",
    "permanent": true
  },
  {
    "source": "/docs/nextjs/installation",
    "destination": "/docs/quickstarts/nextjs",
    "permanent": true
  },
  {
    "source": "/docs/references/remix/clerk-catch-boundary",
    "destination": "/docs/references/remix/clerk-error-boundary",
    "permanent": true
  },
  {
    "source": "/docs/deployments/import-and-export-users",
    "destination": "/docs/deployments/migrate-overview",
    "permanent": true
  },
  {
    "source": "/docs/references/backend/emails/create-email",
    "destination": "/docs/references/backend/overview",
    "permanent": true
  },
  {
    "source": "/docs/references/backend/organization/get-pending-organization-invitation-list",
    "destination": "/docs/references/backend/organization/get-organization-invitation-list",
    "permanent": true
  },
  {
    "source": "/docs/references/javascript/types/paginated-response",
    "destination": "/docs/references/javascript/types/clerk-paginated-response",
    "permanent": true
  },
  {
    "source": "/docs/references/nextjs/with-clerk-middleware",
    "destination": "/docs/references/nextjs/clerk-middleware",
    "permanent": true
  },
  {
    "source": "/docs/references/react/use-organizations",
    "destination": "/docs/hooks/use-organization-list",
    "permanent": true
  },
  {
    "source": "/docs/upgrade-guides/v3-introduction",
    "destination": "/docs/upgrade-guides/upgrading-from-v2-to-v3",
    "permanent": true
  },
  {
    "source": "/docs/upgrade-guides/v3-client-side-changes",
    "destination": "/docs/upgrade-guides/upgrading-from-v2-to-v3",
    "permanent": true
  },
  {
    "source": "/docs/upgrade-guides/v3-nextjs-server-side-changes",
    "destination": "/docs/upgrade-guides/upgrading-from-v2-to-v3",
    "permanent": true
  },
  {
    "source": "/docs/upgrade-guides/v3-express-server-side-changes",
    "destination": "/docs/upgrade-guides/upgrading-from-v2-to-v3",
    "permanent": true
  },
  {
    "source": "/docs/custom-flows/magic-links",
    "destination": "/docs/custom-flows/email-links",
    "permanent": true
  },
  {
    "source": "/docs/custom-flows/embedded-magic-links",
    "destination": "/docs/custom-flows/embedded-email-links",
    "permanent": true
  },
  {
    "source": "/docs/references/javascript/types/magic-link-error",
    "destination": "/docs/references/javascript/types/email-link-error",
    "permanent": true
  },
  {
    "source": "/docs/organizations/multiple-orgs",
    "destination": "/docs/custom-flows/organization-switcher",
    "permanent": true
  },
  {
    "source": "/docs/integrations/webhooks",
    "destination": "/docs/webhooks/overview",
    "permanent": true
  },
  {
    "source": "/docs/users/sync-data",
    "destination": "/docs/webhooks/sync-data",
    "permanent": true
  },
  {
    "source": "/docs/quickstarts/redwood",
    "destination": "/docs/references/redwood/overview",
    "permanent": true
  },
  {
    "source": "/docs/references/javascript/clerk/sign-in",
    "destination": "/docs/components/authentication/sign-in",
    "permanent": true
  },
  {
    "source": "/docs/references/javascript/clerk/sign-up",
    "destination": "/docs/components/authentication/sign-up",
    "permanent": true
  },
  {
    "source": "/docs/references/javascript/clerk/user-button",
    "destination": "/docs/components/user/user-button",
    "permanent": true
  },
  {
    "source": "/docs/references/javascript/clerk/user-profile",
    "destination": "/docs/components/user/user-profile",
    "permanent": true
  },
  {
    "source": "/docs/references/javascript/clerk/create-organization",
    "destination": "/docs/components/organization/create-organization",
    "permanent": true
  },
  {
    "source": "/docs/references/javascript/clerk/organization-profile",
    "destination": "/docs/components/organization/organization-profile",
    "permanent": true
  },
  {
    "source": "/docs/references/javascript/clerk/organization-switcher",
    "destination": "/docs/components/organization/organization-switcher",
    "permanent": true
  },
  {
    "source": "/docs/references/javascript/types/paginated-response",
    "destination": "/docs/references/javascript/types/clerk-paginated-response",
    "permanent": true
  },
  {
    "source": "/docs/references/javascript/types/oauth-strategy",
    "destination": "/docs/references/javascript/types/sso",
    "permanent": true
  },
  {
    "source": "/docs/references/javascript/types/oauth-provider",
    "destination": "/docs/references/javascript/types/sso",
    "permanent": true
  },
  {
    "source": "/docs/authentication/saml-at-clerk",
    "destination": "/docs/authentication/saml/overview",
    "permanent": true
  },
  {
    "source": "/docs/authentication/configuration/email-options",
    "destination": "/docs/authentication/configuration/email-sms-templates",
    "permanent": true
  },
  {
    "source": "/docs/component-redesign",
    "destination": "docs/components/overview",
    "permanent": true
  },
  {
    "source": "/docs/custom-flows/use-sign-up",
    "destination": "/docs/custom-flows/overview",
    "permanent": true
  },
  {
    "source": "/docs/custom-flows/mfa",
    "destination": "/docs/custom-flows/email-password-mfa",
    "permanent": true
  },
  {
    "source": "/docs/references/javascript/phone-number/phone-number",
    "destination": "/docs/references/javascript/types/phone-number",
    "permanent": true
  },
  {
    "source": "/docs/references/javascript/phone-number/second-factor",
    "destination": "/docs/references/javascript/types/phone-number",
    "permanent": true
  },
  {
    "source": "/docs/references/javascript/phone-number/verification",
    "destination": "/docs/references/javascript/types/phone-number",
    "permanent": true
  },
  {
    "source": "/docs/references/javascript/email-address/email-address",
    "destination": "/docs/references/javascript/types/email-address",
    "permanent": true
  },
  {
    "source": "/docs/references/javascript/email-address/verification",
    "destination": "/docs/references/javascript/types/email-address",
    "permanent": true
  },
  {
    "source": "/docs/references/backend/sessions/authenticate-request",
    "destination": "/docs/references/backend/authenticate-request",
    "permanent": true
  },
  {
    "source": "/docs/references/expo/expo-read-session-user-data",
    "destination": "/docs/references/expo/read-session-user-data",
    "permanent": true
  },
  {
    "source": "/docs/references/nodejs/token-verification",
    "destination": "/docs/backend-requests/manual-jwt",
    "permanent": true
  },
  {
    "source": "/docs/components/customization",
    "destination": "/docs/customization/overview",
    "permanent": true
  },
  {
    "source": "/docs/account-portal",
    "destination": "/docs/account-portal/overview",
    "permanent": true
  },
  {
    "source": "/docs/account-portal/user-profile-org-profile",
    "destination": "/docs/account-portal/overview",
    "permanent": true
  },
  {
    "source": "/docs/testing/playwright",
    "destination": "/docs/testing/playwright/overview",
    "permanent": true
  },
  {
    "source": "/docs/testing/cypress",
    "destination": "/docs/testing/cypress/overview",
    "permanent": true
  },
  {
    "source": "/docs/references/nextjs/auth-middleware",
    "destination": "/docs/references/nextjs/clerk-middleware",
    "permanent": true
  },
  {
    "source": "/docs/components/waitlist/overview",
    "destination": "/docs/components/waitlist",
    "permanent": true
  },
  {
    "source": "/docs/backend-requests/resources/cookie-size-limits",
    "destination": "/docs/backend-requests/resources/session-tokens#size-limitations",
    "permanent": true
  },
  {
    "source": "/docs/custom-flows/saml-connections",
    "destination": "/docs/custom-flows/enterprise-connections",
    "permanent": true
  },
  {
    "source": "/docs/references/react/add-react-router",
    "destination": "/docs/quickstarts/react-router",
    "permanent": true
  },
  {
    "source": "/docs/upgrade-guides/api-keys",
    "destination": "/docs/deployments/clerk-environment-variables",
    "permanent": true
  },
  {
    "source": "/docs/references/nextjs/auth-object",
    "destination": "/docs/references/backend/types/auth-object",
    "permanent": true
  },
  {
    "source": "/docs/guides/add-onboarding-flow",
    "destination": "/docs/references/nextjs/add-onboarding-flow",
    "permanent": true
  },
  {
    "source": "/docs/guides/waitlist",
    "destination": "/docs/references/nextjs/waitlist",
    "permanent": true
  },
  {
    "source": "/docs/how-clerk-works/routing",
    "destination": "/docs/guides/routing",
    "permanent": true
  },
  {
    "source": "/docs/guides/image-optimization/imageurl-image-optimization",
    "destination": "/docs/guides-image-optimization",
    "permanent": true
  },
  {
    "source": "/docs/guides/basic-rbac",
    "destination": "/docs/references/nextjs/basic-rbac",
    "permanent": true
  },
  {
    "source": "/docs/guides/force-organizations",
    "destination": "/docs/organizations/force-organizations",
    "permanent": true
  },
  {
    "source": "/docs/guides/authjs-migration",
    "destination": "/docs/references/nextjs/authjs-migration",
    "permanent": true
  },
  {
    "source": "/docs/guides/force-mfa",
    "destination": "/docs/authentication/configuration/force-mfa",
    "permanent": true
  },
  {
    "source": "/docs/references/expo/web-support/custom-signup-signin-pages",
    "destination": "/docs/references/expo/web-support/custom-sign-in-or-up-page",
    "permanent": true
  },
  {
    "source": "/docs/guides/architecture-scenarios",
    "destination": "/docs/guides/multi-tenant-architecture",
    "permanent": true
  },
  {
    "source": "/docs/references/javascript/phone-number",
    "destination": "/docs/references/javascript/types/phone-number",
    "permanent": true
  },
  {
    "source": "/docs/references/javascript/email-address",
    "destination": "/docs/references/javascript/types/email-address",
    "permanent": true
  },
  {
    "source": "/docs/references/javascript/external-account",
    "destination": "/docs/references/javascript/types/external-account",
    "permanent": true
  },
  {
    "source": "/docs/references/javascript/session-with-activities",
    "destination": "/docs/references/javascript/types/session-with-activities",
    "permanent": true
  },
  {
    "source": "/docs/references/javascript/web3-wallet/web3-wallet",
    "destination": "/docs/references/javascript/types/web3-wallet",
    "permanent": true
  },
  {
    "source": "/docs/references/javascript/web3-wallet/verification",
    "destination": "/docs/references/javascript/types/web3-wallet",
    "permanent": true
  },
  {
    "source": "/docs/references/javascript/organization-domain",
    "destination": "/docs/references/javascript/types/organization-domain",
    "permanent": true
  },
  {
    "source": "/docs/references/javascript/organization-invitation",
    "destination": "/docs/references/javascript/types/organization-invitation",
    "permanent": true
  },
  {
    "source": "/docs/references/javascript/organization-membership-request",
    "destination": "/docs/references/javascript/types/organization-membership-request",
    "permanent": true
  },
  {
    "source": "/docs/references/javascript/organization-membership",
    "destination": "/docs/references/javascript/types/organization-membership",
    "permanent": true
  },
  {
    "source": "/docs/backend-requests/handling/nodejs",
    "destination": "/docs/references/express/overview",
    "permanent": true
  },
  {
    "source": "/docs/references/nodejs/overview",
    "destination": "/docs/references/express/overview",
    "permanent": true
  },
  {
    "source": "/docs/references/nodejs/available-methods",
    "destination": "/docs/references/express/overview",
    "permanent": true
  },
  {
    "source": "/docs/references/javascript/types/oauth",
    "destination": "/docs/references/javascript/types/sso",
    "permanent": true
  },
  {
    "source": "/docs/organizations/accept-organization-invitations",
    "destination": "/docs/custom-flows/accept-organization-invitations",
    "permanent": true
  },
  {
    "source": "/docs/custom-flows/invitations",
    "destination": "/docs/custom-flows/application-invitations",
    "permanent": true
  },
  {
    "source": "/docs/organizations/creating-organizations",
    "destination": "/docs/custom-flows/create-organizations",
    "permanent": true
  },
  {
    "source": "/docs/organizations/updating-organizations",
    "destination": "/docs/custom-flows/update-organizations",
    "permanent": true
  },
  {
    "source": "/docs/organizations/inviting-users",
    "destination": "/docs/custom-flows/manage-organization-invitations",
    "permanent": true
  },
  {
    "source": "/docs/organizations/manage-invitations",
    "destination": "/docs/custom-flows/manage-user-org-invitations",
    "permanent": true
  },
  {
    "source": "/docs/organizations/manage-membership-requests",
    "destination": "/docs/custom-flows/manage-membership-requests",
    "permanent": true
  },
  {
    "source": "/docs/organizations/managing-roles",
    "destination": "/docs/custom-flows/manage-roles",
    "permanent": true
  },
  {
    "source": "/docs/organizations/viewing-memberships",
    "destination": "/docs/custom-flows/organization-switcher",
    "permanent": true
  },
  {
    "source": "/docs/organizations/custom-organization-switcher",
    "destination": "/docs/custom-flows/organization-switcher",
    "permanent": true
  },
  {
    "source": "/docs/references/javascript/clerk/clerk",
    "destination": "/docs/references/javascript/clerk",
    "permanent": true
  },
  {
    "source": "/docs/references/javascript/clerk/build-urls",
    "destination": "/docs/references/javascript/clerk",
    "permanent": true
  },
  {
    "source": "/docs/references/javascript/clerk/handle-navigation",
    "destination": "/docs/references/javascript/clerk",
    "permanent": true
  },
  {
    "source": "/docs/references/javascript/clerk/organization-methods",
    "destination": "/docs/references/javascript/clerk",
    "permanent": true
  },
  {
    "source": "/docs/references/javascript/clerk/redirect-methods",
    "destination": "/docs/references/javascript/clerk",
    "permanent": true
  },
  {
    "source": "/docs/references/javascript/clerk/session-methods",
    "destination": "/docs/references/javascript/clerk",
    "permanent": true
  },
  {
    "source": "/docs/references/javascript/clerk/waitlist-methods",
    "destination": "/docs/references/javascript/clerk",
    "permanent": true
  },
  {
    "source": "/docs/references/javascript/organization/organization",
    "destination": "/docs/references/javascript/organization",
    "permanent": true
  },
  {
    "source": "/docs/references/javascript/organization/domains",
    "destination": "/docs/references/javascript/organization",
    "permanent": true
  },
  {
    "source": "/docs/references/javascript/organization/invitations",
    "destination": "/docs/references/javascript/organization",
    "permanent": true
  },
  {
    "source": "/docs/references/javascript/organization/members",
    "destination": "/docs/references/javascript/organization",
    "permanent": true
  },
  {
    "source": "/docs/references/javascript/organization/membership-requests",
    "destination": "/docs/references/javascript/organization",
    "permanent": true
  },
  {
    "source": "/docs/references/javascript/sign-in/sign-in",
    "destination": "/docs/references/javascript/sign-in",
    "permanent": true
  },
  {
    "source": "/docs/references/javascript/sign-in/authenticate-with",
    "destination": "/docs/references/javascript/sign-in",
    "permanent": true
  },
  {
    "source": "/docs/references/javascript/sign-in/first-factor",
    "destination": "/docs/references/javascript/sign-in",
    "permanent": true
  },
  {
    "source": "/docs/references/javascript/sign-in/second-factor",
    "destination": "/docs/references/javascript/sign-in",
    "permanent": true
  },
  {
    "source": "/docs/references/javascript/sign-up/sign-up",
    "destination": "/docs/references/javascript/sign-up",
    "permanent": true
  },
  {
    "source": "/docs/references/javascript/sign-up/authenticate-with",
    "destination": "/docs/references/javascript/sign-up",
    "permanent": true
  },
  {
    "source": "/docs/references/javascript/sign-up/email-verification",
    "destination": "/docs/references/javascript/sign-up",
    "permanent": true
  },
  {
    "source": "/docs/references/javascript/sign-up/phone-verification",
    "destination": "/docs/references/javascript/sign-up",
    "permanent": true
  },
  {
    "source": "/docs/references/javascript/sign-up/verification",
    "destination": "/docs/references/javascript/sign-up",
    "permanent": true
  },
  {
    "source": "/docs/references/javascript/sign-up/web3-verification",
    "destination": "/docs/references/javascript/sign-up",
    "permanent": true
  },
  {
    "source": "/docs/references/javascript/user/user",
    "destination": "/docs/references/javascript/user",
    "permanent": true
  },
  {
    "source": "/docs/references/javascript/user/create-metadata",
    "destination": "/docs/references/javascript/user",
    "permanent": true
  },
  {
    "source": "/docs/references/javascript/user/password-management",
    "destination": "/docs/references/javascript/user",
    "permanent": true
  },
  {
    "source": "/docs/references/javascript/user/totp",
    "destination": "/docs/references/javascript/user",
    "permanent": true
  },
  {
    "source": "/docs/components/control/multi-session",
    "destination": "/docs/authentication/configuration/session-options#multi-session-applications",
    "permanent": true
  },
  {
    "source": "/docs/guides/transferring-your-app",
    "destination": "/docs/organizations/organization-workspaces#transfer-ownership-of-an-application",
    "permanent": true
  },
  {
    "source": "/docs/how-clerk-works/tokens-signatures",
    "destination": "/docs/backend-requests/resources/tokens-and-signatures",
    "permanent": true
  },
  {
    "source": "/docs/backend-requests/making/same-origin",
    "destination": "/docs/backend-requests/making-requests#same-origin-requests",
    "permanent": true
  },
  {
    "source": "/docs/backend-requests/making/cross-origin",
    "destination": "/docs/backend-requests/making-requests#cross-origin-requests",
    "permanent": true
  },
  {
    "source": "/docs/backend-requests/making/custom-session-token",
    "destination": "/docs/backend-requests/custom-session-token",
    "permanent": true
  },
  {
    "source": "/docs/backend-requests/making/jwt-templates",
    "destination": "/docs/backend-requests/jwt-templates",
    "permanent": true
  },
  {
    "source": "/docs/backend-requests/handling/go",
    "destination": "/docs/references/go/overview",
    "permanent": true
  },
  {
    "source": "/docs/backend-requests/handling/ruby-rails",
    "destination": "/docs/references/ruby/overview",
    "permanent": true
  },
  {
    "source": "/docs/backend-requests/handling/manual-jwt",
    "destination": "/docs/backend-requests/manual-jwt",
    "permanent": true
  },
  {
    "source": "/docs/backend-requests/versioning/overview",
    "destination": "/docs/versioning/overview",
    "permanent": true
  },
  {
    "source": "/docs/backend-requests/versioning/available-versions",
    "destination": "/docs/versioning/available-versions",
    "permanent": true
  },
  {
    "source": "/docs/deployments/clerk-cookies",
    "destination": "/docs/how-clerk-works/cookies",
    "permanent": true
  },
  {
    "source": "/docs/references/redwood/overview",
    "destination": "https://docs.redwoodjs.com/docs/auth/clerk/",
    "permanent": true
  },
  {
    "source": "/docs/references/react/use-auth",
    "destination": "/docs/hooks/use-auth",
    "permanent": true
  },
  {
    "source": "/docs/references/react/use-clerk",
    "destination": "/docs/hooks/use-clerk",
    "permanent": true
  },
  {
    "source": "/docs/references/react/use-organization-list",
    "destination": "/docs/hooks/use-organization-list",
    "permanent": true
  },
  {
    "source": "/docs/references/react/use-organization",
    "destination": "/docs/hooks/use-organization",
    "permanent": true
  },
  {
    "source": "/docs/references/react/use-reverification",
    "destination": "/docs/hooks/use-reverification",
    "permanent": true
  },
  {
    "source": "/docs/references/react/use-session-list",
    "destination": "/docs/hooks/use-session-list",
    "permanent": true
  },
  {
    "source": "/docs/references/react/use-session",
    "destination": "/docs/hooks/use-session",
    "permanent": true
  },
  {
    "source": "/docs/references/react/use-sign-in",
    "destination": "/docs/hooks/use-sign-in",
    "permanent": true
  },
  {
    "source": "/docs/references/react/use-sign-up",
    "destination": "/docs/hooks/use-sign-up",
    "permanent": true
  },
  {
    "source": "/docs/references/react/use-user",
    "destination": "/docs/hooks/use-user",
    "permanent": true
  },
  {
    "source": "/docs/quickstarts/tanstack-start",
    "destination": "/docs/quickstarts/tanstack-react-start",
    "permanent": true
  },
  {
    "source": "/docs/organizations/verify-user-permissions",
    "destination": "/docs/guides/authorization-checks",
    "permanent": true
  },
  {
<<<<<<< HEAD
    "source": "/docs/references/backend/types/saml-connection",
    "destination": "/docs/references/backend/types/backend-saml-connection",
=======
    "source": "/docs/errors/actor-tokens",
    "destination": "/docs/errors/overview",
    "permanent": true
  },
  {
    "source": "/docs/errors/allowlist-identifiers",
    "destination": "/docs/errors/overview",
    "permanent": true
  },
  {
    "source": "/docs/errors/application",
    "destination": "/docs/errors/overview",
    "permanent": true
  },
  {
    "source": "/docs/errors/authentication",
    "destination": "/docs/errors/overview",
    "permanent": true
  },
  {
    "source": "/docs/errors/backup-codes",
    "destination": "/docs/errors/overview",
    "permanent": true
  },
  {
    "source": "/docs/errors/billing",
    "destination": "/docs/errors/overview",
    "permanent": true
  },
  {
    "source": "/docs/errors/billing-accounts",
    "destination": "/docs/errors/overview",
    "permanent": true
  },
  {
    "source": "/docs/errors/",
    "destination": "/docs/errors/overview",
    "permanent": true
  },
  {
    "source": "/docs/errors/blocklist-identifiers",
    "destination": "/docs/errors/overview",
    "permanent": true
  },
  {
    "source": "/docs/errors/clients",
    "destination": "/docs/errors/overview",
    "permanent": true
  },
  {
    "source": "/docs/errors/cookie",
    "destination": "/docs/errors/overview",
    "permanent": true
  },
  {
    "source": "/docs/errors/deprecation",
    "destination": "/docs/errors/overview",
    "permanent": true
  },
  {
    "source": "/docs/errors/",
    "destination": "/docs/errors/overview",
    "permanent": true
  },
  {
    "source": "/docs/errors/domains",
    "destination": "/docs/errors/overview",
    "permanent": true
  },
  {
    "source": "/docs/errors/entitlements",
    "destination": "/docs/errors/overview",
    "permanent": true
  },
  {
    "source": "/docs/errors/features",
    "destination": "/docs/errors/overview",
    "permanent": true
  },
  {
    "source": "/docs/errors/forms",
    "destination": "/docs/errors/overview",
    "permanent": true
  },
  {
    "source": "/docs/errors/identifications",
    "destination": "/docs/errors/overview",
    "permanent": true
  },
  {
    "source": "/docs/errors/passkeys",
    "destination": "/docs/errors/overview",
    "permanent": true
  },
  {
    "source": "/docs/errors/rate-limits",
    "destination": "/docs/errors/overview",
    "permanent": true
  },
  {
    "source": "/docs/errors/sign-in",
    "destination": "/docs/errors/overview",
    "permanent": true
  },
  {
    "source": "/docs/errors/sign-up",
    "destination": "/docs/errors/overview",
    "permanent": true
  },
  {
    "source": "/docs/errors/sign-in-tokens",
    "destination": "/docs/errors/overview",
>>>>>>> 3fe3c100
    "permanent": true
  }
]<|MERGE_RESOLUTION|>--- conflicted
+++ resolved
@@ -2285,123 +2285,123 @@
     "permanent": true
   },
   {
-<<<<<<< HEAD
+    "source": "/docs/errors/actor-tokens",
+    "destination": "/docs/errors/overview",
+    "permanent": true
+  },
+  {
+    "source": "/docs/errors/allowlist-identifiers",
+    "destination": "/docs/errors/overview",
+    "permanent": true
+  },
+  {
+    "source": "/docs/errors/application",
+    "destination": "/docs/errors/overview",
+    "permanent": true
+  },
+  {
+    "source": "/docs/errors/authentication",
+    "destination": "/docs/errors/overview",
+    "permanent": true
+  },
+  {
+    "source": "/docs/errors/backup-codes",
+    "destination": "/docs/errors/overview",
+    "permanent": true
+  },
+  {
+    "source": "/docs/errors/billing",
+    "destination": "/docs/errors/overview",
+    "permanent": true
+  },
+  {
+    "source": "/docs/errors/billing-accounts",
+    "destination": "/docs/errors/overview",
+    "permanent": true
+  },
+  {
+    "source": "/docs/errors/",
+    "destination": "/docs/errors/overview",
+    "permanent": true
+  },
+  {
+    "source": "/docs/errors/blocklist-identifiers",
+    "destination": "/docs/errors/overview",
+    "permanent": true
+  },
+  {
+    "source": "/docs/errors/clients",
+    "destination": "/docs/errors/overview",
+    "permanent": true
+  },
+  {
+    "source": "/docs/errors/cookie",
+    "destination": "/docs/errors/overview",
+    "permanent": true
+  },
+  {
+    "source": "/docs/errors/deprecation",
+    "destination": "/docs/errors/overview",
+    "permanent": true
+  },
+  {
+    "source": "/docs/errors/",
+    "destination": "/docs/errors/overview",
+    "permanent": true
+  },
+  {
+    "source": "/docs/errors/domains",
+    "destination": "/docs/errors/overview",
+    "permanent": true
+  },
+  {
+    "source": "/docs/errors/entitlements",
+    "destination": "/docs/errors/overview",
+    "permanent": true
+  },
+  {
+    "source": "/docs/errors/features",
+    "destination": "/docs/errors/overview",
+    "permanent": true
+  },
+  {
+    "source": "/docs/errors/forms",
+    "destination": "/docs/errors/overview",
+    "permanent": true
+  },
+  {
+    "source": "/docs/errors/identifications",
+    "destination": "/docs/errors/overview",
+    "permanent": true
+  },
+  {
+    "source": "/docs/errors/passkeys",
+    "destination": "/docs/errors/overview",
+    "permanent": true
+  },
+  {
+    "source": "/docs/errors/rate-limits",
+    "destination": "/docs/errors/overview",
+    "permanent": true
+  },
+  {
+    "source": "/docs/errors/sign-in",
+    "destination": "/docs/errors/overview",
+    "permanent": true
+  },
+  {
+    "source": "/docs/errors/sign-up",
+    "destination": "/docs/errors/overview",
+    "permanent": true
+  },
+  {
+    "source": "/docs/errors/sign-in-tokens",
+    "destination": "/docs/errors/overview",
+    "permanent": true
+  },
+  {
     "source": "/docs/references/backend/types/saml-connection",
     "destination": "/docs/references/backend/types/backend-saml-connection",
-=======
-    "source": "/docs/errors/actor-tokens",
-    "destination": "/docs/errors/overview",
-    "permanent": true
-  },
-  {
-    "source": "/docs/errors/allowlist-identifiers",
-    "destination": "/docs/errors/overview",
-    "permanent": true
-  },
-  {
-    "source": "/docs/errors/application",
-    "destination": "/docs/errors/overview",
-    "permanent": true
-  },
-  {
-    "source": "/docs/errors/authentication",
-    "destination": "/docs/errors/overview",
-    "permanent": true
-  },
-  {
-    "source": "/docs/errors/backup-codes",
-    "destination": "/docs/errors/overview",
-    "permanent": true
-  },
-  {
-    "source": "/docs/errors/billing",
-    "destination": "/docs/errors/overview",
-    "permanent": true
-  },
-  {
-    "source": "/docs/errors/billing-accounts",
-    "destination": "/docs/errors/overview",
-    "permanent": true
-  },
-  {
-    "source": "/docs/errors/",
-    "destination": "/docs/errors/overview",
-    "permanent": true
-  },
-  {
-    "source": "/docs/errors/blocklist-identifiers",
-    "destination": "/docs/errors/overview",
-    "permanent": true
-  },
-  {
-    "source": "/docs/errors/clients",
-    "destination": "/docs/errors/overview",
-    "permanent": true
-  },
-  {
-    "source": "/docs/errors/cookie",
-    "destination": "/docs/errors/overview",
-    "permanent": true
-  },
-  {
-    "source": "/docs/errors/deprecation",
-    "destination": "/docs/errors/overview",
-    "permanent": true
-  },
-  {
-    "source": "/docs/errors/",
-    "destination": "/docs/errors/overview",
-    "permanent": true
-  },
-  {
-    "source": "/docs/errors/domains",
-    "destination": "/docs/errors/overview",
-    "permanent": true
-  },
-  {
-    "source": "/docs/errors/entitlements",
-    "destination": "/docs/errors/overview",
-    "permanent": true
-  },
-  {
-    "source": "/docs/errors/features",
-    "destination": "/docs/errors/overview",
-    "permanent": true
-  },
-  {
-    "source": "/docs/errors/forms",
-    "destination": "/docs/errors/overview",
-    "permanent": true
-  },
-  {
-    "source": "/docs/errors/identifications",
-    "destination": "/docs/errors/overview",
-    "permanent": true
-  },
-  {
-    "source": "/docs/errors/passkeys",
-    "destination": "/docs/errors/overview",
-    "permanent": true
-  },
-  {
-    "source": "/docs/errors/rate-limits",
-    "destination": "/docs/errors/overview",
-    "permanent": true
-  },
-  {
-    "source": "/docs/errors/sign-in",
-    "destination": "/docs/errors/overview",
-    "permanent": true
-  },
-  {
-    "source": "/docs/errors/sign-up",
-    "destination": "/docs/errors/overview",
-    "permanent": true
-  },
-  {
-    "source": "/docs/errors/sign-in-tokens",
-    "destination": "/docs/errors/overview",
->>>>>>> 3fe3c100
     "permanent": true
   }
 ]