--- conflicted
+++ resolved
@@ -42,13 +42,8 @@
   1. Attempt to complete the second factor verification.
   1. If the verification is successful, set the newly created session as the active session.
 
-<<<<<<< HEAD
-  > [!IMPORTANT]
-  > For this example to work, the user must have MFA enabled on their account. You need to add the ability for your users to manage their MFA settings. [Learn how to build a custom flow for managing multi-factor authentication.](/docs/custom-flows/email-password-mfa)
-=======
   > [!TIP]
   > For this example to work, the user must have MFA enabled on their account. You need to add the ability for your users to manage their MFA settings. See the [manage SMS-based MFA](/docs/custom-flows/manage-sms-based-mfa) or the [manage TOTP-based MFA](/docs/custom-flows/manage-totp-based-mfa) guide, depending on your needs.
->>>>>>> ca5cdc2b
 
   <Tabs items={["Next.js", "JavaScript", "Expo", "iOS (Beta)"]}>
     <Tab>
