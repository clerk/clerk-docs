---
title: Build a custom flow for handling email links
description: Learn how to build a custom flow using Clerk's API to handle email links for sign-up, sign-in, and email address verification.
---

<Include src="_partials/custom-flows-callout" />

[Email links](/docs/authentication/configuration/sign-up-sign-in-options#email-link) can be used to sign up new users, sign in existing ones, or allow existing users to verify newly entered email addresses to user profiles.

The email link flow works as follows:

1. The user enters their email address and asks for an email link.
1. Clerk sends an email to the user, containing a link to the verification URL.
1. The user visits the email link, either on the same device where they entered their email address or on a different device.
1. Clerk verifies the user's identity and advances any sign-up or sign-in attempt that might be in progress.
1. If the verification is successful, the user is authenticated or their email address is verified, depending on the reason for the email link.

This guide demonstrates how to use Clerk's API to build a custom flow for handling email links. It covers the following scenarios:

- [Sign up](#sign-up-flow)
- [Sign in](#sign-in-flow)
- [Verify a new email address](#email-address-verification-flow)

<Steps>
  ## Enable email link authentication

  To allow your users to sign up or sign in using email links, you must first configure the appropriate settings in the Clerk Dashboard.

  1. In the Clerk Dashboard, navigate to the [**Email, phone, username**](https://dashboard.clerk.com/last-active?path=user-authentication/email-phone-username) page.
  1. In the **Contact information** section, **Email address** should be enabled and required.
  1. In the **Username** section, ensure that **Username** is not required. If you want to require a username, you must collect it and pass it to the `create()` method (you'll see how it's used later in the code examples).
  1. In the **Authentication strategies** section, ensure **only** **Email verification link** is enabled.
  1. Keep this page open to enable email link verification in the next step.

  ## Enable email link verification

  [**Verification methods**](/docs/authentication/configuration/sign-up-sign-in-options#verification-methods) are different from [**authentication strategies**](/docs/authentication/configuration/sign-up-sign-in-options#authentication-strategies). **Authentication strategies** are used for authenticating a user, such as when they are signing in to your application. **Verification methods** are used for verifying a user's identifier, such as an email address upon initial sign-up or when updating their profile.

  To allow your users to verify their email addresses using email links, configure the following settings:

  1. On the [**Email, phone, username**](https://dashboard.clerk.com/last-active?path=user-authentication/email-phone-username) page of the Clerk Dashboard, next to **Email address**, select the settings icon. A modal will open.
  1. Under **Verification methods**, enable the **Email verification link** option. You can leave **Require the same device and browser** enabled, or disable it if you want to allow users to verify their email addresses on different devices. The code examples will show how to handle either option. Because this guide focuses on email links, uncheck the box for **Email verification code**.
  1. Select **Continue** to save your changes.

  ## Create the flows

<<<<<<< HEAD
  The flow for handling email links is the same across all use cases. You must:
=======
- You need to create a Clerk Application in the [Clerk Dashboard](https://dashboard.clerk.com/). For more information, check out the [setup guide](/docs/quickstarts/setup-clerk).
- You need to install the correct SDK for your application. For more information, see the [quickstart guides](/docs/quickstarts/overview).
>>>>>>> d52295fe

  1. Initiate the sign-up, sign-in, or email verification process by collecting the user's email address.
  1. Prepare the email address verification, which sends an email link to the given address.
  1. Handle the email link verification result accordingly.
     - If the email address verification is successful, set the newly created session as the active session.
     - If the verification failed or the email link has expired, inform the user.

<<<<<<< HEAD
  ## Sign-up flow
=======
Email link authentication can be configured through the Clerk Dashboard. Go to **User & Authentication > [Email, phone, username](https://dashboard.clerk.com/last-active?path=user-authentication/email-phone-username)**. In the **Authentication factors** section of this page, choose **Email verification link** as the authentication factor.
>>>>>>> d52295fe

  In the following example, the user is prompted to enter their email address and then click a button to sign up using an email link. The user is then redirected to a verification page where they can see the result of the email link verification.

  <Tabs items={["Next.js"]}>
    <Tab>
      <CodeBlockTabs options={["/sign-up/page.tsx", "/sign-up/verify/page.tsx"]}>
        ```tsx {{ filename: '/sign-up/page.tsx' }}
        'use client'

        import * as React from 'react'
        import { useSignUp } from '@clerk/nextjs'

        export default function SignInPage() {
          const [emailAddress, setEmailAddress] = React.useState('')
          const [verified, setVerified] = React.useState(false)
          const [verifying, setVerifying] = React.useState(false)
          const { signUp, isLoaded } = useSignUp()

          if (!isLoaded) {
            return null
          }

          const { startEmailLinkFlow } = signUp.createEmailLinkFlow()

          async function submit(e: React.FormEvent) {
            e.preventDefault()
            // Reset states in case user resubmits form mid sign-up
            setVerified(false)
            setVerifying(true)

            if (!isLoaded && !signUp) return null

            // Start the sign-up process using the email provided
            try {
              await signUp.create({
                emailAddress,
              })

              // Dynamically set the host domain for dev and prod
              // You could instead use an environment variable or other source for the host domain
              const protocol = window.location.protocol
              const host = window.location.host

              // Send the user an email with the email link
              const signUpAttempt = await startEmailLinkFlow({
                // URL to navigate to after the user visits the link in their email
                redirectUrl: `${protocol}//${host}/sign-up/verify`,
              })

              // Check the verification result
              const verification = signUpAttempt.verifications.emailAddress

              // Handle if user visited the link and completed sign-up from /sign-up/verify
              if (verification.verifiedFromTheSameClient()) {
                setVerifying(false)
                setVerified(true)
                return
              }
            } catch (err: any) {
              // See https://clerk.com/docs/custom-flows/error-handling
              // for more info on error handling
              console.error(JSON.stringify(err, null, 2))
            }
          }

          async function reset(e: React.FormEvent) {
            e.preventDefault()
            setVerifying(false)
          }

          if (verifying) {
            return (
              <div>
                <p>Check your email and visit the link that was sent to you.</p>
                <form onSubmit={reset}>
                  <button type="submit">Restart</button>
                </form>
              </div>
            )
          }

          if (verified) {
            return <div>Signed up successfully!</div>
          }

          return (
            <div>
              <h1>Sign up</h1>
              <form onSubmit={submit}>
                <input
                  type="email"
                  value={emailAddress}
                  onChange={(e) => setEmailAddress(e.target.value)}
                />
                <button type="submit">Continue</button>
              </form>
            </div>
          )
        }
        ```

        ```tsx {{ filename: '/sign-up/verify/page.tsx' }}
        'use client'

        import * as React from 'react'
        import { useClerk } from '@clerk/nextjs'
        import { EmailLinkErrorCode, isEmailLinkError } from '@clerk/nextjs/errors'
        import Link from 'next/link'
        // TODO: Use once @clerk/types is updated
        //import { VerificationStatus } from '@clerk/types';

        // TODO: Remove once @clerk/types is updated
        export type VerificationStatus =
          | 'expired'
          | 'failed'
          | 'loading'
          | 'verified'
          | 'verified_switch_tab'
          | 'client_mismatch'

        export default function VerifyEmailLink() {
          const [verificationStatus, setVerificationStatus] = React.useState('loading')

          const { handleEmailLinkVerification } = useClerk()

          async function verify() {
            try {
              // Dynamically set the host domain for dev and prod
              // You could instead use an environment variable or other source for the host domain
              const protocol = window.location.protocol
              const host = window.location.host

              await handleEmailLinkVerification({
                // URL to navigate to if sign-in flow needs more requirements
                redirectUrl: `${protocol}//${host}/sign-in`,
                // URL to navigate to if sign-in flow is complete
                redirectUrlComplete: `${protocol}//${host}/sign-in/verify`,
              })
              // If not redirected at this point,
              // the flow has completed (email was verified) on another device.
              setVerificationStatus('verified')
            } catch (err: any) {
              // Set status to failed
              let status: VerificationStatus = 'failed'

              // If link expired, set status to expired
              if (isEmailLinkError(err) && err.code === EmailLinkErrorCode.Expired) {
                status = 'expired'
              }

              // OPTIONAL: This check is only required if you have
              // the 'Require the same device and browser' setting
              // enabled in the Clerk Dashboard
              if (isEmailLinkError(err) && err.code === EmailLinkErrorCode.ClientMismatch) {
                status = 'client_mismatch'
              }

              setVerificationStatus(status)
            }
          }

          React.useEffect(() => {
            verify()
          }, [handleEmailLinkVerification])

          if (verificationStatus === 'loading') {
            return <div>Loading...</div>
          }

          if (verificationStatus === 'failed') {
            return (
              <div>
                <h1>Verify your email</h1>
                <p>The email link verification failed.</p>
                <Link href="/sign-up">Sign up</Link>
              </div>
            )
          }

          if (verificationStatus === 'expired') {
            return (
              <div>
                <h1>Verify your email</h1>
                <p>The email link has expired.</p>
                <Link href="/sign-up">Sign up</Link>
              </div>
            )
          }

          // OPTIONAL: This check is only required if you have
          // the 'Require the same device and browser' setting
          // enabled in the Clerk Dashboard
          if (verificationStatus === 'client_mismatch') {
            return (
              <div>
                <h1>Verify your email</h1>
                <p>
                  You must complete the email link sign-up on the same device and browser that you started
                  it on.
                </p>
                <Link href="/sign-up">Sign up</Link>
              </div>
            )
          }

          return <div>Successfully signed up. Return to the original tab to continue.</div>
        }
        ```
      </CodeBlockTabs>
    </Tab>
  </Tabs>

  ## Sign-in flow

  In the following example, the user is prompted to enter their email address and then click a button to sign in using an email link. The user is then redirected to a verification page where they can see the result of the email link verification.

  <Tabs items={["Next.js"]}>
    <Tab>
      <CodeBlockTabs options={["/sign-in/page.tsx", "/sign-in/verify/page.tsx"]}>
        ```tsx {{ filename: '/sign-in/page.tsx' }}
        'use client'

        import * as React from 'react'
        import { useSignIn } from '@clerk/nextjs'
        import { EmailLinkFactor, SignInFirstFactor } from '@clerk/types'

        export default function SignInPage() {
          const [emailAddress, setEmailAddress] = React.useState('')
          const [verified, setVerified] = React.useState(false)
          const [verifying, setVerifying] = React.useState(false)
          const { signIn, isLoaded } = useSignIn()

          if (!isLoaded) {
            return null
          }

          const { startEmailLinkFlow } = signIn.createEmailLinkFlow()

          async function submit(e: React.FormEvent) {
            e.preventDefault()
            // reset verified and expired state in case user resubmits form mid sign-in
            setVerified(false)
            setVerifying(true)

            if (!isLoaded && !signIn) return null

            try {
              // when the user submits the form with their email, start the in flow by creating a singIn object
              const { supportedFirstFactors } = await signIn.create({
                identifier: emailAddress,
              })

              // Filter the returned array to find the 'phone_code' entry
              const isEmailCodeFactor = (factor: SignInFirstFactor): factor is EmailLinkFactor => {
                return factor.strategy === 'email_link'
              }
              const emailLinkFactor = supportedFirstFactors?.find(isEmailCodeFactor)

              // @ts-ignore
              // TODO: Fix TS error
              const { emailAddressId } = emailLinkFactor

              // You can use window.location.host to dynamically set the host domain for dev and prod
              // You could optionally use an environment variable or other source for the host domain
              const protocol = window.location.protocol
              const host = window.location.host

              // Attempt the first factor verification by sending an email with an email link to the user
              // TODO: Alexis -- the path should just be /sign-in for this component and /sign-in/verify for the url two lines down
              const res = await startEmailLinkFlow({
                emailAddressId,
                redirectUrl: `${protocol}//${host}/custom-flows/sign-in/magic-link/verify`,
              })

              // Check the verification result.
              const verification = res.firstFactorVerification

              // if the user has clicked on the link and completed sign in from /sign-in/verify this will return true
              if (verification.verifiedFromTheSameClient()) {
                // set 'verified' true to display a success message or redirect the user
                setVerifying(false)
                setVerified(true)
                return
              }
            } catch (err: any) {
              // TODO: Alexis -- swap out this for the standard 'error handling' from docs
              console.error('error', err.errors[0].longMessage)
            }
          }

          async function reset(e: React.FormEvent) {
            e.preventDefault()
            setVerifying(false)
          }

          if (verifying) {
            return (
              <div>
                <p>Please check your email and click on the link that was sent to you</p>
                <form onSubmit={reset}>
                  <button type="submit">Restart</button>
                </form>
              </div>
            )
          }

          if (verified) {
            // Repalce this with your own success message or a redirect to another page as desired
            return <div>Signed in on other tab</div>
          }

          return (
            <div>
              <form onSubmit={submit}>
                <input
                  type="email"
                  value={emailAddress}
                  onChange={(e) => setEmailAddress(e.target.value)}
                />
                <button type="submit">Sign in with magic link</button>
              </form>
            </div>
          )
        }
        ```

        ```tsx {{ filename: '/sign-in/verify/page.tsx' }}
        'use client'

        import * as React from 'react'
        import { useClerk } from '@clerk/nextjs'
        import { EmailLinkErrorCode, isEmailLinkError } from '@clerk/nextjs/errors'
        import Link from 'next/link'
        // This can be used once @clerk/types is updated
        //import { VerificationStatus } from '@clerk/types';

        export type VerificationStatus =
          | 'expired'
          | 'failed'
          | 'loading'
          | 'verified'
          | 'verified_switch_tab'
          | 'client_mismatch'

        // verify the link when the user clicks on the link in their email
        export default function VerifyEmailLink() {
          const [verificationStatus, setVerificationStatus] = React.useState('loading')

          const { handleEmailLinkVerification } = useClerk()

          async function verify() {
            try {
              // You can use window.location.host to dynamically set the host domain for dev and prod
              // You could optionally use an environment variable or other source for the host domain
              const protocol = window.location.protocol
              const host = window.location.host

              await handleEmailLinkVerification({
                // URL to navigate to if the sign-in flow needs more requirements (name, username for sign-up) or MFA/second-factor (for sign-in)
                redirectUrl: `${protocol}//${host}/sign-in`,
                // What do to when successful
                redirectUrlComplete: `${protocol}//${host}/sign-in/verify`,
              })
              // If we're not redirected at this point, it means
              // that the flow has completed on another device.
              setVerificationStatus('verified')
            } catch (err: any) {
              // Verification has failed.
              let status: VerificationStatus = 'failed'
              if (isEmailLinkError(err) && err.code === EmailLinkErrorCode.Expired) {
                status = 'expired'
              }
              // This is only required if you have enabled 'Require the same device and browser' in Dashboard -> Auth -> Email, phone, username -> Email verification link settings -> 'Require the same device and brwoser'
              if (isEmailLinkError(err) && err.code === EmailLinkErrorCode.ClientMismatch) {
                status = 'client_mismatch'
              }
              setVerificationStatus(status)
            }
          }

          React.useEffect(() => {
            verify()
          }, [handleEmailLinkVerification])

          if (verificationStatus === 'loading') {
            return <div>Loading...</div>
          }

          if (verificationStatus === 'failed') {
            return (
              <div>
                <p>Magic link verification failed</p>
                <Link href="/sign-in">Sign In</Link>
              </div>
            )
          }

          if (verificationStatus === 'expired') {
            return (
              <div>
                <p>Magic link expired</p>
                <Link href="/sign-in">Sign In</Link>
              </div>
            )
          }

          // TODO: Alexis -- you may not to mention this is also optional, as per above comment
          if (verificationStatus === 'client_mismatch') {
            return (
              <div>
                <p>
                  You must complete the Email Link sign-in on the same device and browser as you started it
                  on
                </p>
                <Link href="/sign-in">Sign In</Link>
              </div>
            )
          }

          return <div>Successfully signed in. Return to the original tab to continue.</div>
        }
        ```
      </CodeBlockTabs>
    </Tab>
  </Tabs>

  ## Email address verification flow

  In the following example, the user is prompted to enter their email address and then click a button to verify their email address using an email link. The user is then redirected to a verification page where they can see the result of the email link verification.

  {/* <Tabs items={["Next.js"]}>
              <Tab>
                ```tsx
                ```
              </Tab>
            </Tabs> */}
</Steps><|MERGE_RESOLUTION|>--- conflicted
+++ resolved
@@ -44,12 +44,7 @@
 
   ## Create the flows
 
-<<<<<<< HEAD
   The flow for handling email links is the same across all use cases. You must:
-=======
-- You need to create a Clerk Application in the [Clerk Dashboard](https://dashboard.clerk.com/). For more information, check out the [setup guide](/docs/quickstarts/setup-clerk).
-- You need to install the correct SDK for your application. For more information, see the [quickstart guides](/docs/quickstarts/overview).
->>>>>>> d52295fe
 
   1. Initiate the sign-up, sign-in, or email verification process by collecting the user's email address.
   1. Prepare the email address verification, which sends an email link to the given address.
@@ -57,11 +52,7 @@
      - If the email address verification is successful, set the newly created session as the active session.
      - If the verification failed or the email link has expired, inform the user.
 
-<<<<<<< HEAD
   ## Sign-up flow
-=======
-Email link authentication can be configured through the Clerk Dashboard. Go to **User & Authentication > [Email, phone, username](https://dashboard.clerk.com/last-active?path=user-authentication/email-phone-username)**. In the **Authentication factors** section of this page, choose **Email verification link** as the authentication factor.
->>>>>>> d52295fe
 
   In the following example, the user is prompted to enter their email address and then click a button to sign up using an email link. The user is then redirected to a verification page where they can see the result of the email link verification.
 
@@ -493,9 +484,9 @@
   In the following example, the user is prompted to enter their email address and then click a button to verify their email address using an email link. The user is then redirected to a verification page where they can see the result of the email link verification.
 
   {/* <Tabs items={["Next.js"]}>
-              <Tab>
-                ```tsx
-                ```
-              </Tab>
-            </Tabs> */}
+                <Tab>
+                  ```tsx
+                  ```
+                </Tab>
+              </Tabs> */}
 </Steps>