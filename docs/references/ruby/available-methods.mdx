--- conflicted
+++ resolved
@@ -3,13 +3,7 @@
 description: Learn about the available methods in the Clerk Ruby SDK.
 ---
 
-<<<<<<< HEAD
-The Ruby SDK mirrors the [Backend API](https://clerk.com/docs/reference/backend-api). The SDK is organized into resources, which are listed below. Each resource has a set of methods that correspond to the API endpoints.
-=======
-# Available methods
-
 The Ruby SDK mirrors the [Backend API](/docs/reference/backend-api){{ target: '_blank' }}. The SDK is organized into resources, which are listed below. Each resource has a set of methods that correspond to the API endpoints.
->>>>>>> 277bc549
 
 All examples assume you have an instance of the `Clerk::SDK`:
 
