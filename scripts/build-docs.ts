// Things this script does

// Validates
// - The manifest structure and its contents
// - Markdown files and their required frontmatter fields:
//   - Ensures title is present (required)
//   - Warns if description is missing (optional)
//   - Validates SDK declarations in frontmatter
// - Validates internal doc links exist
// - Validates hash links point to headings
// - SDK filtering in three contexts:
//   1. Manifest: Ensures SDK scoping is properly defined and inherited
//   2. Frontmatter: Validates SDK declarations in document metadata
//   3. <If /> components: Ensures:
//      - Referenced SDKs exist in the manifest
//      - SDKs are available in the frontmatter
//      - SDK values match the list of valid SDKs
//      - Parent group SDK compatibility
// - Unique headings within documents
// - Typedoc content structure and references
// - Validates all embedded content (partials, typedocs) exists and is properly formatted

// Transforms
// - Content Integration:
//   - Embeds partial and tooltip content into markdown files
//   - Embeds typedoc content where referenced
//   - Handles special character encoding in typedoc tables
// - Link Processing:
//   - Updates links to SDK-specific docs to use <SDKLink /> components
//   - Removes .mdx extensions from doc links
// - SDK-Specific Processing:
//   - Generates SDK-specific versions of docs in their respective folders
//   - Creates "landing" pages for SDK-specific docs at original URLs
//   - Strips out content filtered by SDKs
// - Manifest Processing:
//   - Generates processed manifest.json with SDK scoping
//   - Applies inheritance rules for SDK scoping in the navigation tree

import fs from 'node:fs/promises'
import path from 'node:path'
import readdirp from 'readdirp'
import { remark } from 'remark'
import remarkFrontmatter from 'remark-frontmatter'
import remarkMdx from 'remark-mdx'
import symlinkDir from 'symlink-dir'
import { Node } from 'unist'
import { filter as mdastFilter } from 'unist-util-filter'
import { visit as mdastVisit } from 'unist-util-visit'
import reporter from 'vfile-reporter'
import yaml from 'yaml'
import { z } from 'zod'

import { generateApiErrorDocs } from './lib/api-errors'
import { createConfig, type BuildConfig } from './lib/config'
import { watchAndRebuild } from './lib/dev'
import { errorMessages, safeMessage, shouldIgnoreWarning } from './lib/error-messages'
import { getLastCommitDate } from './lib/getLastCommitDate'
import { ensureDirectory, readDocsFolder, writeDistFile, writeSDKFile } from './lib/io'
import { flattenTree, ManifestGroup, readManifest, traverseTree, traverseTreeItemsFirst } from './lib/manifest'
import { parseInMarkdownFile } from './lib/markdown'
import { readPartialsFolder, readPartialsMarkdown } from './lib/partials'
import { isValidSdk, VALID_SDKS, type SDK } from './lib/schemas'
import {
  createBlankStore,
  DocsMap,
  getCoreDocCache,
  getMarkdownCache,
  getScopedDocCache,
  markDocumentDirty,
  Store,
} from './lib/store'
import { readTypedocsFolder, readTypedocsMarkdown, typedocTableSpecialCharacters } from './lib/typedoc'

import { documentHasIfComponents } from './lib/utils/documentHasIfComponents'
import { extractComponentPropValueFromNode } from './lib/utils/extractComponentPropValueFromNode'
import { extractSDKsFromIfProp } from './lib/utils/extractSDKsFromIfProp'
import { scopeHrefToSDK } from './lib/utils/scopeHrefToSDK'

import { VFile } from 'vfile'
import { writeLLMs as generateLLMs, writeLLMsFull as generateLLMsFull, listOutputDocsFiles } from './lib/llms'
import { checkPartials } from './lib/plugins/checkPartials'
import { checkTypedoc } from './lib/plugins/checkTypedoc'
import { filterOtherSDKsContentOut } from './lib/plugins/filterOtherSDKsContentOut'
import { insertFrontmatter } from './lib/plugins/insertFrontmatter'
import { embedLinks } from './lib/plugins/embedLinks'
import { validateLinks } from './lib/plugins/validateLinks'
import { validateIfComponents } from './lib/plugins/validateIfComponents'
import { validateUniqueHeadings } from './lib/plugins/validateUniqueHeadings'
import { checkPrompts, readPrompts, writePrompts, type Prompt } from './lib/prompts'
import {
  analyzeAndFixRedirects as optimizeRedirects,
  readRedirects,
  transformRedirectsToObject,
  writeRedirects,
  type Redirect,
} from './lib/redirects'
<<<<<<< HEAD
import { removeMdxSuffix } from './lib/utils/removeMdxSuffix'
import { checkTooltips } from './lib/plugins/checkTooltips'
import { readTooltipsFolder, readTooltipsMarkdown } from './lib/tooltips'
import { Flags, readSiteFlags, writeSiteFlags } from './lib/siteFlags'
=======
import { Flags, readSiteFlags, writeSiteFlags } from './lib/siteFlags'
import { readTooltipsFolder, readTooltipsMarkdown, writeTooltips } from './lib/tooltips'
import { removeMdxSuffix } from './lib/utils/removeMdxSuffix'
>>>>>>> bf6c672f

// Only invokes the main function if we run the script directly eg npm run build, bun run ./scripts/build-docs.ts
if (require.main === module) {
  main()
}

async function main() {
  const args = process.argv.slice(2)

  const config = await createConfig({
    basePath: __dirname,
    dataPath: '../data',
    docsPath: '../docs',
    baseDocsLink: '/docs/',
    manifestPath: '../docs/manifest.json',
    partialsPath: '../docs/_partials',
    distPath: '../dist',
    typedocPath: '../clerk-typedoc',
    localTypedocOverridePath: '../local-clerk-typedoc',
    publicPath: '../public',
    redirects: {
      static: {
        inputPath: '../redirects/static/docs.json',
        outputPath: '_redirects/static.json',
      },
      dynamic: {
        inputPath: '../redirects/dynamic/docs.jsonc',
        outputPath: '_redirects/dynamic.jsonc',
      },
    },
    prompts: {
      inputPath: '../prompts',
      outputPath: '_prompts',
    },
    tooltips: {
      inputPath: '../docs/_tooltips',
      outputPath: '_tooltips',
    },
    siteFlags: {
      inputPath: '../flags.json',
      outputPath: '_flags.json',
    },
    ignoreLinks: ['/docs/quickstart'],
    ignorePaths: [
      '/docs/core-1',
      '/docs/reference/backend-api',
      '/docs/reference/frontend-api',
      '/pricing',
      '/support',
      '/discord',
      '/contact',
      '/contact/sales',
      '/contact/support',
      '/blog',
      '/changelog/2024-04-19',
    ],
    ignoreWarnings: {
      docs: {
        'index.mdx': ['doc-not-in-manifest'],
        'guides/overview.mdx': ['doc-not-in-manifest'],
        'quickstarts/overview.mdx': ['doc-not-in-manifest'],
        'references/overview.mdx': ['doc-not-in-manifest'],
        'maintenance-mode.mdx': ['doc-not-in-manifest'],
        'deployments/staging-alternatives.mdx': ['doc-not-in-manifest'],
        'references/nextjs/usage-with-older-versions.mdx': ['doc-not-in-manifest'],
        'references/nextjs/errors/auth-was-called.mdx': ['doc-not-in-manifest'],
        'upgrade-guides/core-2/nextjs.mdx': ['doc-not-in-manifest'],
        'upgrade-guides/core-2/backend.mdx': ['doc-not-in-manifest'],
        'upgrade-guides/core-2/node.mdx': ['doc-not-in-manifest'],
        'upgrade-guides/core-2/expo.mdx': ['doc-not-in-manifest'],
        'upgrade-guides/core-2/fastify.mdx': ['doc-not-in-manifest'],
        'upgrade-guides/core-2/chrome-extension.mdx': ['doc-not-in-manifest'],
        'upgrade-guides/core-2/react.mdx': ['doc-not-in-manifest'],
        'upgrade-guides/core-2/remix.mdx': ['doc-not-in-manifest'],
        'upgrade-guides/core-2/javascript.mdx': ['doc-not-in-manifest'],
      },
      typedoc: {
        'types/active-session-resource.mdx': ['link-hash-not-found'],
        'types/pending-session-resource.mdx': ['link-hash-not-found'],
        'backend/allowlist-identifier.mdx': ['link-hash-not-found'],
        'backend/email-address.mdx': ['link-hash-not-found'],
        'backend/organization-membership-public-user-data.mdx': ['link-hash-not-found'],
        'types/user-resource.mdx': ['link-hash-not-found'],
      },
      partials: {},
      tooltips: {},
    },
    validSdks: VALID_SDKS,
    manifestOptions: {
      wrapDefault: true,
      collapseDefault: false,
      hideTitleDefault: false,
    },
    llms: {
      overviewPath: '_llms/llms.txt',
      fullPath: '_llms/llms-full.txt',
    },
    flags: {
      watch: args.includes('--watch'),
      controlled: args.includes('--controlled'),
      skipApiErrors: args.includes('--skip-api-errors'),
      skipGit: args.includes('--skip-git'),
    },
  })

  const store = createBlankStore()

  const output = await build(config, store)

  if (config.flags.controlled) {
    console.info('---initial-build-complete---')
  }

  if (output !== '') {
    console.info(output)
  }

  if (config.flags.watch) {
    console.info(`Watching for changes...`)

    watchAndRebuild(store, config, build)
  } else if (output !== '') {
    process.exit(1)
  }
}

export async function build(config: BuildConfig, store: Store = createBlankStore(), abortSignal?: AbortSignal) {
  // Apply currying to create functions pre-configured with config
  const getManifest = readManifest(config)
  const getDocsFolder = readDocsFolder(config)
  const getPartialsFolder = readPartialsFolder(config)
  const getPartialsMarkdown = readPartialsMarkdown(config, store)
  const getTooltipsFolder = readTooltipsFolder(config)
  const getTooltipsMarkdown = readTooltipsMarkdown(config, store)
  const getTypedocsFolder = readTypedocsFolder(config)
  const getTypedocsMarkdown = readTypedocsMarkdown(config, store)
  const parseMarkdownFile = parseInMarkdownFile(config, store)
  const writeFile = writeDistFile(config, store)
  const writeSdkFile = writeSDKFile(config, store)
  const markdownCache = getMarkdownCache(store)
  const coreDocCache = getCoreDocCache(store)
  const scopedDocCache = getScopedDocCache(store)
  const getCommitDate = getLastCommitDate(config)
  const markDirty = markDocumentDirty(store)
  const scopeHref = scopeHrefToSDK(config)

  abortSignal?.throwIfAborted()

  await ensureDirectory(config.distFinalPath)

  abortSignal?.throwIfAborted()

  let staticRedirects: Record<string, Redirect> | null = null
  let dynamicRedirects: Redirect[] | null = null

  if (config.redirects) {
    const redirects = await readRedirects(config)

    const optimizedStaticRedirects = optimizeRedirects(redirects.staticRedirects)
    const transformedStaticRedirects = transformRedirectsToObject(optimizedStaticRedirects)

    staticRedirects = transformedStaticRedirects
    dynamicRedirects = redirects.dynamicRedirects

    console.info('✓ Read, optimized and transformed redirects')
  }

  abortSignal?.throwIfAborted()

  let prompts: Prompt[] = []

  if (config.prompts) {
    prompts = await readPrompts(config)
    console.info(`✓ Read ${prompts.length} prompts`)
  }

  abortSignal?.throwIfAborted()

  let siteFlags: Flags = {}

  if (config.siteFlags) {
    siteFlags = await readSiteFlags(config)
    console.info(`✓ Read ${Object.keys(siteFlags).length} site flags`)
  }

  abortSignal?.throwIfAborted()

  const apiErrorsFiles = await generateApiErrorDocs(config)
  if (!config.flags.skipApiErrors) {
    console.info('✓ Generated API Error MDX files')
  }

  abortSignal?.throwIfAborted()

  const { manifest: userManifest, vfile: manifestVfile } = await getManifest()
  console.info('✓ Read Manifest')

  abortSignal?.throwIfAborted()

  const docsFiles = await getDocsFolder()
  console.info('✓ Read Docs Folder')

  abortSignal?.throwIfAborted()

  const cachedPartialsSize = store.partials.size
  const partials = await getPartialsMarkdown((await getPartialsFolder()).map((item) => item.path))
  console.info(`✓ Loaded in ${partials.length} partials (${cachedPartialsSize} cached)`)

  const cachedTooltipsSize = store.tooltips.size
  const tooltips = await getTooltipsMarkdown((await getTooltipsFolder()).map((item) => item.path))
  console.info(`✓ Loaded in ${tooltips.length} tooltips (${cachedTooltipsSize} cached)`)

  abortSignal?.throwIfAborted()

  const cachedTypedocsSize = store.typedocs.size
  const typedocs = await getTypedocsMarkdown((await getTypedocsFolder()).map((item) => item.path))
  console.info(`✓ Read ${typedocs.length} Typedocs (${cachedTypedocsSize} cached)`)

  abortSignal?.throwIfAborted()

  const docsMap: DocsMap = new Map()
  const docsInManifest = new Set<string>()

  // Grab all the docs links in the manifest
  await traverseTree({ items: userManifest }, async (item) => {
    if (!item.href?.startsWith(config.baseDocsLink)) return item
    if (item.target !== undefined) return item

    const ignore = config.ignoredPaths(item.href) || config.ignoredLinks(item.href)
    if (ignore === true) return item

    docsInManifest.add(item.href)

    return item
  })
  console.info('✓ Parsed in Manifest')

  abortSignal?.throwIfAborted()

  const cachedDocsSize = store.markdown.size
  // Read in all the docs
  const docsArray = (
    await Promise.all([
      ...docsFiles.map(async (file) => {
        // Check if this is an SDK variant file (e.g., api-doc.react.mdx)
        const sdkMatch = VALID_SDKS.find((sdk) => file.filePathInDocsFolder.endsWith(`.${sdk}.mdx`))

        // For SDK variant files, check if the base href is in manifest instead of the variant href
        let inManifest: boolean
        if (sdkMatch) {
          const baseHref = file.href.replace(`.${sdkMatch}`, '')
          inManifest = docsInManifest.has(baseHref)
        } else {
          inManifest = docsInManifest.has(file.href)
        }

        const markdownFile = await markdownCache(file.filePath, () =>
          parseMarkdownFile(file, partials, tooltips, typedocs, prompts, inManifest, 'docs'),
        )

        if (sdkMatch) {
          // This is an SDK variant file - store it with the special key format for distinct SDK variants lookup
          // e.g., /docs/api-doc.react.mdx becomes /docs/api-doc.react
          const baseHref = file.href.replace(`.${sdkMatch}`, '')
          const variantKey = `${baseHref}.${sdkMatch}`
          docsMap.set(variantKey, markdownFile)
        }
        docsMap.set(file.href, markdownFile)

        return markdownFile
      }),
      ...(apiErrorsFiles
        ? apiErrorsFiles.map(async (file) => {
            const inManifest = docsInManifest.has(file.href)

            const markdownFile = await markdownCache(file.filePath, () =>
              parseMarkdownFile(file, partials, tooltips, typedocs, prompts, inManifest, 'docs'),
            )

            docsMap.set(file.href, markdownFile)

            return markdownFile
          })
        : []),
    ])
  ).map((doc) => {
    if (doc.frontmatter.sdk === undefined) return doc

    const distinctSDKVariants = config.validSdks
      .map((sdk) => (docsMap.get(`${doc.file.href}.${sdk}`) ? sdk : undefined))
      .filter((doc) => doc !== undefined)

    const updatedMarkdownDocument = {
      ...doc,
      distinctSDKVariants,
    }

    docsMap.set(doc.file.href, updatedMarkdownDocument)

    return updatedMarkdownDocument
  })
  console.info(`✓ Loaded in ${docsArray.length} docs (${cachedDocsSize} cached)`)

  abortSignal?.throwIfAborted()

  // Goes through and grabs the sdk scoping out of the manifest
  const sdkScopedManifestFirstPass = await traverseTree(
    { items: userManifest, sdk: undefined as undefined | SDK[] },
    async (item, tree) => {
      if (!item.href?.startsWith(config.baseDocsLink)) {
        return {
          ...item,
          // Either use the sdk of the item, or the parent group if the item doesn't have a sdk
          sdk: item.sdk ?? tree.sdk,
        }
      }

      const ignore = config.ignoredPaths(item.href) || config.ignoredLinks(item.href)
      if (ignore === true) return item // even thou we are not processing them, we still need to keep them

      const doc = docsMap.get(item.href)

      if (doc === undefined) {
        safeMessage(config, manifestVfile, item.href, 'docs', 'doc-not-found', [item.title, item.href])
        return item
      }

      // This is the sdk of the doc
      const docSDK = doc.sdk

      // This is the sdk of the parent group
      const parentSDK = tree.sdk

      // either use the defined sdk of the doc, or the parent group
      const sdk = docSDK ?? parentSDK

      if (docSDK !== undefined && parentSDK !== undefined) {
        if (docSDK.every((sdk) => parentSDK?.includes(sdk)) === false) {
          if (!shouldIgnoreWarning(config, `${item.href}.mdx`, 'docs', 'doc-sdk-filtered-by-parent')) {
            throw new Error(errorMessages['doc-sdk-filtered-by-parent'](item.title, docSDK, parentSDK))
          }
        }
      }

      return {
        ...item,
        sdk,
      }
    },
    async ({ items, ...details }, tree) => {
      // This takes all the children items, grabs the sdks out of them, and combines that in to a list
      const groupsItemsCombinedSDKs = (() => {
        const sdks = items?.flatMap((item) => item.flatMap((item) => item.sdk))

        if (sdks === undefined) return []

        return Array.from(new Set(sdks)).filter((sdk): sdk is SDK => sdk !== undefined)
      })()

      // This is the sdk of the group
      const groupSDK = details.sdk

      // This is the sdk of the parent group
      const parentSDK = tree.sdk

      // If there are no children items, then the we either use the group we are looking at sdks if its defined, or its parent group
      if (groupsItemsCombinedSDKs.length === 0) {
        return { ...details, sdk: groupSDK ?? parentSDK, items } as ManifestGroup
      }

      if (groupSDK !== undefined && groupSDK.length > 0) {
        return {
          ...details,
          sdk: groupSDK,
          items,
        } as ManifestGroup
      }

      return {
        ...details,
        // If there are children items, then we combine the sdks of the group and the children items sdks
        sdk: Array.from(new Set([...(groupSDK ?? []), ...groupsItemsCombinedSDKs])) ?? [],
        items,
      } as ManifestGroup
    },
    (item, error) => {
      console.error('↳', item.title)
      throw error
    },
  )

  abortSignal?.throwIfAborted()

  const sdkScopedManifest = await traverseTreeItemsFirst(
    { items: sdkScopedManifestFirstPass, sdk: undefined as undefined | SDK[] },
    async (item, tree) => {
      const doc = docsMap.get(item.href)

      if (doc && doc.sdk === undefined && item.sdk !== undefined) {
        docsMap.set(item.href, { ...doc, sdk: item.sdk })
      }

      return item
    },
    async ({ items, ...details }, tree) => {
      // This takes all the children items, grabs the sdks out of them, and combines that in to a list
      const groupsItemsCombinedSDKs = (() => {
        const sdks = items?.flatMap((item) => item.flatMap((item) => item.sdk))

        // If the child sdks is undefined then its core so it supports all sdks
        const uniqueSDKs = Array.from(new Set(sdks.flatMap((sdk) => (sdk !== undefined ? sdk : config.validSdks))))

        return uniqueSDKs
      })()

      // This is the sdk of the group
      const groupSDK = details.sdk

      // This is the sdk of the parent group
      const parentSDK = tree.sdk

      // If there are no children items, then we either use the group we are looking at sdks if its defined, or its parent group
      if (groupsItemsCombinedSDKs.length === 0) {
        return { ...details, sdk: groupSDK ?? parentSDK, items } as ManifestGroup
      }

      // If all the children items have the same sdk as the group, then we don't need to set the sdk on the group
      if (groupsItemsCombinedSDKs.length === config.validSdks.length) {
        return { ...details, sdk: undefined, items } as ManifestGroup
      }

      if (groupSDK !== undefined && groupSDK.length > 0) {
        return {
          ...details,
          sdk: groupSDK,
          items,
        } as ManifestGroup
      }

      const combinedSDKs = Array.from(new Set([...(groupSDK ?? []), ...groupsItemsCombinedSDKs])) ?? []

      return {
        ...details,
        // If there are children items, then we combine the sdks of the group and the children items sdks
        sdk: combinedSDKs,
        items,
      } as ManifestGroup
    },
    (item, error) => {
      console.error('[DEBUG] Error processing item:', item.title)
      console.error(error)
      throw error
    },
  )
  console.info('✓ Applied manifest sdk scoping')

  abortSignal?.throwIfAborted()

  const flatSDKScopedManifest = flattenTree(sdkScopedManifest)

  abortSignal?.throwIfAborted()

  const validatedPartials = await Promise.all(
    partials.map(async (partial) => {
      const partialPath = `${config.partialsRelativePath}/${partial.path}`

      try {
        let node: Node | null = null
        const links: Set<string> = new Set()

        const vfile = await remark()
          .use(remarkFrontmatter)
          .use(remarkMdx)
          .use(
            validateLinks(config, docsMap, partialPath, 'partials', (linkInPartial) => {
              links.add(linkInPartial)
            }),
          )
          .use(() => (tree, vfile) => {
            node = tree
          })
          .process(partial.vfile)

        if (node === null) {
          throw new Error(errorMessages['partial-parse-error'](partial.path))
        }

        return {
          ...partial,
          node: node as Node,
          vfile,
          links,
        }
      } catch (error) {
        console.error(`✗ Error validating partial: ${partial.path}`)
        throw error
      }
    }),
  )
  console.info(`✓ Validated all partials`)

  abortSignal?.throwIfAborted()

  const validatedTooltips = await Promise.all(
    tooltips.map(async (tooltip) => {
      if (config.tooltips === null) {
        throw new Error('Tooltips are not enabled')
      }

      const tooltipPath = `${config.tooltips.inputPathRelative}/${tooltip.path}`

      try {
        let node: Node | null = null
        const links: Set<string> = new Set()

        const vfile = await remark()
          .use(remarkMdx)
          .use(
            validateLinks(config, docsMap, tooltipPath, 'tooltips', (linkInTooltip) => {
              links.add(linkInTooltip)
            }),
          )
          .use(() => (tree, vfile) => {
            node = tree
          })
          .process(tooltip.vfile)

        if (node === null) {
          throw new Error(errorMessages['tooltip-parse-error'](tooltip.path))
        }

        return {
          ...tooltip,
          vfile,
          node: node as Node,
          links,
        }
      } catch (error) {
        console.error(`✗ Error validating tooltip: ${tooltip.path}`)
        throw error
      }
    }),
  )
  console.info(`✓ Validated all tooltips`)

  abortSignal?.throwIfAborted()

  const validatedTypedocs = await Promise.all(
    typedocs.map(async (typedoc) => {
      const filePath = path.join(config.typedocRelativePath, typedoc.path)

      try {
        let node: Node | null = null
        const links: Set<string> = new Set()

        const vfile = await remark()
          .use(remarkMdx)
          .use(
            validateLinks(config, docsMap, filePath, 'typedoc', (linkInTypedoc) => {
              links.add(linkInTypedoc)
            }),
          )
          .use(() => (tree, vfile) => {
            node = tree
          })
          .process(typedoc.vfile)

        if (node === null) {
          throw new Error(errorMessages['typedoc-parse-error'](typedoc.path))
        }

        return {
          ...typedoc,
          vfile,
          node: node as Node,
          links,
        }
      } catch (error) {
        try {
          let node: Node | null = null
          const links: Set<string> = new Set()

          const vfile = await remark()
            .use(
              validateLinks(config, docsMap, filePath, 'typedoc', (linkInTypedoc) => {
                links.add(linkInTypedoc)
              }),
            )
            .use(() => (tree, vfile) => {
              node = tree
            })
            .process(typedoc.vfile)

          if (node === null) {
            throw new Error(errorMessages['typedoc-parse-error'](typedoc.path))
          }

          return {
            ...typedoc,
            vfile,
            node: node as Node,
            links,
          }
        } catch (error) {
          console.error(error)
          throw new Error(errorMessages['typedoc-parse-error'](typedoc.path))
        }
      }
    }),
  )
  console.info(`✓ Validated all typedocs`)

  abortSignal?.throwIfAborted()

  await writeFile(
    'manifest.json',
    JSON.stringify({
      flags: siteFlags,
      navigation: await traverseTree(
        { items: sdkScopedManifest },
        async (item) => {
          const doc = docsMap.get(item.href)

          const sdks = [...(doc?.frontmatter?.sdk ?? []), ...(doc?.distinctSDKVariants ?? [])]

          const injectSDK =
            sdks.length >= 1 &&
            !item.href.endsWith(`/${sdks[0]}`) &&
            !item.href.includes(`/${sdks[0]}/`) &&
            // Don't inject SDK scoping for documents that only support one SDK
            sdks.length > 1

          if (injectSDK) {
            return {
              title: item.title,
              href: scopeHref(item.href, ':sdk:'),
              tag: item.tag,
              wrap: item.wrap === config.manifestOptions.wrapDefault ? undefined : item.wrap,
              icon: item.icon,
              target: item.target,
              sdk: sdks,
            }
          }

          return {
            title: item.title,
            // href: item.href,
            href: injectSDK ? scopeHref(item.href, ':sdk:') : item.href,
            tag: item.tag,
            wrap: item.wrap === config.manifestOptions.wrapDefault ? undefined : item.wrap,
            icon: item.icon,
            target: item.target,
            sdk: item.sdk,
          }
        },
        // @ts-expect-error - This traverseTree function might just be the death of me
        async (group) => ({
          title: group.title,
          collapse: group.collapse === config.manifestOptions.collapseDefault ? undefined : group.collapse,
          tag: group.tag,
          wrap: group.wrap === config.manifestOptions.wrapDefault ? undefined : group.wrap,
          icon: group.icon,
          hideTitle: group.hideTitle === config.manifestOptions.hideTitleDefault ? undefined : group.hideTitle,
          sdk: group.sdk,
          items: group.items,
        }),
      ),
    }),
  )

  abortSignal?.throwIfAborted()

  const cachedCoreDocsSize = store.coreDocs.size
  const coreDocs = await Promise.all(
    docsArray.map(async (doc) => {
      const foundLinks: Set<string> = new Set()
      const foundPartials: Set<string> = new Set()
      const foundTypedocs: Set<string> = new Set()
      const foundTooltips: Set<string> = new Set()

      const sdks = [...(doc.sdk ?? []), ...(doc.distinctSDKVariants ?? [])]

      const vfile = await coreDocCache(doc.file.filePath, async () =>
        remark()
          .use(remarkFrontmatter)
          .use(remarkMdx)
          .use(
            validateLinks(
              config,
              docsMap,
              doc.file.filePath,
              'docs',
              (link) => {
                foundLinks.add(link)
              },
              doc.file.href,
            ),
          )
          .use(
            checkPartials(config, validatedPartials, doc.file, { reportWarnings: false, embed: true }, (partial) => {
              foundPartials.add(partial)
            }),
          )
          .use(
            checkTooltips(config, validatedTooltips, doc.file, { reportWarnings: false, embed: true }, (tooltip) => {
              foundTooltips.add(tooltip)
            }),
          )
          .use(
            checkTypedoc(
              config,
              validatedTypedocs,
              doc.file.filePath,
              { reportWarnings: false, embed: true },
              (typedoc) => {
                foundTypedocs.add(typedoc)
              },
            ),
          )
          .use(checkPrompts(config, prompts, doc.file, { reportWarnings: false, update: true }))
          .use(
            embedLinks(
              config,
              docsMap,
              sdks,
              (link) => {
                foundLinks.add(link)
              },
              doc.file.href,
            ),
          )
          .use(validateIfComponents(config, doc.file.filePath, doc, flatSDKScopedManifest))
          .use(
            insertFrontmatter({
              lastUpdated: (await getCommitDate(doc.file.fullFilePath))?.toISOString() ?? undefined,
              sdkScoped: 'false',
              canonical: doc.file.href,
            }),
          )
          .process(doc.vfile),
      )

      const partialsLinks = validatedPartials
        .filter((partial) => foundPartials.has(`_partials/${partial.path}`))
        .reduce((acc, { links }) => new Set([...acc, ...links]), foundPartials)

      const typedocsLinks = validatedTypedocs
        .filter((typedoc) => foundTypedocs.has(typedoc.path))
        .reduce((acc, { links }) => new Set([...acc, ...links]), foundTypedocs)

      const tooltipsLinks = validatedTooltips
        .filter((tooltip) => foundTooltips.has(tooltip.path))
        .reduce((acc, { links }) => new Set([...acc, ...links]), foundTooltips)

      const allLinks = new Set([...foundLinks, ...partialsLinks, ...typedocsLinks, ...tooltipsLinks])

      allLinks.forEach((link) => {
        markDirty(doc.file.filePath, link)
      })

      return { ...doc, vfile }
    }),
  )
  console.info(`✓ Validated all core docs (${cachedCoreDocsSize} cached)`)

  abortSignal?.throwIfAborted()

  await Promise.all(
    coreDocs.map(async (doc) => {
      // Skip SDK variant files (e.g., file.react.mdx, file.nextjs.mdx) - they should not be written as standalone files
      if (VALID_SDKS.some((sdk) => doc.file.filePathInDocsFolder.endsWith(`.${sdk}.mdx`))) {
        return
      }

      if (isValidSdk(config)(doc.file.filePathInDocsFolder.split('/')[0])) {
        if (!shouldIgnoreWarning(config, doc.file.filePath, 'docs', 'sdk-path-conflict')) {
          throw new Error(errorMessages['sdk-path-conflict'](doc.file.href, doc.file.filePathInDocsFolder))
        }
      }

      if (doc.sdk !== undefined) {
        // Check if the href already contains an SDK name (e.g., /docs/references/react/guide contains 'react')
        const hrefSegments = doc.file.href.split('/')
        const sdks = [...(doc.sdk ?? []), ...(doc.distinctSDKVariants ?? [])]
        const hrefAlreadyContainsSdk = sdks.some((sdk) => hrefSegments.includes(sdk))

        // Check if this document only supports one SDK (regardless of how many SDKs are available overall)
        // If a document only supports one SDK, there's no choice to be made, so no redirect page needed
        const isSingleSdkDocument = sdks.length === 1

        // Only create a redirect page if:
        // 1. The href doesn't already contain the SDK name, AND
        // 2. It's not a single SDK scenario (where there's no choice to be made)
        const needsRedirectPage = !hrefAlreadyContainsSdk && !isSingleSdkDocument

        if (needsRedirectPage) {
          // This is a sdk specific doc with multiple options, so we want to put a landing page here to redirect the user to a doc customized to their sdk.

          // get the same canonical value as the doc
          const hrefSegments = doc.file.href.split('/')
          const hrefAlreadyContainsSdk = sdks.some((sdk) => hrefSegments.includes(sdk))
          const isSingleSdkDocument = sdks.length === 1

          const canonical =
            hrefAlreadyContainsSdk || isSingleSdkDocument
              ? doc.file.href
              : scopeHrefToSDK(config)(doc.file.href, ':sdk:')

          await writeFile(
            doc.file.filePathInDocsFolder,
            `---
${yaml.stringify({
  template: 'wide',
  redirectPage: 'true',
  availableSdks: sdks.join(','),
  notAvailableSdks: config.validSdks.filter((sdk) => !sdks?.includes(sdk)).join(','),
  search: { exclude: true },
  canonical: canonical,
})}---
<SDKDocRedirectPage title="${doc.frontmatter.title}"${doc.frontmatter.description ? ` description="${doc.frontmatter.description}" ` : ' '}href="${scopeHrefToSDK(config)(doc.file.href, ':sdk:')}" sdks={${JSON.stringify(sdks)}} />`,
          )
        } else {
          // All SDK documents (single and multi) will be processed in the SDK-specific loop below
        }
      } else {
        await writeFile(doc.file.filePathInDocsFolder, typedocTableSpecialCharacters.decode(doc.vfile.value as string))
      }
    }),
  )

  console.info(`✓ Wrote out all core docs (${coreDocs.length} total)`)

  abortSignal?.throwIfAborted()

  const sdkSpecificVFiles = await Promise.all(
    config.validSdks.map(async (targetSdk) => {
      const vFiles = await Promise.all(
        docsArray.map(async (doc) => {
          if (doc.sdk === undefined) return null // skip core docs

          // skip docs that are not for the target sdk
          if (doc.sdk.includes(targetSdk) === false && doc.distinctSDKVariants?.includes(targetSdk) === false)
            return null

          // Don't write out files that end in .{sdk}.mdx
          if (doc.file.filePathInDocsFolder.endsWith(`.${targetSdk}.mdx`)) return null

          // if the doc has distinct version, we want to use those instead of the "generic" sdk scoped version
          const fileContent = (() => {
            if (doc.distinctSDKVariants?.includes(targetSdk)) {
              const distinctSDKVariant = docsMap.get(`${doc.file.href}.${targetSdk}`)

              if (distinctSDKVariant === undefined) return doc.fileContent

              return distinctSDKVariant.fileContent
            }
            return doc.fileContent
          })()

          const sdks = [...(doc.sdk ?? []), ...(doc.distinctSDKVariants ?? [])]

          const hrefSegments = doc.file.href.split('/')
          const hrefAlreadyContainsSdk = sdks.some((sdk) => hrefSegments.includes(sdk))
          const isSingleSdkDocument = sdks.length === 1

          const vfile = await scopedDocCache(targetSdk, doc.file.filePath, async () =>
            remark()
              .use(remarkFrontmatter)
              .use(remarkMdx)
              .use(validateLinks(config, docsMap, doc.file.filePath, 'docs', undefined, doc.file.href))
              .use(checkPartials(config, partials, doc.file, { reportWarnings: true, embed: true }))
              .use(checkTooltips(config, tooltips, doc.file, { reportWarnings: true, embed: true }))
              .use(checkTypedoc(config, typedocs, doc.file.filePath, { reportWarnings: true, embed: true }))
              .use(checkPrompts(config, prompts, doc.file, { reportWarnings: true, update: true }))
              .use(embedLinks(config, docsMap, sdks, undefined, doc.file.href))
              .use(filterOtherSDKsContentOut(config, doc.file.filePath, targetSdk))
              .use(validateUniqueHeadings(config, doc.file.filePath, 'docs'))
              .use(
                insertFrontmatter({
                  sdkScoped: 'true',
                  canonical:
                    hrefAlreadyContainsSdk || isSingleSdkDocument
                      ? doc.file.href
                      : scopeHrefToSDK(config)(doc.file.href, ':sdk:'),
                  lastUpdated: (await getCommitDate(doc.file.fullFilePath))?.toISOString() ?? undefined,
                  sdk: sdks.join(', '),
                  availableSdks: sdks?.join(','),
                  notAvailableSdks: config.validSdks.filter((sdk) => !sdks?.includes(sdk)).join(','),
                  activeSdk: targetSdk,
                }),
              )
              .process({
                path: doc.file.filePath,
                value: fileContent,
              }),
          )

          // For single SDK documents or documents with SDK already in path, write to root path
          if (hrefAlreadyContainsSdk || isSingleSdkDocument) {
            await writeFile(doc.file.filePathInDocsFolder, typedocTableSpecialCharacters.decode(vfile.value as string))
          } else {
            await writeSdkFile(
              targetSdk,
              doc.file.filePathInDocsFolder,
              typedocTableSpecialCharacters.decode(vfile.value as string),
            )
          }

          return vfile
        }),
      )

      const numberOfSdkSpecificDocs = vFiles.filter(Boolean).length

      if (numberOfSdkSpecificDocs > 0) {
        console.info(`✓ Wrote out ${numberOfSdkSpecificDocs} ${targetSdk} specific docs`)
      }

      return { targetSdk, vFiles }
    }),
  )

  abortSignal?.throwIfAborted()

  const docsWithOnlyIfComponents = docsArray.filter((doc) => doc.sdk === undefined && documentHasIfComponents(doc.node))
  const extractSDKsFromIfComponent = extractSDKsFromIfProp(config)

  const headingValidationVFiles: VFile[] = []

  for (const doc of docsWithOnlyIfComponents) {
    // Extract all SDK values from <If /> all components
    const availableSDKs = new Set<SDK>()

    mdastVisit(doc.node, (node) => {
      const sdkProp = extractComponentPropValueFromNode(
        config,
        node,
        undefined,
        'If',
        'sdk',
        true,
        'docs',
        doc.file.filePath,
        z.string(),
      )

      if (sdkProp === undefined) return

      const sdks = extractSDKsFromIfComponent(node, undefined, sdkProp, 'docs', doc.file.filePath)

      if (sdks === undefined) return

      sdks.forEach((sdk) => availableSDKs.add(sdk))
    })

    for (const sdk of availableSDKs) {
      const vfile = await remark()
        .use(remarkFrontmatter)
        .use(remarkMdx)
        .use(() => (inputTree) => {
          return mdastFilter(inputTree, (node) => {
            const sdkProp = extractComponentPropValueFromNode(
              config,
              node,
              undefined,
              'If',
              'sdk',
              false,
              'docs',
              doc.file.filePath,
              z.string(),
            )
            if (!sdkProp) return true

            const ifSdks = extractSDKsFromIfComponent(node, undefined, sdkProp, 'docs', doc.file.filePath)

            if (!ifSdks) return true

            return ifSdks.includes(sdk)
          })
        })
        .use(validateUniqueHeadings(config, doc.file.filePath, 'docs'))
        .process({
          path: doc.file.filePath,
          value: String(doc.vfile),
        })

      headingValidationVFiles.push(vfile)
    }
  }

  abortSignal?.throwIfAborted()

  // Write directory.json with a flat list of all markdown files in dist, excluding partials
  const mdxFiles = await readdirp.promise(config.distTempPath, {
    type: 'files',
    fileFilter: '*.mdx',
    alwaysStat: false,
  })
  const mdxFilePaths = mdxFiles
    .map((entry) => entry.path.replace(/\\/g, '/')) // Replace backslashes with forward slashes
    .filter((filePath) => !filePath.startsWith(config.partialsRelativePath)) // Exclude partials
    .map((path) => ({
      path,
      url: `${config.baseDocsLink}${removeMdxSuffix(path)
        .replace(/^index$/, '') // remove root index
        .replace(/\/index$/, '')}`, // remove /index from the end,
    }))

  await writeFile('directory.json', JSON.stringify(mdxFilePaths))

  console.info('✓ Wrote out directory.json')

  abortSignal?.throwIfAborted()

  if (staticRedirects !== null && dynamicRedirects !== null) {
    await writeRedirects(config, staticRedirects, dynamicRedirects)
    console.info('✓ Wrote redirects to disk')
  }

  abortSignal?.throwIfAborted()

  if (prompts.length > 0) {
    await writePrompts(config, prompts)
    console.info(`✓ Wrote ${prompts.length} prompts to disk`)
  }

  abortSignal?.throwIfAborted()

  if (config.llms?.fullPath || config.llms?.overviewPath) {
    const outputtedDocsFiles = listOutputDocsFiles(config, store.writtenFiles, mdxFilePaths)

    if (config.llms?.fullPath) {
      const llmsFull = await generateLLMsFull(outputtedDocsFiles)
      await writeFile(config.llms.fullPath, llmsFull)
    }

    if (config.llms?.overviewPath) {
      const llms = await generateLLMs(outputtedDocsFiles)
      await writeFile(config.llms.overviewPath, llms)
    }
  }

  abortSignal?.throwIfAborted()

  if (config.siteFlags) {
    await writeSiteFlags(config, siteFlags)
    console.info(`✓ Wrote ${Object.keys(siteFlags).length} site flags to disk`)
  }

  abortSignal?.throwIfAborted()

  const flatSdkSpecificVFiles = sdkSpecificVFiles
    .flatMap(({ vFiles }) => vFiles)
    .filter((item): item is NonNullable<typeof item> => item !== null)

  const coreVFiles = coreDocs.map((doc) => doc.vfile)
  const partialsVFiles = validatedPartials.map((partial) => partial.vfile)
  const tooltipsVFiles = validatedTooltips.map((tooltip) => tooltip.vfile)
  const typedocVFiles = validatedTypedocs.map((typedoc) => typedoc.vfile)

  const warnings = reporter(
    [
      ...coreVFiles,
      ...partialsVFiles,
      ...tooltipsVFiles,
      ...typedocVFiles,
      ...flatSdkSpecificVFiles,
      manifestVfile,
      ...headingValidationVFiles,
    ],
    {
      quiet: true,
    },
  )

  abortSignal?.throwIfAborted()

  await fs.rm(config.distFinalPath, { recursive: true })

  abortSignal?.throwIfAborted()

  if (process.env.VERCEL === '1') {
    // In vercel ci the temp dir and the final dir will be on separate partitions so fs.rename() will fail
    await fs.cp(config.distTempPath, config.distFinalPath, { recursive: true })
    await fs.rm(config.distTempPath, { recursive: true })
  } else {
    await fs.rename(config.distTempPath, config.distFinalPath)
  }

  abortSignal?.throwIfAborted()

  if (config.publicPath) {
    if (config.flags.watch) {
      await symlinkDir(config.publicPath, path.join(config.distFinalPath, '_public'))
    } else {
      await fs.cp(config.publicPath, path.join(config.distFinalPath, '_public'), { recursive: true })
    }
  }

  abortSignal?.throwIfAborted()

  return warnings
}<|MERGE_RESOLUTION|>--- conflicted
+++ resolved
@@ -94,16 +94,10 @@
   writeRedirects,
   type Redirect,
 } from './lib/redirects'
-<<<<<<< HEAD
-import { removeMdxSuffix } from './lib/utils/removeMdxSuffix'
 import { checkTooltips } from './lib/plugins/checkTooltips'
 import { readTooltipsFolder, readTooltipsMarkdown } from './lib/tooltips'
 import { Flags, readSiteFlags, writeSiteFlags } from './lib/siteFlags'
-=======
-import { Flags, readSiteFlags, writeSiteFlags } from './lib/siteFlags'
-import { readTooltipsFolder, readTooltipsMarkdown, writeTooltips } from './lib/tooltips'
 import { removeMdxSuffix } from './lib/utils/removeMdxSuffix'
->>>>>>> bf6c672f
 
 // Only invokes the main function if we run the script directly eg npm run build, bun run ./scripts/build-docs.ts
 if (require.main === module) {
