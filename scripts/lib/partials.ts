// responsible for reading in and parsing the partials markdown
// for validation see validators/checkPartials.ts
// for partials we currently do not allow them to embed other partials
// this also removes the .mdx suffix from the urls in the markdown

import path from 'node:path'
import readdirp from 'readdirp'
import { remark } from 'remark'
import remarkFrontmatter from 'remark-frontmatter'
import remarkMdx from 'remark-mdx'
import type { Node } from 'unist'
import { map as mdastMap } from 'unist-util-map'
import { visit as mdastVisit } from 'unist-util-visit'
import reporter from 'vfile-reporter'
import type { BuildConfig } from './config'
import { errorMessages, safeFail } from './error-messages'
import { readMarkdownFile } from './io'
<<<<<<< HEAD
import { removeMdxSuffix } from './utils/removeMdxSuffix'
import { getPartialsCache, type Store } from './store'
import { removeMdxSuffixPlugin } from './plugins/removeMdxSuffixPlugin'
=======
import { getPartialsCache, type Store } from './store'
>>>>>>> 4b1dd70e

export const readPartialsFolder = (config: BuildConfig) => async () => {
  return readdirp.promise(config.partialsPath, {
    type: 'files',
    fileFilter: '*.mdx',
  })
}

export const readPartial = (config: BuildConfig) => async (filePath: string) => {
  const readFile = readMarkdownFile(config)

  const fullPath = path.join(config.docsRelativePath, config.partialsRelativePath, filePath)

  const [error, content] = await readFile(fullPath)

  if (error) {
    throw new Error(errorMessages['partial-read-error'](fullPath), { cause: error })
  }

  let partialNode: Node | null = null

  try {
    const partialContentVFile = await remark()
      .use(remarkFrontmatter)
      .use(remarkMdx)
      .use(() => (tree) => {
        partialNode = tree
      })
      .use(() => (tree, vfile) => {
        mdastVisit(
          tree,
          (node) =>
            (node.type === 'mdxJsxFlowElement' || node.type === 'mdxJsxTextElement') &&
            'name' in node &&
            node.name === 'Include',
          (node) => {
            safeFail(config, vfile, fullPath, 'partials', 'partials-inside-partials', [], node.position)
          },
        )
      })
      .use(removeMdxSuffixPlugin(config))
      .process({
        path: `docs/_partials/${filePath}`,
        value: content,
      })

    const partialContentReport = reporter([partialContentVFile], { quiet: true })

    if (partialContentReport !== '') {
      console.error(partialContentReport)
      process.exit(1)
    }

    if (partialNode === null) {
      throw new Error(errorMessages['partial-parse-error'](filePath))
    }

    return {
      path: filePath,
      content,
      vfile: partialContentVFile,
      node: partialNode as Node,
    }
  } catch (error) {
    console.error(`✗ Error parsing partial: ${filePath}`)
    throw error
  }
}

export const readPartialsMarkdown = (config: BuildConfig, store: Store) => async (paths: string[]) => {
  const read = readPartial(config)
  const partialsCache = getPartialsCache(store)

  return Promise.all(paths.map(async (markdownPath) => partialsCache(markdownPath, () => read(markdownPath))))
}<|MERGE_RESOLUTION|>--- conflicted
+++ resolved
@@ -9,19 +9,13 @@
 import remarkFrontmatter from 'remark-frontmatter'
 import remarkMdx from 'remark-mdx'
 import type { Node } from 'unist'
-import { map as mdastMap } from 'unist-util-map'
 import { visit as mdastVisit } from 'unist-util-visit'
 import reporter from 'vfile-reporter'
 import type { BuildConfig } from './config'
 import { errorMessages, safeFail } from './error-messages'
 import { readMarkdownFile } from './io'
-<<<<<<< HEAD
-import { removeMdxSuffix } from './utils/removeMdxSuffix'
+import { removeMdxSuffixPlugin } from './plugins/removeMdxSuffixPlugin'
 import { getPartialsCache, type Store } from './store'
-import { removeMdxSuffixPlugin } from './plugins/removeMdxSuffixPlugin'
-=======
-import { getPartialsCache, type Store } from './store'
->>>>>>> 4b1dd70e
 
 export const readPartialsFolder = (config: BuildConfig) => async () => {
   return readdirp.promise(config.partialsPath, {
