---
title: '`updateOrganizationMembership()`'
description: Use Clerk's JS Backend SDK to update a user's Organization membership.
sdk: js-backend
---

{/* clerk/javascript file: https://github.com/clerk/javascript/blob/main/packages/backend/src/api/endpoints/OrganizationApi.ts#L201 */}

Updates a user's [`OrganizationMembership`](/docs/reference/backend/types/backend-organization-membership). Currently, only the role can be updated.

```ts
function updateOrganizationMembership(
  params: UpdateOrganizationMembershipParams,
): Promise<OrganizationMembership>
```

## `UpdateOrganizationMembershipParams`

<Properties>
  - `organizationId`
  - `string`

  The ID of the Organization this membership belongs to.

  ---

  - `userId`
  - `string`

  The ID of the user that this membership belongs to.

  ---

  - `role`
  - `string`

<<<<<<< HEAD
  The [role](/docs/guides/organizations/control-access/roles-and-permissions) to assign user.
=======
  The [Role](/docs/guides/organizations/roles-and-permissions) to assign the user.
>>>>>>> cdf782b5
</Properties>

## Example

<Include src="_partials/backend/usage" />

```tsx {{ mark: [5, 17] }}
const organizationId = 'org_123'

const userId = 'user_123'

const role = 'org:admin'

const response = await clerkClient.organizations.updateOrganizationMembership({
  organizationId,
  userId,
  role,
})
```

## Backend API (BAPI) endpoint

This method in the SDK is a wrapper around the BAPI endpoint `PATCH/organizations/{organization_id}/memberships/{user_id}`. See the [BAPI reference](/docs/reference/backend-api/tag/organization-memberships/patch/organizations/\{organization_id}/memberships/\{user_id}){{ target: '_blank' }} for more information.<|MERGE_RESOLUTION|>--- conflicted
+++ resolved
@@ -34,11 +34,7 @@
   - `role`
   - `string`
 
-<<<<<<< HEAD
-  The [role](/docs/guides/organizations/control-access/roles-and-permissions) to assign user.
-=======
-  The [Role](/docs/guides/organizations/roles-and-permissions) to assign the user.
->>>>>>> cdf782b5
+  The [Role](/docs/guides/organizations/control-access/roles-and-permissions) to assign the user.
 </Properties>
 
 ## Example
