---
title: getUserList()
description: Use Clerk's Backend SDK to retrieve a list of users.
---

{/* clerk/javascript file: https://github.com/clerk/javascript/blob/main/packages/backend/src/api/endpoints/UserApi.ts#L116 */}

# `getUserList()`

Retrieves a list of users.

```tsx {{ prettier: false }}
function getUserList(): (params: UserListParams) => Promise<PaginatedResourceResponse<User[]>>;
```

## `UserListParams`

<<<<<<< HEAD
| Name | Type | Description | | | | | | | | | |
| - | - | - | - | - | - | - | - | - | - | - | - |
| `limit?` | `number` | The number of results to return. Must be an integer greater than zero and less than 501. Can be used for paginating the results together with `offset`. Defaults to `10`. | | | | | | | | | |
| `offset?` | `number` | Skip the first `offset` results when paginating. Needs to be an integer greater or equal to zero. To be used in conjunction with `limit`. Defaults to `0`. | | | | | | | | | |
| `orderBy?` | \`'created\_at' | 'updated\_at' | 'email\_address' | 'web3wallet' | 'first\_name' | 'last\_name' | 'phone\_number' | 'username' | 'last\_active\_at' | 'last\_sign\_in\_at'\` | Return users in a particular order. Prefix with a `-` to reverse the order. Prefix with a `+` to list in ascending order. Defaults to `'-created_at'`. |
| `emailAddress?` | `string[]` | Filters users with the specified email addresses. Accepts up to 100 email addresses. Any email addresses not found are ignored. | | | | | | | | | |
| `phoneNumber?` | `string[]` | Filters users with the specified phone numbers. Accepts up to 100 phone numbers. Any phone numbers not found are ignored. | | | | | | | | | |
| `externalId?` | `string[]` | Filters users with the specified external IDs. For each external ID, the `+` and `-` can be prepended to the ID, which denote whether the respective external ID should be included or excluded from the result set. Accepts up to 100 external IDs. Any external IDs not found are ignored. | | | | | | | | | |
| `username?` | `string[]` | Filters users with the specified usernames. Accepts up to 100 usernames. Any usernames not found are ignored. | | | | | | | | | |
| `web3Wallet?` | `string[]` | Filters users with the specified web3 wallet addresses. Accepts up to 100 web3 wallet addresses. Any web3 wallet addressed not found are ignored. | | | | | | | | | |
| `userId?` | `string[]` | Filters users with the user IDs specified. For each user ID, the `+` and `-` can be prepended to the ID, which denote whether the respective user ID should be included or excluded from the result set. Accepts up to 100 user IDs. Any user IDs not found are ignored. | | | | | | | | | |
| `organizationId?` | `string[]` | Filters users that have memberships to the given organizations. For each organization ID, the `+` and `-` can be prepended to the ID, which denote whether the respective organization should be included or excluded from the result set. Accepts up to 100 organization IDs. | | | | | | | | | |
| `query?` | `string` | Filters users that match the given query. For possible matches, we check the email addresses, phone numbers, usernames, web3 wallets, user IDs, first and last names. The query value doesn't need to match the exact value you are looking for, it is capable of partial matches as well. | | | | | | | | | |
| `last_active_at_since` | `number` | Filters users that had session activity since the given date, with day precision. Providing a value with higher precision than day will result in an error. Example: use `1700690400000` to retrieve users that had session activity from 2023-11-23 until the current day. For example: `1700690400000`. | | | | | | | | | |
=======
| Name | Type | Description |
| --- | --- | --- |
| `limit?` | `number` | The number of results to return. Must be an integer greater than zero and less than 501. Can be used for paginating the results together with `offset`. Defaults to `10`. |
| `offset?` | `number` | Skip the first `offset` results when paginating. Needs to be an integer greater or equal to zero. To be used in conjunction with `limit`. Defaults to `0`. |
| `orderBy?` | `'created_at' \| 'updated_at' \| 'email_address' \| 'web3wallet' \| 'first_name' \| 'last_name' \| 'phone_number' \| 'username' \| 'last_active_at' \| 'last_sign_in_at'` | Return users in a particular order. Prefix with a `-` to reverse the order. Prefix with a `+` to list in ascending order. Defaults to `'-created_at'`. |
| `emailAddress?` | `string[]` | Filters users with the specified email addresses. Accepts up to 100 email addresses. Any email addresses not found are ignored. |
| `phoneNumber?` | `string[]` | Filters users with the specified phone numbers. Accepts up to 100 phone numbers. Any phone numbers not found are ignored. |
| `externalId?` | `string[]` | Filters users with the specified external IDs. For each external ID, the `+` and `-` can be prepended to the ID, which denote whether the respective external ID should be included or excluded from the result set. Accepts up to 100 external IDs. Any external IDs not found are ignored. |
| `username?` | `string[]` | Filters users with the specified usernames. Accepts up to 100 usernames. Any usernames not found are ignored. |
| `web3Wallet?` | `string[]` | Filters users with the specified web3 wallet addresses. Accepts up to 100 web3 wallet addresses. Any web3 wallet addressed not found are ignored. |
| `userId?` | `string[]` | Filters users with the user IDs specified. For each user ID, the `+` and `-` can be prepended to the ID, which denote whether the respective user ID should be included or excluded from the result set. Accepts up to 100 user IDs. Any user IDs not found are ignored. |
| `organizationId?` | `string[]` | Filters users that have memberships to the given organizations. For each organization ID, the `+` and `-` can be prepended to the ID, which denote whether the respective organization should be included or excluded from the result set. Accepts up to 100 organization IDs. |
| `query?` | `string` | Filters users that match the given query. For possible matches, we check the email addresses, phone numbers, usernames, web3 wallets, user IDs, first and last names. The query value doesn't need to match the exact value you are looking for, it is capable of partial matches as well. |
| `last_active_at_since` | `number` | Filters users that had session activity since the given date, with day precision. Providing a value with higher precision than day will result in an error. Example: use `1700690400000` to retrieve users that had session activity from 2023-11-23 until the current day. For example: `1700690400000`. |

>>>>>>> bbcfa73c

## Examples

### Basic

In this example, you can see that the returned [`PaginatedResourceResponse`](/docs/references/backend/types/paginated-resource-response) includes `data`, which is an array of [`User`](/docs/references/backend/types/backend-user) objects, and `totalCount`, which indicates the total number of users for the application.

While the response can return up to 10 data items, for the sake of brevity, only two are shown in this example response.

```tsx {{ prettier: false }}
const response = await clerkClient.users.getUserList();

console.log(response);
/*
{
  data: [
    _User {
      id: 'user_123',
      passwordEnabled: false,
      totpEnabled: false,
      backupCodeEnabled: false,
      twoFactorEnabled: false,
      banned: false,
      createdAt: 1707561967007,
      updatedAt: 1707561967095,
      imageUrl: 'https://img.clerk.com/eyJ...',
      hasImage: true,
      primaryEmailAddressId: 'idn_123',
      primaryPhoneNumberId: null,
      primaryWeb3WalletId: null,
      lastSignInAt: 1707561967014,
      externalId: null,
      username: null,
      firstName: 'First',
      lastName: 'Test',
      publicMetadata: {},
      privateMetadata: {},
      unsafeMetadata: {},
      emailAddresses: [Array],
      phoneNumbers: [],
      web3Wallets: [],
      externalAccounts: [Array],
      lastActiveAt: 1707523200000,
      createOrganizationEnabled: true
    },
    _User {
      id: 'user_456',
      passwordEnabled: false,
      totpEnabled: false,
      backupCodeEnabled: false,
      twoFactorEnabled: false,
      banned: false,
      createdAt: 1707539597250,
      updatedAt: 1707539597331,
      imageUrl: 'https://img.clerk.com/eyJ...',
      hasImage: true,
      primaryEmailAddressId: 'idn_456',
      primaryPhoneNumberId: null,
      primaryWeb3WalletId: null,
      lastSignInAt: 1707539597260,
      externalId: null,
      username: null,
      firstName: 'Second',
      lastName: 'Test',
      publicMetadata: {},
      privateMetadata: {},
      unsafeMetadata: {},
      emailAddresses: [Array],
      phoneNumbers: [],
      web3Wallets: [],
      externalAccounts: [Array],
      lastActiveAt: 1707523200000,
      createOrganizationEnabled: true
    },
    ...
  ],
  totalCount: 500
}
*/
```

### Limit the number of results

Retrieves user list that is ordered and filtered by the number of results.

```tsx {{ prettier: false }}
const { data, totalCount } = await clerkClient.users.getUserList({
  orderBy: '-created_at',
  limit: 10,
});
```

### Filter by email addresses and phone numbers

Retrieves user list that is filtered by the given email addresses and phone numbers.

```tsx {{ prettier: false }}
const emailAddress = ['email1@clerk.dev', 'email2@clerk.dev'];

const phoneNumber = ['+12025550108'];

// If these filters are included, the response will contain only users that own any of these emails and/or phone numbers.
const { data, totalCount } = await clerkClient.users.getUserList({ emailAddress, phoneNumber });
```

### Filter by query

To do a broader match through a list of fields, you can use the query parameter which partially matches the fields: `userId`, `emailAddress`, `phoneNumber`, `username`, `web3Wallet`, `firstName` and `lastName`.

```tsx {{ prettier: false }}
// Matches users with the string `test` matched in multiple user attributes.
const { data, totalCount } = await clerkClient.users.getUserList({
  query: 'test',
});
```

## Backend API (BAPI) endpoint

This method in the SDK is a wrapper around the BAPI endpoint `GET/users`. See the [BAPI reference](https://clerk.com/docs/reference/backend-api/tag/Users#operation/GetUserList) for more details.<|MERGE_RESOLUTION|>--- conflicted
+++ resolved
@@ -15,24 +15,8 @@
 
 ## `UserListParams`
 
-<<<<<<< HEAD
-| Name | Type | Description | | | | | | | | | |
-| - | - | - | - | - | - | - | - | - | - | - | - |
-| `limit?` | `number` | The number of results to return. Must be an integer greater than zero and less than 501. Can be used for paginating the results together with `offset`. Defaults to `10`. | | | | | | | | | |
-| `offset?` | `number` | Skip the first `offset` results when paginating. Needs to be an integer greater or equal to zero. To be used in conjunction with `limit`. Defaults to `0`. | | | | | | | | | |
-| `orderBy?` | \`'created\_at' | 'updated\_at' | 'email\_address' | 'web3wallet' | 'first\_name' | 'last\_name' | 'phone\_number' | 'username' | 'last\_active\_at' | 'last\_sign\_in\_at'\` | Return users in a particular order. Prefix with a `-` to reverse the order. Prefix with a `+` to list in ascending order. Defaults to `'-created_at'`. |
-| `emailAddress?` | `string[]` | Filters users with the specified email addresses. Accepts up to 100 email addresses. Any email addresses not found are ignored. | | | | | | | | | |
-| `phoneNumber?` | `string[]` | Filters users with the specified phone numbers. Accepts up to 100 phone numbers. Any phone numbers not found are ignored. | | | | | | | | | |
-| `externalId?` | `string[]` | Filters users with the specified external IDs. For each external ID, the `+` and `-` can be prepended to the ID, which denote whether the respective external ID should be included or excluded from the result set. Accepts up to 100 external IDs. Any external IDs not found are ignored. | | | | | | | | | |
-| `username?` | `string[]` | Filters users with the specified usernames. Accepts up to 100 usernames. Any usernames not found are ignored. | | | | | | | | | |
-| `web3Wallet?` | `string[]` | Filters users with the specified web3 wallet addresses. Accepts up to 100 web3 wallet addresses. Any web3 wallet addressed not found are ignored. | | | | | | | | | |
-| `userId?` | `string[]` | Filters users with the user IDs specified. For each user ID, the `+` and `-` can be prepended to the ID, which denote whether the respective user ID should be included or excluded from the result set. Accepts up to 100 user IDs. Any user IDs not found are ignored. | | | | | | | | | |
-| `organizationId?` | `string[]` | Filters users that have memberships to the given organizations. For each organization ID, the `+` and `-` can be prepended to the ID, which denote whether the respective organization should be included or excluded from the result set. Accepts up to 100 organization IDs. | | | | | | | | | |
-| `query?` | `string` | Filters users that match the given query. For possible matches, we check the email addresses, phone numbers, usernames, web3 wallets, user IDs, first and last names. The query value doesn't need to match the exact value you are looking for, it is capable of partial matches as well. | | | | | | | | | |
-| `last_active_at_since` | `number` | Filters users that had session activity since the given date, with day precision. Providing a value with higher precision than day will result in an error. Example: use `1700690400000` to retrieve users that had session activity from 2023-11-23 until the current day. For example: `1700690400000`. | | | | | | | | | |
-=======
 | Name | Type | Description |
-| --- | --- | --- |
+| - | - | - |
 | `limit?` | `number` | The number of results to return. Must be an integer greater than zero and less than 501. Can be used for paginating the results together with `offset`. Defaults to `10`. |
 | `offset?` | `number` | Skip the first `offset` results when paginating. Needs to be an integer greater or equal to zero. To be used in conjunction with `limit`. Defaults to `0`. |
 | `orderBy?` | `'created_at' \| 'updated_at' \| 'email_address' \| 'web3wallet' \| 'first_name' \| 'last_name' \| 'phone_number' \| 'username' \| 'last_active_at' \| 'last_sign_in_at'` | Return users in a particular order. Prefix with a `-` to reverse the order. Prefix with a `+` to list in ascending order. Defaults to `'-created_at'`. |
@@ -45,8 +29,6 @@
 | `organizationId?` | `string[]` | Filters users that have memberships to the given organizations. For each organization ID, the `+` and `-` can be prepended to the ID, which denote whether the respective organization should be included or excluded from the result set. Accepts up to 100 organization IDs. |
 | `query?` | `string` | Filters users that match the given query. For possible matches, we check the email addresses, phone numbers, usernames, web3 wallets, user IDs, first and last names. The query value doesn't need to match the exact value you are looking for, it is capable of partial matches as well. |
 | `last_active_at_since` | `number` | Filters users that had session activity since the given date, with day precision. Providing a value with higher precision than day will result in an error. Example: use `1700690400000` to retrieve users that had session activity from 2023-11-23 until the current day. For example: `1700690400000`. |
-
->>>>>>> bbcfa73c
 
 ## Examples
 
