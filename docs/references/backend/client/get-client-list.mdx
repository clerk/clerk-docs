---
title: '`getClientList()` (deprecated)'
description: Retrieves the list of clients.
---

> [!CAUTION]
> This method is now deprecated.

<<<<<<< HEAD
```tsx {{ prettier: false }}
const clients = await clerkClient.clients.getClientList();
=======
# `getClientList()` (deprecated)

```tsx
const clients = await clerkClient.clients.getClientList()
>>>>>>> e523eb81
```<|MERGE_RESOLUTION|>--- conflicted
+++ resolved
@@ -6,13 +6,6 @@
 > [!CAUTION]
 > This method is now deprecated.
 
-<<<<<<< HEAD
-```tsx {{ prettier: false }}
-const clients = await clerkClient.clients.getClientList();
-=======
-# `getClientList()` (deprecated)
-
 ```tsx
 const clients = await clerkClient.clients.getClientList()
->>>>>>> e523eb81
 ```