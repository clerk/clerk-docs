---
title: Build a custom flow for creating and managing organization invitations
description: Learn how to use the Clerk API to build a custom flow for creating and managing organization invitations.
---

{/* TODO: POST-IA rename this file. Don't do right now because the sidebar is going to be changed for the IA anyways, and it's one less redirect we have to deal with. */}

<<<<<<< HEAD
<Include src="_partials/custom-flows-callout" />
=======
> [!CAUTION]
> This guide is for users who want to build a _custom_ user interface using the Clerk API. To invite users to an organization using a _prebuilt_ UI, you should use the [prebuilt components](/docs/components/overview).
>>>>>>> 19c80f42

Organization members with appropriate [permissions](/docs/organizations/roles-permissions) can invite new users to their organization and manage those invitations. The invitation recipient can be either an existing user of your application or a new user. If they are a new user, they will need to sign up in order to accept the invitation.

Users with the appropriate permissions can also revoke organization invitations for users that have not yet joined, which will prevent the user from becoming an organization member.

This guide will demonstrate how to use the Clerk API to build a custom flow for inviting users to an organization and managing an organization's pending invitations.

> [!NOTE]
> This guide is for creating and managing organization invitations client-side. You can also create an organization invitation using the Backend API. See the [organization invitations reference](/docs/organizations/invitations) for more information.

<Tabs items={["Next.js", "JavaScript"]}>
  <Tab>
    To invite a user:

    1. Use the [`useOrganization()`](/docs/references/react/use-organization) hook to get `organization`, which is the active organization.
    1. Use `organization` to call the [`inviteMember()`](/docs/references/javascript/organization/invitations#invite-member) method, with the recipient's email address and desired role passed as arguments.

    To revoke an invitation:

    1. Use the `useOrganization()` hook to get `invitations`, which is a list of invitations for the active organization.
    1. `invitations` is an array of [`OrganizationInvitation`](/docs/references/javascript/organization-invitation) objects. Each `OrganizationInvitation` object has a [`revoke()`](/docs/references/javascript/organization-invitation#revoke) method that can be called to revoke the invitation.

    The following example includes:

    - An `<InviteMember />` component that allows administrators to invite new members to their organization.
    - An `<InvitationList />` component that lists all pending invitations and allows administrators to revoke them.

    This example is written for Next.js App Router but can be adapted for any React meta framework, such as Remix.

    ```tsx {{ filename: 'app/components/InvitationList.tsx' }}
    'use client'

    import { useOrganization } from '@clerk/nextjs'
    import { OrganizationCustomRoleKey } from '@clerk/types'
    import { ChangeEventHandler, useEffect, useRef, useState } from 'react'

    export const OrgMembersParams = {
      memberships: {
        pageSize: 5,
        keepPreviousData: true,
      },
    }

    export const OrgInvitationsParams = {
      invitations: {
        pageSize: 5,
        keepPreviousData: true,
      },
    }

    // Form to invite a new member to the organization.
    export const InviteMember = () => {
      const { isLoaded, organization, invitations } = useOrganization(OrgInvitationsParams)
      const [emailAddress, setEmailAddress] = useState('')
      const [disabled, setDisabled] = useState(false)

      if (!isLoaded || !organization) {
        return <>Loading</>
      }

      const onSubmit = async (e: React.ChangeEvent<HTMLFormElement>) => {
        e.preventDefault()

        const submittedData = Object.fromEntries(new FormData(e.currentTarget).entries()) as {
          email: string | undefined
          role: OrganizationCustomRoleKey | undefined
        }

        if (!submittedData.email || !submittedData.role) {
          return
        }

        setDisabled(true)
        await organization.inviteMember({
          emailAddress: submittedData.email,
          role: submittedData.role,
        })
        await invitations?.revalidate?.()
        setEmailAddress('')
        setDisabled(false)
      }

      return (
        <form onSubmit={onSubmit}>
          <input
            name="email"
            type="text"
            placeholder="Email address"
            value={emailAddress}
            onChange={(e) => setEmailAddress(e.target.value)}
          />
          <label>Role</label>
          <SelectRole fieldName={'role'} />
          <button type="submit" disabled={disabled}>
            Invite
          </button>
        </form>
      )
    }

    type SelectRoleProps = {
      fieldName?: string
      isDisabled?: boolean
      onChange?: ChangeEventHandler<HTMLSelectElement>
      defaultRole?: string
    }

    const SelectRole = (props: SelectRoleProps) => {
      const { fieldName, isDisabled = false, onChange, defaultRole } = props
      const { organization } = useOrganization()
      const [fetchedRoles, setRoles] = useState<OrganizationCustomRoleKey[]>([])
      const isPopulated = useRef(false)

      useEffect(() => {
        if (isPopulated.current) return
        organization
          ?.getRoles({
            pageSize: 20,
            initialPage: 1,
          })
          .then((res) => {
            isPopulated.current = true
            setRoles(res.data.map((roles) => roles.key as OrganizationCustomRoleKey))
          })
      }, [organization?.id])

      if (fetchedRoles.length === 0) return null

      return (
        <select
          name={fieldName}
          disabled={isDisabled}
          aria-disabled={isDisabled}
          onChange={onChange}
          defaultValue={defaultRole}
        >
          {fetchedRoles?.map((roleKey) => (
            <option key={roleKey} value={roleKey}>
              {roleKey}
            </option>
          ))}
        </select>
      )
    }

    // List of pending invitations to an organization.
    export const InvitationList = () => {
      const { isLoaded, invitations, memberships } = useOrganization({
        ...OrgInvitationsParams,
        ...OrgMembersParams,
      })

      if (!isLoaded) {
        return <>Loading</>
      }

      return (
        <>
          <table>
            <thead>
              <tr>
                <th>User</th>
                <th>Invited</th>
                <th>Role</th>
                <th>Actions</th>
              </tr>
            </thead>
            <tbody>
              {invitations?.data?.map((inv) => (
                <tr key={inv.id}>
                  <td>{inv.emailAddress}</td>
                  <td>{inv.createdAt.toLocaleDateString()}</td>
                  <td>{inv.role}</td>
                  <td>
                    <button
                      onClick={async () => {
                        await inv.revoke()
                        await Promise.all([memberships?.revalidate, invitations?.revalidate])
                      }}
                    >
                      Revoke
                    </button>
                  </td>
                </tr>
              ))}
            </tbody>
          </table>

          <div>
            <button
              disabled={!invitations?.hasPreviousPage || invitations?.isFetching}
              onClick={() => invitations?.fetchPrevious?.()}
            >
              Previous
            </button>

            <button
              disabled={!invitations?.hasNextPage || invitations?.isFetching}
              onClick={() => invitations?.fetchNext?.()}
            >
              Next
            </button>
          </div>
        </>
      )
    }
    ```
  </Tab>

  <Tab>
    To check if the current user is an organization admin:

    1. Get the active organization's ID from the `clerk` object.
    1. Call the [`getOrganizationMemberships()`](/docs/references/javascript/user/user#get-organization-memberships) method to get a list of organizations that the user is a member of. This method returns `data`, which is an array of `OrganizationMembership` objects.
    1. In the list of organizations that the user is a member of, find the `OrganizationMembership` object that has an ID that matches the active organization's ID.
    1. Check the `role` property of the `OrganizationMembership` object to see if the user is an admin.

    To invite a user:

    1. Use the active `organization` object to call the [`inviteMember()`](/docs/references/javascript/organization/invitations#invite-member) method, with the recipient's email address and desired role passed as arguments.

    To revoke an invitation:

    1. Use the active `organization` object to call the [`getInvitations()`](/docs/references/javascript/organization/invitations#get-invitations) method to get an array of `OrganizationInvitation` objects.
    1. Each `OrganizationInvitation` object has a [`revoke()`](/docs/references/javascript/organization-invitation#revoke) method that can be called to revoke the invitation.

    The following example includes:

    - A `renderInvitations()` function that lists all invitations and allows administrators to revoke them.
    - An `checkAdminAndRenderInvitations()` function that gets the current organization, checks if the current user is an admin, renders invitations, and sets up a form that allows administrators to invite new members to their organization.

    Use the tabs to view the code necessary for the `index.html` and `main.js` files.

    <CodeBlockTabs options={["index.html", "main.js"]}>
      ```html {{ filename: 'index.html' }}
      <!doctype html>
      <html lang="en">
        <head>
          <meta charset="UTF-8" />
          <meta name="viewport" content="width=device-width, initial-scale=1.0" />
          <title>Clerk + JavaScript App</title>
        </head>
        <body>
          <div id="app"></div>

          <h2>Invitations List</h2>
          <ul id="invitations_list"></ul>

          <h2>Send a new invitation</h2>
          <form id="new_invitation">
            <div>
              <label>Email address</label>
              <br />
              <input type="email" id="email_address" name="email_address" />
            </div>
            <button>Invite</button>
          </form>

          <script type="module" src="/src/main.js" async crossorigin="anonymous"></script>
        </body>
      </html>
      ```

      ```js {{ filename: 'main.js' }}
      import { Clerk } from '@clerk/clerk-js'

      const pubKey = import.meta.env.VITE_CLERK_PUBLISHABLE_KEY

      if (!pubKey) {
        throw new Error('Add your VITE_CLERK_PUBLISHABLE_KEY to .env file')
      }

      const clerk = new Clerk('{{pub_key}}')
      await clerk.load()

      if (clerk.user) {
        // Check for an active organization
        if (clerk.organization) {
          // Render list of organization invitations
          async function renderInvitations(organization, isAdmin) {
            const list = document.getElementById('invitations_list')
            try {
              const { data } = await organization.getInvitations()

              const invitations = data

              if (invitations.length === 0) {
                list.textContent = 'No invitations'
              }

              invitations.map((invitation) => {
                const li = document.createElement('li')
                li.textContent = `${invitation.emailAddress} - ${invitation.role}`

                // Add administrative actions; revoke invitation
                if (isAdmin) {
                  const revokeBtn = document.createElement('button')
                  revokeBtn.textContent = 'Revoke'
                  revokeBtn.addEventListener('click', async function (e) {
                    e.preventDefault()
                    await invitation.revoke()
                  })
                  li.appendChild(revokeBtn)
                }
                // Add the entry to the list
                list.appendChild(li)
              })
            } catch (err) {
              console.error(err)
            }
          }

          // Gets the current org, checks if the current user is an admin,
          // renders invitations, and sets up the new invitation form.
          async function checkAdminAndRenderInvitations() {
            // This is the current organization ID.
            const organizationId = clerk.organization.id

            const { data } = await clerk.user.getOrganizationMemberships()
            const organizationMemberships = data

            const currentMembership = organizationMemberships.find(
              (membership) => membership.organization.id === organizationId,
            )
            const currentOrganization = currentMembership.organization

            if (!currentOrganization) return

            const isAdmin = currentMembership.role === 'org:admin'

            renderInvitations(currentOrganization, isAdmin)

            if (isAdmin) {
              const form = document.getElementById('new_invitation')
              form.addEventListener('submit', async function (e) {
                e.preventDefault()

                const inputEl = document.getElementById('email_address')

                if (!inputEl) return

                try {
                  await currentOrganization.inviteMember({
                    emailAddress: inputEl.value,
                    role: 'org:member',
                  })
                } catch (err) {
                  console.error(err)
                }
              })
            }
          }

          checkAdminAndRenderInvitations()
        } else {
          // If there is no active organization,
          // mount Clerk's <OrganizationSwitcher />
          // to allow the user to set an organization as active
          document.getElementById('app').innerHTML = `
            <h2>Select an organization to set it as active</h2>
            <div id="org-switcher"></div>
          `

          const orgSwitcherDiv = document.getElementById('org-switcher')

          clerk.mountOrganizationSwitcher(orgSwitcherDiv)
        }
      } else {
        // If there is no active user, mount Clerk's <SignIn />
        document.getElementById('app').innerHTML = `
          <div id="sign-in"></div>
        `

        const signInDiv = document.getElementById('sign-in')

        clerk.mountSignIn(signInDiv)
      }
      ```
    </CodeBlockTabs>
  </Tab>
</Tabs>

## Next steps

Now that you've created a flow for managing organization invitations, you might want to create a flow for accepting invitations. See the [dedicated custom flow guide](/docs/organizations/accept-organization-invitations) for more information.<|MERGE_RESOLUTION|>--- conflicted
+++ resolved
@@ -5,12 +5,7 @@
 
 {/* TODO: POST-IA rename this file. Don't do right now because the sidebar is going to be changed for the IA anyways, and it's one less redirect we have to deal with. */}
 
-<<<<<<< HEAD
 <Include src="_partials/custom-flows-callout" />
-=======
-> [!CAUTION]
-> This guide is for users who want to build a _custom_ user interface using the Clerk API. To invite users to an organization using a _prebuilt_ UI, you should use the [prebuilt components](/docs/components/overview).
->>>>>>> 19c80f42
 
 Organization members with appropriate [permissions](/docs/organizations/roles-permissions) can invite new users to their organization and manage those invitations. The invitation recipient can be either an existing user of your application or a new user. If they are a new user, they will need to sign up in order to accept the invitation.
 
