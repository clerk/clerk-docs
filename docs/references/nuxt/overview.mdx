---
title: Clerk Nuxt SDK
description: The Clerk Nuxt SDK gives you access to prebuilt components, composables, and helpers to make user authentication easier.
sdk: nuxt
---

The Clerk Nuxt SDK gives you access to prebuilt components, composables, and helpers to make user authentication easier. Refer to the [quickstart guide](/docs/getting-started/quickstart) to get started.

## Integration

To configure Clerk with Nuxt, you must pass the `@clerk/nuxt` module to your Nuxt config in your `nuxt.config.ts` file. See the [reference](/docs/references/nuxt/integration) for more information on configuring the module, including setting Clerk options like `signInForceRedirectUrl`.

## Client-side helpers

Because the Nuxt SDK is built on top of the Clerk Vue SDK, you can use the composables that the Vue SDK provides. These composables include access to the [`Clerk`](/docs/references/javascript/clerk) object, [`User` object](/docs/references/javascript/user), [`Organization` object](/docs/references/javascript/organization), and a set of useful helper methods for signing in and signing up. Learn more in the [Vue SDK reference](/docs/references/vue/overview).

<Include src="_partials/vue-nuxt/composables" />

## `Auth` object

The `Auth` object is available at `event.context.auth()` in your [event handlers](https://h3.unjs.io/guide/event-handler). This JavaScript object contains important information like session data, your user's ID, as well as their organization ID. [Learn more](/docs/references/backend/types/auth-object).

## `clerkMiddleware()`

The `clerkMiddleware()` helper integrates Clerk authentication and authorization into your Nuxt application through middleware. [Learn more](/docs/references/nuxt/clerk-middleware).

## `clerkClient()`

<<<<<<< HEAD
The `clerkClient()` helper returns an instance of the [JavaScript Backend SDK](/docs/getting-started/quickstart). [Learn more](/docs/guides/users/reading).
=======
The `clerkClient()` helper returns an instance of the [JavaScript Backend SDK](/docs/references/backend/overview). [Learn more](/docs/references/nuxt/read-session-data).

## Protect pages and API routes

To protect pages, use the `useAuth()` helper to protect a single page, or use it with `defineNuxtRouteMiddleware()` alongside the `createRouteMatcher()` helper to protect multiple pages. [Learn more](/docs/references/nuxt/protect-pages).

To protect API routes (`/api/**`), use the `clerkMiddleware()` helper. [Learn more](/docs/references/nuxt/clerk-middleware).

> [!QUIZ]
> When protecting pages/routes using middleware, what is the difference between using `defineNuxtRouteMiddleware()` and `clerkMiddleware()`? Why not use one or the other?
>
> ---
>
> `defineNuxtRouteMiddleware()` is used to protect pages only and cannot protect API routes. `clerkMiddleware()` is used to protect API routes. It can protect pages, **but on initial page reload only**. On subsequent navigations, it won't be triggered because client-side navigation will bypass the middleware.
>>>>>>> 64f0b115
<|MERGE_RESOLUTION|>--- conflicted
+++ resolved
@@ -26,14 +26,11 @@
 
 ## `clerkClient()`
 
-<<<<<<< HEAD
 The `clerkClient()` helper returns an instance of the [JavaScript Backend SDK](/docs/getting-started/quickstart). [Learn more](/docs/guides/users/reading).
-=======
-The `clerkClient()` helper returns an instance of the [JavaScript Backend SDK](/docs/references/backend/overview). [Learn more](/docs/references/nuxt/read-session-data).
 
 ## Protect pages and API routes
 
-To protect pages, use the `useAuth()` helper to protect a single page, or use it with `defineNuxtRouteMiddleware()` alongside the `createRouteMatcher()` helper to protect multiple pages. [Learn more](/docs/references/nuxt/protect-pages).
+To protect pages, use the `useAuth()` helper to protect a single page, or use it with `defineNuxtRouteMiddleware()` alongside the `createRouteMatcher()` helper to protect multiple pages. [Learn more](/docs/guides/secure/protect-pages).
 
 To protect API routes (`/api/**`), use the `clerkMiddleware()` helper. [Learn more](/docs/references/nuxt/clerk-middleware).
 
@@ -42,5 +39,4 @@
 >
 > ---
 >
-> `defineNuxtRouteMiddleware()` is used to protect pages only and cannot protect API routes. `clerkMiddleware()` is used to protect API routes. It can protect pages, **but on initial page reload only**. On subsequent navigations, it won't be triggered because client-side navigation will bypass the middleware.
->>>>>>> 64f0b115
+> `defineNuxtRouteMiddleware()` is used to protect pages only and cannot protect API routes. `clerkMiddleware()` is used to protect API routes. It can protect pages, **but on initial page reload only**. On subsequent navigations, it won't be triggered because client-side navigation will bypass the middleware.