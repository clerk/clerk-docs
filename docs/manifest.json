{
  "$schema": "./manifest.schema.json",
  "navigation": [
    [
      { "title": "Home", "href": "/docs", "icon": "home" },
      {
        "title": "Learning",
        "items": [
          [
            {
              "title": "Quickstarts",
              "collapse": true,
              "icon": "checkmark-circle",
              "items": [
                [
                  { "title": "Overview", "href": "/docs/quickstarts/overview" },
                  { "title": "Set up Clerk", "href": "/docs/quickstarts/setup-clerk" },
                  {
                    "title": "Full Stack",
                    "items": [
                      [
                        {
                          "title": "Next.js",
                          "href": "/docs/quickstarts/nextjs",
                          "icon": "nextjs"
                        },
                        { "title": "Remix", "href": "/docs/quickstarts/remix", "icon": "remix" },
                        { "title": "Gatsby", "href": "/docs/quickstarts/gatsby", "icon": "gatsby" }
                      ]
                    ]
                  },
                  {
                    "title": "Frontend",
                    "items": [
                      [
                        {
                          "title": "JavaScript",
                          "href": "/docs/quickstarts/javascript",
                          "icon": "javascript"
                        },
                        { "title": "React", "href": "/docs/quickstarts/react", "icon": "react" },
                        { "title": "Expo", "href": "/docs/quickstarts/expo" }
                      ]
                    ]
                  },
                  {
                    "title": "Backend",
                    "items": [[{ "title": "Fastify", "href": "/docs/quickstarts/fastify" }]]
                  }
                ]
              ]
            },
            {
              "title": "Guides",
              "collapse": true,
              "icon": "book",
              "items": [
                [
                  { "title": "Overview", "href": "/docs/guides/overview" },
                  {
                    "title": "Add custom onboarding to your authentication flow",
                    "href": "/docs/guides/add-onboarding-flow"
                  },
                  {
                    "title": "Architecture scenarios",
                    "href": "/docs/guides/architecture-scenarios"
                  },
                  { "title": "Routing in Clerk", "href": "/docs/guides/routing" },
                  { "title": "Custom redirects", "href": "/docs/guides/custom-redirects" },
                  {
                    "title": "Transferring ownership of your App",
                    "href": "/docs/guides/transferring-your-app"
                  },
                  {
                    "title": "Use image optimization to improve app performance",
                    "href": "/docs/guides/image-optimization/imageurl-image-optimization"
                  },
                  {
                    "title": "Implement basic Role Based Access Control with metadata",
                    "href": "/docs/guides/basic-rbac"
                  },
                  {
                    "title": "Hide Personal Accounts and force organizations",
                    "href": "/docs/guides/force-organizations"
                  },
                  {
                    "title": "Migrating to Clerk from Auth.js",
                    "href": "/docs/guides/authjs-migration"
                  }
                ]
              ]
            }
          ],
          [
            {
              "title": "Sign Up & Sign In",
              "collapse": true,
              "icon": "door",
              "items": [
                [
                  { "title": "Overview", "href": "/docs/authentication/overview" },
                  {
                    "title": "Configuration",
                    "items": [
                      [
                        {
                          "title": "Sign-up and sign-in options",
                          "href": "/docs/authentication/configuration/sign-up-sign-in-options"
                        },
                        {
                          "title": "Session options",
                          "href": "/docs/authentication/configuration/session-options"
                        },
                        {
                          "title": "Email & SMS templates",
                          "href": "/docs/authentication/configuration/email-sms-templates"
                        },
                        {
                          "title": "Restrictions",
                          "href": "/docs/authentication/configuration/restrictions"
                        }
                      ]
                    ]
                  },
                  {
                    "title": "Social Connections",
                    "items": [
                      [
                        {
                          "title": "Overview",
                          "href": "/docs/authentication/social-connections/overview"
                        },
                        {
                          "title": "Social connections (OAuth)",
                          "href": "/docs/authentication/social-connections/oauth"
                        },
                        {
                          "title": "Account linking",
                          "href": "/docs/authentication/social-connections/account-linking"
                        },
                        {
                          "title": "Google",
                          "href": "/docs/authentication/social-connections/google"
                        },
                        {
                          "title": "Facebook",
                          "href": "/docs/authentication/social-connections/facebook"
                        },
                        {
                          "title": "Microsoft",
                          "href": "/docs/authentication/social-connections/microsoft"
                        },
                        {
                          "title": "See all",
                          "collapse": true,
                          "items": [
                            [
                              {
                                "title": "Apple",
                                "href": "/docs/authentication/social-connections/apple"
                              },
                              {
                                "title": "Atlassian",
                                "href": "/docs/authentication/social-connections/atlassian"
                              },
                              {
                                "title": "Bitbucket",
                                "href": "/docs/authentication/social-connections/bitbucket"
                              },
                              {
                                "title": "Box",
                                "href": "/docs/authentication/social-connections/box"
                              },
                              {
                                "title": "Coinbase",
                                "href": "/docs/authentication/social-connections/coinbase"
                              },
                              {
                                "title": "Discord",
                                "href": "/docs/authentication/social-connections/discord"
                              },
                              {
                                "title": "Dropbox",
                                "href": "/docs/authentication/social-connections/dropbox"
                              },
                              {
                                "title": "GitHub",
                                "href": "/docs/authentication/social-connections/github"
                              },
                              {
                                "title": "GitLab",
                                "href": "/docs/authentication/social-connections/gitlab"
                              },
                              {
                                "title": "HubSpot",
                                "href": "/docs/authentication/social-connections/hubspot"
                              },
                              {
                                "title": "Line",
                                "href": "/docs/authentication/social-connections/line"
                              },
                              {
                                "title": "Linear",
                                "href": "/docs/authentication/social-connections/linear"
                              },
                              {
                                "title": "LinkedIn (Deprecated)",
                                "href": "/docs/authentication/social-connections/linkedin"
                              },
                              {
                                "title": "LinkedIn",
                                "href": "/docs/authentication/social-connections/linkedin-oidc"
                              },
                              {
                                "title": "Notion",
                                "href": "/docs/authentication/social-connections/notion"
                              },
                              {
                                "title": "Slack",
                                "href": "/docs/authentication/social-connections/slack"
                              },
                              {
                                "title": "Spotify",
                                "href": "/docs/authentication/social-connections/spotify"
                              },
                              {
                                "title": "TikTok",
                                "href": "/docs/authentication/social-connections/tiktok"
                              },
                              {
                                "title": "Twitter v1",
                                "href": "/docs/authentication/social-connections/twitter"
                              },
                              {
                                "title": "X/Twitter v2",
                                "href": "/docs/authentication/social-connections/x-twitter"
                              },
                              {
                                "title": "Xero",
                                "href": "/docs/authentication/social-connections/xero"
                              }
                            ]
                          ]
                        }
                      ]
                    ]
                  },
                  {
                    "title": "SAML",
                    "items": [
                      [
                        { "title": "Overview", "href": "/docs/authentication/saml/overview" },
                        {
                          "title": "Authentication flows",
                          "href": "/docs/authentication/saml/authentication-flows"
                        },
                        {
                          "title": "Account linking",
                          "href": "/docs/authentication/saml/account-linking"
                        },
                        { "title": "Azure", "href": "/docs/authentication/saml/azure" },
                        { "title": "Google", "href": "/docs/authentication/saml/google" },
                        { "title": "Okta", "href": "/docs/authentication/saml/okta" },
                        {
                          "title": "Custom provider",
                          "href": "/docs/authentication/saml/custom-provider"
                        },
                        {
                          "title": "Just-in-Time account provisioning",
                          "href": "/docs/authentication/saml/jit-provisioning"
                        }
                      ]
                    ]
                  }
                ]
              ]
            },
            {
              "title": "Users",
              "collapse": true,
              "icon": "user-circle",
              "items": [
                [
                  { "title": "Overview", "href": "/docs/users/overview" },
                  { "title": "Metadata", "href": "/docs/users/metadata" },
                  { "title": "Delete users", "href": "/docs/users/deleting-users" },
                  {
                    "title": "Guides",
                    "items": [[{ "title": "Web3 authentication", "href": "/docs/users/web3" }]]
                  }
                ]
              ]
            },
            {
              "title": "Organizations, Roles, and Permissions",
              "collapse": true,
              "icon": "globe",
              "items": [
                [
                  { "title": "Overview", "href": "/docs/organizations/overview" },
                  {
                    "title": "Roles and permissions",
                    "href": "/docs/organizations/roles-permissions"
                  },
                  { "title": "Verified domains", "href": "/docs/organizations/verified-domains" },
                  {
                    "title": "Guides",
                    "items": [
                      [
                        {
                          "title": "Create roles and assign permissions",
                          "href": "/docs/organizations/create-roles-permissions"
                        },
                        {
                          "title": "Verify the active user’s permissions",
                          "href": "/docs/organizations/verify-user-permissions"
                        },
                        {
                          "title": "Reassign the creator role",
                          "href": "/docs/organizations/creator-role"
                        }
                      ]
                    ]
                  },
                  {
                    "title": "Building custom flows",
                    "items": [
                      [
                        { "title": "Using metadata", "href": "/docs/organizations/metadata" },
                        {
                          "title": "Create an organization",
                          "href": "/docs/organizations/creating-organizations"
                        },
                        {
                          "title": "Update an organization",
                          "href": "/docs/organizations/updating-organizations"
                        },
                        { "title": "Invite users", "href": "/docs/organizations/inviting-users" },
                        { "title": "Manage member roles", "href": "/docs/organizations/managing-roles" },
                        {
                          "title": "View a user's organization memberships",
                          "href": "/docs/organizations/viewing-memberships"
                        },
                        {
                          "title": "Manage membership requests",
                          "href": "/docs/organizations/manage-membership-requests"
                        },
                        {
                          "title": "Switch between organizations",
                          "href": "/docs/organizations/custom-organization-switcher"
                        }
                      ]
                    ]
                  }
                ]
              ]
            },
            {
              "title": "Backend Requests",
              "collapse": true,
              "icon": "stacked-rectangle",
              "items": [
                [
                  { "title": "Overview", "href": "/docs/backend-requests/overview" },
                  {
                    "title": "Making requests",
                    "items": [
                      [
                        {
                          "title": "Same-Origin Requests",
                          "href": "/docs/backend-requests/making/same-origin"
                        },
                        {
                          "title": "Cross-Origin Requests",
                          "href": "/docs/backend-requests/making/cross-origin"
                        },
                        {
                          "title": "Customize your session token",
                          "href": "/docs/backend-requests/making/custom-session-token"
                        },
                        {
                          "title": "JWT Templates",
                          "href": "/docs/backend-requests/making/jwt-templates"
                        }
                      ]
                    ]
                  },
                  {
                    "title": "Handling requests",
                    "items": [
                      [
                        {
                          "title": "Node.js & Express",
                          "href": "/docs/backend-requests/handling/nodejs"
                        },
                        {
                          "title": "Go",
                          "href": "/docs/backend-requests/handling/go",
                          "icon": "go"
                        },
                        {
                          "title": "Gatsby",
                          "href": "/docs/backend-requests/handling/gatsby",
                          "icon": "gatsby"
                        },
                        {
                          "title": "Ruby / Rails",
                          "href": "/docs/backend-requests/handling/ruby-rails",
                          "icon": "ruby"
                        },
                        {
                          "title": "Manual JWT Verification",
                          "href": "/docs/backend-requests/handling/manual-jwt"
                        }
                      ]
                    ]
                  },
                  {
                    "title": "Versioning",
                    "items": [
                      [
                        {
                          "title": "Overview",
                          "href": "/docs/backend-requests/versioning/overview"
                        },
                        {
                          "title": "Available versions",
                          "href": "/docs/backend-requests/versioning/available-versions"
                        }
                      ]
                    ]
                  },
                  {
                    "title": "Resources",
                    "items": [
                      [
                        {
                          "title": "Session tokens",
                          "href": "/docs/backend-requests/resources/session-tokens"
                        },
                        {
                          "title": "Rate limits",
                          "href": "/docs/backend-requests/resources/rate-limits"
                        }
                      ]
                    ]
                  }
                ]
              ]
            }
          ],
          [
            {
              "title": "Account Portal",
              "collapse": true,
              "icon": "user-dotted-circle",
              "items": [
                [
                  { "title": "Overview", "href": "/docs/account-portal/overview" },
                  { "title": "Getting started", "href": "/docs/account-portal/getting-started" },
                  {
                    "title": "Advanced Usage",
                    "items": [
                      [
                        { "title": "Direct links", "href": "/docs/account-portal/direct-links" },
                        {
                          "title": "User & Organization Pages",
                          "href": "/docs/account-portal/user-profile-org-profile"
                        },
                        {
                          "title": "Disable Account Portal",
                          "href": "/docs/account-portal/disable-account-portal"
                        }
                      ]
                    ]
                  }
                ]
              ]
            },
            {
              "title": "Component Reference",
              "collapse": true,
              "icon": "box",
              "items": [
                [
                  { "title": "Overview", "href": "/docs/components/overview" },
                  {
                    "title": "`<ClerkProvider>`",
                    "wrap": false,
                    "href": "/docs/components/clerk-provider"
                  },
                  {
                    "title": "Authentication Components",
                    "items": [
                      [
                        {
                          "title": "`<SignIn />`",
                          "wrap": false,
                          "href": "/docs/components/authentication/sign-in"
                        },
                        {
                          "title": "`<SignUp />`",
                          "wrap": false,
                          "href": "/docs/components/authentication/sign-up"
                        },
                        {
                          "title": "`<GoogleOneTap />`",
                          "wrap": false,
                          "href": "/docs/components/authentication/google-one-tap"
                        }
                      ]
                    ]
                  },
                  {
                    "title": "User Components",
                    "items": [
                      [
                        {
                          "title": "`<UserButton />`",
                          "wrap": false,
                          "href": "/docs/components/user/user-button"
                        },
                        {
                          "title": "`<UserProfile />`",
                          "wrap": false,
                          "href": "/docs/components/user/user-profile"
                        }
                      ]
                    ]
                  },
                  {
                    "title": "Organization Components",
                    "items": [
                      [
                        {
                          "title": "`<CreateOrganization />`",
                          "wrap": false,
                          "href": "/docs/components/organization/create-organization"
                        },
                        {
                          "title": "`<OrganizationProfile />`",
                          "wrap": false,
                          "href": "/docs/components/organization/organization-profile"
                        },
                        {
                          "title": "`<OrganizationSwitcher />`",
                          "wrap": false,
                          "href": "/docs/components/organization/organization-switcher"
                        },
                        {
                          "title": "`<OrganizationList />`",
                          "wrap": false,
                          "href": "/docs/components/organization/organization-list"
                        }
                      ]
                    ]
                  },
                  {
                    "title": "Customization",
                    "items": [
                      [
                        {
                          "title": "Appearance prop",
                          "collapse": true,
                          "items": [
                            [
                              {
                                "title": "Overview",
                                "href": "/docs/components/customization/overview"
                              },
                              {
                                "title": "Layout",
                                "href": "/docs/components/customization/layout"
                              },
                              {
                                "title": "Themes",
                                "href": "/docs/components/customization/themes"
                              },
                              {
                                "title": "Variables",
                                "href": "/docs/components/customization/variables"
                              }
                            ]
                          ]
                        },
                        {
                          "title": "Localization prop (i18n)",
                          "href": "/docs/components/customization/localization"
                        },
                        {
                          "title": "Custom Pages",
                          "collapse": true,
                          "items": [
                            [
                              {
                                "title": "`<UserProfile />`",
                                "wrap": false,
                                "href": "/docs/components/customization/user-profile"
                              },
                              {
                                "title": "`<OrganizationProfile />`",
                                "wrap": false,
                                "href": "/docs/components/customization/organization-profile"
                              }
                            ]
                          ]
                        }
                      ]
                    ]
                  },
                  {
                    "title": "Control Components",
                    "items": [
                      [
                        {
                          "title": "`<AuthenticateWithRedirectCallback />`",
                          "wrap": false,
                          "href": "/docs/components/control/authenticate-with-callback"
                        },
                        {
                          "title": "`<ClerkLoaded>`",
                          "wrap": false,
                          "href": "/docs/components/control/clerk-loaded"
                        },
                        {
                          "title": "`<ClerkLoading>`",
                          "wrap": false,
                          "href": "/docs/components/control/clerk-loading"
                        },
                        {
                          "title": "`<Protect>`",
                          "wrap": false,
                          "href": "/docs/components/protect"
                        },
                        {
                          "title": "`<MultisessionAppSupport>`",
                          "wrap": false,
                          "href": "/docs/components/control/multi-session"
                        },
                        {
                          "title": "`<RedirectToSignIn />`",
                          "wrap": false,
                          "href": "/docs/components/control/redirect-to-signin"
                        },
                        {
                          "title": "`<RedirectToSignUp />`",
                          "wrap": false,
                          "href": "/docs/components/control/redirect-to-signup"
                        },
                        {
                          "title": "`<RedirectToUserProfile />`",
                          "wrap": false,
                          "href": "/docs/components/control/redirect-to-userprofile"
                        },
                        {
                          "title": "`<RedirectToOrganizationProfile />`",
                          "wrap": false,
                          "href": "/docs/components/control/redirect-to-organizationprofile"
                        },
                        {
                          "title": "`<RedirectToCreateOrganization />`",
                          "wrap": false,
                          "href": "/docs/components/control/redirect-to-createorganization"
                        },
                        {
                          "title": "`<SignedIn>`",
                          "wrap": false,
                          "href": "/docs/components/control/signed-in"
                        },
                        {
                          "title": "`<SignedOut>`",
                          "wrap": false,
                          "href": "/docs/components/control/signed-out"
                        }
                      ]
                    ]
                  },
                  {
                    "title": "Unstyled Components",
                    "items": [
                      [
                        {
                          "title": "`<SignInButton>`",
                          "wrap": false,
                          "href": "/docs/components/unstyled/sign-in-button"
                        },
                        {
                          "title": "`<SignInWithMetamaskButton>`",
                          "wrap": false,
                          "href": "/docs/components/unstyled/sign-in-with-metamask"
                        },
                        {
                          "title": "`<SignUpButton>`",
                          "wrap": false,
                          "href": "/docs/components/unstyled/sign-up-button"
                        },
                        {
                          "title": "`<SignOutButton>`",
                          "wrap": false,
                          "href": "/docs/components/unstyled/sign-out-button"
                        }
                      ]
                    ]
                  }
                ]
              ]
            },
            {
              "title": "Custom Flows",
              "collapse": true,
              "icon": "route",
              "items": [
                [
                  { "title": "Overview", "href": "/docs/custom-flows/overview" },
                  { "title": "Error handling", "href": "/docs/custom-flows/error-handling" },
                  {
                    "title": "Authentication",
                    "items": [
                      [
                        { "title": "Email & password", "href": "/docs/custom-flows/email-password" },
                        { "title": "Email / SMS OTP", "href": "/docs/custom-flows/email-sms-otp" },
                        { "title": "Email links", "href": "/docs/custom-flows/email-links" },
                        { "title": "Email & password + MFA", "href": "/docs/custom-flows/email-password-mfa" },
                        { "title": "Passkeys", "href": "/docs/custom-flows/passkeys" },
                        { "title": "Google One Tap", "href": "/docs/custom-flows/google-one-tap" },
                        { "title": "OAuth connections", "href": "/docs/custom-flows/oauth-connections" },
                        { "title": "SAML connections", "href": "/docs/custom-flows/saml-connections" },
                        { "title": "Sign out", "href": "/docs/custom-flows/sign-out" },
                        { "title": "Invitations", "href": "/docs/custom-flows/invitations" },
                        {
                          "title": "Embedded email links",
                          "href": "/docs/custom-flows/embedded-email-links"
                        },
                        {
                          "title": "Multi-session applications",
                          "href": "/docs/custom-flows/multi-session-applications"
                        },
                        {
                          "title": "Bot sign-up protection",
                          "href": "/docs/custom-flows/bot-sign-up-protection"
                        }
                      ]
                    ]
                  },
                  {
                    "title": "Account updates",
                    "items": [
                      [
                        { "title": "Forgot password", "href": "/docs/custom-flows/forgot-password" },
                        {
                          "title": "User impersonation",
                          "href": "/docs/custom-flows/user-impersonation"
                        },
                        {
<<<<<<< HEAD
                          "title": "Add phone",
                          "href": "/docs/custom-flows/add-phone"
=======
                          "title": "Add email",
                          "href": "/docs/custom-flows/add-email"
>>>>>>> 64436ed8
                        }
                      ]
                    ]
                  }
                ]
              ]
            },
            {
              "title": "Elements",
              "tag": "(Beta)",
              "collapse": true,
              "icon": "application-2",
              "items": [
                [
                  { "title": "Overview", "href": "/docs/elements/overview" },
                  {
                    "title": "Guides",
                    "items": [
                      [
                        {
                          "title": "Build a sign-in flow",
                          "href": "/docs/elements/guides/sign-in"
                        },
                        {
                          "title": "Build a sign-up flow",
                          "href": "/docs/elements/guides/sign-up"
                        },
                        { "title": "Styling", "href": "/docs/elements/guides/styling" }
                      ]
                    ]
                  },
                  {
                    "title": "Examples",
                    "items": [
                      [
                        { "title": "Sign-in", "href": "/docs/elements/examples/sign-in" },
                        { "title": "Sign-up", "href": "/docs/elements/examples/sign-up" },
                        { "title": "Primitives", "href": "/docs/elements/examples/primitives" },
                        { "title": "shadcn/ui", "href": "/docs/elements/examples/shadcn-ui" }
                      ]
                    ]
                  },
                  {
                    "title": "Component Reference",
                    "items": [
                      [
                        { "title": "Common", "href": "/docs/elements/reference/common" },
                        { "title": "Sign-in", "href": "/docs/elements/reference/sign-in" },
                        { "title": "Sign-up", "href": "/docs/elements/reference/sign-up" }
                      ]
                    ]
                  }
                ]
              ]
            }
          ],
          [
            {
              "title": "Integrations",
              "collapse": true,
              "icon": "plug",
              "items": [
                [
                  { "title": "Overview", "href": "/docs/integrations/overview" },
                  {
                    "title": "Webhooks",
                    "items": [
                      [
                        { "title": "Overview", "href": "/docs/integrations/webhooks/overview" },
                        {
                          "title": "Sync Clerk data to your application with webhooks",
                          "href": "/docs/integrations/webhooks/sync-data"
                        },
                        {
                          "title": "Handling webhooks with Inngest",
                          "href": "/docs/integrations/webhooks/inngest"
                        },
                        {
                          "title": "Debug your webhooks",
                          "href": "/docs/integrations/webhooks/debug-your-webhooks"
                        }
                      ]
                    ]
                  },
                  {
                    "title": "Databases",
                    "items": [
                      [
                        { "title": "Convex", "href": "/docs/integrations/databases/convex" },
                        { "title": "Fauna", "href": "/docs/integrations/databases/fauna" },
                        { "title": "Firebase", "href": "/docs/integrations/databases/firebase" },
                        { "title": "Grafbase", "href": "/docs/integrations/databases/grafbase" },
                        { "title": "Hasura", "href": "/docs/integrations/databases/hasura" },
                        { "title": "Nhost", "href": "/docs/integrations/databases/nhost" },
                        { "title": "Supabase", "href": "/docs/integrations/databases/supabase" },
                        { "title": "Neon", "href": "/docs/integrations/databases/neon" }
                      ]
                    ]
                  },
                  {
                    "title": "Analytics",
                    "items": [
                      [
                        {
                          "title": "Google Analytics",
                          "href": "/docs/integrations/analytics/google-analytics"
                        }
                      ]
                    ]
                  }
                ]
              ]
            },
            {
              "title": "Deployments & Migrations",
              "collapse": true,
              "icon": "rocket",
              "items": [
                [
                  { "title": "Instances / Environments", "href": "/docs/deployments/environments" },
                  {
                    "title": "Clerk environment variables",
                    "href": "/docs/deployments/clerk-environment-variables"
                  },
                  {
                    "title": "Deployment",
                    "items": [
                      [
                        { "title": "Deploy to production", "href": "/docs/deployments/overview" },
                        {
                          "title": "Deploy to Vercel",
                          "href": "/docs/deployments/deploy-to-vercel"
                        },
                        {
                          "title": "Set up a staging environment",
                          "href": "/docs/deployments/set-up-staging"
                        },
                        {
                          "title": "Deploy an Expo app to production",
                          "href": "/docs/deployments/deploy-expo"
                        },
                        {
                          "title": "Set up a preview environment",
                          "href": "/docs/deployments/set-up-preview-environment"
                        },
                        {
                          "title": "Changing domains",
                          "href": "/docs/deployments/changing-domains"
                        }
                      ]
                    ]
                  },
                  {
                    "title": "Migrations",
                    "items": [
                      [
                        {
                          "title": "Migrate to Clerk",
                          "href": "/docs/deployments/migrate-overview"
                        },
                        {
                          "title": "Migrate from Firebase",
                          "href": "/docs/deployments/migrate-from-firebase"
                        },
                        {
                          "title": "Exporting user data",
                          "href": "/docs/deployments/exporting-users"
                        }
                      ]
                    ]
                  },
                  {
                    "title": "Cookie Information",
                    "items": [
                      [
                        {
                          "title": "Clerk Cookie Information",
                          "href": "/docs/deployments/clerk-cookies"
                        }
                      ]
                    ]
                  }
                ]
              ]
            },
            {
              "title": "Testing",
              "collapse": true,
              "icon": "speedometer",
              "items": [
                [
                  { "title": "Overview", "href": "/docs/testing/overview" },
                  {
                    "title": "Test Emails and Phones",
                    "href": "/docs/testing/test-emails-and-phones"
                  },
                  {
                    "title": "Testing Frameworks",
                    "items": [
                      [
                        { "title": "Playwright", "href": "/docs/testing/playwright" },
                        {
                          "title": "Postman or Insomnia",
                          "href": "/docs/testing/postman-or-insomnia"
                        }
                      ]
                    ]
                  }
                ]
              ]
            },
            {
              "title": "Advanced Usage",
              "collapse": true,
              "icon": "chart",
              "items": [
                [
                  {
                    "title": "Clerk as an OAuth2 Provider",
                    "href": "/docs/advanced-usage/clerk-idp"
                  },
                  {
                    "title": "Authentication across different domains",
                    "href": "/docs/advanced-usage/satellite-domains"
                  },
                  {
                    "title": "Proxying the Clerk Frontend API",
                    "href": "/docs/advanced-usage/using-proxies"
                  }
                ]
              ]
            },
            {
              "title": "Errors",
              "collapse": true,
              "icon": "block",
              "items": [
                [
                  { "title": "Overview", "href": "/docs/errors/overview" },
                  { "title": "Actor tokens", "href": "/docs/errors/actor-tokens" },
                  {
                    "title": "Allowlist identifiers",
                    "href": "/docs/errors/allowlist-identifiers"
                  },
                  { "title": "Application", "href": "/docs/errors/application" },
                  { "title": "Authentication", "href": "/docs/errors/authentication" },
                  { "title": "Backup codes", "href": "/docs/errors/backup-codes" },
                  { "title": "Billing", "href": "/docs/errors/billing" },
                  { "title": "Billing accounts", "href": "/docs/errors/billing-accounts" },
                  {
                    "title": "Blocklist identifiers",
                    "href": "/docs/errors/blocklist-identifiers"
                  },
                  { "title": "Clients", "href": "/docs/errors/clients" },
                  { "title": "Cookie", "href": "/docs/errors/cookie" },
                  { "title": "Deprecation", "href": "/docs/errors/deprecation" },
                  { "title": "Domains", "href": "/docs/errors/domains" },
                  { "title": "Entitlements", "href": "/docs/errors/entitlements" },
                  { "title": "Features", "href": "/docs/errors/features" },
                  { "title": "Identifications", "href": "/docs/errors/identifications" },
                  { "title": "Passkeys", "href": "/docs/errors/passkeys" },
                  { "title": "Sign-in", "href": "/docs/errors/sign-in" },
                  { "title": "Sign-up", "href": "/docs/errors/sign-up" },
                  { "title": "Sign-in-tokens", "href": "/docs/errors/sign-in-tokens" }
                ]
              ]
            },
            {
              "title": "Troubleshooting",
              "collapse": true,
              "icon": "bolt",
              "items": [
                [
                  { "title": "Overview", "href": "/docs/troubleshooting/overview" },
                  {
                    "title": "Email Deliverability",
                    "href": "/docs/troubleshooting/email-deliverability"
                  },
                  { "title": "Script Loading", "href": "/docs/troubleshooting/script-loading" },
                  {
                    "title": "Help & Support",
                    "items": [
                      [
                        {
                          "title": "Create a minimal reproduction",
                          "href": "/docs/troubleshooting/create-a-minimal-reproduction"
                        },
                        { "title": "Community Discord", "href": "/discord", "target": "_blank" },
                        { "title": "Contact Support", "href": "/support", "target": "_blank" }
                      ]
                    ]
                  }
                ]
              ]
            },
            {
              "title": "Upgrade Guides",
              "collapse": true,
              "icon": "arrow-up-circle",
              "items": [
                [
                  { "title": "Overview", "href": "/docs/upgrade-guides/overview" },
                  {
                    "title": "Long term support policy",
                    "href": "/docs/upgrade-guides/long-term-support"
                  },
                  {
                    "title": "Clerk SDK versioning",
                    "href": "/docs/upgrade-guides/sdk-versioning"
                  },
                  {
                    "title": "Upgrading to Core 2",
                    "items": [
                      [
                        { "title": "Overview", "href": "/docs/upgrade-guides/core-2/overview" },
                        {
                          "title": "Component redesign",
                          "href": "/docs/upgrade-guides/core-2/component-redesign"
                        },
                        {
                          "title": "SDK Guides",
                          "collapse": true,
                          "items": [
                            [
                              {
                                "title": "Next.js",
                                "href": "/docs/upgrade-guides/core-2/nextjs",
                                "icon": "nextjs"
                              },
                              {
                                "title": "Remix",
                                "href": "/docs/upgrade-guides/core-2/remix",
                                "icon": "remix"
                              },
                              { "title": "Expo", "href": "/docs/upgrade-guides/core-2/expo" },
                              { "title": "Fastify", "href": "/docs/upgrade-guides/core-2/fastify" },
                              {
                                "title": "React",
                                "href": "/docs/upgrade-guides/core-2/react",
                                "icon": "react"
                              },
                              { "title": "Node", "href": "/docs/upgrade-guides/core-2/node" },
                              { "title": "Backend", "href": "/docs/upgrade-guides/core-2/backend" },
                              {
                                "title": "Chrome Extension",
                                "href": "/docs/upgrade-guides/core-2/chrome-extension"
                              },
                              {
                                "title": "JavaScript",
                                "href": "/docs/upgrade-guides/core-2/javascript",
                                "icon": "javascript"
                              }
                            ]
                          ]
                        }
                      ]
                    ]
                  },
                  {
                    "title": "Upgrading to Core 1",
                    "items": [
                      [
                        {
                          "title": "Overview",
                          "href": "/docs/upgrade-guides/upgrading-from-v2-to-v3"
                        }
                      ]
                    ]
                  },
                  {
                    "title": "Dashboard",
                    "items": [
                      [
                        { "title": "API Key Changes", "href": "/docs/upgrade-guides/api-keys" },
                        {
                          "title": "URL-based session syncing",
                          "href": "/docs/upgrade-guides/url-based-session-syncing"
                        },
                        {
                          "title": "Progressive Sign up",
                          "href": "/docs/upgrade-guides/progressive-sign-up"
                        }
                      ]
                    ]
                  }
                ]
              ]
            },
            {
              "title": "Security & Privacy",
              "collapse": true,
              "icon": "lock",
              "items": [
                [
                  { "title": "Overview", "href": "/docs/security/overview" },
                  {
                    "title": "Vulnerability disclosure policy",
                    "href": "/docs/security/vulnerability-disclosure-policy"
                  },
                  { "title": "XSS leak protection", "href": "/docs/security/xss-leak-protection" },
                  { "title": "CSRF protection", "href": "/docs/security/csrf-protection" },
                  { "title": "CSP Headers", "href": "/docs/security/clerk-csp" },
                  { "title": "Fixation protection", "href": "/docs/security/fixation-protection" },
                  {
                    "title": "Password protection and rules",
                    "href": "/docs/security/password-protection"
                  },
                  { "title": "Clerk Telemetry", "href": "/docs/telemetry" },
                  {
                    "title": "Protect accounts from attacks",
                    "items": [
                      [
                        {
                          "title": "Brute force attacks and locking user accounts",
                          "href": "/docs/security/user-lock-guide"
                        },
                        {
                          "title": "Protect sign ups from bots",
                          "href": "/docs/security/bot-protection"
                        },
                        {
                          "title": "Customize max sign-in attempts and duration of of user lockout",
                          "href": "/docs/security/customize-user-lockout"
                        },
                        {
                          "title": "Unlock accounts from the Clerk Dashboard",
                          "href": "/docs/security/unlock-user-accounts"
                        },
                        {
                          "title": "Programmatically lock and unlock accounts",
                          "href": "/docs/security/programmatically-lock-user-accounts"
                        },
                        {
                          "title": "Protect email link sign-ins and sign-ups",
                          "href": "/docs/security/email-link-protection"
                        }
                      ]
                    ]
                  }
                ]
              ]
            },
            { "title": "Core 1 Documentation", "href": "/docs/core-1", "icon": "link" }
          ]
        ]
      },
      {
        "title": "SDK References",
        "items": [
          [
            {
              "title": "Next.js",
              "collapse": true,
              "icon": "nextjs",
              "items": [
                [
                  { "title": "Overview", "href": "/docs/references/nextjs/overview" },
                  {
                    "title": "Guides",
                    "items": [
                      [
                        {
                          "title": "Read session and user data",
                          "href": "/docs/references/nextjs/read-session-data"
                        },
                        {
                          "title": "Add custom sign up and sign in pages",
                          "href": "/docs/references/nextjs/custom-signup-signin-pages"
                        },
                        {
                          "title": "Integrate Clerk into your app with tRPC",
                          "href": "/docs/references/nextjs/trpc"
                        }
                      ]
                    ]
                  },
                  {
                    "title": "General References",
                    "items": [
                      [
                        {
                          "title": "`clerkMiddleware()`",
                          "wrap": false,
                          "href": "/docs/references/nextjs/clerk-middleware"
                        },
                        { "title": "Auth Object", "href": "/docs/references/nextjs/auth-object" }
                      ]
                    ]
                  },
                  {
                    "title": "App Router References",
                    "items": [
                      [
                        {
                          "title": "`auth()`",
                          "wrap": false,
                          "href": "/docs/references/nextjs/auth"
                        },
                        {
                          "title": "`currentUser()`",
                          "wrap": false,
                          "href": "/docs/references/nextjs/current-user"
                        },
                        {
                          "title": "Route Handlers",
                          "href": "/docs/references/nextjs/route-handlers"
                        },
                        {
                          "title": "Server Actions",
                          "href": "/docs/references/nextjs/server-actions"
                        }
                      ]
                    ]
                  },
                  {
                    "title": "Pages Router References",
                    "items": [
                      [
                        {
                          "title": "`getAuth()`",
                          "wrap": false,
                          "href": "/docs/references/nextjs/get-auth"
                        },
                        {
                          "title": "`buildClerkProps()`",
                          "wrap": false,
                          "href": "/docs/references/nextjs/build-clerk-props"
                        }
                      ]
                    ]
                  },
                  {
                    "title": "Deprecated",
                    "items": [
                      [
                        {
                          "title": "`authMiddleware()`",
                          "wrap": false,
                          "href": "/docs/references/nextjs/auth-middleware"
                        },
                        {
                          "title": "Use Clerk with Next.js 12 and older",
                          "href": "/docs/references/nextjs/usage-with-older-versions"
                        }
                      ]
                    ]
                  },
                  {
                    "title": "Demo Repositories",
                    "items": [
                      [
                        {
                          "title": "App Router Demo Repo",
                          "href": "https://github.com/clerk/clerk-nextjs-demo-app-router"
                        },
                        {
                          "title": "Pages Router Demo Repo",
                          "href": "https://github.com/clerk/clerk-nextjs-demo-pages-router"
                        }
                      ]
                    ]
                  }
                ]
              ]
            },
            {
              "title": "React",
              "collapse": true,
              "icon": "react",
              "items": [
                [
                  { "title": "Overview", "href": "/docs/references/react/overview" },
                  {
                    "title": "Guides",
                    "items": [
                      [
                        {
                          "title": "Add React Router",
                          "href": "/docs/references/react/add-react-router"
                        }
                      ]
                    ]
                  },
                  {
                    "title": "Client-side Helpers",
                    "items": [
                      [
                        {
                          "title": "`useUser()`",
                          "wrap": false,
                          "href": "/docs/references/react/use-user"
                        },
                        {
                          "title": "`useClerk()`",
                          "wrap": false,
                          "href": "/docs/references/react/use-clerk"
                        },
                        {
                          "title": "`useAuth()`",
                          "wrap": false,
                          "href": "/docs/references/react/use-auth"
                        },
                        {
                          "title": "`useSignIn()`",
                          "wrap": false,
                          "href": "/docs/references/react/use-sign-in"
                        },
                        {
                          "title": "`useSignUp()`",
                          "wrap": false,
                          "href": "/docs/references/react/use-sign-up"
                        },
                        {
                          "title": "`useSession()`",
                          "wrap": false,
                          "href": "/docs/references/react/use-session"
                        },
                        {
                          "title": "`useSessionList()`",
                          "wrap": false,
                          "href": "/docs/references/react/use-session-list"
                        },
                        {
                          "title": "`useOrganization()`",
                          "wrap": false,
                          "href": "/docs/references/react/use-organization"
                        },
                        {
                          "title": "`useOrganizationList()`",
                          "wrap": false,
                          "href": "/docs/references/react/use-organization-list"
                        }
                      ]
                    ]
                  }
                ]
              ]
            },
            {
              "title": "JavaScript",
              "collapse": true,
              "icon": "javascript",
              "items": [
                [
                  { "title": "Overview", "href": "/docs/references/javascript/overview" },
                  {
                    "title": "Clerk",
                    "collapse": true,
                    "items": [
                      [
                        {
                          "title": "Clerk class",
                          "href": "/docs/references/javascript/clerk/clerk"
                        },
                        {
                          "title": "Organization methods",
                          "href": "/docs/references/javascript/clerk/organization-methods"
                        },
                        {
                          "title": "Redirect methods",
                          "href": "/docs/references/javascript/clerk/redirect-methods"
                        },
                        {
                          "title": "BuildURLs",
                          "href": "/docs/references/javascript/clerk/build-urls"
                        },
                        {
                          "title": "Handle navigation",
                          "href": "/docs/references/javascript/clerk/handle-navigation"
                        },
                        {
                          "title": "Session methods",
                          "href": "/docs/references/javascript/clerk/session-methods"
                        }
                      ]
                    ]
                  },
                  {
                    "title": "User",
                    "collapse": true,
                    "items": [
                      [
                        { "title": "User object", "href": "/docs/references/javascript/user/user" },
                        {
                          "title": "TOTP methods",
                          "href": "/docs/references/javascript/user/totp"
                        },
                        {
                          "title": "Password management methods",
                          "href": "/docs/references/javascript/user/password-management"
                        },
                        {
                          "title": "Create metadata methods",
                          "href": "/docs/references/javascript/user/create-metadata"
                        }
                      ]
                    ]
                  },
                  {
                    "title": "Organization",
                    "collapse": true,
                    "items": [
                      [
                        {
                          "title": "Organization object",
                          "href": "/docs/references/javascript/organization/organization"
                        },
                        {
                          "title": "Membership methods",
                          "href": "/docs/references/javascript/organization/members"
                        },
                        {
                          "title": "Invitation methods",
                          "href": "/docs/references/javascript/organization/invitations"
                        },
                        {
                          "title": "Domain methods",
                          "href": "/docs/references/javascript/organization/domains"
                        },
                        {
                          "title": "Membership request methods",
                          "href": "/docs/references/javascript/organization/membership-request"
                        }
                      ]
                    ]
                  },
                  {
                    "title": "Organization Invitation",
                    "href": "/docs/references/javascript/organization-invitation"
                  },
                  {
                    "title": "Organization Membership",
                    "href": "/docs/references/javascript/organization-membership"
                  },
                  {
                    "title": "Organization Domain",
                    "href": "/docs/references/javascript/organization-domain"
                  },
                  {
                    "title": "Organization Membership Request",
                    "href": "/docs/references/javascript/organization-membership-request"
                  },
                  { "title": "Session", "href": "/docs/references/javascript/session" },
                  {
                    "title": "SessionWithActivities",
                    "href": "/docs/references/javascript/session-with-activities"
                  },
                  { "title": "Client", "href": "/docs/references/javascript/client" },
                  {
                    "title": "ExternalAccount",
                    "href": "/docs/references/javascript/external-account"
                  },
                  {
                    "title": "Email Address",
                    "href": "/docs/references/javascript/email-address"
                  },
                  {
                    "title": "Phone Number",
                    "href": "/docs/references/javascript/phone-number"
                  },
                  {
                    "title": "Sign In",
                    "collapse": true,
                    "items": [
                      [
                        {
                          "title": "Sign In",
                          "href": "/docs/references/javascript/sign-in/sign-in"
                        },
                        {
                          "title": "First Factor",
                          "href": "/docs/references/javascript/sign-in/first-factor"
                        },
                        {
                          "title": "Second Factor",
                          "href": "/docs/references/javascript/sign-in/second-factor"
                        },
                        {
                          "title": "AuthenticateWith",
                          "href": "/docs/references/javascript/sign-in/authenticate-with"
                        }
                      ]
                    ]
                  },
                  {
                    "title": "Sign Up",
                    "collapse": true,
                    "items": [
                      [
                        {
                          "title": "Sign Up",
                          "href": "/docs/references/javascript/sign-up/sign-up"
                        },
                        {
                          "title": "AuthenticateWith",
                          "href": "/docs/references/javascript/sign-up/authenticate-with"
                        },
                        {
                          "title": "Verification",
                          "href": "/docs/references/javascript/sign-up/verification"
                        },
                        {
                          "title": "Email Verification",
                          "href": "/docs/references/javascript/sign-up/email-verification"
                        },
                        {
                          "title": "Phone Verification",
                          "href": "/docs/references/javascript/sign-up/phone-verification"
                        },
                        {
                          "title": "Web3 Verification",
                          "href": "/docs/references/javascript/sign-up/web3-verification"
                        }
                      ]
                    ]
                  },
                  {
                    "title": "Web3 Wallet",
                    "collapse": true,
                    "items": [
                      [
                        {
                          "title": "Web3 Wallet",
                          "href": "/docs/references/javascript/web3-wallet/web3-wallet"
                        },
                        {
                          "title": "Verification",
                          "href": "/docs/references/javascript/web3-wallet/verification"
                        }
                      ]
                    ]
                  },
                  {
                    "title": "Types",
                    "collapse": true,
                    "items": [
                      [
                        {
                          "title": "Overview",
                          "href": "/docs/references/javascript/types/overview"
                        },
                        {
                          "title": "ClerkAPIError",
                          "href": "/docs/references/javascript/types/clerk-api-error"
                        },
                        {
                          "title": "ClerkPaginatedResponse",
                          "href": "/docs/references/javascript/types/clerk-paginated-response"
                        },
                        {
                          "title": "CustomPage",
                          "href": "/docs/references/javascript/types/custom-page"
                        },
                        {
                          "title": "EmailLinkError",
                          "href": "/docs/references/javascript/types/email-link-error"
                        },
                        {
                          "title": "DeletedObject",
                          "href": "/docs/references/javascript/types/deleted-object"
                        },
                        {
                          "title": "OAuth types",
                          "href": "/docs/references/javascript/types/oauth"
                        },
                        {
                          "title": "PasskeyResource",
                          "href": "/docs/references/javascript/types/passkey-resource"
                        },
                        {
                          "title": "PublicUserData",
                          "href": "/docs/references/javascript/types/public-user-data"
                        },
                        {
                          "title": "SessionStatus",
                          "href": "/docs/references/javascript/types/session-status"
                        },
                        {
                          "title": "SignInFirstFactor",
                          "href": "/docs/references/javascript/types/sign-in-first-factor"
                        },
                        {
                          "title": "SignInSecondFactor",
                          "href": "/docs/references/javascript/types/sign-in-second-factor"
                        },
                        {
                          "title": "SignInRedirectOptions",
                          "href": "/docs/references/javascript/types/sign-in-redirect-options"
                        },
                        {
                          "title": "SignUpRedirectOptions",
                          "href": "/docs/references/javascript/types/sign-up-redirect-options"
                        },
                        {
                          "title": "SignInInitialValues",
                          "href": "/docs/references/javascript/types/sign-in-initial-values"
                        },
                        {
                          "title": "SignUpInitialValues",
                          "href": "/docs/references/javascript/types/sign-up-initial-values"
                        },
                        {
                          "title": "RedirectOptions",
                          "href": "/docs/references/javascript/types/redirect-options"
                        },
                        {
                          "title": "Verification",
                          "href": "/docs/references/javascript/types/verification"
                        }
                      ]
                    ]
                  }
                ]
              ]
            },
            {
              "title": "Expo",
              "collapse": true,
              "icon": "expo",
              "items": [
                [
                  {
                    "title": "Overview",
                    "href": "/docs/references/expo/overview"
                  },
                  {
                    "title": "Custom Auth Flow Examples",
                    "collapse": true,
                    "icon": "route",
                    "items": [
                      [
                        {
                          "title": "Multi-factor authentication",
                          "href": "/docs/references/expo/expo-mfa"
                        },
                        {
                          "title": "OAuth",
                          "href": "/docs/references/expo/expo-oauth"
                        },
                        {
                          "title": "Impersonation",
                          "href": "/docs/references/expo/expo-impersonation"
                        }
                                        ]
                    ]
                  },
                  {
                    "title": "Read session and user data",
                    "href": "/docs/references/expo/expo-read-session-user-data"
                  }
                ]
              ]
            },
            {
              "title": "Node.js",
              "collapse": true,
              "icon": "nodejs",
              "items": [
                [
                  { "title": "Overview", "href": "/docs/references/nodejs/overview" },
                  {
                    "title": "Available methods",
                    "href": "/docs/references/nodejs/available-methods"
                  },
                  {
                    "title": "Connect/Express Middleware",
                    "href": "/docs/backend-requests/handling/nodejs"
                  },
                  {
                    "title": "Networkless token verification",
                    "href": "/docs/references/nodejs/token-verification"
                  }
                ]
              ]
            },
            {
              "title": "Remix",
              "collapse": true,
              "icon": "remix",
              "items": [
                [
                  {
                    "title": "`<ClerkApp />`",
                    "wrap": false,
                    "href": "/docs/references/remix/clerk-app"
                  }
                ]
              ]
            },
            {
              "title": "Go",
              "collapse": true,
              "icon": "go",
              "items": [
                [
                  { "title": "Overview", "href": "/docs/references/go/overview" },
                  {
                    "title": "Verifying sessions",
                    "href": "/docs/references/go/verifying-sessions"
                  },
                  {
                    "title": "Use Clerk Go for Backend API Operations",
                    "href": "/docs/references/go/other-examples"
                  },
                  { "title": "Go SDK repository", "href": "https://github.com/clerk/clerk-sdk-go" }
                ]
              ]
            },
            {
              "title": "Gatsby",
              "collapse": true,
              "icon": "gatsby",
              "items": [
                [
                  {
                    "title": "`withServerAuth()`",
                    "wrap": false,
                    "href": "/docs/references/gatsby/with-server-auth"
                  }
                ]
              ]
            },
            {
              "title": "Ruby / Rails",
              "collapse": true,
              "icon": "ruby",
              "items": [
                [
                  { "title": "Overview", "href": "/docs/references/ruby/overview" },
                  {
                    "title": "Available Methods",
                    "href": "/docs/references/ruby/available-methods"
                  },
                  { "title": "Rack/Rails integration", "href": "/docs/references/ruby/rack-rails" },
                  {
                    "title": "Ruby SDK repository",
                    "href": "https://github.com/clerk/clerk-sdk-ruby"
                  }
                ]
              ]
            },
            {
              "title": "JavaScript Backend SDK",
              "collapse": true,
              "icon": "clerk",
              "items": [
                [
                  { "title": "Overview", "href": "/docs/references/backend/overview" },
                  {
                    "title": "User",
                    "collapse": true,
                    "items": [
                      [
                        {
                          "title": "`getUserList()`",
                          "wrap": false,
                          "href": "/docs/references/backend/user/get-user-list"
                        },
                        {
                          "title": "`getUser()`",
                          "wrap": false,
                          "href": "/docs/references/backend/user/get-user"
                        },
                        {
                          "title": "`getCount()`",
                          "wrap": false,
                          "href": "/docs/references/backend/user/get-count"
                        },
                        {
                          "title": "`getOrganizationMembershipList()`",
                          "wrap": false,
                          "href": "/docs/references/backend/user/get-organization-membership-list"
                        },
                        {
                          "title": "`getUserOAuthAccessToken()`",
                          "wrap": false,
                          "href": "/docs/references/backend/user/get-user-oauth-access-token"
                        },
                        {
                          "title": "`createUser()`",
                          "wrap": false,
                          "href": "/docs/references/backend/user/create-user"
                        },
                        {
                          "title": "`verifyPassword()`",
                          "wrap": false,
                          "href": "/docs/references/backend/user/verify-password"
                        },
                        {
                          "title": "`banUser()`",
                          "wrap": false,
                          "href": "/docs/references/backend/user/ban-user"
                        },
                        {
                          "title": "`unbanUser()`",
                          "wrap": false,
                          "href": "/docs/references/backend/user/unban-user"
                        },
                        {
                          "title": "`lockUser()`",
                          "wrap": false,
                          "href": "/docs/references/backend/user/lock-user"
                        },
                        {
                          "title": "`unlockUser()`",
                          "wrap": false,
                          "href": "/docs/references/backend/user/unlock-user"
                        },
                        {
                          "title": "`updateUser()`",
                          "wrap": false,
                          "href": "/docs/references/backend/user/update-user"
                        },
                        {
                          "title": "`updateUserMetadata()`",
                          "wrap": false,
                          "href": "/docs/references/backend/user/update-user-metadata"
                        },
                        {
                          "title": "`deleteUser()`",
                          "wrap": false,
                          "href": "/docs/references/backend/user/delete-user"
                        },
                        {
                          "title": "`disableUserMFA()`",
                          "wrap": false,
                          "href": "/docs/references/backend/user/disable-user-mfa"
                        }
                      ]
                    ]
                  },
                  {
                    "title": "Organization",
                    "collapse": true,
                    "items": [
                      [
                        {
                          "title": "`getOrganization()`",
                          "wrap": false,
                          "href": "/docs/references/backend/organization/get-organization"
                        },
                        {
                          "title": "`getOrganizationList()`",
                          "wrap": false,
                          "href": "/docs/references/backend/organization/get-organization-list"
                        },
                        {
                          "title": "`getOrganizationMembershipList()`",
                          "wrap": false,
                          "href": "/docs/references/backend/organization/get-organization-membership-list"
                        },
                        {
                          "title": "`getOrganizationInvitationList()`",
                          "wrap": false,
                          "href": "/docs/references/backend/organization/get-organization-invitation-list"
                        },
                        {
                          "title": "`createOrganization()`",
                          "wrap": false,
                          "href": "/docs/references/backend/organization/create-organization"
                        },
                        {
                          "title": "`createOrganizationMembership()`",
                          "wrap": false,
                          "href": "/docs/references/backend/organization/create-organization-membership"
                        },
                        {
                          "title": "`createOrganizationInvitation()`",
                          "wrap": false,
                          "href": "/docs/references/backend/organization/create-organization-invitation"
                        },
                        {
                          "title": "`updateOrganization()`",
                          "wrap": false,
                          "href": "/docs/references/backend/organization/update-organization"
                        },
                        {
                          "title": "`updateOrganizationLogo()`",
                          "wrap": false,
                          "href": "/docs/references/backend/organization/update-organization-logo"
                        },
                        {
                          "title": "`updateOrganizationMembership()`",
                          "wrap": false,
                          "href": "/docs/references/backend/organization/update-organization-membership"
                        },
                        {
                          "title": "`updateOrganizationMetadata()`",
                          "wrap": false,
                          "href": "/docs/references/backend/organization/update-organization-metadata"
                        },
                        {
                          "title": "`updateOrganizationMembershipMetadata()`",
                          "wrap": false,
                          "href": "/docs/references/backend/organization/update-organization-membership-metadata"
                        },
                        {
                          "title": "`deleteOrganization()`",
                          "wrap": false,
                          "href": "/docs/references/backend/organization/delete-organization"
                        },
                        {
                          "title": "`deleteOrganizationMembership()`",
                          "wrap": false,
                          "href": "/docs/references/backend/organization/delete-organization-membership"
                        },
                        {
                          "title": "`revokeOrganizationInvitation()`",
                          "wrap": false,
                          "href": "/docs/references/backend/organization/revoke-organization-invitation"
                        }
                      ]
                    ]
                  },
                  {
                    "title": "Allowlist Identifiers",
                    "collapse": true,
                    "items": [
                      [
                        {
                          "title": "`getAllowlistIdentifierList()`",
                          "wrap": false,
                          "href": "/docs/references/backend/allowlist/get-allowlist-identifier-list"
                        },
                        {
                          "title": "`createAllowlistIdentifier()`",
                          "wrap": false,
                          "href": "/docs/references/backend/allowlist/create-allowlist-identifier"
                        },
                        {
                          "title": "`deleteAllowlistIdentifier()`",
                          "wrap": false,
                          "href": "/docs/references/backend/allowlist/delete-allowlist-identifier"
                        }
                      ]
                    ]
                  },
                  {
                    "title": "Sessions",
                    "collapse": true,
                    "items": [
                      [
                        {
                          "title": "`getSession()`",
                          "wrap": false,
                          "href": "/docs/references/backend/sessions/get-session"
                        },
                        {
                          "title": "`getSessionList()`",
                          "wrap": false,
                          "href": "/docs/references/backend/sessions/get-session-list"
                        },
                        {
                          "title": "`getToken()`",
                          "wrap": false,
                          "href": "/docs/references/backend/sessions/get-token"
                        },
                        {
                          "title": "`authenticateRequest()`",
                          "wrap": false,
                          "href": "/docs/references/backend/sessions/authenticate-request"
                        },
                        {
                          "title": "`verifySession()`",
                          "wrap": false,
                          "href": "/docs/references/backend/sessions/verify-session"
                        },
                        {
                          "title": "`revokeSession()`",
                          "wrap": false,
                          "href": "/docs/references/backend/sessions/revoke-session"
                        }
                      ]
                    ]
                  },
                  {
                    "title": "Client",
                    "collapse": true,
                    "items": [
                      [
                        {
                          "title": "`getClient()`",
                          "wrap": false,
                          "href": "/docs/references/backend/client/get-client"
                        },
                        {
                          "title": "`getClientList()`",
                          "wrap": false,
                          "href": "/docs/references/backend/client/get-client-list"
                        },
                        {
                          "title": "`verifyClient()`",
                          "wrap": false,
                          "href": "/docs/references/backend/client/verify-client"
                        }
                      ]
                    ]
                  },
                  {
                    "title": "Invitations",
                    "collapse": true,
                    "items": [
                      [
                        {
                          "title": "`getInvitationList()`",
                          "wrap": false,
                          "href": "/docs/references/backend/invitations/get-invitation-list"
                        },
                        {
                          "title": "`createInvitation()`",
                          "wrap": false,
                          "href": "/docs/references/backend/invitations/create-invitation"
                        },
                        {
                          "title": "`revokeInvitation()`",
                          "wrap": false,
                          "href": "/docs/references/backend/invitations/revoke-invitation"
                        }
                      ]
                    ]
                  },
                  {
                    "title": "Redirect Urls",
                    "collapse": true,
                    "items": [
                      [
                        {
                          "title": "`getRedirectUrl()`",
                          "wrap": false,
                          "href": "/docs/references/backend/redirect-urls/get-redirect-url"
                        },
                        {
                          "title": "`getRedirectUrlList()`",
                          "wrap": false,
                          "href": "/docs/references/backend/redirect-urls/get-redirect-url-list"
                        },
                        {
                          "title": "`createRedirectUrl()`",
                          "wrap": false,
                          "href": "/docs/references/backend/redirect-urls/create-redirect-url"
                        },
                        {
                          "title": "`deleteRedirectUrl()`",
                          "wrap": false,
                          "href": "/docs/references/backend/redirect-urls/delete-redirect-url"
                        }
                      ]
                    ]
                  },
                  {
                    "title": "Email addresses",
                    "collapse": true,
                    "items": [
                      [
                        {
                          "title": "`getEmailAddress()`",
                          "wrap": false,
                          "href": "/docs/references/backend/email-addresses/get-email-address"
                        },
                        {
                          "title": "`createEmailAddress()`",
                          "wrap": false,
                          "href": "/docs/references/backend/email-addresses/create-email-address"
                        },
                        {
                          "title": "`updateEmailAddress()`",
                          "wrap": false,
                          "href": "/docs/references/backend/email-addresses/update-email-address"
                        },
                        {
                          "title": "`deleteEmailAddress()`",
                          "wrap": false,
                          "href": "/docs/references/backend/email-addresses/delete-email-address"
                        }
                      ]
                    ]
                  },
                  {
                    "title": "Phone numbers",
                    "collapse": true,
                    "items": [
                      [
                        {
                          "title": "`getPhoneNumber()`",
                          "wrap": false,
                          "href": "/docs/references/backend/phone-numbers/get-phone-number"
                        },
                        {
                          "title": "`createPhoneNumber()`",
                          "wrap": false,
                          "href": "/docs/references/backend/phone-numbers/create-phone-number"
                        },
                        {
                          "title": "`updatePhoneNumber()`",
                          "wrap": false,
                          "href": "/docs/references/backend/phone-numbers/update-phone-number"
                        },
                        {
                          "title": "`deletePhoneNumber()`",
                          "wrap": false,
                          "href": "/docs/references/backend/phone-numbers/delete-phone-number"
                        }
                      ]
                    ]
                  },
                  {
                    "title": "Testing Tokens",
                    "collapse": true,
                    "items": [
                      [
                        {
                          "title": "`createTestingToken()`",
                          "wrap": false,
                          "href": "/docs/references/backend/testing-tokens/create-testing-token"
                        }
                      ]
                    ]
                  },
                  {
                    "title": "`verifyToken()`",
                    "wrap": false,
                    "href": "/docs/references/backend/verify-token"
                  },
                  {
                    "title": "Types",
                    "collapse": true,
                    "items": [
                      [
                        {
                          "title": "PaginatedResourceResponse",
                          "href": "/docs/references/backend/types/paginated-resource-response"
                        },
                        {
                          "title": "Backend User object",
                          "href": "/docs/references/backend/types/backend-user"
                        }
                      ]
                    ]
                  }
                ]
              ]
            },
            {
              "title": "Redwood",
              "tag": "Community",
              "collapse": true,
              "icon": "redwood",
              "items": [
                [
                  { "title": "Overview", "href": "/docs/references/redwood/overview" },
                  {
                    "title": "Redwood",
                    "href": "https://redwoodjs.com/docs/auth/clerk",
                    "icon": "redwood"
                  }
                ]
              ]
            },
            {
              "title": "Svelte",
              "tag": "Community",
              "href": "https://github.com/markjaquith/clerk-sveltekit",
              "icon": "svelte"
            },
            {
              "title": "Vue",
              "tag": "Community",
              "href": "https://vue-clerk.vercel.app",
              "icon": "vue"
            },
            {
              "title": "Elysia",
              "tag": "Community",
              "href": "https://github.com/wobsoriano/elysia-clerk",
              "icon": "elysia"
            },
            {
              "title": "Rust",
              "tag": "Community",
              "href": "https://github.com/cincinnati-ventures/clerk-rs",
              "icon": "rust"
            },
            {
              "title": "Hono",
              "tag": "Community",
              "href": "https://github.com/honojs/middleware/tree/main/packages/clerk-auth",
              "icon": "hono"
            },
            {
              "title": "C#",
              "tag": "Community",
              "href": "https://github.com/Hawxy/Clerk.Net",
              "icon": "c-sharp"
            },
            {
              "title": "Astro",
              "tag": "Community",
              "href": "https://github.com/panteliselef/astro-with-clerk-auth/blob/main/packages/astro-clerk-auth/README.md",
              "icon": "astro"
            },
            {
              "title": "Koa",
              "tag": "Community",
              "href": "https://github.com/dimkl/clerk-koa/blob/main/README.md",
              "icon": "koa"
            },
            {
              "title": "Angular",
              "tag": "Community",
              "href": "https://github.com/anagstef/ngx-clerk?tab=readme-ov-file#ngx-clerk",
              "icon": "angular"
            }
          ]
        ]
      },
      {
        "title": "API References",
        "items": [
          [
            { "title": "Backend API", "href": "/docs/reference/backend-api", "target": "_blank" },
            { "title": "Frontend API", "href": "/docs/reference/frontend-api", "target": "_blank" }
          ]
        ]
      }
    ]
  ]
}<|MERGE_RESOLUTION|>--- conflicted
+++ resolved
@@ -752,13 +752,12 @@
                           "href": "/docs/custom-flows/user-impersonation"
                         },
                         {
-<<<<<<< HEAD
+                          "title": "Add email",
+                          "href": "/docs/custom-flows/add-email"
+                        },
+                        {
                           "title": "Add phone",
                           "href": "/docs/custom-flows/add-phone"
-=======
-                          "title": "Add email",
-                          "href": "/docs/custom-flows/add-email"
->>>>>>> 64436ed8
                         }
                       ]
                     ]
