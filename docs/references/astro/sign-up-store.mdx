---
title: '`$signUpStore`'
description: Clerk's $signUpStore nanostore provides a convenient way to access the `SignUp` object, which allows you to check the current state of a sign-up. This is also useful for creating a custom sign-up flow.
---

<<<<<<< HEAD
The `$signUpStore` store provides a convenient way to access the [`SignUp`](https://clerk.com/docs/references/javascript/sign-up/sign-up) object, which allows you to check the current state of a sign-up. This is also useful for creating a custom sign-up flow.
=======
# `$signUpStore`

The `$signUpStore` store provides a convenient way to access the [`SignUp`](/docs/references/javascript/sign-up/sign-up){{ target: '_blank' }} object, which allows you to check the current state of a sign-up. This is also useful for creating a custom sign-up flow.
>>>>>>> 277bc549

## How to use the `$signUpStore` store

### Check the current state of a sign-up

The following example demonstrates how to use the `$signUpStore` store to access the `SignUp` object and check the current state of a sign-up.

```tsx {{ prettier: false, filename: 'sign-up-step.tsx' }}
import { useStore } from '@nanostores/react';
import { $signUpStore } from '@clerk/astro/client';

export default function SignUpStep() {
  const signUp = useStore($signUpStore);

  if (signUp === undefined) {
    // Add logic to handle loading state
    return null;
  }

  // Logic to handle sign up

  return <div>The current sign-up attempt status is {signUp.status}.</div>;
}
```

The possible values for the `status` property of the `SignUp` resource are listed [here](/docs/references/javascript/sign-up/sign-up#properties){{ target: '_blank' }}.

### Create a custom sign-up flow

The `$signUpStore` store can also be used to build fully custom sign-up flows, if Clerk's pre-built components don't meet your specific needs or if you require more control over the authentication flow. Different sign-up flows include email and password, email and phone codes, email links, and multifactor (MFA). To learn more about using the `$signUpStore` store to create custom flows, check out the [custom flow guides](/docs/custom-flows/overview).<|MERGE_RESOLUTION|>--- conflicted
+++ resolved
@@ -3,13 +3,7 @@
 description: Clerk's $signUpStore nanostore provides a convenient way to access the `SignUp` object, which allows you to check the current state of a sign-up. This is also useful for creating a custom sign-up flow.
 ---
 
-<<<<<<< HEAD
-The `$signUpStore` store provides a convenient way to access the [`SignUp`](https://clerk.com/docs/references/javascript/sign-up/sign-up) object, which allows you to check the current state of a sign-up. This is also useful for creating a custom sign-up flow.
-=======
-# `$signUpStore`
-
 The `$signUpStore` store provides a convenient way to access the [`SignUp`](/docs/references/javascript/sign-up/sign-up){{ target: '_blank' }} object, which allows you to check the current state of a sign-up. This is also useful for creating a custom sign-up flow.
->>>>>>> 277bc549
 
 ## How to use the `$signUpStore` store
 
