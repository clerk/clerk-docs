--- conflicted
+++ resolved
@@ -27,11 +27,7 @@
 
 You can either use a cURL command or the [JS Backend SDK](/docs/js-backend/getting-started/quickstart) to create an invitation. Clerk's JS Backend SDK is a wrapper around the Backend API that makes it easier to interact with the API. Use the following tabs to see examples for each method.
 
-<<<<<<< HEAD
-<Tabs items={["cURL", "JSBackend SDK"]}>
-=======
 <Tabs items={["cURL", "JS Backend SDK"]}>
->>>>>>> 5981b6eb
   <Tab>
     The following example demonstrates how to create an invitation using cURL.
 
