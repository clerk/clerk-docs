---
title: clerkMiddleware() | Next.js
description: The clerkMiddleware() function allows you to protect your Next.js application using Middleware.
---

The `clerkMiddleware()` helper integrates Clerk authentication into your Next.js application through Middleware. `clerkMiddleware()` is compatible with both the App and Pages routers.

## Configure `clerkMiddleware()`

Create a `middleware.ts` file at the root of your project, or in your `src/` directory if you have one.

> [!NOTE]
> For more information about Middleware in Next.js, see the [Next.js documentation](https://nextjs.org/docs/pages/building-your-application/routing/middleware).

```tsx {{ filename: 'middleware.ts' }}
import { clerkMiddleware } from '@clerk/nextjs/server'

export default clerkMiddleware()

export const config = {
  matcher: [
    // Skip Next.js internals and all static files, unless found in search params
    '/((?!_next|[^?]*\\.(?:html?|css|js(?!on)|jpe?g|webp|png|gif|svg|ttf|woff2?|ico|csv|docx?|xlsx?|zip|webmanifest)).*)',
    // Always run for API routes
    '/(api|trpc)(.*)',
  ],
}
```

By default, `clerkMiddleware` will not protect any routes. All routes are public and you must opt-in to protection for routes.

## `createRouteMatcher()`

`createRouteMatcher()` is a Clerk helper function that allows you to protect multiple routes. `createRouteMatcher()` accepts an array of routes and checks if the route the user is trying to visit matches one of the routes passed to it. The paths provided to this helper can be in the same format as the paths provided to the Next Middleware matcher.

The `createRouteMatcher()` helper returns a function that, if called with the `req` object from the Middleware, will return `true` if the user is trying to access a route that matches one of the routes passed to `createRouteMatcher()`.

In the following example, `createRouteMatcher()` sets all `/dashboard` and `/forum` routes as protected routes.

```tsx
const isProtectedRoute = createRouteMatcher(['/dashboard(.*)', '/forum(.*)'])
```

## Protect routes

You can protect routes using either or both of the following:

- [Authentication-based protection](#protect-routes-based-on-authentication-status): Verify if the user is signed in.
- [Authorization-based protection](#protect-routes-based-on-authorization-status): Verify if the user has the required organization roles or custom permissions.

<Include src="_partials/nextjs/link-prefetch-callout" />

### Protect routes based on authentication status

You can protect routes based on a user's authentication status by checking if the user is signed in.

There are two methods that you can use:

- Use [`auth.protect()`](/docs/references/nextjs/auth#auth-protect) if you want to redirect unauthenticated users to the sign-in route automatically.
- Use [`auth().userId`](/docs/references/nextjs/auth#protect-pages-and-routes) if you want more control over what your app does based on user authentication status.

<CodeBlockTabs options={["auth.protect()", "auth().userId()"]}>
  ```tsx {{ filename: 'middleware.ts' }}
  import { clerkMiddleware, createRouteMatcher } from '@clerk/nextjs/server'

  const isProtectedRoute = createRouteMatcher(['/dashboard(.*)', '/forum(.*)'])

  export default clerkMiddleware(async (auth, req) => {
    if (isProtectedRoute(req)) await auth.protect()
  })

  export const config = {
    matcher: [
      // Skip Next.js internals and all static files, unless found in search params
      '/((?!_next|[^?]*\\.(?:html?|css|js(?!on)|jpe?g|webp|png|gif|svg|ttf|woff2?|ico|csv|docx?|xlsx?|zip|webmanifest)).*)',
      // Always run for API routes
      '/(api|trpc)(.*)',
    ],
  }
  ```

  ```tsx {{ filename: 'app/middleware.ts' }}
  import { clerkMiddleware, createRouteMatcher } from '@clerk/nextjs/server'

  const isProtectedRoute = createRouteMatcher(['/dashboard(.*)', '/forum(.*)'])

  export default clerkMiddleware(async (auth, req) => {
    const { userId, redirectToSignIn } = await auth()

    if (!userId && isProtectedRoute(req)) {
      // Add custom logic to run before redirecting

      return redirectToSignIn()
    }
  })

  export const config = {
    matcher: [
      // Skip Next.js internals and all static files, unless found in search params
      '/((?!_next|[^?]*\\.(?:html?|css|js(?!on)|jpe?g|webp|png|gif|svg|ttf|woff2?|ico|csv|docx?|xlsx?|zip|webmanifest)).*)',
      // Always run for API routes
      '/(api|trpc)(.*)',
    ],
  }
  ```
</CodeBlockTabs>

### Protect routes based on authorization status

You can protect routes based on a user's authorization status by checking if the user has the required roles or permissions.

There are two methods that you can use:

- Use [`auth.protect()`](/docs/references/nextjs/auth#auth-protect) if you want Clerk to return a `404` if the user does not have the role or permission.
- Use [`auth().has()`](/docs/references/backend/types/auth-object#has) if you want more control over what your app does based on the authorization status.

<Tabs items={["auth.protect()", "auth().has()"]}>
  <Tab>
    ```tsx {{ filename: 'middleware.ts' }}
    import { clerkMiddleware, createRouteMatcher } from '@clerk/nextjs/server'

    const isProtectedRoute = createRouteMatcher(['/admin(.*)'])

    export default clerkMiddleware(async (auth, req) => {
      // Restrict admin routes to users with specific permissions
      if (isProtectedRoute(req)) {
        await auth.protect((has) => {
          return has({ permission: 'org:admin:example1' }) || has({ permission: 'org:admin:example2' })
        })
      }
    })

    export const config = {
      matcher: [
        // Skip Next.js internals and all static files, unless found in search params
        '/((?!_next|[^?]*\\.(?:html?|css|js(?!on)|jpe?g|webp|png|gif|svg|ttf|woff2?|ico|csv|docx?|xlsx?|zip|webmanifest)).*)',
        // Always run for API routes
        '/(api|trpc)(.*)',
      ],
    }
    ```
  </Tab>

  <Tab>
    <Include src="_partials/has-warning" />

    ```tsx {{ filename: 'middleware.ts' }}
    import { clerkMiddleware, createRouteMatcher } from '@clerk/nextjs/server'

    const isProtectedRoute = createRouteMatcher(['/admin(.*)'])

    export default clerkMiddleware(async (auth, req) => {
      const { has, redirectToSignIn } = await auth()
      // Restrict admin routes to users with specific permissions
      if (
        (isProtectedRoute(req) && !has({ permission: 'org:admin:example1' })) ||
        !has({ permission: 'org:admin:example2' })
      ) {
        // Add logic to run if the user does not have the required permissions

        return redirectToSignIn()
      }
    })

    export const config = {
      matcher: [
        // Skip Next.js internals and all static files, unless found in search params
        '/((?!_next|[^?]*\\.(?:html?|css|js(?!on)|jpe?g|webp|png|gif|svg|ttf|woff2?|ico|csv|docx?|xlsx?|zip|webmanifest)).*)',
        // Always run for API routes
        '/(api|trpc)(.*)',
      ],
    }
    ```
  </Tab>
</Tabs>

## Protect multiple groups of routes

You can use more than one `createRouteMatcher()` in your application if you have two or more groups of routes.

The following example uses the [`has()`](/docs/references/backend/types/auth-object#has) method from the `auth()` helper.

<Include src="_partials/nextjs/link-prefetch-callout" />

```tsx {{ filename: 'middleware.ts' }}
import { clerkMiddleware, createRouteMatcher } from '@clerk/nextjs/server'

const isTenantRoute = createRouteMatcher(['/organization-selector(.*)', '/orgid/(.*)'])

const isTenantAdminRoute = createRouteMatcher(['/orgId/(.*)/memberships', '/orgId/(.*)/domain'])

export default clerkMiddleware(async (auth, req) => {
  // Restrict admin routes to users with specific permissions
  if (isTenantAdminRoute(req)) {
    await auth.protect((has) => {
      return has({ permission: 'org:admin:example1' }) || has({ permission: 'org:admin:example2' })
    })
  }
  // Restrict organization routes to signed in users
  if (isTenantRoute(req)) await auth.protect()
})

export const config = {
  matcher: [
    // Skip Next.js internals and all static files, unless found in search params
    '/((?!_next|[^?]*\\.(?:html?|css|js(?!on)|jpe?g|webp|png|gif|svg|ttf|woff2?|ico|csv|docx?|xlsx?|zip|webmanifest)).*)',
    // Always run for API routes
    '/(api|trpc)(.*)',
  ],
}
```

## Protect all routes

To protect all routes in your application and define specific routes as public, you can use any of the above methods and simply invert the `if` condition.

<<<<<<< HEAD
<Include src="_partials/nextjs/link-prefetch-callout" />

```jsx {{ filename: 'middleware.ts' }}
=======
```tsx {{ filename: 'middleware.ts' }}
>>>>>>> 34b64b4e
import { clerkMiddleware, createRouteMatcher } from '@clerk/nextjs/server'

const isPublicRoute = createRouteMatcher(['/sign-in(.*)', '/sign-up(.*)'])

export default clerkMiddleware(async (auth, req) => {
  if (!isPublicRoute(req)) {
    await auth.protect()
  }
})

export const config = {
  matcher: [
    // Skip Next.js internals and all static files, unless found in search params
    '/((?!_next|[^?]*\\.(?:html?|css|js(?!on)|jpe?g|webp|png|gif|svg|ttf|woff2?|ico|csv|docx?|xlsx?|zip|webmanifest)).*)',
    // Always run for API routes
    '/(api|trpc)(.*)',
  ],
}
```

## Protect routes based on token types

You can protect routes based on token types by checking if the request includes the required token (e.g. OAuth token, API key, machine token or session token). This ensures that only requests with the appropriate token type can access the route.

The following example uses the [`protect()`](/docs/references/nextjs/auth#auth-protect) method from the `auth()` helper. Requests without the required token will return an appropriate error:

- A `404` error for unauthenticated requests with a session token type.
- A `401` error for unauthenticated requests with machine token types.

```tsx {{ filename: 'middleware.ts' }}
import { clerkMiddleware, createRouteMatcher } from '@clerk/nextjs/server'

// Create route matchers to identify which token type each route should require
const isOAuthAccessible = createRouteMatcher(['/oauth(.*)'])
const isApiKeyAccessible = createRouteMatcher(['/api(.*)'])
const isMachineTokenAccessible = createRouteMatcher(['/m2m(.*)'])
const isUserAccessible = createRouteMatcher(['/user(.*)'])
const isAccessibleToAnyValidToken = createRouteMatcher(['/any(.*)'])

export default clerkMiddleware(async (auth, req) => {
  // Check if the request matches each route and enforce the corresponding token type
  if (isOAuthAccessible(req)) await auth.protect({ token: 'oauth_token' })
  if (isApiKeyAccessible(req)) await auth.protect({ token: 'api_key' })
  if (isMachineTokenAccessible(req)) await auth.protect({ token: 'machine_token' })
  if (isUserAccessible(req)) await auth.protect({ token: 'session_token' })

  if (isAccessibleToAnyValidToken(req)) await auth.protect({ token: 'any' })
})

export const config = {
  matcher: [
    // Skip Next.js internals and all static files, unless found in search params
    '/((?!_next|[^?]*\\.(?:html?|css|js(?!on)|jpe?g|webp|png|gif|svg|ttf|woff2?|ico|csv|docx?|xlsx?|zip|webmanifest)).*)',
    // Always run for API routes
    '/(api|trpc)(.*)',
  ],
}
```

## Debug your Middleware

If you are having issues getting your Middleware dialed in, or are trying to narrow down auth-related issues, you can use the debugging feature in `clerkMiddleware()`. Add `{ debug: true }` to `clerkMiddleware()` and you will get debug logs in your terminal.

```tsx {{ filename: 'middleware.ts', mark: [[4, 7]] }}
import { clerkMiddleware } from '@clerk/nextjs/server'

export default clerkMiddleware(
  (auth, req) => {
    // Add your middleware checks
  },
  { debug: true },
)

export const config = {
  matcher: [
    // Skip Next.js internals and all static files, unless found in search params
    '/((?!_next|[^?]*\\.(?:html?|css|js(?!on)|jpe?g|webp|png|gif|svg|ttf|woff2?|ico|csv|docx?|xlsx?|zip|webmanifest)).*)',
    // Always run for API routes
    '/(api|trpc)(.*)',
  ],
}
```

If you would like to set up debugging for your development environment only, you can use the `process.env.NODE_ENV` variable to conditionally enable debugging. For example, `{ debug: process.env.NODE_ENV === 'development' }`.

## Combine Middleware

You can combine other Middleware with Clerk's Middleware by returning the second Middleware from `clerkMiddleware()`.

```js {{ filename: 'middleware.ts' }}
import { clerkMiddleware, createRouteMatcher } from '@clerk/nextjs/server'
import createMiddleware from 'next-intl/middleware'

import { AppConfig } from './utils/AppConfig'

const intlMiddleware = createMiddleware({
  locales: AppConfig.locales,
  localePrefix: AppConfig.localePrefix,
  defaultLocale: AppConfig.defaultLocale,
})

const isProtectedRoute = createRouteMatcher(['dashboard/(.*)'])

export default clerkMiddleware(async (auth, req) => {
  if (isProtectedRoute(req)) await auth.protect()

  return intlMiddleware(req)
})

export const config = {
  matcher: [
    // Skip Next.js internals and all static files, unless found in search params
    '/((?!_next|[^?]*\\.(?:html?|css|js(?!on)|jpe?g|webp|png|gif|svg|ttf|woff2?|ico|csv|docx?|xlsx?|zip|webmanifest)).*)',
    // Always run for API routes
    '/(api|trpc)(.*)',
  ],
}
```

## `clerkMiddleware()` options

<Include src="_partials/clerk-middleware-options" />

It's also possible to dynamically set options based on the incoming request:

```ts {{ filename: 'middleware.ts' }}
import { clerkMiddleware } from '@clerk/nextjs/server'

export default clerkMiddleware(
  (auth, req) => {
    // Add your middleware checks
  },
  (req) => ({
    // Provide `domain` based on the request host
    domain: req.nextUrl.host,
  }),
)
```

### Dynamic keys

> [!NOTE]
> Dynamic keys are not accessible on the client-side.

The following options, known as "Dynamic Keys," are shared to the Next.js application server through `clerkMiddleware`, enabling access by server-side helpers like [`auth()`](/docs/references/nextjs/auth):

- `signUpUrl`
- `signInUrl`
- `secretKey`
- `publishableKey`

Dynamic keys are encrypted and shared during request time using a [AES encryption algorithm](https://en.wikipedia.org/wiki/Advanced_Encryption_Standard). When providing a `secretKey`, the `CLERK_ENCRYPTION_KEY` environment variable is mandatory and used as the encryption key. If no `secretKey` is provided to `clerkMiddleware`, the encryption key defaults to `CLERK_SECRET_KEY`.

When providing `CLERK_ENCRYPTION_KEY`, it is recommended to use a 32-byte (256-bit), pseudorandom value. You can use `openssl` to generate a key:

```sh {{ filename: 'terminal' }}
openssl rand --hex 32
```

For multi-tenant applications, you can dynamically define Clerk keys depending on the incoming request. Here's an example:

```ts {{ filename: 'middleware.ts' }}
import { clerkMiddleware } from '@clerk/nextjs/server'

// You would typically fetch these keys from a external store or environment variables.
const tenantKeys = {
  tenant1: { publishableKey: 'pk_tenant1...', secretKey: 'sk_tenant1...' },
  tenant2: { publishableKey: 'pk_tenant2...', secretKey: 'sk_tenant2...' },
}

export default clerkMiddleware(
  (auth, req) => {
    // Add your middleware checks
  },
  (req) => {
    // Resolve tenant based on the request
    const tenant = getTenant(req)
    return tenantKeys[tenant]
  },
)
```

### `OrganizationSyncOptions`

The `organizationSyncOptions` property on the [`clerkMiddleware()`](#clerk-middleware-options) options
object has the type `OrganizationSyncOptions`, which has the following properties:

<Properties>
  - `organizationPatterns`
  - <code>[Pattern](#pattern)\[]</code>

  Specifies URL patterns that are organization-specific, containing an organization ID or slug as a path parameter. If a request
  matches this path, the organization identifier will be used to set that org as active.

  If the route also matches the `personalAccountPatterns` prop, this prop takes precedence.

  Patterns must have a path parameter named either `:id` (to match a Clerk organization ID) or `:slug` (to match a Clerk organization slug).

  > [!WARNING]
  > If the organization can't be activated—either because it doesn't exist or the user lacks access—the previously active organization will remain unchanged. Components must detect this case and provide an appropriate error and/or resolution pathway, such as calling `notFound()` or displaying an [`<OrganizationSwitcher />`](/docs/components/organization/organization-switcher).

  Common examples:

  - `["/orgs/:slug", "/orgs/:slug/(.*)"]`
  - `["/orgs/:id", "/orgs/:id/(.*)"]`
  - `["/app/:any/orgs/:slug", "/app/:any/orgs/:slug/(.*)"]`

  ---

  - `personalAccountPatterns`
  - <code>[Pattern](#pattern)\[]</code>

  URL patterns for resources that exist within the context of a [Clerk Personal Account](/docs/organizations/organization-workspaces) (user-specific, outside any
  organization).

  If the route also matches the `organizationPattern` prop, the `organizationPattern` prop takes precedence.

  Common examples:

  - `["/me", "/me/(.*)"]`
  - `["/user/:any", "/user/:any/(.*)"]`
</Properties>

### Pattern

A `Pattern` is a `string` that represents the structure of a URL path. In addition to any valid URL, it may include:

- Named path parameters prefixed with a colon (e.g., `:id`, `:slug`, `:any`).
- Wildcard token, `(.*)`, which matches the remainder of the path.

#### Examples

- `/orgs/:slug`

| URL | Matches | `:slug` value |
| - | - | - |
| `/orgs/acmecorp` | ✅ | `acmecorp` |
| `/orgs` | ❌ | n/a |
| `/orgs/acmecorp/settings` | ❌ | n/a |

- `/app/:any/orgs/:id`

| URL | Matches | `:id` value |
| - | - | - |
| `/app/petstore/orgs/org_123` | ✅ | `org_123` |
| `/app/dogstore/v2/orgs/org_123` | ❌ | n/a |

- `/personal-account/(.*)`

| URL | Matches |
| - | - |
| `/personal-account/settings` | ✅ |
| `/personal-account` | ❌ |<|MERGE_RESOLUTION|>--- conflicted
+++ resolved
@@ -214,13 +214,9 @@
 
 To protect all routes in your application and define specific routes as public, you can use any of the above methods and simply invert the `if` condition.
 
-<<<<<<< HEAD
 <Include src="_partials/nextjs/link-prefetch-callout" />
 
-```jsx {{ filename: 'middleware.ts' }}
-=======
 ```tsx {{ filename: 'middleware.ts' }}
->>>>>>> 34b64b4e
 import { clerkMiddleware, createRouteMatcher } from '@clerk/nextjs/server'
 
 const isPublicRoute = createRouteMatcher(['/sign-in(.*)', '/sign-up(.*)'])
