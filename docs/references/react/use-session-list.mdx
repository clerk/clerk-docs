---
title: useSessionList()
description: Clerk's useSessionList() hook retrieves a list of sessions that have been registered on the client device.
---

# `useSessionList()`

The `useSessionList()` hook returns an array of [`Session`](/docs/references/javascript/session) objects that have been registered on the client device.

## `useSessionList()` returns

<<<<<<< HEAD
| Name | Type | Description | |
| - | - | - | - |
| `isLoaded` | `boolean` | A boolean that is set to `false` until Clerk loads and initializes. | |
| `setActive()` | <code>(params: [SetActiveParams](#set-active-params)) => Promise\<void></code> | A function that sets the active session. | A function that sets the active organization. It accepts either the organization object or the organization id. |
| `setSession()` (deprecated) | Deprecated in favor of `setActive()`. | | |
| `sessions` | [`Session[]`](/docs/references/javascript/session) | Holds an array of `Session` objects that have been registered on the client device. | |
=======
| Name | Type | Description |
| --- | --- | --- |
| `isLoaded` | `boolean` | A boolean that is set to `false` until Clerk loads and initializes. |
| `setActive()` | <code>(params: [SetActiveParams](#set-active-params)) => Promise\<void\></code> | A function that sets the active session and/or organization. |
| `sessions` | [`Session[]`](/docs/references/javascript/session) | A list of sessions that have been registered on the client device. |
>>>>>>> bbcfa73c

### `SetActiveParams`

| Name | Type | Description |
| - | - | - |
| `session` | <code>[Session](/docs/references/javascript/session) \| string \| null</code> | The session resource or session ID (string version) to be set as active. If `null`, the current session is deleted. |
| `organization` | <code>[Organization](/docs/references/javascript/organization/organization) \| string \| null</code> | The organization resource or organization ID (string version) to be set as active in the current session. If `null`, the currently active organization is removed as active. |
| `beforeEmit?` | `(session?: Session \| null) => void \| Promise<any>` | Callback run just before the active session and/or organization is set to the passed object. Can be used to hook up for pre-navigation actions. |

## How to use the `useSessionList()` hook

The following example demonstrates how to use the `useSessionList()` hook to retrieve a list of sessions that have been registered on the client device. The `isLoaded` property is used to handle the loading state, and the `sessions` property is used to display the number of times the user has visited the page.

```tsx {{ prettier: false, filename: 'home.tsx' }}
import { useSessionList } from "@clerk/clerk-react";

export default function Home() {
  const { isLoaded, sessions } = useSessionList();

  if (!isLoaded) {
    // handle loading state
    return null;
  }
  return (
    <div>
      <p>Welcome back. You have been here
      {sessions.length} times before.
      </p>
    </div>
  )
}
```<|MERGE_RESOLUTION|>--- conflicted
+++ resolved
@@ -9,20 +9,11 @@
 
 ## `useSessionList()` returns
 
-<<<<<<< HEAD
-| Name | Type | Description | |
-| - | - | - | - |
-| `isLoaded` | `boolean` | A boolean that is set to `false` until Clerk loads and initializes. | |
-| `setActive()` | <code>(params: [SetActiveParams](#set-active-params)) => Promise\<void></code> | A function that sets the active session. | A function that sets the active organization. It accepts either the organization object or the organization id. |
-| `setSession()` (deprecated) | Deprecated in favor of `setActive()`. | | |
-| `sessions` | [`Session[]`](/docs/references/javascript/session) | Holds an array of `Session` objects that have been registered on the client device. | |
-=======
 | Name | Type | Description |
-| --- | --- | --- |
+| - | - | - |
 | `isLoaded` | `boolean` | A boolean that is set to `false` until Clerk loads and initializes. |
-| `setActive()` | <code>(params: [SetActiveParams](#set-active-params)) => Promise\<void\></code> | A function that sets the active session and/or organization. |
+| `setActive()` | <code>(params: [SetActiveParams](#set-active-params)) => Promise\<void></code> | A function that sets the active session and/or organization. |
 | `sessions` | [`Session[]`](/docs/references/javascript/session) | A list of sessions that have been registered on the client device. |
->>>>>>> bbcfa73c
 
 ### `SetActiveParams`
 
