---
title: <OrganizationSwitcher /> component
description: Clerk's <OrganizationSwitcher /> component is used to enable the ability to switch between available organizations the user may be part of in your application.
---

# `<OrganizationSwitcher />` component

<Images
  width={436}
  height={389}
  src="/docs/images/ui-components/organization-switcher.svg"
  alt="Clerk's <OrganizationSwitcher /> component is used to enable the ability to switch between available organizations the user may be part of in your application."
/>

<<<<<<< HEAD
The `<OrganizationSwitcher />` component allows a user to switch between their account types - their personal account and their joined organizations. This component is useful for applications that have a multi-tenant architecture, where users can be part of multiple organizations.

Out of the box, this component will show notifications to the user if they have organization [invitations](/docs/organizations/overview#organization-invitations) or [suggestions](/docs/organizations/overview#suggestions). Admins will be able to see notifications for [requests](/docs/organizations/overview#membership-requests) to join an organization.
=======
The `<OrganizationSwitcher />` component is used to enable the ability to switch between available organizations the user may be part of in your application.
>>>>>>> de3eb4a1

## `<OrganizationSwitcher />` properties

All props below are optional.

| Name | Type | Description |
| --- | --- | --- |
| `afterCreateOrganizationUrl` | `string` | Full URL or path to navigate to after creating a new organization. |
| `appearance` | <code>[Appearance](/docs/components/customization/overview) \| undefined</code> | Optional object to style your components. Will only affect [Clerk Components](/docs/components/overview) and not [Account Portal](/docs/account-portal/overview) pages. |
| `createOrganizationUrl` | `string` | Full URL or path where the [`<CreateOrganization />`][createorg-ref] component is mounted. |
| `organizationProfileUrl` | `string` | Full URL or path where the [`<OrganizationProfile />`][orgprofile-ref] component is mounted. |
| `createOrganizationMode` | `'modal' \| 'navigation'` | Controls whether clicking the "Create organization" button will cause the [`<CreateOrganization />`][createorg-ref] component to open as a modal, or if the browser will navigate to the `createOrganizationUrl` where `<CreateOrganization />` is mounted as a page.<br />Defaults to: `'modal'`. |
| `organizationProfileMode` | `'modal' \| 'navigation'` | Controls whether clicking the **Manage organization** button will cause the [`<OrganizationProfile />`][orgprofile-ref] component to open as a modal, or if the browser will navigate to the `organizationProfileUrl` where `<OrganizationProfile />` is mounted as a page.<br />Defaults to: `'modal'`. |
| `afterLeaveOrganizationUrl` | `string` | Full URL or path to navigate to after the user leaves the currently active organization. |
| `afterSelectOrganizationUrl` | `string` | Full URL or path to navigate to after a successful organization switch. |
| `hidePersonal` | `boolean` | By default, users can switch between organizations and their personal workspace. This option controls whether `<OrganizationSwitcher />` will include the user's personal workspace in the organization list. Setting this to `true` will hide the personal workspace entry, and allow users to switch only between organizations.<br />Defaults to: `false`. |
| `defaultOpen` | `boolean` | Controls the default state of the `<OrganizationSwitcher />` component. |
| `organizationProfileProps` | `object` | Specify options for the underlying [`<OrganizationProfile />`][orgprofile-ref] component.<br />For example: `{appearance: {...}}` |

## Usage with frameworks

<Tabs items={["Next.js", "React", "Remix"]}>
  <Tab>
    <CodeBlockTabs type="router" options={["App Router", "Pages Router"]}>
      ```jsx filename="/app/organization-switcher/[[...organization-switcher]]/page.tsx"
      import { OrganizationSwitcher } from "@clerk/nextjs";

      export default function OrganizationSwitcherPage() {
        return (
          <div>
            <OrganizationSwitcher />
          </div>
        );
      }
      ```

      ```jsx filename="/pages/organization-switcher/[[...index]].tsx"
      import { OrganizationSwitcher } from "@clerk/nextjs";

      export default function OrganizationSwitcherPage() {
        return (
          <div>
            <OrganizationSwitcher />
          </div>
        );
      }
      ```
    </CodeBlockTabs>
  </Tab>

  <Tab>
    ```jsx filename="organization-switcher.tsx"
    import { OrganizationSwitcher } from "@clerk/clerk-react";

    export default function OrganizationSwitcherPage() {
      return (
        <div>
          <OrganizationSwitcher />
        </div>
      );
    }
    ```
  </Tab>

  <Tab>
    ```jsx filename="/pages/organization-switcher/$.tsx"
    import { OrganizationSwitcher } from "@clerk/remix";

    export default function OrganizationSwitcherPage() {
      return (
        <div>
          <OrganizationSwitcher />
        </div>
      );
    }
    ```
  </Tab>
</Tabs>

## Usage with JavaScript

The following methods available on an instance of the [`Clerk`](/docs/references/javascript/clerk/clerk) class are used to render and control the `<OrganizationSwitcher />` component:

- [`mountOrganizationSwitcher()`](#mount-organization-switcher)
- [`unmountOrganizationSwitcher()`](#unmount-organization-switcher)

The following examples assume that you have followed the [quickstart](/docs/quickstarts/javascript) in order to add Clerk to your JavaScript application.

## `mountOrganizationSwitcher()`

Render the `<OrganizationSwitcher />` component to an HTML `<div>` element.

```typescript
function mountOrganizationSwitcher(node: HTMLDivElement, props?: OrganizationSwitcherProps): void;
```

### `mountOrganizationSwitcher()` params

| Name | Type | Description |
| --- | --- | --- |
| `node` | [`HTMLDivElement`](https://developer.mozilla.org/en-US/docs/Web/API/HTMLDivElement) | The `<div>` element used to render in the `<OrganizationSwitcher />` component |
| `props?` | [`OrganizationSwitcherProps`](#properties) | The properties to pass to the `<OrganizationSwitcher />` component |

### `mountOrganizationSwitcher()` usage

<InjectKeys>

<CodeBlockTabs type="npm-script" options={['NPM module', '<script>']}>
  ```js filename="main.js" {14}
  import Clerk from '@clerk/clerk-js';

  // Initialize Clerk with your Clerk publishable key
  const clerk = new Clerk('{{pub_key}}');
  await clerk.load();

  document.getElementById("app").innerHTML = `
    <div id="organization-switcher"></div>
  `;

  const orgSwitcherDiv =
    document.getElementById("organization-switcher");

  clerk.mountOrganizationSwitcher(orgSwitcherDiv);
  ```

  ```html filename="index.html" {21}
  <!-- Add a <div id="organization-switcher"> element to your HTML -->
  <div id="organization-switcher"></div>

  <!-- Initialize Clerk with your
  Clerk Publishable key and Frontend API URL -->
  <script
    async
    crossorigin="anonymous"
    data-clerk-publishable-key="{{pub_key}}"
    src="https://{{fapi_url}}/npm/@clerk/clerk-js@latest/dist/clerk.browser.js"
    type="text/javascript"
  ></script>

  <script>
    window.addEventListener("load", async function () {
      await Clerk.load();

      const orgSwitcherDiv =
        document.getElementById('organization-switcher');

      Clerk.mountOrganizationSwitcher(orgSwitcherDiv);
    });
  </script>
  ```
</CodeBlockTabs>

</InjectKeys>

## `unmountOrganizationSwitcher()`

Unmount and run cleanup on an existing `<OrganizationSwitcher />` component instance.

```typescript
function unmountOrganizationSwitcher(node: HTMLDivElement): void;
```

### `unmountOrganizationSwitcher()` params

| Name | Type | Description |
| --- | --- | --- |
| `node` | [`HTMLDivElement`](https://developer.mozilla.org/en-US/docs/Web/API/HTMLDivElement) | The container `<div>` element with a rendered `<OrganizationSwitcher />` component instance |

### `unmountOrganizationSwitcher()` usage

<InjectKeys>

<CodeBlockTabs type="npm-script" options={['NPM module', '<script>']}>
  ```js filename="main.js" {18}
  import Clerk from '@clerk/clerk-js';

  // Initialize Clerk with your Clerk publishable key
  const clerk = new Clerk('{{pub_key}}');
  await clerk.load();

  document.getElementById('app').innerHTML = `
    <div id="organization-switcher"></div>
  `

  const orgSwitcherDiv =
    document.getElementById('organization-switcher');

  clerk.mountOrganizationSwitcher(orgSwitcherDiv);

  // ...

  clerk.unmountOrganizationSwitcher(orgSwitcherDiv);
  ```

  ```html filename="index.html" {25}
  <!-- Add a <div id="organization-switcher"> element to your HTML -->
  <div id="organization-switcher"></div>

  <!-- Initialize Clerk with your
  Clerk Publishable key and Frontend API URL -->
  <script
    async
    crossorigin="anonymous"
    data-clerk-publishable-key="{{pub_key}}"
    src="https://{{fapi_url}}/npm/@clerk/clerk-js@latest/dist/clerk.browser.js"
    type="text/javascript"
  ></script>

  <script>
    window.addEventListener("load", async function () {
      await Clerk.load();

      const orgSwitcherDiv =
        document.getElementById('organization-switcher');

      Clerk.mountOrganizationSwitcher(orgSwitcherDiv);

      // ...

      Clerk.unmountOrganizationSwitcher(orgSwitcherDiv);
    });
  </script>
  ```
</CodeBlockTabs>

</InjectKeys>

## Customization

To learn about how to customize Clerk components, see the [customization documentation](/docs/components/customization/overview).

[createorg-ref]: /docs/components/organization/create-organization
[orgprofile-ref]: /docs/components/organization/organization-profile<|MERGE_RESOLUTION|>--- conflicted
+++ resolved
@@ -12,13 +12,9 @@
   alt="Clerk's <OrganizationSwitcher /> component is used to enable the ability to switch between available organizations the user may be part of in your application."
 />
 
-<<<<<<< HEAD
 The `<OrganizationSwitcher />` component allows a user to switch between their account types - their personal account and their joined organizations. This component is useful for applications that have a multi-tenant architecture, where users can be part of multiple organizations.
 
 Out of the box, this component will show notifications to the user if they have organization [invitations](/docs/organizations/overview#organization-invitations) or [suggestions](/docs/organizations/overview#suggestions). Admins will be able to see notifications for [requests](/docs/organizations/overview#membership-requests) to join an organization.
-=======
-The `<OrganizationSwitcher />` component is used to enable the ability to switch between available organizations the user may be part of in your application.
->>>>>>> de3eb4a1
 
 ## `<OrganizationSwitcher />` properties
 
