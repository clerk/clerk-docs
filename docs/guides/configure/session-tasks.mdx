---
title: Tasks after sign-up/sign-in
description: Learn how to configure your application to require users to complete specific tasks after signing up or signing in.
---

**Session tasks** are pending requirements that users must complete after authentication, such as choosing an Organization. When enabled in the Clerk Dashboard, these tasks are handled automatically within the `<SignIn />` and `<SignUp />` components.

## Available tasks

Each task is identified by a unique [`SessionTask['key']`](/docs/reference/javascript/types/session-task). You can use these task keys to conditionally handle different requirements in your application logic.

The following table lists the available tasks and their corresponding keys.

| Setting | Key | Description |
| - | - | - |
| [Allow Personal Accounts](https://dashboard.clerk.com/~/organizations-settings) | `choose-organization` | Disabled by default when enabling Organizations. When disabled, users are required to choose an Organization after authenticating. When enabled, users can choose a Personal Account instead of an Organization. |

## Session states

After authentication, users enter one of three states:

- **Signed-in**: Authentication complete. Can access protected content or routes.
- **Pending**: Authentication complete, but session tasks incomplete. Can't access protected content or routes.
- **Signed-out**: Authentication failed or not attempted. Can't access protected content or routes.

When authenticating, sessions remain `pending` until users complete the required tasks. By default, `pending` sessions are treated as signed-out across Clerk's authentication context.

## Displaying tasks

Once enabled in the Clerk Dashboard, tasks are **embedded by default** within the `<SignUp />` and `<SignIn />` components. For more customization, you can opt out of using the `<SignUp />` and `<SignIn />` components and [create custom pages for tasks](/docs/guides/development/custom-flows/overview#session-tasks).

The following table lists the available tasks and their corresponding components. See the linked reference guide for usage instructions.

| Name | Component |
| - | - |
| [Personal accounts disabled (default)](/docs/guides/organizations/configure#enable-organizations) | [`<TaskChooseOrganization />`](/docs/reference/components/authentication/task-choose-organization) |

> [!IMPORTANT]
> Personal accounts being disabled by default was released on 08-22-2025. Applications created before this date will not be able to see the **Allow Personal Accounts** setting, because Personal Accounts were enabled by default.

If the prebuilt components don't meet your specific needs or if you require more control over the logic, you can also build your own UI using the `Session.currentTask` property to check if the user has pending session tasks. To access the `Session.currentTask` property, you can use either the `useSession()` hook for React-based applications or `window.Clerk` for other frameworks.

<CodeBlockTabs options={["Hook", "JavaScript"]}>
  ```jsx
  const { session } = useSession()

  if (session?.currentTask) {
    // Check for pending tasks and display custom UI to help users resolve them
    // See https://clerk.com/docs/guides/development/custom-flows/overview#session-tasks
    console.log(session?.currentTask)
  }
  ```

  ```js
  if (window.Clerk.session.currentTask) {
    // Check for pending tasks and display custom UI to help users resolve them
    // See https://clerk.com/docs/guides/development/custom-flows/overview#session-tasks
    console.log(window.Clerk.session.currentTask)
  }
  ```
</CodeBlockTabs>

## Redirecting to tasks

When users have pending session tasks, you can redirect them to specific pages or components to complete these requirements. This is useful when you want to handle session tasks outside of the default `<SignIn />` and `<SignUp />` components.

### Using the `taskUrls` option

The `taskUrls` option allows you to specify custom URL paths where users are redirected after sign-up or sign-in when specific session tasks need to be completed. This allows you to still use `<SignIn />` and `<SignUp />` but have tasks with custom pages.

The `taskUrls` option is available wherever you initialize the Clerk integration. For most SDKs, it's `<ClerkProvider>`.

```tsx
<ClerkProvider
  taskUrls={{
    'choose-organization': '/onboarding/choose-organization',
  }}
>
  {children}
</ClerkProvider>
```

Then, create a page at that URL path that imports the [`<TaskChooseOrganization />`](/docs/reference/components/authentication/task-choose-organization) component to handle the task.

```tsx {{ filename: 'app/onboarding/choose-organization/page.tsx' }}
export default function Page() {
  return <TaskChooseOrganization redirectUrlComplete="/dashboard" />
}
```

### Using the `<RedirectToTasks />` control component

The `<RedirectToTasks />` control component redirects users to the appropriate task page when they have pending session tasks.

```tsx
<>
  {/* Until the user completes their session tasks,
  Clerk considers them as signed out, by default */}
  <SignedOut>
    <RedirectToTasks />
  </SignedOut>
</>
```

### Middleware-based redirects

<If sdk="nextjs">
  There are many ways to protect routes using middleware. If you'd like to simply redirect users to the sign-in page if they are signed-out, you can [use `auth.protect()`](#using-auth-protect). If you'd like to have more control over what your app does based on user authentication status, you can [use the `isAuthenticated` property](#using-is-authenticated).
</If>

<If sdk="nextjs">
  ### Using `auth.protect()`

  When using `auth.protect()` in middleware to protect routes, it will redirect users to the sign-in page if they are signed-out. In the following example, `pending` users will be redirected to the sign-in page, where the `<SignIn />` component will prompt them to fulfill the session tasks. Once finished, their session will move from `pending` to an `active` (signed-in) state.

  <Include src="_partials/nextjs/nextjs-15-callout" />

  ```tsx {{ filename: 'proxy.ts', mark: [[6, 8]] }}
  import { clerkMiddleware, createRouteMatcher } from '@clerk/nextjs/server'

  const isProtectedRoute = createRouteMatcher(['/dashboard(.*)', '/forum(.*)'])

  export default clerkMiddleware(async (auth, req) => {
    // pending users won't be able to access protected routes
    // and will be redirected to the sign-in page
    if (isProtectedRoute(req)) await auth.protect()
  })

  export const config = {
    matcher: [
      // Skip Next.js internals and all static files, unless found in search params
      '/((?!_next|[^?]*\\.(?:html?|css|js(?!on)|jpe?g|webp|png|gif|svg|ttf|woff2?|ico|csv|docx?|xlsx?|zip|webmanifest)).*)',
      // Always run for API routes
      '/(api|trpc)(.*)',
    ],
  }
  ```
</If>

### Using `isAuthenticated`

When using the `isAuthenticated` property in middleware to protect routes, it will return `false` if the user has a `pending` session. Then, you can handle how to respond to pending users, such as redirecting them to a custom page to fulfill the session tasks.

```tsx {{ filename: 'proxy.ts' }}
import { clerkMiddleware, createRouteMatcher } from '@clerk/nextjs/server'
import { NextRequest, NextResponse } from 'next/server'

const isProtectedRoute = createRouteMatcher(['/dashboard(.*)', '/forum(.*)'])

export default clerkMiddleware(async (auth, req: NextRequest) => {
  const { isAuthenticated, redirectToSignIn, sessionStatus } = await auth()

  // Send users with pending sessions to the /session-tasks page
  if (!isAuthenticated && sessionStatus === 'pending' && isProtectedRoute(req)) {
    // Add logic to handle pending users
    // This example redirects pending users to the /session-tasks page
    // so they can fulfill the session tasks
    const url = req.nextUrl.clone()
    url.pathname = '/session-tasks'
    return NextResponse.redirect(url)
  }

  // Send users who are not authenticated
  // and don't have pending tasks to the sign-in page
  if (!isAuthenticated && isProtectedRoute(req)) {
    return redirectToSignIn()
  }
})
```

## Session handling

By default, `pending` sessions are treated as signed-out across Clerk's authentication context. Some control components and authentication utilities accept a `treatPendingAsSignedOut` prop to control how `pending` sessions are handled:

- `true` (default): Treats `pending` sessions as signed-out. Users can't access protected content or routes.
- `false`: Treats `pending` sessions as signed-in. Users can access protected content or routes.

### Control components

<Tabs items={['<Protect />', '<SignedOut />', '<SignedIn />']}>
  <Tab>
    The [`<Protect />`](/docs/reference/components/control/protect) component protects content or even entire routes based on a user's authentication state. It will render its children if the user's state is signed-in. It accepts a `fallback` prop that will be rendered if the user's state is signed-out.

    If the user's state is `pending`, they will see the `fallback` content because, by default, `pending` sessions are treated as signed-out.

    ```tsx
    export default function Page() {
      return (
        <Protect fallback={<p>Signed-out and pending users can see this.</p>}>
          <p>Only signed-in users can see this.</p>
        </Protect>
      )
    }
    ```

    If the user's state is `pending`, they will see the protected content because `treatPendingAsSignedOut` is set to `false`.

    ```tsx
    export default function Page() {
      return (
        <Protect
          treatPendingAsSignedOut={false}
          fallback={<p>Users that are signed-out can see this.</p>}
        >
          <p>Users that are signed-in or pending can see this.</p>
        </Protect>
      )
    }
    ```
  </Tab>

  <Tab>
    The [`<SignedOut />`](/docs/reference/components/control/signed-out) component renders its children if the user's authentication state is signed-out.

    If the user's state is `pending`, they **will** see the content of the component because, by default, `pending` sessions are treated as signed-out.

    ```tsx
    export default function Page() {
      return (
        <SignedOut>
          <p>Users that are signed-out or pending will see this.</p>
        </SignedOut>
      )
    }
    ```

    If the user's state is `pending`, they **won't** see the content of the component because `treatPendingAsSignedOut` is set to `false`.

    ```tsx
    export default function Page() {
      return (
        <SignedOut treatPendingAsSignedOut={false}>
          <p>Users that are signed-out will see this.</p>
        </SignedOut>
      )
    }
    ```
  </Tab>

  <Tab>
    The [`<SignedIn />`](/docs/reference/components/control/signed-in) component renders its children if the user's authentication state is signed-in.

    If the user's state is `pending`, they **won't** see the content of the component because, by default, `pending` sessions are treated as signed-out.

    ```tsx
    export default function Page() {
      return (
        <SignedIn>
          <p>Users that are signed-in will see this.</p>
        </SignedIn>
      )
    }
    ```

    If the user's state is `pending`, they **will** see the content of the component because `treatPendingAsSignedOut` is set to `false`.

    ```tsx
    export default function Page() {
      return (
        <SignedIn treatPendingAsSignedOut={false}>
          <p>Users that are signed-in or pending will see this.</p>
        </SignedIn>
      )
    }
    ```
  </Tab>
</Tabs>

### Authentication utilities

The `useAuth()` hook and helpers that access the [`Auth` object](/docs/reference/backend/types/auth-object), such as `getAuth()` or `request.auth`, will return `null` if the user has a `pending` session. Most utilities accept a `treatPendingAsSignedOut` option that defaults to `true`. You can pass `false` to treat `pending` sessions as signed-in.

#### Example: Personal accounts disabled

<<<<<<< HEAD
When organizations are enabled, [personal accounts are disabled by default](/docs/guides/organizations/configure#enable-organizations) and your users will be required to select or create an organization after authenticating. Until completed, their session remains `pending`. Pages that are protected using Clerk's protection utilities will treat the user's session as signed-out.
=======
When Organizations are enabled, [Personal Accounts are disabled by default](/docs/guides/organizations/overview#allow-personal-accounts) and your users will be required to select or create an Organization after authenticating. Until completed, their session remains `pending`. Pages that are protected using Clerk's protection utilities will treat the user's session as signed-out.
>>>>>>> cdf782b5

For `useAuth()`, `isSignedIn` will be `false` and `userId` and `orgId` will be `null` if the user has a `pending` session.

```tsx
export default function Dashboard() {
  const { isSignedIn, userId, orgId } = useAuth()

  if (!isSignedIn) {
    return (
      <p>
        User has no session, or has a pending session. They either need to sign in, or they need to
        complete tasks by selecting or creating an Organization.
      </p>
    )
  }

  return (
    <p>
      User {userId} has a valid session and {orgId} is defined
    </p>
  )
}
```

For helpers that access the [`Auth` object](/docs/reference/backend/types/auth-object), `isAuthenticated` would return `false` and `userId` and `orgId` would return `null` if the user has a `pending` session. This example uses the Next.js-specific [`auth()`](/docs/reference/nextjs/app-router/auth) helper, but you can use the comments in the example to help you adapt it to your SDK.

```tsx {{ filename: 'app/page.tsx' }}
import { auth } from '@clerk/nextjs/server'

export default async function Page() {
  // The `Auth` object gives you access to properties like `isAuthenticated` and `userId`
  // Accessing the `Auth` object differs depending on the SDK you're using
  // https://clerk.com/docs/reference/backend/types/auth-object#how-to-access-the-auth-object
  const { isAuthenticated, userId, orgId } = await auth()

  if (!isAuthenticated) {
    return (
      <p>
        User has no session, or has a pending session. They either need to sign in, or they need to
        complete pending session tasks by selecting or creating an Organization.
      </p>
    )
  }

  return (
    <p>
      User {userId} has a valid session and {orgId} is defined
    </p>
  )
}
```

#### Example: Accessing the `userId` for pending sessions

By default, users with a `pending` session are treated as signed-out, and their `userId` will not be available. However, in some cases, you may want to access the user's ID even if their session is still `pending`. In these cases, you can set `treatPendingAsSignedOut` to `false`, which will treat `pending` sessions as signed-in and allow you to access the `userId`. This example uses the Next.js-specific [`auth()`](/docs/reference/nextjs/app-router/auth) helper, but you can use the comments in the example to help you adapt it to your SDK.

```tsx {{ filename: 'app/api/get-teams/route.tsx' }}
import { auth } from '@clerk/nextjs/server'

export const POST = async () => {
  // `treatPendingAsSignedOut` is set to `false` to allow access to the `userId` for pending sessions
  // Accessing the `Auth` object differs depending on the SDK you're using
  // https://clerk.com/docs/reference/backend/types/auth-object#how-to-access-the-auth-object
  const { isAuthenticated, userId, has } = await auth({ treatPendingAsSignedOut: false })

  // Check if the user is signed-out
  if (!isAuthenticated) {
    return Response.json({ error: 'User is signed-out' }, { status: 401 })
  }

  // Now the pending user's `userId` can be used for your use case
  // This is a basic example of creating a resource using the `userId`
  try {
    const newResource = await resources.create({
      userId,
    })

    return Response.json({ data: newResource }, { status: 201 })
  } catch (error) {
    return Response.json({ error: 'Failed to create resource' }, { status: 500 })
  }
}
```<|MERGE_RESOLUTION|>--- conflicted
+++ resolved
@@ -272,11 +272,7 @@
 
 #### Example: Personal accounts disabled
 
-<<<<<<< HEAD
-When organizations are enabled, [personal accounts are disabled by default](/docs/guides/organizations/configure#enable-organizations) and your users will be required to select or create an organization after authenticating. Until completed, their session remains `pending`. Pages that are protected using Clerk's protection utilities will treat the user's session as signed-out.
-=======
-When Organizations are enabled, [Personal Accounts are disabled by default](/docs/guides/organizations/overview#allow-personal-accounts) and your users will be required to select or create an Organization after authenticating. Until completed, their session remains `pending`. Pages that are protected using Clerk's protection utilities will treat the user's session as signed-out.
->>>>>>> cdf782b5
+When Organizations are enabled, [Personal Accounts are disabled by default](/docs/guides/organizations/configure#allow-personal-accounts) and your users will be required to select or create an Organization after authenticating. Until completed, their session remains `pending`. Pages that are protected using Clerk's protection utilities will treat the user's session as signed-out.
 
 For `useAuth()`, `isSignedIn` will be `false` and `userId` and `orgId` will be `null` if the user has a `pending` session.
 
