---
title: User metadata
description: Metadata allows for custom data to be saved on the User object.
---

Metadata allows for custom data to be saved on the [`User` object](/docs/users/overview). There are three types of metadata: "unsafe", "public", and "private".

| Metadata | Frontend API | Backend API |
| - | - | - |
| Private | No read or write access | Read & write access |
| Public | Read access | Read & write access |
| Unsafe | Read & write access | Read & write access |

<Include src="_partials/metadata-callout" />

## Private metadata

Private metadata is only accessible by the backend, which makes this useful for storing sensitive data that you don't want to expose to the frontend. For example, you could store a user's Stripe customer ID.

### Set private metadata

<Tabs items={["Backend SDK", "Express", "Go", "Ruby", "cURL"]}>
  <Tab>
    <Include src="_partials/backend/usage" />

    ```ts {{ filename: 'route.ts' }}
    export async function POST(req) {
      const { stripeId, userId } = await req.json()

      await clerkClient.users.updateUserMetadata(userId, {
        privateMetadata: {
          stripeId: stripeId,
        },
      })

      return Response.json({ success: true })
    }
    ```

    <If sdk="nextjs">
      If you're using Next.js, you must `await` the instantiation of the `clerkClient` instance, like so:

      ```ts
      const client = await clerkClient()

      const response = await client.users.updateUserMetadata()
      ```
    </If>
  </Tab>

  <Tab>
    ```ts {{ filename: 'private.ts' }}
    import { clerkClient } from '@clerk/express'

    app.post('/updateStripe', async (req, res) => {
      const { stripeId, userId } = req.body

      await clerkClient.users.updateUserMetadata(userId, {
        privateMetadata: {
          stripeId: stripeId,
        },
      })

      res.status(200).json({ success: true })
    })
    ```
  </Tab>

  <Tab>
    ```go {{ filename: 'private.go' }}
    var client clerk.Client

    func addStripeCustomerID(user *clerk.User, stripeCustomerID string) error {
        stripeID := map[string]interface{}{
            "stripeID": stripeCustomerID,
        }
    	user, err := s.clerkClient.Users().UpdateMetadata(sess.UserID, &clerk.updateMetadataRequest{
    		PrivateMetadata: stripeID,
    	})

    	if err != nil {
    		panic(err)
    	}
    }
    ```
  </Tab>

  <Tab>
    ```ruby {{ filename: 'private.rb' }}
    # ruby json example with a private metadata and stripe id
    require 'clerk'
    require 'json'

    privateMetadata = {
      "stripeID": stripeCustomerID
    }


    clerk = Clerk::SDK.new(api_key: "your_clerk_secret_key")
    clerk.users.updateMetadata("user_xyz", private_metadata: privateMetadata)
    ```
  </Tab>

  <Tab>
    ```bash {{ filename: 'curl.sh' }}
    curl -XPATCH -H 'Authorization: Bearer CLERK_SECRET_KEY' -H "Content-type: application/json" -d '{
      "private_metadata": {
        "stripeId": "12356"
      }
    }' 'https://api.clerk.com/v1/users/{user_id}/metadata'
    ```
  </Tab>
</Tabs>

### Retrieve private metadata

You can retrieve the private metadata for a user by using the JavaScript Backend SDK's [`getUser()`](/docs/references/backend/user/get-user) method. This method will return the `User` object which contains the private metadata.

<Tabs items={["Backend SDK", "Express", "Go", "Ruby", "cURL"]}>
  <Tab>
    <Include src="_partials/backend/usage" />

    ```ts {{ filename: 'route.ts' }}
    export async function GET(req) {
      const { userId } = await req.json()

      const user = await clerkClient.users.getUser(userId)

      return Response.json(user.privateMetadata)
    }
    ```

    <If sdk="nextjs">
      If you're using Next.js, you must `await` the instantiation of the `clerkClient` instance, like so:

      ```ts
      const client = await clerkClient()

      const response = await client.users.getUser()
      ```
    </If>
  </Tab>

  <Tab>
    ```ts {{ filename: 'private.ts' }}
    import { clerkClient } from '@clerk/express'

    app.post('/updateStripe', async (req, res) => {
      const { userId } = req.body

      const user = await clerkClient.users.getUser(userId)

      res.status(200).json(user.privateMetadata)
    })
    ```
  </Tab>

  <Tab>
    ```go {{ filename: 'private.go' }}
    var client clerk.Client

    func GetUserMetadata(user *clerk.User, stripeCustomerID string) error {
      user, err := s.clerkClient.Users().Read(sess.UserID)

      if err != nil {
        panic(err)
      }
    }
    ```
  </Tab>

  <Tab>
    ```ruby {{ filename: 'private.rb' }}
    # ruby json example with a private metadata and stripe id
    require 'clerk'
    clerk = Clerk::SDK.new(api_key: "your_clerk_secret_key")
    clerk.users.getUser("user_xyz")
    ```
  </Tab>

  <Tab>
    ```bash {{ filename: 'curl.sh' }}
    curl -XGET -H 'Authorization: CLERK_SECRET_KEY' -H "Content-type: application/json" 'https://api.clerk.com/v1/users/{user_id}'
    ```
  </Tab>
</Tabs>

## Public metadata

Public metadata is accessible by both the frontend and the backend, but can only be set on the backend. This is useful for storing data that you want to expose to the frontend, but don't want the user to be able to modify. For example, you could store a custom role for a user.

### Set public metadata

<Tabs items={["Backend SDK", "Express", "Go", "Ruby", "cURL"]}>
  <Tab>
    <Include src="_partials/backend/usage" />

    ```ts {{ filename: 'route.ts' }}
    export async function POST(req) {
      const { role, userId } = await req.json()

      await clerkClient.users.updateUserMetadata(userId, {
        publicMetadata: {
          role,
        },
      })

      return Response.json({ success: true })
    }
    ```

    <If sdk="nextjs">
      If you're using Next.js, you must `await` the instantiation of the `clerkClient` instance, like so:

      ```ts
      const client = await clerkClient()

      const response = await client.users.updateUserMetadata()
      ```
    </If>
  </Tab>

  <Tab>
    ```ts {{ filename: 'public.ts' }}
    import { clerkClient } from '@clerk/express'

    app.post('/updateRole', async (req, res) => {
      const { role, userId } = req.body

      await clerkClient.users.updateUserMetadata(userId, {
        publicMetadata: {
          role,
        },
      })
      res.status(200).json({ success: true })
    })
    ```
  </Tab>

  <Tab>
    ```go {{ filename: 'public.go' }}
    var client clerk.Client

    func addStripeCustomerID(user *clerk.User, role string) error {
        Role := map[string]interface{}{
            "role": role,
        }
      user, err := s.clerkClient.Users().UpdateMetadata(sess.UserID, &clerk.updateMetadataRequest{
        PublicMetadata: role,
      })

      if err != nil {
        panic(err)
      }
    }
    ```
  </Tab>

  <Tab>
    ```ruby {{ filename: 'public.rb' }}
    # ruby json example with a private metadata and stripe id
    require 'clerk'
    require 'json'

    publicMetadata = {
      "role": "awesome-user",
    }

    clerk = Clerk::SDK.new(api_key: "your_clerk_secret_key")
    clerk.users.updateMetadata("user_xyz", public_metadata: publicMetadata)
    ```
  </Tab>

  <Tab>
    ```bash {{ filename: 'curl.sh' }}
    curl -XPATCH -H 'Authorization: Bearer CLERK_SECRET_KEY' -H "Content-type: application/json" -d '{
      "public_metadata": {
        "role": "shopper"
      }
    }' 'https://api.clerk.com/v1/users/{user_id}/metadata'
    ```
  </Tab>
</Tabs>

### Retrieve public metadata

There are multiple ways to retrieve public metadata.

On the frontend, it's available on the [`User`](/docs/references/javascript/user) object which can be accessed using the [`useUser()`](/docs/hooks/use-user) hook.

<<<<<<< HEAD
On the backend, it's available on the [Backend `User`](/docs/references/backend/types/backend-user) object which can be accessed using the JavaScript Backend SDK's [`getUser()`](/docs/references/backend/user/get-user) method. It can also be attached to a session token, and the `sessionClaims` of the session token can be retrieved on the [`Auth`](/docs/references/backend/types/auth-object) object. If you need to retrieve public metadata frequently in the backend, the best option is to attach it to the session token and retrieve it from the session token. See the [guide on customizing your session token](/docs/guides/configure/session-token).
=======
On the backend, it's available on the [Backend `User`](/docs/references/backend/types/backend-user) object which can be accessed using the JavaScript Backend SDK's [`getUser()`](/docs/references/backend/user/get-user) method. However, this makes an API request, which is subject to [rate limits](/docs/backend-requests/resources/rate-limits). To avoid an API request, you can attach the metadata as a claim in the user's session token. Then, the metadata can be retrieved from the `sessionClaims` on the [`Auth`](/docs/references/backend/types/auth-object) object. See the [guide on customizing your session token](/docs/backend-requests/custom-session-token).
>>>>>>> 3f0ec0e9

## Unsafe metadata

Unsafe metadata can be both read and set from the frontend and the backend. It's called "unsafe" metadata because it can be modified directly from the frontend, which means malicious users could potentially tamper with these values.

Unsafe metadata is the only metadata property that can be set during sign-up, so a common use case is to use it in [custom onboarding flows](/docs/references/nextjs/add-onboarding-flow). Custom data collected during the onboarding (sign-up) flow can be stored in the [`SignUp`](/docs/references/javascript/sign-up) object. After a successful sign-up, `SignUp.unsafeMetadata` is copied to the `User` object as `User.unsafeMetadata`. From that point on, the unsafe metadata is accessible as a direct attribute of the `User` object.

### Set unsafe metadata

The following examples demonstrate how to update unsafe metadata for an existing user. Updating `unsafeMetadata` replaces the previous value; it doesn't perform a merge. To merge data, you can pass a combined object such as `{ …user.unsafeMetadata, …newData }` to the `unsafeMetadata` parameter.

The following examples demonstrate how to update `unsafeMetadata` using [the Backend API](#using-the-backend-api) or [the Frontend SDKs](#using-the-frontend-sdks).

#### Using the Backend API

<Tabs items={["Backend SDK", "Express", "Go", "Ruby", "cURL"]}>
  <Tab>
    <Include src="_partials/backend/usage" />

    ```ts {{ filename: 'route.ts' }}
    export async function POST(req) {
      const { userId } = await req.json()

      await clerkClient.users.updateUserMetadata(userId, {
        unsafeMetadata: {
          birthday: '11-30-1969',
        },
      })

      return Response.json({ success: true })
    }
    ```

    <If sdk="nextjs">
      If you're using Next.js, you must `await` the instantiation of the `clerkClient` instance, like so:

      ```ts
      const client = await clerkClient()

      const response = await client.users.updateUserMetadata()
      ```
    </If>
  </Tab>

  <Tab>
    ```ts {{ filename: 'private.ts' }}
    import { clerkClient } from '@clerk/express'

    app.post('/updateStripe', async (req, res) => {
      const { stripeId, userId } = await req.body

      await clerkClient.users.updateUserMetadata(userId, {
        unsafeMetadata: {
          birthday: '11-30-1969',
        },
      })

      res.status(200).json({ success: true })
    })
    ```
  </Tab>

  <Tab>
    ```go {{ filename: 'private.go' }}
    var client clerk.Client

    func addStripeCustomerID(user *clerk.User, stripeCustomerID string) error {
        birthday := map[string]interface{}{
            "birthday": "04-20-1969",
        }
      user, err := s.clerkClient.Users().UpdateMetadata(sess.UserID, &clerk.updateMetadataRequest{
        UnsafeMetadata: birthday,
      })

      if err != nil {
        panic(err)
      }
    }
    ```
  </Tab>

  <Tab>
    ```ruby {{ filename: 'private.rb' }}
    require 'clerk'
    require 'json'

    unsafeMetadata = {
      "birthday": "04-20-1969"
    }

    clerk = Clerk::SDK.new(api_key: "your_clerk_secret_key")
    clerk.users.updateMetadata("user_123", unsafe_metadata: unsafeMetadata)
    ```
  </Tab>

  <Tab>
    ```bash {{ filename: 'curl.sh' }}
    curl -XPATCH -H 'Authorization: Bearer CLERK_SECRET_KEY' -H "Content-type: application/json" -d '{
      "unsafe_metadata": {
        "birthday": "11-30-1969"
      }
    }' 'https://api.clerk.com/v1/users/{user_id}/metadata'
    ```
  </Tab>
</Tabs>

#### Using the Frontend SDKs

<Tabs items={["React-based SDKs", "JavaScript"]}>
  <Tab>
    ```tsx {{ filename: 'page.tsx' }}
    export default function Page() {
      const { user } = useUser()
      const [birthday, setBirthday] = useState('')

      return (
        <div>
          <input type="text" value={birthday} onChange={(e) => setBirthday(e.target.value)} />

          <button
            onClick={() => {
              user?.update({
                unsafeMetadata: { birthday },
              })
            }}
          >
            Update birthday
          </button>
        </div>
      )
    }
    ```
  </Tab>

  <Tab>
    ```js {{ filename: 'main.js' }}
    import { Clerk } from '@clerk/clerk-js'

    // Initialize Clerk with your Clerk Publishable Key
    const pubKey = import.meta.env.VITE_CLERK_PUBLISHABLE_KEY

    const clerk = new Clerk(pubKey)
    await clerk.load()

    if (clerk.isSignedIn) {
      await clerk.user
        .update({
          unsafeMetadata: {
            birthday: '01-01-2000',
          },
        })
        .then((res) => console.log(res))
        .catch((error) => console.log('An error occurred:', error.errors))
    } else {
      document.getElementById('app').innerHTML = `
        <div id="sign-in"></div>
      `

      const signInDiv = document.getElementById('sign-in')

      clerk.mountSignIn(signInDiv)
    }
    ```
  </Tab>
</Tabs>

### Retrieve unsafe metadata

There are multiple ways to retrieve unsafe metadata.

On the frontend, it is available on the [`User`](/docs/references/javascript/user) object, which you can access by using the [`useUser()`](/docs/hooks/use-user) hook.

On the backend, it's available on the [Backend `User`](/docs/references/backend/types/backend-user) object which can be accessed using the JavaScript Backend SDK's [`getUser()`](/docs/references/backend/user/get-user) method. It can also be attached to a session token, and the `sessionClaims` of the session token can be retrieved on the [`Auth`](/docs/references/backend/types/auth-object) object. If you need to retrieve unsafe metadata frequently in the backend, the best option is to attach it to the session token and retrieve it from the session token. See the [guide on customizing your session token](/docs/guides/configure/session-token).<|MERGE_RESOLUTION|>--- conflicted
+++ resolved
@@ -288,11 +288,7 @@
 
 On the frontend, it's available on the [`User`](/docs/references/javascript/user) object which can be accessed using the [`useUser()`](/docs/hooks/use-user) hook.
 
-<<<<<<< HEAD
 On the backend, it's available on the [Backend `User`](/docs/references/backend/types/backend-user) object which can be accessed using the JavaScript Backend SDK's [`getUser()`](/docs/references/backend/user/get-user) method. It can also be attached to a session token, and the `sessionClaims` of the session token can be retrieved on the [`Auth`](/docs/references/backend/types/auth-object) object. If you need to retrieve public metadata frequently in the backend, the best option is to attach it to the session token and retrieve it from the session token. See the [guide on customizing your session token](/docs/guides/configure/session-token).
-=======
-On the backend, it's available on the [Backend `User`](/docs/references/backend/types/backend-user) object which can be accessed using the JavaScript Backend SDK's [`getUser()`](/docs/references/backend/user/get-user) method. However, this makes an API request, which is subject to [rate limits](/docs/backend-requests/resources/rate-limits). To avoid an API request, you can attach the metadata as a claim in the user's session token. Then, the metadata can be retrieved from the `sessionClaims` on the [`Auth`](/docs/references/backend/types/auth-object) object. See the [guide on customizing your session token](/docs/backend-requests/custom-session-token).
->>>>>>> 3f0ec0e9
 
 ## Unsafe metadata
 
