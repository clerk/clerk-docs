--- conflicted
+++ resolved
@@ -64,17 +64,17 @@
   const isProtectedRoute = createRouteMatcher(['/dashboard(.*)', '/forum(.*)'])
 
   export default clerkMiddleware(async (auth, req) => {
-    if (isProtectedRoute(req)) await auth.protect()
-  })
+  if (isProtectedRoute(req)) await auth.protect()
+})
 
   export const config = {
-    matcher: [
-      // Skip Next.js internals and all static files, unless found in search params
-      '/((?!_next|[^?]*\\.(?:html?|css|js(?!on)|jpe?g|webp|png|gif|svg|ttf|woff2?|ico|csv|docx?|xlsx?|zip|webmanifest)).*)',
-      // Always run for API routes
-      '/(api|trpc)(.*)',
-    ],
-  }
+  matcher: [
+  // Skip Next.js internals and all static files, unless found in search params
+  '/((?!_next|[^?]*\\.(?:html?|css|js(?!on)|jpe?g|webp|png|gif|svg|ttf|woff2?|ico|csv|docx?|xlsx?|zip|webmanifest)).*)',
+  // Always run for API routes
+  '/(api|trpc)(.*)',
+  ],
+}
   ```
 
   ```tsx {{ filename: 'app/middleware.ts' }}
@@ -83,23 +83,23 @@
   const isProtectedRoute = createRouteMatcher(['/dashboard(.*)', '/forum(.*)'])
 
   export default clerkMiddleware(async (auth, req) => {
-    const { userId, redirectToSignIn } = await auth()
-
-    if (!userId && isProtectedRoute(req)) {
-      // Add custom logic to run before redirecting
-
-      return redirectToSignIn()
-    }
-  })
+  const { userId, redirectToSignIn } = await auth()
+
+  if (!userId && isProtectedRoute(req)) {
+  // Add custom logic to run before redirecting
+
+  return redirectToSignIn()
+}
+})
 
   export const config = {
-    matcher: [
-      // Skip Next.js internals and all static files, unless found in search params
-      '/((?!_next|[^?]*\\.(?:html?|css|js(?!on)|jpe?g|webp|png|gif|svg|ttf|woff2?|ico|csv|docx?|xlsx?|zip|webmanifest)).*)',
-      // Always run for API routes
-      '/(api|trpc)(.*)',
-    ],
-  }
+  matcher: [
+  // Skip Next.js internals and all static files, unless found in search params
+  '/((?!_next|[^?]*\\.(?:html?|css|js(?!on)|jpe?g|webp|png|gif|svg|ttf|woff2?|ico|csv|docx?|xlsx?|zip|webmanifest)).*)',
+  // Always run for API routes
+  '/(api|trpc)(.*)',
+  ],
+}
   ```
 </CodeBlockTabs>
 
@@ -119,25 +119,25 @@
   const isProtectedRoute = createRouteMatcher(['/admin(.*)'])
 
   export default clerkMiddleware(async (auth, req) => {
-    // Restrict admin routes to users with specific permissions
-    if (isProtectedRoute(req)) {
-      await auth.protect((has) => {
-        return (
-          has({ permission: 'org:sys_memberships:manage' }) ||
-          has({ permission: 'org:sys_domains_manage' })
-        )
-      })
-    }
-  })
+  // Restrict admin routes to users with specific permissions
+  if (isProtectedRoute(req)) {
+  await auth.protect((has) => {
+  return (
+  has({ permission: 'org:sys_memberships:manage' }) ||
+  has({ permission: 'org:sys_domains_manage' })
+  )
+})
+}
+})
 
   export const config = {
-    matcher: [
-      // Skip Next.js internals and all static files, unless found in search params
-      '/((?!_next|[^?]*\\.(?:html?|css|js(?!on)|jpe?g|webp|png|gif|svg|ttf|woff2?|ico|csv|docx?|xlsx?|zip|webmanifest)).*)',
-      // Always run for API routes
-      '/(api|trpc)(.*)',
-    ],
-  }
+  matcher: [
+  // Skip Next.js internals and all static files, unless found in search params
+  '/((?!_next|[^?]*\\.(?:html?|css|js(?!on)|jpe?g|webp|png|gif|svg|ttf|woff2?|ico|csv|docx?|xlsx?|zip|webmanifest)).*)',
+  // Always run for API routes
+  '/(api|trpc)(.*)',
+  ],
+}
   ```
 
   ```tsx {{ filename: 'middleware.ts' }}
@@ -146,26 +146,26 @@
   const isProtectedRoute = createRouteMatcher(['/admin(.*)'])
 
   export default clerkMiddleware(async (auth, req) => {
-    const { has, redirectToSignIn } = await auth()
-    // Restrict admin routes to users with specific permissions
-    if (
-      (isProtectedRoute(req) && !has({ permission: 'org:sys_memberships:manage' })) ||
-      !has({ permission: 'org:sys_domains_manage' })
-    ) {
-      // Add logic to run if the user does not have the required permissions
-
-      return redirectToSignIn()
-    }
-  })
+  const { has, redirectToSignIn } = await auth()
+  // Restrict admin routes to users with specific permissions
+  if (
+  (isProtectedRoute(req) && !has({ permission: 'org:sys_memberships:manage' })) ||
+  !has({ permission: 'org:sys_domains_manage' })
+  ) {
+  // Add logic to run if the user does not have the required permissions
+
+  return redirectToSignIn()
+}
+})
 
   export const config = {
-    matcher: [
-      // Skip Next.js internals and all static files, unless found in search params
-      '/((?!_next|[^?]*\\.(?:html?|css|js(?!on)|jpe?g|webp|png|gif|svg|ttf|woff2?|ico|csv|docx?|xlsx?|zip|webmanifest)).*)',
-      // Always run for API routes
-      '/(api|trpc)(.*)',
-    ],
-  }
+  matcher: [
+  // Skip Next.js internals and all static files, unless found in search params
+  '/((?!_next|[^?]*\\.(?:html?|css|js(?!on)|jpe?g|webp|png|gif|svg|ttf|woff2?|ico|csv|docx?|xlsx?|zip|webmanifest)).*)',
+  // Always run for API routes
+  '/(api|trpc)(.*)',
+  ],
+}
   ```
 </CodeBlockTabs>
 
@@ -352,39 +352,31 @@
 
   ---
 
+  - `signInUrl?`
+  - `string`
+
+  An alternative sign in URL.
+
+  ---
+
+  - `signUpUrl?`
+  - `string`
+
+  An alternative sign up URL.
+
+  ---
+
   - `publishableKey`
   - `string`
 
-  The Clerk publishable key for your instance. This can be found in your Clerk Dashboard on the [**API Keys**](https://dashboard.clerk.com/last-active?path=api-keys) page.
+  The Clerk Publishable Key for your instance. This can be found on the [**API keys**](https://dashboard.clerk.com/last-active?path=api-keys) page in the Clerk Dashboard.
 
   ---
 
   - `secretKey?`
   - `string`
 
-  The Clerk secret key for your instance. This can be found in your Clerk Dashboard on the **[API Keys](https://dashboard.clerk.com/last-active?path=api-keys)** page. The `CLERK_ENCRYPTION_KEY` environment variable must be set when providing `secretKey` as an option. For more information, refer to the [Dynamic keys](#dynamic-keys) section.
-
-  ---
-
-  - `signInUrl?`
-  - `string`
-
-<<<<<<< HEAD
-  An alternative sign-in URL.
-=======
-  The Clerk Publishable Key for your instance. This can be found on the [**API keys**](https://dashboard.clerk.com/last-active?path=api-keys) page in the Clerk Dashboard.
->>>>>>> 248cc573
-
-  ---
-
-  - `signUpUrl?`
-  - `string`
-
-<<<<<<< HEAD
-  An alternative sign-up URL.
-=======
   The Clerk Secret Key for your instance. This can be found on the [**API keys**](https://dashboard.clerk.com/last-active?path=api-keys) page in the Clerk Dashboard. The `CLERK_ENCRYPTION_KEY` environment variable must be set when providing `secretKey` as an option, refer to [Dynamic keys](#dynamic-keys).
->>>>>>> 248cc573
 </Properties>
 
 It's also possible to dynamically set options based on the incoming request:
@@ -444,11 +436,7 @@
     return tenantKeys[tenant]
   },
 )
-<<<<<<< HEAD
-```
-
-> [!NOTE]
-> Dynamic keys are not accessible on the client-side.
+```
 
 ### `OrganizationSyncOptions`
 
@@ -520,7 +508,4 @@
 | URL | Matches |
 | - | - |
 | `/personal-account/settings` | ✅ |
-| `/personal-account` | ❌ |
-=======
-```
->>>>>>> 248cc573
+| `/personal-account` | ❌ |