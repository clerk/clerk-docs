--- conflicted
+++ resolved
@@ -178,7 +178,6 @@
         'types/organization-custom-role-key.mdx': ['link-doc-not-found'],
 
         // temp migration ignores
-<<<<<<< HEAD
         'backend/auth-object.mdx': ['link-doc-not-found'],
         'backend/user.mdx': ['link-doc-not-found'],
         'clerk-react/clerk-provider-props.mdx': ['link-doc-not-found'],
@@ -188,18 +187,13 @@
         'shared/use-reverification.mdx': ['link-doc-not-found'],
         'types/session-resource.mdx': ['link-doc-not-found'],
         'types/use-auth-return.mdx': ['link-doc-not-found'],
-=======
         'backend/session.mdx': ['link-doc-not-found'],
-        'clerk-react/use-auth.mdx': ['link-doc-not-found'],
-        'types/use-auth-return.mdx': ['link-doc-not-found'],
-        'clerk-react/clerk-provider-props.mdx': ['link-doc-not-found'],
         'backend/allowlist-identifier.mdx': ['link-doc-not-found'],
         'backend/email-address.mdx': ['link-doc-not-found'],
         'backend/organization-membership-public-user-data.mdx': ['link-doc-not-found'],
         'backend/phone-number.mdx': ['link-doc-not-found'],
         'backend/verify-webhook.mdx': ['link-doc-not-found'],
         'types/user-resource.mdx': ['link-doc-not-found'],
->>>>>>> 18b18986
       },
       partials: {},
       tooltips: {},
