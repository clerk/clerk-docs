--- conflicted
+++ resolved
@@ -57,18 +57,7 @@
   () =>
   (tree: Node, vfile: VFile) => {
     mdastVisit(tree, (node) => {
-<<<<<<< HEAD
-      const manifestItems = flatSDKScopedManifest.filter((item) => item.href === doc.file.href)
-
-      const availableSDKs = manifestItems.flatMap((item) => item.sdk).filter(Boolean)
-
-      // The doc doesn't exist in the manifest so we are skipping it
-      if (manifestItems.length === 0) return
-
-      const sdk = extractComponentPropValueFromNode(
-=======
       const allowedSdks = extractSDKsFromIfComponent(
->>>>>>> 851b0809
         config,
         node,
         vfile,
@@ -77,72 +66,51 @@
         extractComponentPropValueFromNode(config, node, vfile, 'If', 'notSdk', false, 'docs', filePath, z.string()),
       )
 
-<<<<<<< HEAD
-      const notSdk = extractComponentPropValueFromNode(
-        config,
-        node,
-        vfile,
-        'If',
-        'notSdk',
-        false,
-        'docs',
-        filePath,
-        z.string(),
-      )
-=======
       if (allowedSdks === undefined) return
 
       const manifestItems = flatSDKScopedManifest.filter((item) => item.href === doc.file.href)
 
       const availableSDKs = manifestItems.flatMap((item) => item.sdk).filter(Boolean)
->>>>>>> 851b0809
 
-      const allowedSdks = extractSDKsFromIfComponent(config, node, vfile, filePath, sdk, notSdk)
+      // The doc doesn't exist in the manifest so we are skipping it
+      if (manifestItems.length === 0) return
 
-<<<<<<< HEAD
-      if (allowedSdks !== undefined) {
-        allowedSdks.forEach((sdk) => {
-          ;(() => {
-            if (doc.sdk === undefined) return
-=======
       allowedSdks.forEach((sdk) => {
         ;(() => {
           if (doc.sdk === undefined) return
->>>>>>> 851b0809
 
-            const available = doc.sdk.includes(sdk)
+          const available = doc.sdk.includes(sdk)
 
-            if (available === false) {
-              safeFail(
-                config,
-                vfile,
-                filePath,
-                'docs',
-                'if-component-sdk-not-in-frontmatter',
-                [sdk, doc.sdk],
-                node.position,
-              )
-            }
-          })()
-          ;(() => {
-            // The doc is generic so we are skipping it
-            if (availableSDKs.length === 0) return
+          if (available === false) {
+            safeFail(
+              config,
+              vfile,
+              filePath,
+              'docs',
+              'if-component-sdk-not-in-frontmatter',
+              [sdk, doc.sdk],
+              node.position,
+            )
+          }
+        })()
+        ;(() => {
+          // The doc is generic so we are skipping it
+          if (availableSDKs.length === 0) return
 
-            const available = availableSDKs.includes(sdk)
+          const available = availableSDKs.includes(sdk)
 
-            if (available === false) {
-              safeFail(
-                config,
-                vfile,
-                filePath,
-                'docs',
-                'if-component-sdk-not-in-manifest',
-                [sdk, doc.file.href],
-                node.position,
-              )
-            }
-          })()
-        })
-      }
+          if (available === false) {
+            safeFail(
+              config,
+              vfile,
+              filePath,
+              'docs',
+              'if-component-sdk-not-in-manifest',
+              [sdk, doc.file.href],
+              node.position,
+            )
+          }
+        })()
+      })
     })
   }