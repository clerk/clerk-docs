--- conflicted
+++ resolved
@@ -1,334 +1,330 @@
----
-title: Sign In Component
-description: The SignIn component renders a UI for signing in users. The functionality of the SignIn component are controlled by the instance settings you specify in your Clerk Dashboard. You can further customize your SignIn component by passing additional properties at the time of rendering.
----
-
-import { Tab, Tabs } from "nextra-theme-docs";
-import { Callout } from "nextra-theme-docs";
-import { Tables } from "@/components/Table";
-import { Images } from "@/components/Images";
-import { CodeBlockTabs } from "@/components/CodeBlockTabs";
-
-# Sign In Component
-
-<<<<<<< HEAD
-<Images width={496} height={564} src="/images/ui-components/component-sign_in.svg" alt="Sign in component example" />
-=======
-<Images width={496} height={564} src="/docs/images/ui-components/component-sign_in.svg" alt="Sign in component example" />
->>>>>>> dc568f18
-
-The `SignIn` component renders a UI for signing in users. The functionality of the `SignIn` component are controlled by the instance settings you specify in your [Clerk Dashboard](https://dashboard.clerk.dev). You can further customize your `SignIn` component by passing additional properties at the time of rendering.
-
-> All of these are methods on [an instance of the `Clerk` class](TODO).
-
-## `mountSignIn()`
-
-Render the `SignIn` component to an HTML `<div>` element.
-
-### Usage
-
-<CodeBlockTabs options={['NPM Module', 'window.Clerk']}>
-  ```typescript {15-19}
-  import Clerk from '@clerk/clerk-js';
-  import { dark } from "@clerk/themes";
-
-  document.querySelector<HTMLDivElement>('#app')!.innerHTML = `
-    <div
-      id="sign-in"
-    ></div>
-  `;
-
-  const signInComponent = document.querySelector<HTMLDivElement>('#sign-in')!;
-
-  const clerk = new Clerk('pk_[publishable_key]');
-  await clerk.load();
-
-  clerk.mountSignIn(signInComponent, {
-    appearance: {
-      baseTheme: dark
-    }
-  });
-  ```
-
-  ```html {13-17}
-  <div id="sign-in"></div>
-  <script>
-    const script = document.createElement('script');
-    script.setAttribute('data-clerk-publishable-key', 'pk_[publishable_key]');
-    script.async = true;
-    script.src = `https://[your-domain].clerk.accounts.dev/npm/@clerk/clerk-js@latest/dist/clerk.browser.js`;
-
-    script.addEventListener('load', async function () {
-      await window.Clerk.load();
-
-      const signInComponent = document.querySelector('#sign-in');
-
-      window.Clerk.openSignIn(signInComponent, {
-        appearance: {
-          baseTheme: dark
-        }
-      });
-    });
-    document.body.appendChild(script);
-  </script>
-  ```
-</CodeBlockTabs>
-
-### Props
-
-```typescript
-function mountSignIn(node: HTMLDivElement, props?: SignInProps): void;
-```
-
-<Tables
-  headings={["Name", "Type", "Description"]}
-  rows={[
-  {
-  cells: [
-  "node",
-  <a href="https://developer.mozilla.org/en-US/docs/Web/API/HTMLDivElement"><code>HTMLDivElement</code></a>,
-  <>The <code>{`<div>`}</code> element used to render in the sign-in component</>
-  ],
-  },
-  {
-  cells: [
-  "props?",
-  <a href="#signinprops"><code>SignInProps</code></a>,
-  "The properties to pass to the sign-in component",
-  ],
-  },
-  ]}
-/>
-
-## `unmountSignIn()`
-
-Unmount and run cleanup on an existing SignIn component instance.
-
-### Usage
-
-<CodeBlockTabs options={['NPM Module', 'window.Clerk']}>
-  ```typescript {19}
-  import Clerk from '@clerk/clerk-js';
-
-  document.querySelector<HTMLDivElement>('#app')!.innerHTML = `
-    <div
-      id="sign-in"
-    ></div>
-  `
-
-  const signInComponent = document.querySelector<HTMLDivElement>('#sign-in')!;
-
-  const clerk = new Clerk('pk_[publishable_key]');
-
-  await clerk.load();
-
-  clerk.mountSignIn(signInComponent);
-
-  // ...
-
-  clerk.unmountSignIn(signInComponent);
-  ```
-
-  ```html {17}
-  <div id="sign-in"></div>
-  <script>
-    const script = document.createElement('script');
-    script.setAttribute('data-clerk-publishable-key', 'pk_[publishable_key]');
-    script.async = true;
-    script.src = `https://[your-domain].clerk.accounts.dev/npm/@clerk/clerk-js@latest/dist/clerk.browser.js`;
-
-    script.addEventListener('load', async function () {
-      await window.Clerk.load();
-
-      const signInComponent = document.querySelector('#sign-in');
-
-      window.Clerk.mountSignIn(signInComponent);
-
-      // ...
-
-      window.Clerk.unmountSignIn(signInComponent);
-    });
-    document.body.appendChild(script);
-  </script>
-  ```
-</CodeBlockTabs>
-
-### Props
-
-```typescript
-function unmountSignIn(node: HTMLDivElement): void;
-```
-
-<Tables
-  headings={["Name", "Type", "Description"]}
-  rows={[
-  {
-  cells: [
-  "node",
-  <a href="https://developer.mozilla.org/en-US/docs/Web/API/HTMLDivElement"><code>HTMLDivElement</code></a>,
-  <>The container <code>{`<div>`}</code> element with a rendered sign-in component instance</>
-  ],
-  },
-  ]}
-/>
-
-## `openSignIn()`
-
-Opens the SignIn component as an overlay at the root of your HTML `body` element.
-
-### Usage
-
-<CodeBlockTabs options={['NPM Module', 'window.Clerk']}>
-  ```typescript {7-11}
-  import Clerk from '@clerk/clerk-js';
-  import { dark } from "@clerk/themes";
-
-  const clerk = new Clerk('pk_[publishable_key]');
-  await clerk.load();
-
-  clerk.openSignIn({
-    appearance: {
-      baseTheme: dark
-    }
-  });
-  ```
-
-  ```html {10-14}
-  <script>
-    const script = document.createElement('script');
-    script.setAttribute('data-clerk-publishable-key', 'pk_[publishable_key]');
-    script.async = true;
-    script.src = `https://[your-domain].clerk.accounts.dev/npm/@clerk/clerk-js@latest/dist/clerk.browser.js`;
-
-    script.addEventListener('load', async function () {
-      await window.Clerk.load();
-
-      window.Clerk.openSignIn({
-        appearance: {
-          baseTheme: dark
-        }
-      });
-    });
-    document.body.appendChild(script);
-  </script>
-  ```
-</CodeBlockTabs>
-
-### Props
-
-```typescript
-function openSignIn(props?: SignInProps): void;
-```
-
-<Tables
-  headings={["Name", "Type", "Description"]}
-  rows={[
-  {
-  cells: [
-  "props?",
-  <a href="#signinprops"><code>SignInProps</code></a>,
-  "The properties to pass to the sign-in component",
-  ],
-  },
-  ]}
-/>
-
-## `closeSignIn()`
-
-Closes the sign in overlay.
-
-### Usage
-
-<CodeBlockTabs options={['NPM Module', 'window.Clerk']}>
-  ```typescript {11}
-  import Clerk from '@clerk/clerk-js';
-  import { dark } from "@clerk/themes";
-
-  const clerk = new Clerk('pk_[publishable_key]');
-  await clerk.load();
-
-  clerk.openSignIn();
-
-  // ...
-
-  clerk.closeSignIn();
-  ```
-
-  ```html {14}
-  <script>
-    const script = document.createElement('script');
-    script.setAttribute('data-clerk-publishable-key', 'pk_[publishable_key]');
-    script.async = true;
-    script.src = `https://[your-domain].clerk.accounts.dev/npm/@clerk/clerk-js@latest/dist/clerk.browser.js`;
-
-    script.addEventListener('load', async function () {
-      await window.Clerk.load();
-
-      window.Clerk.openSignIn();
-
-      // ...
-
-      window.Clerk.closeSignIn();
-    });
-    document.body.appendChild(script);
-  </script>
-  ```
-</CodeBlockTabs>
-
-### Props
-
-```typescript
-function closeSignIn(): void;
-```
-
-## `SignInProps`
-
-All props below are optional.
-
-<Tables
-  headings={["Name", "Type", "Description"]}
-  rows={[
-  {
-  cells: [
-  "routing",
-  "string",
-  `The routing strategy for your pages. \nSupported values are: \n - hash (default): Hash-based routing. \n - path: Path-based routing. \n - virtual: Virtual-based routing.`,
-  ],
-  },
-  {
-  cells: [
-  "path",
-  "string",
-  "The path where the component is mounted on when path-based routing is used e.g. /sign-in.",
-  ],
-  },
-  {
-  cells: [
-  "redirectUrl",
-  "string",
-  "Full URL or path to navigate after successful sign in or sign up.\n The same as setting afterSignInUrl and afterSignUpUrl to the same value.",
-  ],
-  },
-  {
-  cells: [
-  "afterSignInUrl",
-  "string",
-  "The full URL or path to navigate after a successful sign in.",
-  ],
-  },
-  {
-  cells: [
-  "signUpUrl",
-  "string",
-  "Full URL or path to the sign up page. Use this property to provide the target of the 'Sign Up' link that's rendered.",
-  ],
-  },
-  {
-  cells: [
-  "afterSignUpUrl",
-  "string",
-  "The full URL or path to navigate after a successful sign up.",
-  ],
-  },
-  ]}
-/>
+---
+title: Sign In Component
+description: The SignIn component renders a UI for signing in users. The functionality of the SignIn component are controlled by the instance settings you specify in your Clerk Dashboard. You can further customize your SignIn component by passing additional properties at the time of rendering.
+---
+
+import { Tab, Tabs } from "nextra-theme-docs";
+import { Callout } from "nextra-theme-docs";
+import { Tables } from "@/components/Table";
+import { Images } from "@/components/Images";
+import { CodeBlockTabs } from "@/components/CodeBlockTabs";
+
+# Sign In Component
+
+<Images width={496} height={564} src="/docs/images/ui-components/component-sign_in.svg" alt="Sign in component example" />
+
+The `SignIn` component renders a UI for signing in users. The functionality of the `SignIn` component are controlled by the instance settings you specify in your [Clerk Dashboard](https://dashboard.clerk.dev). You can further customize your `SignIn` component by passing additional properties at the time of rendering.
+
+> All of these are methods on [an instance of the `Clerk` class](TODO).
+
+## `mountSignIn()`
+
+Render the `SignIn` component to an HTML `<div>` element.
+
+### Usage
+
+<CodeBlockTabs options={['NPM Module', 'window.Clerk']}>
+  ```typescript {15-19}
+  import Clerk from '@clerk/clerk-js';
+  import { dark } from "@clerk/themes";
+
+  document.querySelector<HTMLDivElement>('#app')!.innerHTML = `
+    <div
+      id="sign-in"
+    ></div>
+  `;
+
+  const signInComponent = document.querySelector<HTMLDivElement>('#sign-in')!;
+
+  const clerk = new Clerk('pk_[publishable_key]');
+  await clerk.load();
+
+  clerk.mountSignIn(signInComponent, {
+    appearance: {
+      baseTheme: dark
+    }
+  });
+  ```
+
+  ```html {13-17}
+  <div id="sign-in"></div>
+  <script>
+    const script = document.createElement('script');
+    script.setAttribute('data-clerk-publishable-key', 'pk_[publishable_key]');
+    script.async = true;
+    script.src = `https://[your-domain].clerk.accounts.dev/npm/@clerk/clerk-js@latest/dist/clerk.browser.js`;
+
+    script.addEventListener('load', async function () {
+      await window.Clerk.load();
+
+      const signInComponent = document.querySelector('#sign-in');
+
+      window.Clerk.openSignIn(signInComponent, {
+        appearance: {
+          baseTheme: dark
+        }
+      });
+    });
+    document.body.appendChild(script);
+  </script>
+  ```
+</CodeBlockTabs>
+
+### Props
+
+```typescript
+function mountSignIn(node: HTMLDivElement, props?: SignInProps): void;
+```
+
+<Tables
+  headings={["Name", "Type", "Description"]}
+  rows={[
+  {
+  cells: [
+  "node",
+  <a href="https://developer.mozilla.org/en-US/docs/Web/API/HTMLDivElement"><code>HTMLDivElement</code></a>,
+  <>The <code>{`<div>`}</code> element used to render in the sign-in component</>
+  ],
+  },
+  {
+  cells: [
+  "props?",
+  <a href="#signinprops"><code>SignInProps</code></a>,
+  "The properties to pass to the sign-in component",
+  ],
+  },
+  ]}
+/>
+
+## `unmountSignIn()`
+
+Unmount and run cleanup on an existing SignIn component instance.
+
+### Usage
+
+<CodeBlockTabs options={['NPM Module', 'window.Clerk']}>
+  ```typescript {19}
+  import Clerk from '@clerk/clerk-js';
+
+  document.querySelector<HTMLDivElement>('#app')!.innerHTML = `
+    <div
+      id="sign-in"
+    ></div>
+  `
+
+  const signInComponent = document.querySelector<HTMLDivElement>('#sign-in')!;
+
+  const clerk = new Clerk('pk_[publishable_key]');
+
+  await clerk.load();
+
+  clerk.mountSignIn(signInComponent);
+
+  // ...
+
+  clerk.unmountSignIn(signInComponent);
+  ```
+
+  ```html {17}
+  <div id="sign-in"></div>
+  <script>
+    const script = document.createElement('script');
+    script.setAttribute('data-clerk-publishable-key', 'pk_[publishable_key]');
+    script.async = true;
+    script.src = `https://[your-domain].clerk.accounts.dev/npm/@clerk/clerk-js@latest/dist/clerk.browser.js`;
+
+    script.addEventListener('load', async function () {
+      await window.Clerk.load();
+
+      const signInComponent = document.querySelector('#sign-in');
+
+      window.Clerk.mountSignIn(signInComponent);
+
+      // ...
+
+      window.Clerk.unmountSignIn(signInComponent);
+    });
+    document.body.appendChild(script);
+  </script>
+  ```
+</CodeBlockTabs>
+
+### Props
+
+```typescript
+function unmountSignIn(node: HTMLDivElement): void;
+```
+
+<Tables
+  headings={["Name", "Type", "Description"]}
+  rows={[
+  {
+  cells: [
+  "node",
+  <a href="https://developer.mozilla.org/en-US/docs/Web/API/HTMLDivElement"><code>HTMLDivElement</code></a>,
+  <>The container <code>{`<div>`}</code> element with a rendered sign-in component instance</>
+  ],
+  },
+  ]}
+/>
+
+## `openSignIn()`
+
+Opens the SignIn component as an overlay at the root of your HTML `body` element.
+
+### Usage
+
+<CodeBlockTabs options={['NPM Module', 'window.Clerk']}>
+  ```typescript {7-11}
+  import Clerk from '@clerk/clerk-js';
+  import { dark } from "@clerk/themes";
+
+  const clerk = new Clerk('pk_[publishable_key]');
+  await clerk.load();
+
+  clerk.openSignIn({
+    appearance: {
+      baseTheme: dark
+    }
+  });
+  ```
+
+  ```html {10-14}
+  <script>
+    const script = document.createElement('script');
+    script.setAttribute('data-clerk-publishable-key', 'pk_[publishable_key]');
+    script.async = true;
+    script.src = `https://[your-domain].clerk.accounts.dev/npm/@clerk/clerk-js@latest/dist/clerk.browser.js`;
+
+    script.addEventListener('load', async function () {
+      await window.Clerk.load();
+
+      window.Clerk.openSignIn({
+        appearance: {
+          baseTheme: dark
+        }
+      });
+    });
+    document.body.appendChild(script);
+  </script>
+  ```
+</CodeBlockTabs>
+
+### Props
+
+```typescript
+function openSignIn(props?: SignInProps): void;
+```
+
+<Tables
+  headings={["Name", "Type", "Description"]}
+  rows={[
+  {
+  cells: [
+  "props?",
+  <a href="#signinprops"><code>SignInProps</code></a>,
+  "The properties to pass to the sign-in component",
+  ],
+  },
+  ]}
+/>
+
+## `closeSignIn()`
+
+Closes the sign in overlay.
+
+### Usage
+
+<CodeBlockTabs options={['NPM Module', 'window.Clerk']}>
+  ```typescript {11}
+  import Clerk from '@clerk/clerk-js';
+  import { dark } from "@clerk/themes";
+
+  const clerk = new Clerk('pk_[publishable_key]');
+  await clerk.load();
+
+  clerk.openSignIn();
+
+  // ...
+
+  clerk.closeSignIn();
+  ```
+
+  ```html {14}
+  <script>
+    const script = document.createElement('script');
+    script.setAttribute('data-clerk-publishable-key', 'pk_[publishable_key]');
+    script.async = true;
+    script.src = `https://[your-domain].clerk.accounts.dev/npm/@clerk/clerk-js@latest/dist/clerk.browser.js`;
+
+    script.addEventListener('load', async function () {
+      await window.Clerk.load();
+
+      window.Clerk.openSignIn();
+
+      // ...
+
+      window.Clerk.closeSignIn();
+    });
+    document.body.appendChild(script);
+  </script>
+  ```
+</CodeBlockTabs>
+
+### Props
+
+```typescript
+function closeSignIn(): void;
+```
+
+## `SignInProps`
+
+All props below are optional.
+
+<Tables
+  headings={["Name", "Type", "Description"]}
+  rows={[
+  {
+  cells: [
+  "routing",
+  "string",
+  `The routing strategy for your pages. \nSupported values are: \n - hash (default): Hash-based routing. \n - path: Path-based routing. \n - virtual: Virtual-based routing.`,
+  ],
+  },
+  {
+  cells: [
+  "path",
+  "string",
+  "The path where the component is mounted on when path-based routing is used e.g. /sign-in.",
+  ],
+  },
+  {
+  cells: [
+  "redirectUrl",
+  "string",
+  "Full URL or path to navigate after successful sign in or sign up.\n The same as setting afterSignInUrl and afterSignUpUrl to the same value.",
+  ],
+  },
+  {
+  cells: [
+  "afterSignInUrl",
+  "string",
+  "The full URL or path to navigate after a successful sign in.",
+  ],
+  },
+  {
+  cells: [
+  "signUpUrl",
+  "string",
+  "Full URL or path to the sign up page. Use this property to provide the target of the 'Sign Up' link that's rendered.",
+  ],
+  },
+  {
+  cells: [
+  "afterSignUpUrl",
+  "string",
+  "The full URL or path to navigate after a successful sign up.",
+  ],
+  },
+  ]}
+/>