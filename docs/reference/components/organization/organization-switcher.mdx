---
title: '`<OrganizationSwitcher />` component'
description: Clerk's <OrganizationSwitcher /> component is used to enable the ability to switch between available Organizations the user may be part of in your application.
sdk: astro, chrome-extension, expo, nextjs, nuxt, react, react-router, remix, tanstack-react-start, vue, js-frontend
---

![The \<OrganizationSwitcher /> component allows a user to switch between their account types - their Personal Account and their joined Organizations.](/docs/images/ui-components/organization-switcher.png){{ style: { maxWidth: '436px' } }}

<<<<<<< HEAD
The `<OrganizationSwitcher />` component allows a user to switch between their joined organizations. If [personal accounts are enabled](/docs/guides/organizations/configure#enable-organizations), users can also switch to their personal account. This component is useful for applications that have a multi-tenant architecture, where users can be part of multiple organizations. It handles all organization-related flows, including full organization management for admins. Learn more about [organizations](/docs/guides/organizations/overview).
=======
The `<OrganizationSwitcher />` component allows a user to switch between their joined Organizations. If [Personal Accounts are enabled](/docs/guides/organizations/overview#allow-personal-accounts), users can also switch to their Personal Account. This component is useful for applications that have a multi-tenant architecture, where users can be part of multiple Organizations. It handles all Organization-related flows, including full Organization management for admins. Learn more about [Organizations](/docs/guides/organizations/overview).
>>>>>>> cdf782b5

<If
  sdk={["astro", "chrome-extension", "expo", "nextjs", "nuxt", "react", "react-router", "remix", "tanstack-react-start", "vue"]}
>
  ## Example

  <If sdk="nextjs">
    ```jsx {{ filename: 'app/organization-switcher/[[...organization-switcher]]/page.tsx' }}
    import { OrganizationSwitcher } from '@clerk/nextjs'

    export default function OrganizationSwitcherPage() {
      return <OrganizationSwitcher />
    }
    ```
  </If>

  <If sdk="react">
    ```jsx {{ filename: 'src/App.tsx' }}
    import { OrganizationSwitcher } from '@clerk/clerk-react'

    function App() {
      return <OrganizationSwitcher />
    }

    export default App
    ```
  </If>

  <If sdk="astro">
    ```astro {{ filename: '/pages/organization-switcher.astro' }}
    ---
    import { OrganizationSwitcher } from '@clerk/astro/components'
    ---

    <OrganizationSwitcher />
    ```
  </If>

  <If sdk="expo">
    <Include src="_partials/expo/web-only-callout" />

    ```jsx {{ filename: '/app/organization-switcher.web.tsx' }}
    import { OrganizationSwitcher } from '@clerk/clerk-expo/web'

    export default function OrganizationSwitcherPage() {
      return <OrganizationSwitcher />
    }
    ```
  </If>

  <If sdk="chrome-extension">
    ```jsx {{ filename: 'src/routes/organization-switcher.tsx' }}
    import { OrganizationSwitcher } from '@clerk/chrome-extension'

    export default function OrganizationSwitcherPage() {
      return <OrganizationSwitcher />
    }
    ```
  </If>

  <If sdk="remix">
    ```tsx {{ filename: 'app/routes/organization-switcher.tsx' }}
    import { OrganizationSwitcher } from '@clerk/remix'

    export default function OrganizationSwitcherPage() {
      return <OrganizationSwitcher />
    }
    ```
  </If>

  <If sdk="react-router">
    ```tsx {{ filename: 'app/routes/organization-switcher.tsx' }}
    import { OrganizationSwitcher } from '@clerk/react-router'

    export default function OrganizationSwitcherPage() {
      return <OrganizationSwitcher />
    }
    ```
  </If>

  <If sdk="tanstack-react-start">
    ```tsx {{ filename: 'app/routes/organization-switcher.tsx' }}
    import { OrganizationSwitcher } from '@clerk/tanstack-react-start'
    import { createFileRoute } from '@tanstack/react-router'

    export const Route = createFileRoute('/organization-switcher')({
      component: OrganizationSwitcherPage,
    })

    function OrganizationSwitcherPage() {
      return <OrganizationSwitcher />
    }
    ```
  </If>

  <If sdk="vue">
    ```vue {{ filename: 'organization-switcher.vue' }}
    <script setup lang="ts">
    import { OrganizationSwitcher } from '@clerk/vue'
    </script>

    <template>
      <OrganizationSwitcher />
    </template>
    ```
  </If>

  <If sdk="nuxt">
    ```vue {{ filename: 'pages/organization-switcher.vue' }}
    <script setup lang="ts">
    // Components are automatically imported
    </script>

    <template>
      <OrganizationSwitcher />
    </template>
    ```
  </If>
</If>

<If sdk="js-frontend">
  ## Usage with JavaScript

  The following methods available on an instance of the [`Clerk`](/docs/reference/javascript/clerk) class are used to render and control the `<OrganizationSwitcher />` component:

  - [`mountOrganizationSwitcher()`](#mount-organization-switcher)
  - [`unmountOrganizationSwitcher()`](#unmount-organization-switcher)

  The following examples assume that you have followed the [quickstart](/docs/js-frontend/getting-started/quickstart) in order to add Clerk to your JavaScript application.

  ## `mountOrganizationSwitcher()`

  Render the `<OrganizationSwitcher />` component to an HTML `<div>` element.

  ```typescript
  function mountOrganizationSwitcher(node: HTMLDivElement, props?: OrganizationSwitcherProps): void
  ```

  ### <code>mountOrganization<wbr />Switcher()</code> params

  <Properties>
    - `node`
    - [`HTMLDivElement`](https://developer.mozilla.org/en-US/docs/Web/API/HTMLDivElement)

    The `<div>` element used to render in the `<OrganizationSwitcher />` component

    ---

    - `props?`
    - [`OrganizationSwitcherProps`](#properties)

    The properties to pass to the `<OrganizationSwitcher />` component
  </Properties>

  ### <code>mountOrganization<wbr />Switcher()</code> usage

  ```js {{ filename: 'main.js', mark: [15] }}
  import { Clerk } from '@clerk/clerk-js'

  // Initialize Clerk with your Clerk Publishable Key
  const clerkPubKey = import.meta.env.VITE_CLERK_PUBLISHABLE_KEY

  const clerk = new Clerk(clerkPubKey)
  await clerk.load()

  document.getElementById('app').innerHTML = `
    <div id="organization-switcher"></div>
  `

  const orgSwitcherDiv = document.getElementById('organization-switcher')

  clerk.mountOrganizationSwitcher(orgSwitcherDiv)
  ```

  ## <code>unmountOrganization<wbr />Switcher()</code>

  Unmount and run cleanup on an existing `<OrganizationSwitcher />` component instance.

  ```typescript
  function unmountOrganizationSwitcher(node: HTMLDivElement): void
  ```

  ### <code>unmountOrganization<wbr />Switcher()</code> params

  <Properties>
    - `node`
    - [`HTMLDivElement`](https://developer.mozilla.org/en-US/docs/Web/API/HTMLDivElement)

    The container `<div>` element with a rendered `<OrganizationSwitcher />` component instance
  </Properties>

  ### <code>unmountOrganization<wbr />Switcher()</code> usage

  ```js {{ filename: 'main.js', mark: [19] }}
  import { Clerk } from '@clerk/clerk-js'

  // Initialize Clerk with your Clerk Publishable Key
  const clerkPubKey = import.meta.env.VITE_CLERK_PUBLISHABLE_KEY

  const clerk = new Clerk(clerkPubKey)
  await clerk.load()

  document.getElementById('app').innerHTML = `
    <div id="organization-switcher"></div>
  `

  const orgSwitcherDiv = document.getElementById('organization-switcher')

  clerk.mountOrganizationSwitcher(orgSwitcherDiv)

  // ...

  clerk.unmountOrganizationSwitcher(orgSwitcherDiv)
  ```
</If>

## Properties

The `<OrganizationSwitcher />` component accepts the following properties, all of which are **optional**:

<Properties>
  - `afterCreateOrganizationUrl`
  - `string`

  The full URL or path to navigate to after creating a new Organization.

  ---

  - `afterLeaveOrganizationUrl`
  - `string`

  The full URL or path to navigate to after the user leaves the currently [Active Organization](!active-organization).

  ---

  - `afterSelectOrganizationUrl`
  - `string`

  The full URL or path to navigate to after a successful Organization switch.

  ---

  - `appearance`
  - <code>[Appearance](/docs/guides/customizing-clerk/appearance-prop/overview) | undefined</code>

  Optional object to style your components. Will only affect [Clerk components](/docs/reference/components/overview) and not [Account Portal](/docs/guides/customizing-clerk/account-portal) pages.

  ---

  - `createOrganizationMode`
  - `'modal' | 'navigation'`

  A boolean that controls whether clicking the "Create organization" button will cause the [`<CreateOrganization />`][createorg-ref] component to open as a modal, or if the browser will navigate to the `createOrganizationUrl` where `<CreateOrganization />` is mounted as a page. Defaults to: `'modal'`.

  ---

  - `createOrganizationUrl`
  - `string`

  The full URL or path where the `<CreateOrganization />`][createorg-ref] component is mounted.

  ---

  - `defaultOpen`
  - `boolean`

  A boolean that controls the default state of the `<OrganizationSwitcher />` component.

  ---

  - `fallback?`
  - `ReactNode`

  An optional element to be rendered while the component is mounting.

  ---

  - `hidePersonal`
  - `boolean`

<<<<<<< HEAD
  A boolean that controls whether `<OrganizationSwitcher />` will include the user's [personal account](/docs/guides/organizations/configure#enable-organizations) in the organization list. Setting this to `true` will hide the personal account option, and users will only be able to switch between organizations. Defaults to `false`.
=======
  A boolean that controls whether `<OrganizationSwitcher />` will include the user's [Personal Account](/docs/guides/organizations/overview#allow-personal-accounts) in the Organization list. Setting this to `true` will hide the Personal Account option, and users will only be able to switch between Organizations. Defaults to `false`.
>>>>>>> cdf782b5

  ---

  - `hideSlug`
  - `boolean`

  A boolean that controls whether the optional slug field in the Organization creation screen is hidden.

  ---

  - `organizationProfileMode`
  - `'modal' | 'navigation'`

  A boolean that controls whether clicking the **Manage organization** button will cause the [`<OrganizationProfile />`][orgprofile-ref] component to open as a modal, or if the browser will navigate to the `organizationProfileUrl` where `<OrganizationProfile />` is mounted as a page. Defaults to: `'modal'`.

  ---

  - `organizationProfileProps`
  - `object`

  Specify options for the underlying [`<OrganizationProfile />`][orgprofile-ref] component. For example: `{appearance: {...}}`

  ---

  - `organizationProfileUrl`
  - `string`

  The full URL or path where the [`<OrganizationProfile />`][orgprofile-ref] component is mounted.
</Properties>

## Customization

To learn about how to customize Clerk components, see the [customization documentation](/docs/guides/customizing-clerk/appearance-prop/overview).

[createorg-ref]: /docs/reference/components/organization/create-organization

[orgprofile-ref]: /docs/reference/components/organization/organization-profile<|MERGE_RESOLUTION|>--- conflicted
+++ resolved
@@ -6,11 +6,7 @@
 
 ![The \<OrganizationSwitcher /> component allows a user to switch between their account types - their Personal Account and their joined Organizations.](/docs/images/ui-components/organization-switcher.png){{ style: { maxWidth: '436px' } }}
 
-<<<<<<< HEAD
-The `<OrganizationSwitcher />` component allows a user to switch between their joined organizations. If [personal accounts are enabled](/docs/guides/organizations/configure#enable-organizations), users can also switch to their personal account. This component is useful for applications that have a multi-tenant architecture, where users can be part of multiple organizations. It handles all organization-related flows, including full organization management for admins. Learn more about [organizations](/docs/guides/organizations/overview).
-=======
-The `<OrganizationSwitcher />` component allows a user to switch between their joined Organizations. If [Personal Accounts are enabled](/docs/guides/organizations/overview#allow-personal-accounts), users can also switch to their Personal Account. This component is useful for applications that have a multi-tenant architecture, where users can be part of multiple Organizations. It handles all Organization-related flows, including full Organization management for admins. Learn more about [Organizations](/docs/guides/organizations/overview).
->>>>>>> cdf782b5
+The `<OrganizationSwitcher />` component allows a user to switch between their joined Organizations. If [Personal Accounts are enabled](/docs/guides/organizations/configure#allow-personal-accounts), users can also switch to their Personal Account. This component is useful for applications that have a multi-tenant architecture, where users can be part of multiple Organizations. It handles all Organization-related flows, including full Organization management for admins. Learn more about [Organizations](/docs/guides/organizations/overview).
 
 <If
   sdk={["astro", "chrome-extension", "expo", "nextjs", "nuxt", "react", "react-router", "remix", "tanstack-react-start", "vue"]}
@@ -291,11 +287,7 @@
   - `hidePersonal`
   - `boolean`
 
-<<<<<<< HEAD
-  A boolean that controls whether `<OrganizationSwitcher />` will include the user's [personal account](/docs/guides/organizations/configure#enable-organizations) in the organization list. Setting this to `true` will hide the personal account option, and users will only be able to switch between organizations. Defaults to `false`.
-=======
-  A boolean that controls whether `<OrganizationSwitcher />` will include the user's [Personal Account](/docs/guides/organizations/overview#allow-personal-accounts) in the Organization list. Setting this to `true` will hide the Personal Account option, and users will only be able to switch between Organizations. Defaults to `false`.
->>>>>>> cdf782b5
+  A boolean that controls whether `<OrganizationSwitcher />` will include the user's [Personal Account](/docs/guides/organizations/configure#allow-personal-accounts) in the Organization list. Setting this to `true` will hide the Personal Account option, and users will only be able to switch between Organizations. Defaults to `false`.
 
   ---
 
