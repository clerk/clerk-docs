---
title: ClerkJS
description: ClerkJS is our foundational JavaScript library for building user management and authentication. It enables you to register, sign in, verify and manage users for your application using highly customizable flows.
---

# ClerkJS

ClerkJS is our foundational JavaScript library for building user management and authentication. It enables you to register, sign in, verify and manage users for your application using highly customizable flows.

While we typically recommend using one of our framework bindings (such as [our React](/docs/quickstarts/react) or [Next.js bindings](/docs/quickstarts/nextjs)), having the ability to use the underlying ClerkJS package provides more freedom to use Clerk how you best see fit.

## Installation

There are two ways you can include ClerkJS in your project. You can either [import the ClerkJS npm module](#install-clerk-js-as-es-module) or [load ClerkJS with a script tag](#install-clerk-js-as-script).

> You need to create a Clerk Application in your [Clerk Dashboard](https://dashboard.clerk.com/) before you can set up ClerkJS. For more information, check out our [Set up your application](/docs/quickstarts/setup-clerk) guide.

### Install ClerkJS as ES module

<CodeBlockTabs type="installer" options={["npm", "yarn", "pnpm"]}>
  ```bash filename="terminal"
  npm install @clerk/clerk-js
  ```

```bash filename="terminal"
yarn add @clerk/clerk-js
```

```bash filename="terminal"
pnpm add @clerk/clerk-js
```

</CodeBlockTabs>

Once you have installed the package, you will need to import the ClerkJS object constructor into your code and pass it your Clerk Publishable Key as a parameter. You can find your Clerk Publishable Key in the Clerk Dashboard on the [**API Keys**](https://dashboard.clerk.com/last-active?path=api-keys) page. Then, you can call the `load()` method to initialize ClerkJS. For more information on the `load()` method and what options you can pass to it, check out the [reference documentation](/docs/references/javascript/clerk/clerk#load).

<InjectKeys>

```js
import Clerk from '@clerk/clerk-js';

const clerkPublishableKey = `{{pub_key}}`;
const clerk = new Clerk(clerkPublishableKey);
await clerk.load({
  // Set load options here...
});
```

</InjectKeys>

### Install ClerkJS as script

ClerkJS can be loaded from a `<script />` tag with the source from your **Frontend API URL**. You can find your **Frontend API URL** in the Clerk Dashboard on the **[API Keys](https://dashboard.clerk.com/last-active?path=api-keys)** page. Click on the **Advanced** dropdown to reveal the **Frontend API URL**.

Add the following script to your site's `<body>` element:

<Callout type="info">
  Calling the `load()` method initializes ClerkJS. For more information on the
  `load()` method and what options you can pass to it, check out the [reference
  documentation](/docs/references/javascript/clerk/clerk#load).
</Callout>

<InjectKeys>

```html
<script>
  // Get this URL and Publishable Key from the Clerk Dashboard
<<<<<<< HEAD
  const clerkPublishableKey = {{pub_key}};
  const frontendApiUrl = '[your-domain].clerk.accounts.dev';
=======
  const clerkPublishableKey = `{{pub_key}}`;
  const frontendApi = '[your-domain].clerk.accounts.dev';
>>>>>>> af74f007
  const version = '@latest'; // Set to appropriate version

  // Creates asynchronous script
  const script = document.createElement('script');
  script.setAttribute('data-clerk-frontend-api', frontendApiUrl);
  script.setAttribute('data-clerk-publishable-key', clerkPublishableKey);
  script.async = true;
  script.src = `https://${frontendApiUrl}/npm/@clerk/clerk-js${version}/dist/clerk.browser.js`;

  // Adds listener to initialize ClerkJS after it's loaded
  script.addEventListener('load', async function () {
    await window.Clerk.load({
      // Set load options here...
    });
  });
  document.body.appendChild(script);
</script>
```

</InjectKeys>

## Usage

Once you have access to the [`Clerk` class](/docs/references/javascript/clerk/clerk), you're able to access and call a myriad of attributes and methods to control your program.

To utilize these methods and attributes, Clerk has a wide array of classes you'll access such as:

- [`Clerk`](/docs/references/javascript/clerk/clerk)
- [`User`](/docs/references/javascript/user/user)
- [`Organization`](/docs/references/javascript/organization/organization)
- [`OrganizationInvitation`](/docs/references/javascript/organization-invitation)
- [`OrganizationMembership`](/docs/references/javascript/organization-membership)
- [`Session`](/docs/references/javascript/session)
- [`SessionWithActivities`](/docs/references/javascript/session-with-activities)
- [`Client`](/docs/references/javascript/client)
- [`ExternalAccount`](/docs/references/javascript/external-account)
- [`SignIn`](/docs/references/javascript/sign-in/sign-in)
- [`SignUp`](/docs/references/javascript/sign-up/sign-up)
- [`EmailAddress`](/docs/references/javascript/email-address/email-address)
- [`PhoneNumber`](/docs/references/javascript/phone-number/phone-number)
- [`Web3Wallet`](/docs/references/javascript/web3-wallet/web3-wallet)
- [`Verification`](/docs/references/javascript/verification)<|MERGE_RESOLUTION|>--- conflicted
+++ resolved
@@ -65,13 +65,8 @@
 ```html
 <script>
   // Get this URL and Publishable Key from the Clerk Dashboard
-<<<<<<< HEAD
-  const clerkPublishableKey = {{pub_key}};
+  const clerkPublishableKey = `{{pub_key}}`;
   const frontendApiUrl = '[your-domain].clerk.accounts.dev';
-=======
-  const clerkPublishableKey = `{{pub_key}}`;
-  const frontendApi = '[your-domain].clerk.accounts.dev';
->>>>>>> af74f007
   const version = '@latest'; // Set to appropriate version
 
   // Creates asynchronous script
