--- conflicted
+++ resolved
@@ -3,13 +3,7 @@
 description: The Backend Organization object holds information about an organization, as well as methods for managing it. However, the it is different from the Organization object in that it is used in the Backend API and is not directly accessible from the Frontend API.
 ---
 
-<<<<<<< HEAD
-The Backend `Organization` object is similar to the [`Organization`](/docs/references/javascript/organization/organization) object as it holds information about an organization, as well as methods for managing it. However, the Backend `Organization` object is different in that it is used in the [Backend API](https://clerk.com/docs/reference/backend-api/tag/Organizations#operation/ListOrganizations) and is not directly accessible from the Frontend API.
-=======
-# The Backend `Organization` object
-
 The Backend `Organization` object is similar to the [`Organization`](/docs/references/javascript/organization/organization) object as it holds information about an organization, as well as methods for managing it. However, the Backend `Organization` object is different in that it is used in the [Backend API](/docs/reference/backend-api/tag/Organizations#operation/ListOrganizations){{ target: '_blank' }} and is not directly accessible from the Frontend API.
->>>>>>> 277bc549
 
 ## Properties
 
