[
  {
    "source": "/docs/advanced-usage/custom-session-token",
    "destination": "/docs/backend-requests/custom-session-token",
    "permanent": true
  },
  {
    "source": "/docs/advanced-usage/manual-jwt",
    "destination": "/docs/backend-requests/manual-jwt",
    "permanent": true
  },
  {
    "source": "/docs/advanced-usage/clerk-idp",
    "destination": "/docs/oauth/single-sign-on",
    "permanent": true
  },
  {
    "source": "/docs/authentication/allowlist",
    "destination": "/docs/authentication/configuration/restrictions",
    "permanent": true
  },
  {
    "source": "/docs/authentication/components/sign-in",
    "destination": "/docs/components/authentication/sign-in",
    "permanent": true
  },
  {
    "source": "/docs/authentication/components/sign-up",
    "destination": "/docs/components/authentication/sign-up",
    "permanent": true
  },
  {
    "source": "/docs/authentication/custom-flows",
    "destination": "/docs/custom-flows/overview",
    "permanent": true
  },
  {
    "source": "/docs/authentication/custom-flows/email-sms-otp",
    "destination": "/docs/custom-flows/email-sms-otp",
    "permanent": true
  },
  {
    "source": "/docs/authentication/custom-flows/magic-links",
    "destination": "/docs/custom-flows/email-links",
    "permanent": true
  },
  {
    "source": "/docs/authentication/custom-flows/multifactor",
    "destination": "/docs/custom-flows/email-password-mfa",
    "permanent": true
  },
  {
    "source": "/docs/authentication/custom-flows/password",
    "destination": "/docs/custom-flows/email-password",
    "permanent": true
  },
  {
    "source": "/docs/authentication/email-sms-templates",
    "destination": "/docs/authentication/configuration/email-sms-templates",
    "permanent": true
  },
  {
    "source": "/docs/authentication/embeddable-magic-links",
    "destination": "/docs/custom-flows/embedded-email-links",
    "permanent": true
  },
  {
    "source": "/docs/authentication/error-handling",
    "destination": "/docs/custom-flows/error-handling",
    "permanent": true
  },
  {
    "source": "/docs/authentication/forgot-password",
    "destination": "/docs/custom-flows/forgot-password",
    "permanent": true
  },
  {
    "source": "/docs/authentication/invitations",
    "destination": "/docs/custom-flows/invitations",
    "permanent": true
  },
  {
    "source": "/docs/authentication/multi-factor",
    "destination": "/docs/custom-flows/email-password-mfa",
    "permanent": true
  },
  {
    "source": "/docs/authentication/multi-session-applications",
    "destination": "/docs/custom-flows/multi-session-applications",
    "permanent": true
  },
  {
    "source": "/docs/authentication/oauth-custom-flow",
    "destination": "/docs/custom-flows/oauth-connections",
    "permanent": true
  },
  {
    "source": "/docs/authentication/saml-custom-flow",
    "destination": "/docs/custom-flows/saml-connections",
    "permanent": true
  },
  {
    "source": "/docs/authentication/session-options",
    "destination": "/docs/authentication/configuration/session-options",
    "permanent": true
  },
  {
    "source": "/docs/authentication/set-up-your-application",
    "destination": "/docs/quickstarts/setup-clerk",
    "permanent": true
  },
  {
    "source": "/docs/authentication/sign-in",
    "destination": "/docs/authentication/components/sign-in",
    "permanent": true
  },
  {
    "source": "/docs/authentication/sign-in-options",
    "destination": "/docs/authentication/configuration/sign-in-options",
    "permanent": true
  },
  {
    "source": "/docs/authentication/sign-out",
    "destination": "/docs/custom-flows/sign-out",
    "permanent": true
  },
  {
    "source": "/docs/authentication/sign-up",
    "destination": "/docs/authentication/components/sign-up",
    "permanent": true
  },
  {
    "source": "/docs/authentication/sign-up-options",
    "destination": "/docs/authentication/configuration/sign-up-options",
    "permanent": true
  },
  {
    "source": "/docs/authentication/social-connection-with-apple",
    "destination": "/docs/authentication/social-connections/apple",
    "permanent": true
  },
  {
    "source": "/docs/authentication/social-connection-with-atlassian",
    "destination": "/docs/authentication/social-connections/atlassian",
    "permanent": true
  },
  {
    "source": "/docs/authentication/social-connection-with-bitbucket",
    "destination": "/docs/authentication/social-connections/bitbucket",
    "permanent": true
  },
  {
    "source": "/docs/authentication/social-connection-with-box",
    "destination": "/docs/authentication/social-connections/box",
    "permanent": true
  },
  {
    "source": "/docs/authentication/social-connection-with-coinbase",
    "destination": "/docs/authentication/social-connections/coinbase",
    "permanent": true
  },
  {
    "source": "/docs/authentication/social-connection-with-discord",
    "destination": "/docs/authentication/social-connections/discord",
    "permanent": true
  },
  {
    "source": "/docs/authentication/social-connection-with-dropbox",
    "destination": "/docs/authentication/social-connections/dropbox",
    "permanent": true
  },
  {
    "source": "/docs/authentication/social-connection-with-facebook",
    "destination": "/docs/authentication/social-connections/facebook",
    "permanent": true
  },
  {
    "source": "/docs/authentication/social-connection-with-github",
    "destination": "/docs/authentication/social-connections/github",
    "permanent": true
  },
  {
    "source": "/docs/authentication/social-connection-with-gitlab",
    "destination": "/docs/authentication/social-connections/gitlab",
    "permanent": true
  },
  {
    "source": "/docs/authentication/social-connection-with-google",
    "destination": "/docs/authentication/social-connections/google",
    "permanent": true
  },
  {
    "source": "/docs/authentication/social-connection-with-hubspot",
    "destination": "/docs/authentication/social-connections/hubspot",
    "permanent": true
  },
  {
    "source": "/docs/authentication/social-connection-with-line",
    "destination": "/docs/authentication/social-connections/line",
    "permanent": true
  },
  {
    "source": "/docs/authentication/social-connection-with-linear",
    "destination": "/docs/authentication/social-connections/linear",
    "permanent": true
  },
  {
    "source": "/docs/authentication/social-connection-with-linkedin",
    "destination": "/docs/authentication/social-connections/linkedin",
    "permanent": true
  },
  {
    "source": "/docs/authentication/social-connection-with-microsoft",
    "destination": "/docs/authentication/social-connections/microsoft",
    "permanent": true
  },
  {
    "source": "/docs/authentication/social-connection-with-notion",
    "destination": "/docs/authentication/social-connections/notion",
    "permanent": true
  },
  {
    "source": "/docs/authentication/social-connection-with-slack",
    "destination": "/docs/authentication/social-connections/slack",
    "permanent": true
  },
  {
    "source": "/docs/authentication/social-connection-with-spotify",
    "destination": "/docs/authentication/social-connections/spotify",
    "permanent": true
  },
  {
    "source": "/docs/authentication/social-connection-with-tiktok",
    "destination": "/docs/authentication/social-connections/tiktok",
    "permanent": true
  },
  {
    "source": "/docs/authentication/social-connection-with-twitch",
    "destination": "/docs/authentication/social-connections/twitch",
    "permanent": true
  },
  {
    "source": "/docs/authentication/social-connection-with-twitter",
    "destination": "/docs/authentication/social-connections/twitter",
    "permanent": true
  },
  {
    "source": "/docs/authentication/social-connection-with-xero",
    "destination": "/docs/authentication/social-connections/xero",
    "permanent": true
  },
  {
    "source": "/docs/authentication/social-connection-with-x-twitter-v2",
    "destination": "/docs/authentication/social-connections/x-twitter",
    "permanent": true
  },
  {
    "source": "/docs/authentication/social-connections/x-twitter-v2",
    "destination": "/docs/authentication/social-connections/x-twitter",
    "permanent": true
  },
  {
    "source": "/docs/authentication/social-connections-oauth",
    "destination": "/docs/authentication/social-connections/oauth",
    "permanent": true
  },
  {
    "source": "/docs/authentication/user-impersonation",
    "destination": "/docs/custom-flows/user-impersonation",
    "permanent": true
  },
  {
    "source": "/docs/authentication/usesignup-and-usesignin",
    "destination": "/docs/custom-flows/overview",
    "permanent": true
  },
  {
    "source": "/docs/authentication/using-clerk-components",
    "destination": "/docs/components/overview",
    "permanent": true
  },
  {
    "source": "/docs/authentication/using-clerk-hosted-pages",
    "destination": "/docs/account-portal/overview",
    "permanent": true
  },
  {
    "source": "/docs/authentication/using-clerk-hosted-uis",
    "destination": "/docs/account-portal/overview",
    "permanent": true
  },
  {
    "source": "/docs/account-portal/custom-redirects",
    "destination": "/docs/account-portal/direct-links",
    "permanent": true
  },
  {
    "source": "/docs/component-customization/appearance-prop",
    "destination": "/docs/customization/overview",
    "permanent": true
  },
  {
    "source": "/docs/component-customization/localization-prop",
    "destination": "/docs/customization/localization",
    "permanent": true
  },
  {
    "source": "/docs/component-customization/using-css-modules",
    "destination": "/docs/customization/overview#using-css-modules",
    "permanent": true
  },
  {
    "source": "/docs/component-customization/using-global-css",
    "destination": "/docs/customization/overview#global-css",
    "permanent": true
  },
  {
    "source": "/docs/component-customization/using-inline-css",
    "destination": "/docs/customization/overview#inline-css-objects",
    "permanent": true
  },
  {
    "source": "/docs/component-customization/using-tailwind",
    "destination": "/docs/customization/overview#using-tailwind",
    "permanent": true
  },
  {
    "source": "/docs/component-reference/authenticate-with-redirect-callback",
    "destination": "/docs/components/control/authenticate-with-callback",
    "permanent": true
  },
  {
    "source": "/docs/component-reference/clerk-loaded",
    "destination": "/docs/components/control/clerk-loaded",
    "permanent": true
  },
  {
    "source": "/docs/component-reference/clerk-loading",
    "destination": "/docs/components/control/clerk-loading",
    "permanent": true
  },
  {
    "source": "/docs/component-reference/createorganization",
    "destination": "/docs/components/organization/create-organization",
    "permanent": true
  },
  {
    "source": "/docs/component-reference/customization",
    "destination": "/docs/customization/overview",
    "permanent": true
  },
  {
    "source": "/docs/component-reference/multisession-app-support",
    "destination": "/docs/authentication/configuration/session-options#multi-session-applications",
    "permanent": true
  },
  {
    "source": "/docs/component-reference/organizationprofile",
    "destination": "/docs/components/organization/organization-profile",
    "permanent": true
  },
  {
    "source": "/docs/component-reference/organizationswitcher",
    "destination": "/docs/components/organization/organization-switcher",
    "permanent": true
  },
  {
    "source": "/docs/component-reference/overview",
    "destination": "/docs/components/overview",
    "permanent": true
  },
  {
    "source": "/docs/component-reference/redirect-to-sign-in",
    "destination": "/docs/components/control/redirect-to-signin",
    "permanent": true
  },
  {
    "source": "/docs/component-reference/redirect-to-sign-up",
    "destination": "/docs/components/control/redirect-to-signup",
    "permanent": true
  },
  {
    "source": "/docs/component-reference/redirect-to-user-profile",
    "destination": "/docs/components/control/redirect-to-userprofile",
    "permanent": true
  },
  {
    "source": "/docs/component-reference/sign-in",
    "destination": "/docs/components/authentication/sign-in",
    "permanent": true
  },
  {
    "source": "/docs/component-reference/sign-in-button",
    "destination": "/docs/components/unstyled/sign-in-button",
    "permanent": true
  },
  {
    "source": "/docs/component-reference/sign-up",
    "destination": "/docs/components/authentication/sign-up",
    "permanent": true
  },
  {
    "source": "/docs/component-reference/sign-up-button",
    "destination": "/docs/components/unstyled/sign-up-button",
    "permanent": true
  },
  {
    "source": "/docs/component-reference/signed-in",
    "destination": "/docs/components/control/signed-in",
    "permanent": true
  },
  {
    "source": "/docs/component-reference/signed-out",
    "destination": "/docs/components/control/signed-out",
    "permanent": true
  },
  {
    "source": "/docs/component-reference/signin-with-metamask-button",
    "destination": "/docs/components/unstyled/sign-in-with-metamask",
    "permanent": true
  },
  {
    "source": "/docs/component-reference/signoutbutton",
    "destination": "/docs/components/unstyled/sign-out-button",
    "permanent": true
  },
  {
    "source": "/docs/component-reference/user-button",
    "destination": "/docs/components/user/user-button",
    "permanent": true
  },
  {
    "source": "/docs/component-reference/user-profile",
    "destination": "/docs/components/user/user-profile",
    "permanent": true
  },
  {
    "source": "/docs/deployments/change-production-domain",
    "destination": "/docs/deployments/changing-domains",
    "permanent": true
  },
  {
    "source": "/docs/deployments/vercel",
    "destination": "/docs/deployments/deploy-to-vercel",
    "permanent": true
  },
  {
    "source": "/docs/deployments/import-users",
    "destination": "/docs/deployments/migrate-overview",
    "permanent": true
  },
  {
    "source": "/docs/deployments/export-users",
    "destination": "/docs/deployments/exporting-users",
    "permanent": true
  },
  {
    "source": "/docs/integration/convex",
    "destination": "/docs/integrations/databases/convex",
    "permanent": true
  },
  {
    "source": "/docs/integration/fauna",
    "destination": "/docs/integrations/databases/fauna",
    "permanent": true
  },
  {
    "source": "/docs/integration/firebase",
    "destination": "/docs/integrations/databases/firebase",
    "permanent": true
  },
  {
    "source": "/docs/integration/google-analytics",
    "destination": "/docs/integrations/analytics/google-analytics",
    "permanent": true
  },
  {
    "source": "/docs/integration/grafbase",
    "destination": "/docs/integrations/databases/grafbase",
    "permanent": true
  },
  {
    "source": "/docs/integration/hasura",
    "destination": "/docs/integrations/databases/hasura",
    "permanent": true
  },
  {
    "source": "/docs/integration/nhost",
    "destination": "/docs/integrations/databases/nhost",
    "permanent": true
  },
  {
    "source": "/docs/integration/overview",
    "destination": "/docs/integrations/overview",
    "permanent": true
  },
  {
    "source": "/docs/integration/supabase",
    "destination": "/docs/integrations/databases/supabase",
    "permanent": true
  },
  {
    "source": "/docs/integration/webhooks",
    "destination": "/docs/webhooks/overview",
    "permanent": true
  },
  {
    "source": "/docs/nextjs/accessing-the-api",
    "destination": "/docs/references/backend/overview",
    "permanent": true
  },
  {
    "source": "/docs/nextjs/api-routes",
    "destination": "/docs/references/nextjs/get-auth",
    "permanent": true
  },
  {
    "source": "/docs/nextjs/appearance-prop",
    "destination": "/docs/customization/overview",
    "permanent": true
  },
  {
    "source": "/docs/nextjs/auth",
    "destination": "/docs/references/nextjs/auth",
    "permanent": true
  },
  {
    "source": "/docs/nextjs/authentication-props",
    "destination": "/docs/references/backend/types/auth-object",
    "permanent": true
  },
  {
    "source": "/docs/references/nextjs/authentication-object",
    "destination": "/docs/references/backend/types/auth-object",
    "permanent": true
  },
  {
    "source": "/docs/nextjs/build-your-own-pages",
    "destination": "/docs/quickstarts/nextjs#build-your-own-sign-in-and-sign-up-pages",
    "permanent": true
  },
  {
    "source": "/docs/nextjs/configure-clerkprovider",
    "destination": "/docs/components/clerk-provider#clerk-provider",
    "permanent": true
  },
  {
    "source": "/docs/nextjs/configure-middleware",
    "destination": "/docs/quickstarts/nextjs#protect-your-application",
    "permanent": true
  },
  {
    "source": "/docs/nextjs/convex",
    "destination": "/docs/integrations/databases/convex",
    "permanent": true
  },
  {
    "source": "/docs/nextjs/createorganization",
    "destination": "/docs/components/organization/create-organization",
    "permanent": true
  },
  {
    "source": "/docs/nextjs/current-user",
    "destination": "/docs/references/nextjs/current-user",
    "permanent": true
  },
  {
    "source": "/docs/nextjs/fauna",
    "destination": "/docs/integrations/databases/fauna",
    "permanent": true
  },
  {
    "source": "/docs/nextjs/firebase",
    "destination": "/docs/integrations/databases/firebase",
    "permanent": true
  },
  {
    "source": "/docs/nextjs/get-started-with-nextjs",
    "destination": "/docs/quickstarts/nextjs",
    "permanent": true
  },
  {
    "source": "/docs/nextjs/getserversideprops",
    "destination": "/docs/references/nextjs/build-clerk-props",
    "permanent": true
  },
  {
    "source": "/docs/nextjs/grafbase",
    "destination": "/docs/integrations/databases/grafbase",
    "permanent": true
  },
  {
    "source": "/docs/nextjs/hasura",
    "destination": "/docs/integrations/databases/hasura",
    "permanent": true
  },
  {
    "source": "/docs/nextjs/localization",
    "destination": "/docs/customization/localization",
    "permanent": true
  },
  {
    "source": "/docs/nextjs/middleware",
    "destination": "/docs/references/nextjs/clerk-middleware",
    "permanent": true
  },
  {
    "source": "/docs/nextjs/nextjs-with-app-router",
    "destination": "/docs/quickstarts/nextjs",
    "permanent": true
  },
  {
    "source": "/docs/nextjs/nextjs-with-pages",
    "destination": "/docs/quickstarts/nextjs",
    "permanent": true
  },
  {
    "source": "/docs/nextjs/nhost",
    "destination": "/docs/integrations/databases/nhost",
    "permanent": true
  },
  {
    "source": "/docs/nextjs/organization-object",
    "destination": "/docs/references/backend/overview#organization-operations",
    "permanent": true
  },
  {
    "source": "/docs/nextjs/organizationprofile",
    "destination": "/docs/components/organization/organization-profile",
    "permanent": true
  },
  {
    "source": "/docs/nextjs/organizationswitcher",
    "destination": "/docs/components/organization/organization-switcher",
    "permanent": true
  },
  {
    "source": "/docs/nextjs/overview",
    "destination": "/docs/references/nextjs/overview",
    "permanent": true
  },
  {
    "source": "/docs/nextjs/pages-react",
    "destination": "/docs/quickstarts/nextjs",
    "permanent": true
  },
  {
    "source": "/docs/nextjs/read-session-and-user-data",
    "destination": "/docs/quickstarts/nextjs#read-session-user-data",
    "permanent": true
  },
  {
    "source": "/docs/nextjs/route-handlers",
    "destination": "/docs/references/nextjs/route-handlers",
    "permanent": true
  },
  {
    "source": "/docs/nextjs/server-actions",
    "destination": "/docs/references/nextjs/server-actions",
    "permanent": true
  },
  {
    "source": "/docs/nextjs/set-environment-keys",
    "destination": "/docs/quickstarts/nextjs#set-environment-keys",
    "permanent": true
  },
  {
    "source": "/docs/nextjs/signin",
    "destination": "/docs/components/authentication/sign-in",
    "permanent": true
  },
  {
    "source": "/docs/nextjs/signup",
    "destination": "/docs/components/authentication/sign-up",
    "permanent": true
  },
  {
    "source": "/docs/nextjs/supabase",
    "destination": "/docs/integrations/databases/supabase",
    "permanent": true
  },
  {
    "source": "/docs/nextjs/trpc",
    "destination": "/docs/references/nextjs/trpc",
    "permanent": true
  },
  {
    "source": "/docs/nextjs/useauth",
    "destination": "/docs/hooks/use-auth",
    "permanent": true
  },
  {
    "source": "/docs/nextjs/useorganization",
    "destination": "/docs/hooks/use-organization",
    "permanent": true
  },
  {
    "source": "/docs/nextjs/user-object",
    "destination": "/docs/references/backend/overview#user-operations",
    "permanent": true
  },
  {
    "source": "/docs/nextjs/userbutton",
    "destination": "/docs/components/user/user-button",
    "permanent": true
  },
  {
    "source": "/docs/nextjs/userprofile",
    "destination": "/docs/components/user/user-profile",
    "permanent": true
  },
  {
    "source": "/docs/nextjs/useuser",
    "destination": "/docs/hooks/use-user",
    "permanent": true
  },
  {
    "source": "/docs/nextjs/v13-beta",
    "destination": "/docs/quickstarts/nextjs",
    "permanent": true
  },
  {
    "source": "/docs/next/api-routes",
    "destination": "/docs/references/nextjs/clerk-middleware",
    "permanent": true
  },
  {
    "source": "/docs/next.js/configure-middleware",
    "destination": "/docs/references/nextjs/clerk-middleware",
    "permanent": true
  },
  {
    "source": "/docs/organizations/create-an-organization",
    "destination": "/docs/organizations/creating-organizations",
    "permanent": true
  },
  {
    "source": "/docs/organizations/create-component",
    "destination": "/docs/components/organization/create-organization",
    "permanent": true
  },
  {
    "source": "/docs/organizations/organization-profile",
    "destination": "/docs/components/organization/organization-profile",
    "permanent": true
  },
  {
    "source": "/docs/organizations/organization-switcher",
    "destination": "/docs/components/organization/organization-switcher",
    "permanent": true
  },
  {
    "source": "/docs/organizations/invite-users",
    "destination": "/docs/custom-flows/manage-organization-invitations",
    "permanent": true
  },
  {
    "source": "/docs/organizations/manage-member-roles",
    "destination": "/docs/custom-flows/manage-roles",
    "permanent": true
  },
  {
    "source": "/docs/organizations/organization-metadata",
    "destination": "/docs/guides/organizations/metadata",
    "permanent": true
  },
  {
    "source": "/docs/organizations/organization-switching",
    "destination": "/docs/custom-flows/organization-switcher",
    "permanent": true
  },
  {
    "source": "/docs/quickstarts/clerk-oauth2",
    "destination": "/docs/oauth/single-sign-on",
    "permanent": true
  },
  {
    "source": "/docs/quickstarts/get-started-with-create-react-app",
    "destination": "/docs/quickstarts/react",
    "permanent": true
  },
  {
    "source": "/docs/quickstarts/get-started-with-expo",
    "destination": "/docs/quickstarts/expo",
    "permanent": true
  },
  {
    "source": "/docs/quickstarts/get-started-with-fastify",
    "destination": "/docs/quickstarts/fastify",
    "permanent": true
  },
  {
    "source": "/docs/quickstarts/get-started-with-gatsby",
    "destination": "/docs/quickstarts/gatsby",
    "permanent": true
  },
  {
    "source": "/docs/quickstarts/get-started-with-nextjs",
    "destination": "/docs/quickstarts/nextjs",
    "permanent": true
  },
  {
    "source": "/docs/quickstarts/get-started-with-redwoodjs",
    "destination": "/docs/references/redwood/overview",
    "permanent": true
  },
  {
    "source": "/docs/quickstarts/get-started-with-remix",
    "destination": "/docs/quickstarts/remix",
    "permanent": true
  },
  {
    "source": "/docs/reference/clerk-react/clerkprovider",
    "destination": "/docs/components/clerk-provider",
    "permanent": true
  },
  {
    "source": "/docs/reference/clerk-react/installation",
    "destination": "/docs/references/react/overview",
    "permanent": true
  },
  {
    "source": "/docs/reference/clerk-react/useauth",
    "destination": "/docs/hooks/use-auth",
    "permanent": true
  },
  {
    "source": "/docs/reference/clerk-react/useclerk",
    "destination": "/docs/hooks/use-clerk",
    "permanent": true
  },
  {
    "source": "/docs/reference/clerk-react/useorganization",
    "destination": "/docs/hooks/use-organization",
    "permanent": true
  },
  {
    "source": "/docs/reference/clerk-react/useorganizationlist",
    "destination": "/docs/hooks/use-organization-list",
    "permanent": true
  },
  {
    "source": "/docs/reference/clerk-react/useorganizations",
    "destination": "/docs/hooks/use-organization-list",
    "permanent": true
  },
  {
    "source": "/docs/reference/clerk-react/usesession",
    "destination": "/docs/hooks/use-session",
    "permanent": true
  },
  {
    "source": "/docs/reference/clerk-react/usesessionlist",
    "destination": "/docs/hooks/use-session-list",
    "permanent": true
  },
  {
    "source": "/docs/reference/clerk-react/usesignin",
    "destination": "/docs/hooks/use-sign-in",
    "permanent": true
  },
  {
    "source": "/docs/reference/clerk-react/usesignup",
    "destination": "/docs/hooks/use-sign-up",
    "permanent": true
  },
  {
    "source": "/docs/reference/clerk-react/useuser",
    "destination": "/docs/hooks/use-user",
    "permanent": true
  },
  {
    "source": "/docs/reference/clerkjs/clerk",
    "destination": "/docs/references/javascript/clerk",
    "permanent": true
  },
  {
    "source": "/docs/reference/clerkjs/client",
    "destination": "/docs/references/javascript/client",
    "permanent": true
  },
  {
    "source": "/docs/reference/clerkjs/emailaddress",
    "destination": "/docs/references/javascript/types/email-address",
    "permanent": true
  },
  {
    "source": "/docs/reference/clerkjs/externalaccount",
    "destination": "/docs/references/javascript/types/external-account",
    "permanent": true
  },
  {
    "source": "/docs/reference/clerkjs/installation",
    "destination": "/docs/references/javascript/overview",
    "permanent": true
  },
  {
    "source": "/docs/reference/clerkjs/organization",
    "destination": "/docs/references/javascript/organization",
    "permanent": true
  },
  {
    "source": "/docs/reference/clerkjs/organization-invitation",
    "destination": "/docs/references/javascript/types/organization-invitation",
    "permanent": true
  },
  {
    "source": "/docs/reference/clerkjs/organization-membership",
    "destination": "/docs/references/javascript/types/organization-membership",
    "permanent": true
  },
  {
    "source": "/docs/reference/clerkjs/phonenumber",
    "destination": "/docs/references/javascript/types/phone-number",
    "permanent": true
  },
  {
    "source": "/docs/reference/clerkjs/session",
    "destination": "/docs/references/javascript/session",
    "permanent": true
  },
  {
    "source": "/docs/reference/clerkjs/sessionwithactivities",
    "destination": "/docs/references/javascript/types/session-with-activities",
    "permanent": true
  },
  {
    "source": "/docs/reference/clerkjs/signin",
    "destination": "/docs/references/javascript/sign-in",
    "permanent": true
  },
  {
    "source": "/docs/reference/clerkjs/signup",
    "destination": "/docs/references/javascript/sign-up",
    "permanent": true
  },
  {
    "source": "/docs/reference/clerkjs/user",
    "destination": "/docs/references/javascript/user",
    "permanent": true
  },
  {
    "source": "/docs/reference/clerkjs/web3wallet",
    "destination": "/docs/references/javascript/types/web3-wallet",
    "permanent": true
  },
  {
    "source": "/docs/reference/golang/getting-started",
    "destination": "/docs/references/go/overview",
    "permanent": true
  },
  {
    "source": "/docs/reference/golang/other-examples",
    "destination": "/docs/references/go/other-examples",
    "permanent": true
  },
  {
    "source": "/docs/reference/golang/verifying-a-session",
    "destination": "/docs/references/go/verifying-sessions",
    "permanent": true
  },
  {
    "source": "/docs/reference/node/available-methods",
    "destination": "/docs/references/nodejs/methods",
    "permanent": true
  },
  {
    "source": "/docs/reference/node/getting-started",
    "destination": "/docs/references/express/overview",
    "permanent": true
  },
  {
    "source": "/docs/reference/node/networkless-token-verification",
    "destination": "/docs/backend-requests/manual-jwt",
    "permanent": true
  },
  {
    "source": "/docs/reference/node/troubleshooting",
    "destination": "/docs/references/nodejs/troubleshooting",
    "permanent": true
  },
  {
    "source": "/docs/reference/overview",
    "destination": "/docs/references/overview",
    "permanent": true
  },
  {
    "source": "/docs/reference/rate-limits",
    "destination": "/docs/backend-requests/resources/rate-limits",
    "permanent": true
  },
  {
    "source": "/docs/reference/ruby/available-methods",
    "destination": "/docs/references/ruby/available-methods",
    "permanent": true
  },
  {
    "source": "/docs/reference/ruby/getting-started",
    "destination": "/docs/references/ruby/overview",
    "permanent": true
  },
  {
    "source": "/docs/reference/ruby/rack-rails-integration",
    "destination": "/docs/references/ruby/rack-rails",
    "permanent": true
  },
  {
    "source": "/docs/request-authentication/backend",
    "destination": "/docs/backend-requests/overview",
    "permanent": true
  },
  {
    "source": "/docs/request-authentication/cross-origin",
    "destination": "/docs/backend-requests/making-requests#cross-origin-requests",
    "permanent": true
  },
  {
    "source": "/docs/request-authentication/customizing-session-tokens",
    "destination": "/docs/backend-requests/custom-session-token",
    "permanent": true
  },
  {
    "source": "/docs/request-authentication/go",
    "destination": "/docs/references/go/overview",
    "permanent": true
  },
  {
    "source": "/docs/request-authentication/jwt-templates",
    "destination": "/docs/backend-requests/jwt-templates",
    "permanent": true
  },
  {
    "source": "/docs/request-authentication/nextjs",
    "destination": "/docs/references/nextjs/clerk-middleware",
    "permanent": true
  },
  {
    "source": "/docs/request-authentication/nodejs-express",
    "destination": "/docs/references/express/overview",
    "permanent": true
  },
  {
    "source": "/docs/request-authentication/overview",
    "destination": "/docs/backend-requests/overview",
    "permanent": true
  },
  {
    "source": "/docs/request-authentication/rack-rails",
    "destination": "/docs/references/ruby/rails",
    "permanent": true
  },
  {
    "source": "/docs/request-authentication/same-origin",
    "destination": "/docs/backend-requests/making-requests#same-origin-requests",
    "permanent": true
  },
  {
    "source": "/docs/request-authentication/validate-session-tokens",
    "destination": "/docs/backend-requests/manual-jwt",
    "permanent": true
  },
  {
    "source": "/docs/security/introduction",
    "destination": "/docs/security/overview",
    "permanent": true
  },
  {
    "source": "/docs/security/session-leak-protection",
    "destination": "/docs/security/overview",
    "permanent": true
  },
  {
    "source": "/docs/testing/e2e-testing",
    "destination": "/docs/testing/test-emails-and-phones",
    "permanent": true
  },
  {
    "source": "/docs/upgrade-guides/client-side-changes-all-frameworks",
    "destination": "/docs/upgrade-guides/upgrading-from-v2-to-v3",
    "permanent": true
  },
  {
    "source": "/docs/upgrade-guides/express-server-side-changes",
    "destination": "/docs/upgrade-guides/upgrading-from-v2-to-v3",
    "permanent": true
  },
  {
    "source": "/docs/upgrade-guides/nextjs-server-side-changes",
    "destination": "/docs/upgrade-guides/upgrading-from-v2-to-v3",
    "permanent": true
  },
  {
    "source": "/docs/users/contact-users",
    "destination": "/docs/users/overview",
    "permanent": true
  },
  {
    "source": "/docs/users/create-users",
    "destination": "/docs/users/overview",
    "permanent": true
  },
  {
    "source": "/docs/users/identify-users",
    "destination": "/docs/users/overview",
    "permanent": true
  },
  {
    "source": "/docs/users/sync-data-to-your-backend",
    "destination": "/docs/webhooks/sync-data",
    "permanent": true
  },
  {
    "source": "/docs/users/update-user-profiles",
    "destination": "/docs/users/overview",
    "permanent": true
  },
  {
    "source": "/docs/users/user-account-security",
    "destination": "/docs/users/overview",
    "permanent": true
  },
  {
    "source": "/docs/users/user-metadata",
    "destination": "/docs/users/metadata",
    "permanent": true
  },
  {
    "source": "/docs/users/build-your-own-ui",
    "destination": "/docs/custom-flows/overview",
    "permanent": true
  },
  {
    "source": "/docs/users/user-button",
    "destination": "/docs/components/user/user-button",
    "permanent": true
  },
  {
    "source": "/docs/users/user-profile",
    "destination": "/docs/components/user/user-profile",
    "permanent": true
  },
  {
    "source": "/docs/users",
    "destination": "/docs/users/overview",
    "permanent": true
  },
  {
    "source": "/docs/users/web3-wallets",
    "destination": "/docs/users/web3",
    "permanent": true
  },
  {
    "source": "/docs/reference/social-login-with-github",
    "destination": "/docs/authentication/social-connections/github",
    "permanent": true
  },
  {
    "source": "/docs/get-started/gatsby",
    "destination": "/docs/quickstarts/gatsby",
    "permanent": true
  },
  {
    "source": "/docs/how-to/set-up-your-application",
    "destination": "/docs/quickstarts/setup-clerk",
    "permanent": true
  },
  {
    "source": "/docs/how-to/authenticate-with-email-and-password",
    "destination": "/docs/authentication/configuration/sign-in-options",
    "permanent": true
  },
  {
    "source": "/docs/get-started/create-react-app",
    "destination": "/docs/quickstarts/react",
    "permanent": true
  },
  {
    "source": "/docs/main-concepts/user-object",
    "destination": "/docs/users/overview",
    "permanent": true
  },
  {
    "source": "/docs/authentication/social-login-with-gitlab",
    "destination": "/docs/authentication/social-connections/gitlab",
    "permanent": true
  },
  {
    "source": "/docs/authentication/social-login-with-spotify",
    "destination": "/docs/authentication/social-connections/spotify",
    "permanent": true
  },
  {
    "source": "/docs/upgrading-to-v3/introduction",
    "destination": "/docs/upgrade-guides/upgrading-from-v2-to-v3",
    "permanent": true
  },
  {
    "source": "/docs/how-to/e2e-testing",
    "destination": "/docs/testing/overview",
    "permanent": true
  },
  {
    "source": "/docs/learning-center/security",
    "destination": "/docs/security/introduction",
    "permanent": true
  },
  {
    "source": "/docs/main-concepts/progressive-sign-up-beta",
    "destination": "/docs/upgrade-guides/progressive-sign-up",
    "permanent": true
  },
  {
    "source": "/docs/authentication/e2e-testing",
    "destination": "/docs/testing/e2e-testing",
    "permanent": true
  },
  {
    "source": "/docs/authentication/social-login-with-bitbucket",
    "destination": "/docs/authentication/social-connections/bitbucket",
    "permanent": true
  },
  {
    "source": "/docs/reference/clerk-expo",
    "destination": "/docs/quickstarts/expo",
    "permanent": true
  },
  {
    "source": "/docs/how-to/sync-data-to-your-backend",
    "destination": "/docs/webhooks/sync-data",
    "permanent": true
  },
  {
    "source": "/docs/how-to/deploy-to-production",
    "destination": "/docs/deployments/overview",
    "permanent": true
  },
  {
    "source": "/docs/reference/webhooks",
    "destination": "/docs/webhooks/overview",
    "permanent": true
  },
  {
    "source": "/docs/main-concepts/import-users",
    "destination": "/docs/deployments/migrate-overview",
    "permanent": true
  },
  {
    "source": "/docs/main-concepts/email-deliverability",
    "destination": "/docs/troubleshooting/email-deliverability",
    "permanent": true
  },
  {
    "source": "/docs/authentication/social-login-with-notion",
    "destination": "/docs/authentication/social-connections/notion",
    "permanent": true
  },
  {
    "source": "/docs/authentication/session-lifetime",
    "destination": "/docs/authentication/configuration/session-options#session-lifetime",
    "permanent": true
  },
  {
    "source": "/docs/authentication/social-login-with-hubspot",
    "destination": "/docs/authentication/social-connections/hubspot",
    "permanent": true
  },
  {
    "source": "/docs/how-to/social-login-oauth",
    "destination": "/docs/authentication/social-connections/oauth",
    "permanent": true
  },
  {
    "source": "/docs/authentication/sign-in-flow",
    "destination": "/docs/authentication/configuration/sign-in-options",
    "permanent": true
  },
  {
    "source": "/docs/how-to/invitations",
    "destination": "/docs/custom-flows/invitations",
    "permanent": true
  },
  {
    "source": "/docs/how-to/validate-session-tokens",
    "destination": "/docs/backend-requests/resources/session-tokens#how-do-i-validate-a-session-token",
    "permanent": true
  },
  {
    "source": "/docs/authentication/social-login-with-dropbox",
    "destination": "/docs/authentication/social-connections/dropbox",
    "permanent": true
  },
  {
    "source": "/docs/reference/social-login-with-twitch",
    "destination": "/docs/authentication/social-connections/twitch",
    "permanent": true
  },
  {
    "source": "/docs/nextjs/control-components",
    "destination": "/docs/components/overview",
    "permanent": true
  },
  {
    "source": "/docs/main-concepts/sign-up-flow",
    "destination": "/docs/authentication/configuration/sign-up-options",
    "permanent": true
  },
  {
    "source": "/docs/how-to/organizations",
    "destination": "/docs/organizations/overview",
    "permanent": true
  },
  {
    "source": "/docs/how-to/passwordless-authentication",
    "destination": "/docs/custom-flows/email-sms-otp",
    "permanent": true
  },
  {
    "source": "/docs/how-to/sign-out",
    "destination": "/docs/custom-flows/sign-out",
    "permanent": true
  },
  {
    "source": "/docs/get-started/remix",
    "destination": "/docs/quickstarts/remix",
    "permanent": true
  },
  {
    "source": "/docs/get-started/redwoodjs",
    "destination": "/docs/references/redwood/overview",
    "permanent": true
  },
  {
    "source": "/docs/users/jwt-templates",
    "destination": "/docs/backend-requests/jwt-templates",
    "permanent": true
  },
  {
    "source": "/docs/how-to/make-authenticated-requests-to-the-backend",
    "destination": "/docs/backend-requests/overview",
    "permanent": true
  },
  {
    "source": "/docs/authentication/email-and-password",
    "destination": "/docs/custom-flows/email-password",
    "permanent": true
  },
  {
    "source": "/docs/get-started/web3",
    "destination": "/docs/users/web3",
    "permanent": true
  },
  {
    "source": "/docs/authentication/social-login-with-discord",
    "destination": "/docs/authentication/social-connections/discord",
    "permanent": true
  },
  {
    "source": "/docs/authentication/social-login-with-tiktok",
    "destination": "/docs/authentication/social-connections/tiktok",
    "permanent": true
  },
  {
    "source": "/docs/how-to/embeddable-magic-links",
    "destination": "/docs/custom-flows/embedded-email-links",
    "permanent": true
  },
  {
    "source": "/docs/upgrading-to-v3/client-side-changes-all-frameworks",
    "destination": "/docs/upgrade-guides/upgrading-from-v2-to-v3",
    "permanent": true
  },
  {
    "source": "/docs/troubleshooting/rate-limits",
    "destination": "/docs/backend-requests/resources/rate-limits",
    "permanent": true
  },
  {
    "source": "/docs/get-started/nextjs",
    "destination": "/docs/quickstarts/nextjs",
    "permanent": true
  },
  {
    "source": "/docs/reference/social-login-with-twitter",
    "destination": "/docs/authentication/social-connections/twitter",
    "permanent": true
  },
  {
    "source": "/docs/authentication/social-login-oauth",
    "destination": "/docs/authentication/social-connections/oauth",
    "permanent": true
  },
  {
    "source": "/docs/authentication/social-login-with-google",
    "destination": "/docs/authentication/social-connections/google",
    "permanent": true
  },
  {
    "source": "/docs/main-concepts/sign-in-flow",
    "destination": "/docs/authentication/configuration/sign-in-options",
    "permanent": true
  },
  {
    "source": "/docs/users/make-authenticated-requests-to-the-backend",
    "destination": "/docs/backend-requests/overview",
    "permanent": true
  },
  {
    "source": "/docs/reference/social-login-with-apple",
    "destination": "/docs/authentication/social-connections/apple",
    "permanent": true
  },
  {
    "source": "/docs/authentication/social-login-with-coinbase",
    "destination": "/docs/authentication/social-connections/coinbase",
    "permanent": true
  },
  {
    "source": "/docs/authentication/social-login-with-twitter",
    "destination": "/docs/authentication/social-connections/twitter",
    "permanent": true
  },
  {
    "source": "/docs/authentication/social-login-with-facebook",
    "destination": "/docs/authentication/social-connections/facebook",
    "permanent": true
  },
  {
    "source": "/docs/authentication/magic-links",
    "destination": "/docs/authentication/custom-flows/magic-links",
    "permanent": true
  },
  {
    "source": "/docs/authentication/social-login-with-twitch",
    "destination": "/docs/authentication/social-connections/twitch",
    "permanent": true
  },
  {
    "source": "/docs/upgrading-to-v3/express-server-side-changes",
    "destination": "/docs/upgrade-guides/upgrading-from-v2-to-v3",
    "permanent": true
  },
  {
    "source": "/docs/reference/social-login-with-linkedin",
    "destination": "/docs/authentication/social-connections/linkedin",
    "permanent": true
  },
  {
    "source": "/docs/authentication/social-login-with-linkedin",
    "destination": "/docs/authentication/social-connections/linkedin",
    "permanent": true
  },
  {
    "source": "/docs/how-to/build-your-own-ui",
    "destination": "/docs/custom-flows/overview",
    "permanent": true
  },
  {
    "source": "/docs/reference/social-login-with-discord",
    "destination": "/docs/authentication/social-connections/discord",
    "permanent": true
  },
  {
    "source": "/docs/upgrade-guides/cookieless-dev",
    "destination": "/docs/upgrade-guides/url-based-session-syncing",
    "permanent": true
  },
  {
    "source": "/docs/authentication/social-login-with-apple",
    "destination": "/docs/authentication/social-connections/apple",
    "permanent": true
  },
  {
    "source": "/docs/main-concepts/export-users",
    "destination": "/docs/deployments/exporting-users",
    "permanent": true
  },
  {
    "source": "/docs/how-to/email-sms-templates",
    "destination": "/docs/authentication/configuration/email-sms-templates",
    "permanent": true
  },
  {
    "source": "/docs/reference/social-login-with-google",
    "destination": "/docs/authentication/social-connections/google",
    "permanent": true
  },
  {
    "source": "/docs/reference/social-login-with-bitbucket",
    "destination": "/docs/authentication/social-connections/bitbucket",
    "permanent": true
  },
  {
    "source": "/docs/how-to/authenticate-with-magic-links",
    "destination": "/docs/custom-flows/email-links",
    "permanent": true
  },
  {
    "source": "/docs/reference/social-login-with-gitlab",
    "destination": "/docs/authentication/social-connections/gitlab",
    "permanent": true
  },
  {
    "source": "/docs/authentication/one-time-codes",
    "destination": "/docs/custom-flows/email-sms-otp",
    "permanent": true
  },
  {
    "source": "/docs/reference/social-login-with-microsoft",
    "destination": "/docs/authentication/social-connections/microsoft",
    "permanent": true
  },
  {
    "source": "/docs/reference/social-login-with-notion",
    "destination": "/docs/authentication/social-connections/notion",
    "permanent": true
  },
  {
    "source": "/docs/authentication/sign-up-flow",
    "destination": "/docs/custom-flows/overview#sign-up-flow",
    "permanent": true
  },
  {
    "source": "/docs/how-to/jwt-templates",
    "destination": "/docs/backend-requests/jwt-templates",
    "permanent": true
  },
  {
    "source": "/docs/reference/social-login-with-dropbox",
    "destination": "/docs/authentication/social-connections/dropbox",
    "permanent": true
  },
  {
    "source": "/docs/authentication/social-login-with-microsoft",
    "destination": "/docs/authentication/social-connections/microsoft",
    "permanent": true
  },
  {
    "source": "/docs/reference/social-login-with-hubspot",
    "destination": "/docs/authentication/social-connections/hubspot",
    "permanent": true
  },
  {
    "source": "/docs/reference/social-login-with-facebook",
    "destination": "/docs/authentication/social-connections/facebook",
    "permanent": true
  },
  {
    "source": "/docs/how-to/multi-factor-authentication",
    "destination": "/docs/custom-flows/email-password-mfa",
    "permanent": true
  },
  {
    "source": "/docs/authentication/social-login-with-line",
    "destination": "/docs/authentication/social-connections/line",
    "permanent": true
  },
  {
    "source": "/docs/how-to/multi-session-applications",
    "destination": "/docs/custom-flows/multi-session-applications",
    "permanent": true
  },
  {
    "source": "/docs/how-to/organizations",
    "destination": "/docs/organizations/overview",
    "permanent": true
  },
  {
    "source": "/docs/authentication/progressive-sign-up-beta",
    "destination": "/docs/upgrade-guides/progressive-sign-up",
    "permanent": true
  },
  {
    "source": "/docs/authentication/social-login-with-github",
    "destination": "/docs/authentication/social-connections/github",
    "permanent": true
  },
  {
    "source": "/docs/how-to/migrate-from-firebase",
    "destination": "/docs/deployments/migrate-from-firebase",
    "permanent": true
  },
  {
    "source": "/docs/main-concepts/session-lifetime",
    "destination": "/docs/authentication/configuration/session-options#session-lifetime",
    "permanent": true
  },
  {
    "source": "/docs/upgrading-to-v3/nextjs-server-side-changes",
    "destination": "/docs/upgrade-guides/upgrading-from-v2-to-v3",
    "permanent": true
  },
  {
    "source": "/docs/nextjs/installation",
    "destination": "/docs/quickstarts/nextjs",
    "permanent": true
  },
  {
    "source": "/docs/references/remix/clerk-catch-boundary",
    "destination": "/docs/references/remix/clerk-error-boundary",
    "permanent": true
  },
  {
    "source": "/docs/deployments/import-and-export-users",
    "destination": "/docs/deployments/migrate-overview",
    "permanent": true
  },
  {
    "source": "/docs/references/backend/emails/create-email",
    "destination": "/docs/references/backend/overview",
    "permanent": true
  },
  {
    "source": "/docs/references/backend/organization/get-pending-organization-invitation-list",
    "destination": "/docs/references/backend/organization/get-organization-invitation-list",
    "permanent": true
  },
  {
    "source": "/docs/references/javascript/types/paginated-response",
    "destination": "/docs/references/javascript/types/clerk-paginated-response",
    "permanent": true
  },
  {
    "source": "/docs/references/nextjs/with-clerk-middleware",
    "destination": "/docs/references/nextjs/clerk-middleware",
    "permanent": true
  },
  {
    "source": "/docs/references/react/use-organizations",
    "destination": "/docs/hooks/use-organization-list",
    "permanent": true
  },
  {
    "source": "/docs/upgrade-guides/v3-introduction",
    "destination": "/docs/upgrade-guides/upgrading-from-v2-to-v3",
    "permanent": true
  },
  {
    "source": "/docs/upgrade-guides/v3-client-side-changes",
    "destination": "/docs/upgrade-guides/upgrading-from-v2-to-v3",
    "permanent": true
  },
  {
    "source": "/docs/upgrade-guides/v3-nextjs-server-side-changes",
    "destination": "/docs/upgrade-guides/upgrading-from-v2-to-v3",
    "permanent": true
  },
  {
    "source": "/docs/upgrade-guides/v3-express-server-side-changes",
    "destination": "/docs/upgrade-guides/upgrading-from-v2-to-v3",
    "permanent": true
  },
  {
    "source": "/docs/custom-flows/magic-links",
    "destination": "/docs/custom-flows/email-links",
    "permanent": true
  },
  {
    "source": "/docs/custom-flows/embedded-magic-links",
    "destination": "/docs/custom-flows/embedded-email-links",
    "permanent": true
  },
  {
    "source": "/docs/references/javascript/types/magic-link-error",
    "destination": "/docs/references/javascript/types/email-link-error",
    "permanent": true
  },
  {
    "source": "/docs/organizations/multiple-orgs",
    "destination": "/docs/custom-flows/organization-switcher",
    "permanent": true
  },
  {
    "source": "/docs/integrations/webhooks",
    "destination": "/docs/webhooks/overview",
    "permanent": true
  },
  {
    "source": "/docs/users/sync-data",
    "destination": "/docs/webhooks/sync-data",
    "permanent": true
  },
  {
    "source": "/docs/quickstarts/redwood",
    "destination": "/docs/references/redwood/overview",
    "permanent": true
  },
  {
    "source": "/docs/references/javascript/clerk/sign-in",
    "destination": "/docs/components/authentication/sign-in",
    "permanent": true
  },
  {
    "source": "/docs/references/javascript/clerk/sign-up",
    "destination": "/docs/components/authentication/sign-up",
    "permanent": true
  },
  {
    "source": "/docs/references/javascript/clerk/user-button",
    "destination": "/docs/components/user/user-button",
    "permanent": true
  },
  {
    "source": "/docs/references/javascript/clerk/user-profile",
    "destination": "/docs/components/user/user-profile",
    "permanent": true
  },
  {
    "source": "/docs/references/javascript/clerk/create-organization",
    "destination": "/docs/components/organization/create-organization",
    "permanent": true
  },
  {
    "source": "/docs/references/javascript/clerk/organization-profile",
    "destination": "/docs/components/organization/organization-profile",
    "permanent": true
  },
  {
    "source": "/docs/references/javascript/clerk/organization-switcher",
    "destination": "/docs/components/organization/organization-switcher",
    "permanent": true
  },
  {
    "source": "/docs/references/javascript/types/paginated-response",
    "destination": "/docs/references/javascript/types/clerk-paginated-response",
    "permanent": true
  },
  {
    "source": "/docs/references/javascript/types/oauth-strategy",
    "destination": "/docs/references/javascript/types/sso",
    "permanent": true
  },
  {
    "source": "/docs/references/javascript/types/oauth-provider",
    "destination": "/docs/references/javascript/types/sso",
    "permanent": true
  },
  {
    "source": "/docs/authentication/saml-at-clerk",
    "destination": "/docs/authentication/saml/overview",
    "permanent": true
  },
  {
    "source": "/docs/authentication/configuration/email-options",
    "destination": "/docs/authentication/configuration/email-sms-templates",
    "permanent": true
  },
  {
    "source": "/docs/component-redesign",
    "destination": "docs/components/overview",
    "permanent": true
  },
  {
    "source": "/docs/custom-flows/use-sign-up",
    "destination": "/docs/custom-flows/overview",
    "permanent": true
  },
  {
    "source": "/docs/custom-flows/mfa",
    "destination": "/docs/custom-flows/email-password-mfa",
    "permanent": true
  },
  {
    "source": "/docs/references/javascript/phone-number/phone-number",
    "destination": "/docs/references/javascript/types/phone-number",
    "permanent": true
  },
  {
    "source": "/docs/references/javascript/phone-number/second-factor",
    "destination": "/docs/references/javascript/types/phone-number",
    "permanent": true
  },
  {
    "source": "/docs/references/javascript/phone-number/verification",
    "destination": "/docs/references/javascript/types/phone-number",
    "permanent": true
  },
  {
    "source": "/docs/references/javascript/email-address/email-address",
    "destination": "/docs/references/javascript/types/email-address",
    "permanent": true
  },
  {
    "source": "/docs/references/javascript/email-address/verification",
    "destination": "/docs/references/javascript/types/email-address",
    "permanent": true
  },
  {
    "source": "/docs/references/backend/sessions/authenticate-request",
    "destination": "/docs/references/backend/authenticate-request",
    "permanent": true
  },
  {
    "source": "/docs/references/expo/expo-read-session-user-data",
    "destination": "/docs/references/expo/read-session-user-data",
    "permanent": true
  },
  {
    "source": "/docs/references/nodejs/token-verification",
    "destination": "/docs/backend-requests/manual-jwt",
    "permanent": true
  },
  {
    "source": "/docs/components/customization",
    "destination": "/docs/customization/overview",
    "permanent": true
  },
  {
    "source": "/docs/account-portal",
    "destination": "/docs/account-portal/overview",
    "permanent": true
  },
  {
    "source": "/docs/account-portal/user-profile-org-profile",
    "destination": "/docs/account-portal/overview",
    "permanent": true
  },
  {
    "source": "/docs/testing/playwright",
    "destination": "/docs/testing/playwright/overview",
    "permanent": true
  },
  {
    "source": "/docs/testing/cypress",
    "destination": "/docs/testing/cypress/overview",
    "permanent": true
  },
  {
    "source": "/docs/references/nextjs/auth-middleware",
    "destination": "/docs/references/nextjs/clerk-middleware",
    "permanent": true
  },
  {
    "source": "/docs/components/waitlist/overview",
    "destination": "/docs/components/waitlist",
    "permanent": true
  },
  {
    "source": "/docs/backend-requests/resources/cookie-size-limits",
    "destination": "/docs/backend-requests/resources/session-tokens#size-limitations",
    "permanent": true
  },
  {
    "source": "/docs/custom-flows/saml-connections",
    "destination": "/docs/custom-flows/enterprise-connections",
    "permanent": true
  },
  {
    "source": "/docs/references/react/add-react-router",
    "destination": "/docs/quickstarts/react-router",
    "permanent": true
  },
  {
    "source": "/docs/upgrade-guides/api-keys",
    "destination": "/docs/deployments/clerk-environment-variables",
    "permanent": true
  },
  {
    "source": "/docs/references/nextjs/auth-object",
    "destination": "/docs/references/backend/types/auth-object",
    "permanent": true
  },
  {
    "source": "/docs/guides/add-onboarding-flow",
    "destination": "/docs/references/nextjs/add-onboarding-flow",
    "permanent": true
  },
  {
    "source": "/docs/guides/waitlist",
    "destination": "/docs/references/nextjs/waitlist",
    "permanent": true
  },
  {
    "source": "/docs/how-clerk-works/routing",
    "destination": "/docs/guides/routing",
    "permanent": true
  },
  {
    "source": "/docs/guides/image-optimization/imageurl-image-optimization",
    "destination": "/docs/guides-image-optimization",
    "permanent": true
  },
  {
    "source": "/docs/guides/basic-rbac",
    "destination": "/docs/references/nextjs/basic-rbac",
    "permanent": true
  },
  {
    "source": "/docs/guides/force-organizations",
    "destination": "/docs/organizations/force-organizations",
    "permanent": true
  },
  {
    "source": "/docs/guides/authjs-migration",
    "destination": "/docs/references/nextjs/authjs-migration",
    "permanent": true
  },
  {
    "source": "/docs/guides/force-mfa",
    "destination": "/docs/authentication/configuration/force-mfa",
    "permanent": true
  },
  {
    "source": "/docs/references/expo/web-support/custom-signup-signin-pages",
    "destination": "/docs/references/expo/web-support/custom-sign-in-or-up-page",
    "permanent": true
  },
  {
    "source": "/docs/guides/architecture-scenarios",
    "destination": "/docs/guides/multi-tenant-architecture",
    "permanent": true
  },
  {
    "source": "/docs/references/javascript/phone-number",
    "destination": "/docs/references/javascript/types/phone-number",
    "permanent": true
  },
  {
    "source": "/docs/references/javascript/email-address",
    "destination": "/docs/references/javascript/types/email-address",
    "permanent": true
  },
  {
    "source": "/docs/references/javascript/external-account",
    "destination": "/docs/references/javascript/types/external-account",
    "permanent": true
  },
  {
    "source": "/docs/references/javascript/session-with-activities",
    "destination": "/docs/references/javascript/types/session-with-activities",
    "permanent": true
  },
  {
    "source": "/docs/references/javascript/web3-wallet/web3-wallet",
    "destination": "/docs/references/javascript/types/web3-wallet",
    "permanent": true
  },
  {
    "source": "/docs/references/javascript/web3-wallet/verification",
    "destination": "/docs/references/javascript/types/web3-wallet",
    "permanent": true
  },
  {
    "source": "/docs/references/javascript/organization-domain",
    "destination": "/docs/references/javascript/types/organization-domain",
    "permanent": true
  },
  {
    "source": "/docs/references/javascript/organization-invitation",
    "destination": "/docs/references/javascript/types/organization-invitation",
    "permanent": true
  },
  {
    "source": "/docs/references/javascript/organization-membership-request",
    "destination": "/docs/references/javascript/types/organization-membership-request",
    "permanent": true
  },
  {
    "source": "/docs/references/javascript/organization-membership",
    "destination": "/docs/references/javascript/types/organization-membership",
    "permanent": true
  },
  {
    "source": "/docs/backend-requests/handling/nodejs",
    "destination": "/docs/references/express/overview",
    "permanent": true
  },
  {
    "source": "/docs/references/nodejs/overview",
    "destination": "/docs/references/express/overview",
    "permanent": true
  },
  {
    "source": "/docs/references/nodejs/available-methods",
    "destination": "/docs/references/express/overview",
    "permanent": true
  },
  {
    "source": "/docs/references/javascript/types/oauth",
    "destination": "/docs/references/javascript/types/sso",
    "permanent": true
  },
  {
    "source": "/docs/organizations/accept-organization-invitations",
    "destination": "/docs/custom-flows/accept-organization-invitations",
    "permanent": true
  },
  {
    "source": "/docs/custom-flows/invitations",
    "destination": "/docs/custom-flows/application-invitations",
    "permanent": true
  },
  {
    "source": "/docs/organizations/creating-organizations",
    "destination": "/docs/custom-flows/create-organizations",
    "permanent": true
  },
  {
    "source": "/docs/organizations/updating-organizations",
    "destination": "/docs/custom-flows/update-organizations",
    "permanent": true
  },
  {
    "source": "/docs/organizations/inviting-users",
    "destination": "/docs/custom-flows/manage-organization-invitations",
    "permanent": true
  },
  {
    "source": "/docs/organizations/manage-invitations",
    "destination": "/docs/custom-flows/manage-user-org-invitations",
    "permanent": true
  },
  {
    "source": "/docs/organizations/manage-membership-requests",
    "destination": "/docs/custom-flows/manage-membership-requests",
    "permanent": true
  },
  {
    "source": "/docs/organizations/managing-roles",
    "destination": "/docs/custom-flows/manage-roles",
    "permanent": true
  },
  {
    "source": "/docs/organizations/viewing-memberships",
    "destination": "/docs/custom-flows/organization-switcher",
    "permanent": true
  },
  {
    "source": "/docs/organizations/custom-organization-switcher",
    "destination": "/docs/custom-flows/organization-switcher",
    "permanent": true
  },
  {
    "source": "/docs/references/javascript/clerk/clerk",
    "destination": "/docs/references/javascript/clerk",
    "permanent": true
  },
  {
    "source": "/docs/references/javascript/clerk/build-urls",
    "destination": "/docs/references/javascript/clerk",
    "permanent": true
  },
  {
    "source": "/docs/references/javascript/clerk/handle-navigation",
    "destination": "/docs/references/javascript/clerk",
    "permanent": true
  },
  {
    "source": "/docs/references/javascript/clerk/organization-methods",
    "destination": "/docs/references/javascript/clerk",
    "permanent": true
  },
  {
    "source": "/docs/references/javascript/clerk/redirect-methods",
    "destination": "/docs/references/javascript/clerk",
    "permanent": true
  },
  {
    "source": "/docs/references/javascript/clerk/session-methods",
    "destination": "/docs/references/javascript/clerk",
    "permanent": true
  },
  {
    "source": "/docs/references/javascript/clerk/waitlist-methods",
    "destination": "/docs/references/javascript/clerk",
    "permanent": true
  },
  {
    "source": "/docs/references/javascript/organization/organization",
    "destination": "/docs/references/javascript/organization",
    "permanent": true
  },
  {
    "source": "/docs/references/javascript/organization/domains",
    "destination": "/docs/references/javascript/organization",
    "permanent": true
  },
  {
    "source": "/docs/references/javascript/organization/invitations",
    "destination": "/docs/references/javascript/organization",
    "permanent": true
  },
  {
    "source": "/docs/references/javascript/organization/members",
    "destination": "/docs/references/javascript/organization",
    "permanent": true
  },
  {
    "source": "/docs/references/javascript/organization/membership-requests",
    "destination": "/docs/references/javascript/organization",
    "permanent": true
  },
  {
    "source": "/docs/references/javascript/sign-in/sign-in",
    "destination": "/docs/references/javascript/sign-in",
    "permanent": true
  },
  {
    "source": "/docs/references/javascript/sign-in/authenticate-with",
    "destination": "/docs/references/javascript/sign-in",
    "permanent": true
  },
  {
    "source": "/docs/references/javascript/sign-in/first-factor",
    "destination": "/docs/references/javascript/sign-in",
    "permanent": true
  },
  {
    "source": "/docs/references/javascript/sign-in/second-factor",
    "destination": "/docs/references/javascript/sign-in",
    "permanent": true
  },
  {
    "source": "/docs/references/javascript/sign-up/sign-up",
    "destination": "/docs/references/javascript/sign-up",
    "permanent": true
  },
  {
    "source": "/docs/references/javascript/sign-up/authenticate-with",
    "destination": "/docs/references/javascript/sign-up",
    "permanent": true
  },
  {
    "source": "/docs/references/javascript/sign-up/email-verification",
    "destination": "/docs/references/javascript/sign-up",
    "permanent": true
  },
  {
    "source": "/docs/references/javascript/sign-up/phone-verification",
    "destination": "/docs/references/javascript/sign-up",
    "permanent": true
  },
  {
    "source": "/docs/references/javascript/sign-up/verification",
    "destination": "/docs/references/javascript/sign-up",
    "permanent": true
  },
  {
    "source": "/docs/references/javascript/sign-up/web3-verification",
    "destination": "/docs/references/javascript/sign-up",
    "permanent": true
  },
  {
    "source": "/docs/references/javascript/user/user",
    "destination": "/docs/references/javascript/user",
    "permanent": true
  },
  {
    "source": "/docs/references/javascript/user/create-metadata",
    "destination": "/docs/references/javascript/user",
    "permanent": true
  },
  {
    "source": "/docs/references/javascript/user/password-management",
    "destination": "/docs/references/javascript/user",
    "permanent": true
  },
  {
    "source": "/docs/references/javascript/user/totp",
    "destination": "/docs/references/javascript/user",
    "permanent": true
  },
  {
    "source": "/docs/components/control/multi-session",
    "destination": "/docs/authentication/configuration/session-options#multi-session-applications",
    "permanent": true
  },
  {
    "source": "/docs/guides/transferring-your-app",
    "destination": "/docs/organizations/organization-workspaces#transfer-ownership-of-an-application",
    "permanent": true
  },
  {
    "source": "/docs/how-clerk-works/tokens-signatures",
    "destination": "/docs/backend-requests/resources/tokens-and-signatures",
    "permanent": true
  },
  {
    "source": "/docs/backend-requests/making/same-origin",
    "destination": "/docs/backend-requests/making-requests#same-origin-requests",
    "permanent": true
  },
  {
    "source": "/docs/backend-requests/making/cross-origin",
    "destination": "/docs/backend-requests/making-requests#cross-origin-requests",
    "permanent": true
  },
  {
    "source": "/docs/backend-requests/making/custom-session-token",
    "destination": "/docs/backend-requests/custom-session-token",
    "permanent": true
  },
  {
    "source": "/docs/backend-requests/making/jwt-templates",
    "destination": "/docs/backend-requests/jwt-templates",
    "permanent": true
  },
  {
    "source": "/docs/backend-requests/handling/go",
    "destination": "/docs/references/go/overview",
    "permanent": true
  },
  {
    "source": "/docs/backend-requests/handling/ruby-rails",
    "destination": "/docs/references/ruby/overview",
    "permanent": true
  },
  {
    "source": "/docs/backend-requests/handling/manual-jwt",
    "destination": "/docs/backend-requests/manual-jwt",
    "permanent": true
  },
  {
    "source": "/docs/backend-requests/versioning/overview",
    "destination": "/docs/versioning/overview",
    "permanent": true
  },
  {
    "source": "/docs/backend-requests/versioning/available-versions",
    "destination": "/docs/versioning/available-versions",
    "permanent": true
  },
  {
    "source": "/docs/deployments/clerk-cookies",
    "destination": "/docs/how-clerk-works/cookies",
    "permanent": true
  },
  {
    "source": "/docs/references/redwood/overview",
    "destination": "https://docs.redwoodjs.com/docs/auth/clerk/",
    "permanent": true
  },
  {
    "source": "/docs/references/react/use-auth",
    "destination": "/docs/hooks/use-auth",
    "permanent": true
  },
  {
    "source": "/docs/references/react/use-clerk",
    "destination": "/docs/hooks/use-clerk",
    "permanent": true
  },
  {
    "source": "/docs/references/react/use-organization-list",
    "destination": "/docs/hooks/use-organization-list",
    "permanent": true
  },
  {
    "source": "/docs/references/react/use-organization",
    "destination": "/docs/hooks/use-organization",
    "permanent": true
  },
  {
    "source": "/docs/references/react/use-reverification",
    "destination": "/docs/hooks/use-reverification",
    "permanent": true
  },
  {
    "source": "/docs/references/react/use-session-list",
    "destination": "/docs/hooks/use-session-list",
    "permanent": true
  },
  {
    "source": "/docs/references/react/use-session",
    "destination": "/docs/hooks/use-session",
    "permanent": true
  },
  {
    "source": "/docs/references/react/use-sign-in",
    "destination": "/docs/hooks/use-sign-in",
    "permanent": true
  },
  {
    "source": "/docs/references/react/use-sign-up",
    "destination": "/docs/hooks/use-sign-up",
    "permanent": true
  },
  {
    "source": "/docs/references/react/use-user",
    "destination": "/docs/hooks/use-user",
    "permanent": true
  },
  {
    "source": "/docs/quickstarts/tanstack-start",
    "destination": "/docs/quickstarts/tanstack-react-start",
    "permanent": true
  },
  {
    "source": "/docs/organizations/verify-user-permissions",
    "destination": "/docs/guides/authorization-checks",
    "permanent": true
  },
  {
    "source": "/docs/errors/actor-tokens",
    "destination": "/docs/errors/overview",
    "permanent": true
  },
  {
    "source": "/docs/errors/allowlist-identifiers",
    "destination": "/docs/errors/overview",
    "permanent": true
  },
  {
    "source": "/docs/errors/application",
    "destination": "/docs/errors/overview",
    "permanent": true
  },
  {
    "source": "/docs/errors/authentication",
    "destination": "/docs/errors/overview",
    "permanent": true
  },
  {
    "source": "/docs/errors/backup-codes",
    "destination": "/docs/errors/overview",
    "permanent": true
  },
  {
    "source": "/docs/errors/billing",
    "destination": "/docs/errors/overview",
    "permanent": true
  },
  {
    "source": "/docs/errors/billing-accounts",
    "destination": "/docs/errors/overview",
    "permanent": true
  },
  {
    "source": "/docs/errors/",
    "destination": "/docs/errors/overview",
    "permanent": true
  },
  {
    "source": "/docs/errors/blocklist-identifiers",
    "destination": "/docs/errors/overview",
    "permanent": true
  },
  {
    "source": "/docs/errors/clients",
    "destination": "/docs/errors/overview",
    "permanent": true
  },
  {
    "source": "/docs/errors/cookie",
    "destination": "/docs/errors/overview",
    "permanent": true
  },
  {
    "source": "/docs/errors/deprecation",
    "destination": "/docs/errors/overview",
    "permanent": true
  },
  {
    "source": "/docs/errors/",
    "destination": "/docs/errors/overview",
    "permanent": true
  },
  {
    "source": "/docs/errors/domains",
    "destination": "/docs/errors/overview",
    "permanent": true
  },
  {
    "source": "/docs/errors/entitlements",
    "destination": "/docs/errors/overview",
    "permanent": true
  },
  {
    "source": "/docs/errors/features",
    "destination": "/docs/errors/overview",
    "permanent": true
  },
  {
    "source": "/docs/errors/forms",
    "destination": "/docs/errors/overview",
    "permanent": true
  },
  {
    "source": "/docs/errors/identifications",
    "destination": "/docs/errors/overview",
    "permanent": true
  },
  {
    "source": "/docs/errors/passkeys",
    "destination": "/docs/errors/overview",
    "permanent": true
  },
  {
    "source": "/docs/errors/rate-limits",
    "destination": "/docs/errors/overview",
    "permanent": true
  },
  {
    "source": "/docs/errors/sign-in",
    "destination": "/docs/errors/overview",
    "permanent": true
  },
  {
    "source": "/docs/errors/sign-up",
    "destination": "/docs/errors/overview",
    "permanent": true
  },
  {
    "source": "/docs/errors/sign-in-tokens",
    "destination": "/docs/errors/overview",
    "permanent": true
  },
  {
    "source": "/docs/references/backend/types/saml-connection",
    "destination": "/docs/references/backend/types/backend-saml-connection",
    "permanent": true
  },
  {
    "source": "/docs/oauth/oauth-overview",
    "destination": "/docs/oauth/overview",
    "permanent": true
  },
  {
    "source": "/docs/oauth/oauth-single-sign-on",
    "destination": "/docs/oauth/single-sign-on",
    "permanent": true
  },
  {
    "source": "/docs/oauth/oauth-scoped-access",
    "destination": "/docs/oauth/scoped-access",
    "permanent": true
  },
  {
    "source": "/docs/oauth/oauth-verify-tokens",
    "destination": "/docs/oauth/verify-oauth-tokens",
    "permanent": true
  },
  {
    "source": "/docs/security/customize-user-lockout",
    "destination": "/docs/security/user-lock-guide#customize-max-sign-in-attempts-and-lockout-duration",
    "permanent": true
  },
  {
    "source": "/docs/security/unlock-user-accounts",
    "destination": "/docs/security/user-lock-guide#unlock-user-accounts",
    "permanent": true
  },
  {
    "source": "/docs/security/programmatically-lock-user-accounts",
    "destination": "/docs/security/user-lock-guide#lock-a-user-programmatically",
    "permanent": true
  },
  {
    "source": "/docs/organizations/creator-role",
    "destination": "/docs/guides/organizations/roles-and-permissions#the-creator-role",
    "permanent": true
  },
  {
    "source": "/docs/organizations/default-role",
    "destination": "/docs/guides/organizations/roles-and-permissions#the-default-role-for-members",
    "permanent": true
  },
  {
    "source": "/docs/organizations/create-roles-permissions",
    "destination": "/docs/guides/organizations/roles-and-permissions#custom-roles",
    "permanent": true
  },
  {
    "source": "/docs/upgrade-guides/core-2/component-redesign",
    "destination": "/docs/upgrade-guides/core-2/overview#component-redesign",
    "permanent": true
  },
  {
    "source": "/docs/references/community-sdk/overview",
    "destination": "/docs/references/overview#build-with-community-maintained-sdks",
    "permanent": true
  },
  {
<<<<<<< HEAD
    "source": "/docs/organizations/force-organizations",
    "destination": "/docs/organizations/overview",
    "permanent": true
  },
  {
    "source": "/docs/organizations/invitations",
    "destination": "/docs/guides/organizations/invitations",
    "permanent": true
  },
  {
    "source": "/docs/organizations/manage-sso",
    "destination": "/docs/guides/organizations/sso",
    "permanent": true
  },
  {
    "source": "/docs/organizations/metadata",
    "destination": "/docs/guides/organizations/metadata",
    "permanent": true
  },
  {
    "source": "/docs/organizations/organization-workspaces",
    "destination": "/docs/guides/dashboard/overview",
    "permanent": true
  },
  {
    "source": "/docs/organizations/roles-permissions",
    "destination": "/docs/guides/organizations/roles-and-permissions",
    "permanent": true
  },
  {
    "source": "/docs/organizations/verified-domains",
    "destination": "/docs/guides/organizations/verified-domains",
    "permanent": true
  },
  {
    "source": "/docs/billing/overview",
    "destination": "/docs/guides/billing/overview",
    "permanent": true
  },
  {
    "source": "/docs/billing/b2b-saas",
    "destination": "/docs/guides/billing/for-b2b",
    "permanent": true
  },
  {
    "source": "/docs/billing/b2c-saas",
    "destination": "/docs/guides/billing/for-b2c",
    "permanent": true
  },
  {
    "source": "/docs/advanced-usage/using-proxies",
    "destination": "/docs/guides/dashboard/dns-domains/proxy-fapi",
    "permanent": true
  },
  {
    "source": "/docs/advanced-usage/satellite-domains",
    "destination": "/docs/guides/dashboard/dns-domains/satellite-domains",
    "permanent": true
  },
  {
    "source": "/docs/organizations/org-slugs-in-urls",
    "destination": "/docs/guides/organizations/org-slugs-in-urls",
    "permanent": true
  },
  {
    "source": "/docs/organizations/create-orgs-for-users",
    "destination": "/docs/guides/organizations/create-orgs-for-users",
=======
    "source": "/docs/references/nextjs/build-mcp-server",
    "destination": "/docs/mcp/build-mcp-server",
    "permanent": true
  },
  {
    "source": "/docs/references/nextjs/connect-mcp-client",
    "destination": "/docs/mcp/connect-mcp-client",
>>>>>>> 3f0ec0e9
    "permanent": true
  }
]<|MERGE_RESOLUTION|>--- conflicted
+++ resolved
@@ -2470,12 +2470,21 @@
     "permanent": true
   },
   {
-<<<<<<< HEAD
     "source": "/docs/organizations/force-organizations",
     "destination": "/docs/organizations/overview",
     "permanent": true
   },
   {
+    "source": "/docs/references/nextjs/build-mcp-server",
+    "destination": "/docs/mcp/build-mcp-server",
+    "permanent": true
+  },
+  {
+    "source": "/docs/references/nextjs/connect-mcp-client",
+    "destination": "/docs/mcp/connect-mcp-client",
+    "permanent": true
+  },
+  {
     "source": "/docs/organizations/invitations",
     "destination": "/docs/guides/organizations/invitations",
     "permanent": true
@@ -2538,15 +2547,6 @@
   {
     "source": "/docs/organizations/create-orgs-for-users",
     "destination": "/docs/guides/organizations/create-orgs-for-users",
-=======
-    "source": "/docs/references/nextjs/build-mcp-server",
-    "destination": "/docs/mcp/build-mcp-server",
-    "permanent": true
-  },
-  {
-    "source": "/docs/references/nextjs/connect-mcp-client",
-    "destination": "/docs/mcp/connect-mcp-client",
->>>>>>> 3f0ec0e9
     "permanent": true
   }
 ]