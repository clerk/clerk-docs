--- conflicted
+++ resolved
@@ -3,12 +3,7 @@
 description: Learn how to use the Clerk API to build a custom flow for switching between organizations.
 ---
 
-<<<<<<< HEAD
 <Include src="_partials/custom-flows-callout" />
-=======
-> [!CAUTION]
-> This guide is for users who want to build a _custom_ user interface using the Clerk API. To switch organizations using a _prebuilt_ UI, you should use the [`<OrganizationSwitcher />`](/docs/components/organization/organization-switcher) component.
->>>>>>> 19c80f42
 
 This guide will demonstrate how to use the Clerk API to build a custom flow for switching between organizations.
 
