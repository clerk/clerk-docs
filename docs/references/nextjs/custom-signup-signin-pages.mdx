--- conflicted
+++ resolved
@@ -75,11 +75,7 @@
   ```tsx {{ filename: 'middleware.ts' }}
   import { clerkMiddleware, createRouteMatcher } from '@clerk/nextjs/server'
 
-<<<<<<< HEAD
-  const isPublicRoute = createRouteMatcher(['/signin(.*)', '/signup(.*)'])
-=======
-  const isPublicRoute = createRouteMatcher(["/sign-in(.*)", "/sign-up(.*)"]);
->>>>>>> ceefa3b1
+  const isPublicRoute = createRouteMatcher(['/sign-in(.*)', '/sign-up(.*)'])
 
   export default clerkMiddleware((auth, request) => {
     if (!isPublicRoute(request)) {
