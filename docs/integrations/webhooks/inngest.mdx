---
title: Handling webhooks with Inngest
description: Learn how to integrate Clerk with Inngest.
---

# Handling webhooks with Inngest

Webhooks allow you to [synchronize data](/docs/integrations/webhooks/sync-data) from Clerk to your application backend. You can either handle them directly in your backend with an endpoint or use a tool like [Inngest](https://inngest.com/) which receives the webhook events for you and reliably executes functions in your codebase. When handling webhooks, Inngest receives the [webhook events](/docs/integrations/webhooks/overview#supported-webhook-events) for you and uses a built-in queue to reliably execute longer running functions with additional functionality including:

- [Limiting concurrency](https://www.inngest.com/docs/guides/concurrency) to handle spikes in events without overwhelming your API or database.
- Triggering multiple functions from a single event ([fan-out jobs](https://www.inngest.com/docs/guides/fan-out-jobs)).
- [Delaying code](https://www.inngest.com/docs/functions/multi-step) to run after a period of time.
- [Debouncing events](https://www.inngest.com/docs/reference/functions/debounce) to reduce duplicate processing.

In this guide, you'll learn how to set up Inngest to receive Clerk webhook events and how to define Inngest functions in your application using Clerk events including synchronizing data and sending welcome emails.

To follow this guide, you need an Inngest account (free tier is enough) and have Inngest [set up](https://www.inngest.com/docs/quick-start) in your codebase.

## Setting up the Inngest webhook

To create an Inngest webhook endpoint and add it to your Clerk account, open the [Webhooks](https://dashboard.clerk.com/last-active?path=webhooks) page at the Clerk dashboard. Next, select the **Add Endpoint** button.

<Images
  width={2578}
  height={1652}
  src="/docs/images/integrations/inngest/webhook-page.webp"
  alt="The Webhooks page in the Clerk Dashboard. A red arrow points to the button for Add Endpoint."
/>

On the next page, select the **Transformation template** tab and the **Inngest** template, then click on the **Connect to Inngest** button.

<Images
  width={1906}
  height={1376}
  src="/docs/images/integrations/inngest/webhook-transformation-template.webp"
  alt="The Webhooks page in the Clerk Dashboard showing the Inngest transformation template. Red arrows point to the Transformation Template tab, the Inngest template, and the Connect to Inngest button."
/>

A popup window will appear to complete the setup. Select **Approve** to create the webhook.

<Images
  width={1194}
  height={1520}
  src="/docs/images/integrations/inngest/inngest-permissions-dialog.webp"
  alt="The Inngest permissions popup window showing the Approve button."
/>

After the popup window disappears, the Webhooks page will now display **Connected** with the webhook URL underneath. There is one more step to complete setup.

<Images
  width={1880}
  height={1448}
  src="/docs/images/integrations/inngest/webhook-endpoint-connected.webp"
  alt="The Webhooks page in the Clerk Dashboard showing a connected Inngest account. A red arrow points to the Connected button."
/>

To complete the setup, scroll down and select **Create**.

<Images
  width={1906}
  height={1376}
  src="/docs/images/integrations/inngest/webhook-create.webp"
  alt="The Webhooks page in the Clerk Dashboard showing the end of the page to create a new endpoint. A red arrow points to the Create button."
/>

You'll be redirected to the new endpoint. In your Inngest dashboard, you will see a new webhook created in your account's [production environment](https://app.inngest.com/env/production/manage/webhooks).

## Viewing webhook events within Inngest

After setup, as webhook events are sent from Clerk to Inngest, new `clerk` events will appear in your [Inngest dashboard](https://app.inngest.com/env/production/events). Event names will be the prefixed `clerk/` followed by the event name. See [webhook events](/docs/integrations/webhooks/overview#supported-webhook-events) for a full list.

<Images
  width={1052}
  height={860}
  src="/docs/images/integrations/inngest/inngest-clerk-events.webp"
  alt="The Events page in the Inngest Dashboard showing a list of Clerk events."
/>

## Creating a function to sync a new user to a database

With Inngest already set up in your codebase, you can now use these events as triggers for your functions.

Suppose you need to write a function which will insert a new user into the database which will be triggered whenever `clerk/user.created` event occurs. You would use the `inngest.createFunction` method, like in the example below:

```typescript {{ filename: 'src/inngest/sync-user.ts' }}
const syncUser = inngest.createFunction(
<<<<<<< HEAD
  { id: 'sync-user-from-clerk' }, // ←The 'id' is an arbitrary string used to identify the function in the dashboard
  { event: 'clerk/user.created' }, // ← This is the function's triggering event
  async ({ event }) => {
    const user = event.data // The event payload's data will be the Clerk User json object
    const { id, first_name, last_name } = user
    const email = user.email_addresses.find((e) => e.id === user.primary_email_address_id).email
    await database.users.insert({ id, email, first_name, last_name })
  },
=======
  { id: 'sync-user-from-clerk' },  // ←The 'id' is an arbitrary string used to identify the function in the dashboard
  { event: 'clerk/user.created' }, // ← This is the function's triggering event
  async ({ event }) => {
    const user = event.data; // The event payload's data will be the Clerk User json object
    const { id, first_name, last_name } = user;
    const email = user.email_addresses.find(e =>
      e.id === user.primary_email_address_id
    ).email_address
    await database.users.insert({ id, email, first_name, last_name })
  }
>>>>>>> 7ad8f2bb
)
```

The `event` object contains all of the relevant data for the event. The `event.data` will match the `data` object from the standard Clerk webhook [payload structure](/docs/integrations/webhooks/overview#payload-structure). With this `clerk/user.created` event, the `event.data` will be a Clerk User json object.

As you can see, you can choose which events you want to handle with each function. You might write a separate function for `clerk/user.updated` and `clerk/user.deleted` handling the entire lifecycle end to end.

Note that multiple functions can also listen to the same event. This pattern is called “[fan-out](https://www.inngest.com/docs/guides/fan-out-jobs).”

## Creating a function to send a welcome email

Often, applications need to perform additional tasks when a new user is created, like send a welcome email with tips and useful information.

While it is possible to add this logic at the end of your sync function as seen in the [previous section](/docs/integrations/webhooks/inngest#creating-a-function-to-sync-a-new-user-to-a-database), it’s better to decouple unrelated tasks into different functions so issues with one task do not affect the other ones. For example, if your email fails to send, it should not affect starting a trial for that user in Stripe.

With Inngest, each function has automatic retries, so only the code that has issues is re-run.

The code below creates another function using the same `clerk/user.created` event and adds the logic to send the welcome email:

```typescript {{ filename: 'src/inngest/welcome-emails.ts' }}
const sendWelcomeEmail = inngest.createFunction(
  { id: 'send-welcome-email' },
  { event: 'clerk/user.created' },
  async ({ event }) => {
    const user = event.data
    const { first_name } = user
<<<<<<< HEAD
    const email = user.email_addresses.find(
      (e) => e.id === user.primary_email_address_id,
    ).email_address
    // `emails` is a placeholder for the function in your codebase to send email
    await emails.sendWelcomeEmail({ email, first_name })
  },
=======
    const email = user.email_addresses.find(e =>
      e.id === user.primary_email_address_id
    ).email_address
    // `emails` is a placeholder for the function in your codebase to send email
    await emails.sendWelcomeEmail({ email, first_name })
  }
>>>>>>> 7ad8f2bb
)
```

Now, you have a function that utilizes the same Clerk webhook event for another purpose. Clerk webhook events can be used for all sorts of application lifecycle use cases. For example, adding users to a marketing email list, starting a Stripe trial, or provisioning new account resources.

### Sending a delayed follow-up email

Every Inngest function handler has an additional `step` object which provides tools to create more complex functions. Using `step.run` allows you to encapsulate specific code that will be automatically retried ensuring that issues with one part of your function don't force the entire function to re-run. Additionally, [other tools like `step.sleep`](https://www.inngest.com/docs/reference/functions/step-sleep), are available to extend functionality.

The code below sends a welcome email, then uses `step.sleep` to wait for three days before sending another email offering a free trial:

```typescript {{ filename: 'src/inngest/welcome-emails.ts' }}
const sendOnboardingEmails = inngest.createFunction(
  { id: 'onboarding-emails' },
  { event: 'clerk/user.created' },
<<<<<<< HEAD
  async ({ event, step }) => {
    // ← step is available in the handler's arguments
    const user = event.data
    const { first_name } = user
    const email = user.email_addresses.find((e) => e.id === user.primary_email_address_id).email
=======
  async ({ event, step }) => { // ← step is available in the handler's arguments
    const user = event.data
    const { first_name } = user
    const email = user.email_addresses.find(e =>
      e.id === user.primary_email_address_id
    ).email_address
>>>>>>> 7ad8f2bb

    await step.run('welcome-email', async () => {
      // `emails` is a placeholder for the function in your codebase to send email
      await emails.sendWelcomeEmail({ email, first_name })
    })

    // wait 3 days before second email
    await step.sleep('wait-3-days', '3 days')

<<<<<<< HEAD
    await step.run('trial-offer-email', async () => {
      await emails.sendTrialOfferEmail({ email, first_name })
    })
  },
=======

    await step.run('trial-offer-email', async () => {
      await emails.sendTrialOfferEmail({ email, first_name })
    })
  }
>>>>>>> 7ad8f2bb
)
```

Now, you've extended the usefulness of Clerk webhook events even further to build an onboarding drip email campaign in just a few lines of code.

## Testing webhook events using the Inngest Dev Server

During local development with Inngest, you can use the [Inngest Dev Server](https://www.inngest.com/docs/local-development) to run and test your functions on your own machine. To start the server, in your project directory run the following command:

```sh {{ filename: 'terminal' }}
npx inngest-cli@latest dev
```

In your browser open [http://localhost:8288](http://localhost:8288) to see the Inngest Dev Server.

To quickly get events to test within Dev Server, you can select any individual event from the **Events** tab then select the **Send to Dev Server**.

<Images
  width={2142}
  height={1246}
  src="/docs/images/integrations/inngest/inngest-send-to-dev-server.webp"
  alt="The Inngest Dashboard showing an individual event payload. Red arrows point to the Events tab and the Send to Dev Server button."
/>

You'll now see the event in the Inngest Dev Server's **Stream** tab alongside any functions that it triggered.

<Images
  width={1328}
  height={670}
  src="/docs/images/integrations/inngest/inngest-dev-server.webp"
  alt="The Inngest Dev Server showing the Stream tab. The forwarded event is visible in the stream."
/>

From here you can select the event, replay it to re-run any functions or edit and replay to edit the event payload to test different types of events.

<Images
  width={1170}
  height={1114}
  src="/docs/images/integrations/inngest/inngest-replay-event.webp"
  alt="The Inngest Dev Server showing the forwarded event payload. A red arrow points to the Replay button."
/>

## Conclusion

Congratulations! You've now learned how to use Inngest to create functions that use Clerk Webhook events.<|MERGE_RESOLUTION|>--- conflicted
+++ resolved
@@ -84,27 +84,16 @@
 
 ```typescript {{ filename: 'src/inngest/sync-user.ts' }}
 const syncUser = inngest.createFunction(
-<<<<<<< HEAD
   { id: 'sync-user-from-clerk' }, // ←The 'id' is an arbitrary string used to identify the function in the dashboard
   { event: 'clerk/user.created' }, // ← This is the function's triggering event
   async ({ event }) => {
     const user = event.data // The event payload's data will be the Clerk User json object
     const { id, first_name, last_name } = user
-    const email = user.email_addresses.find((e) => e.id === user.primary_email_address_id).email
+    const email = user.email_addresses.find(
+      (e) => e.id === user.primary_email_address_id,
+    ).email_address
     await database.users.insert({ id, email, first_name, last_name })
   },
-=======
-  { id: 'sync-user-from-clerk' },  // ←The 'id' is an arbitrary string used to identify the function in the dashboard
-  { event: 'clerk/user.created' }, // ← This is the function's triggering event
-  async ({ event }) => {
-    const user = event.data; // The event payload's data will be the Clerk User json object
-    const { id, first_name, last_name } = user;
-    const email = user.email_addresses.find(e =>
-      e.id === user.primary_email_address_id
-    ).email_address
-    await database.users.insert({ id, email, first_name, last_name })
-  }
->>>>>>> 7ad8f2bb
 )
 ```
 
@@ -131,21 +120,12 @@
   async ({ event }) => {
     const user = event.data
     const { first_name } = user
-<<<<<<< HEAD
     const email = user.email_addresses.find(
       (e) => e.id === user.primary_email_address_id,
     ).email_address
     // `emails` is a placeholder for the function in your codebase to send email
     await emails.sendWelcomeEmail({ email, first_name })
   },
-=======
-    const email = user.email_addresses.find(e =>
-      e.id === user.primary_email_address_id
-    ).email_address
-    // `emails` is a placeholder for the function in your codebase to send email
-    await emails.sendWelcomeEmail({ email, first_name })
-  }
->>>>>>> 7ad8f2bb
 )
 ```
 
@@ -161,20 +141,13 @@
 const sendOnboardingEmails = inngest.createFunction(
   { id: 'onboarding-emails' },
   { event: 'clerk/user.created' },
-<<<<<<< HEAD
   async ({ event, step }) => {
     // ← step is available in the handler's arguments
     const user = event.data
     const { first_name } = user
-    const email = user.email_addresses.find((e) => e.id === user.primary_email_address_id).email
-=======
-  async ({ event, step }) => { // ← step is available in the handler's arguments
-    const user = event.data
-    const { first_name } = user
-    const email = user.email_addresses.find(e =>
-      e.id === user.primary_email_address_id
+    const email = user.email_addresses.find(
+      (e) => e.id === user.primary_email_address_id,
     ).email_address
->>>>>>> 7ad8f2bb
 
     await step.run('welcome-email', async () => {
       // `emails` is a placeholder for the function in your codebase to send email
@@ -184,18 +157,10 @@
     // wait 3 days before second email
     await step.sleep('wait-3-days', '3 days')
 
-<<<<<<< HEAD
     await step.run('trial-offer-email', async () => {
       await emails.sendTrialOfferEmail({ email, first_name })
     })
   },
-=======
-
-    await step.run('trial-offer-email', async () => {
-      await emails.sendTrialOfferEmail({ email, first_name })
-    })
-  }
->>>>>>> 7ad8f2bb
 )
 ```
 
