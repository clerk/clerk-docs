--- conflicted
+++ resolved
@@ -471,8 +471,8 @@
                                 "href": "/docs/references/javascript/types/metadata"
                               },
                               {
-                                "title": "OAuth types",
-                                "href": "/docs/references/javascript/types/oauth"
+                                "title": "SSO types",
+                                "href": "/docs/references/javascript/types/sso"
                               },
                               {
                                 "title": "`OrganizationDomain`",
@@ -781,8 +781,12 @@
                           "href": "/docs/references/expo/use-local-credentials"
                         },
                         {
-                          "title": "`useOAuth()`",
+                          "title": "`useOAuth()` (deprecated)",
                           "href": "/docs/references/expo/use-oauth"
+                        },
+                        {
+                          "title": "`useSSO()`",
+                          "href": "/docs/references/expo/use-sso"
                         }
                       ]
                     ]
@@ -2450,10 +2454,6 @@
                           ]
                         },
                         {
-<<<<<<< HEAD
-                          "title": "SSO types",
-                          "href": "/docs/references/javascript/types/sso"
-=======
                           "title": "SAML",
                           "items": [
                             [
@@ -2475,7 +2475,6 @@
                               }
                             ]
                           ]
->>>>>>> affdbcf3
                         },
                         {
                           "title": "OIDC",
@@ -2890,21 +2889,12 @@
                           "href": "/docs/customization/elements/guides/sign-in"
                         },
                         {
-<<<<<<< HEAD
-                          "title": "`useSSO()`",
-                          "href": "/docs/references/expo/use-sso"
-                        },
-                        {
-                          "title": "`useOAuth()` (deprecated)",
-                          "href": "/docs/references/expo/use-oauth"
-=======
                           "title": "Build a sign-up flow",
                           "href": "/docs/customization/elements/guides/sign-up"
                         },
                         {
                           "title": "Styling",
                           "href": "/docs/customization/elements/guides/styling"
->>>>>>> affdbcf3
                         }
                       ]
                     ]
