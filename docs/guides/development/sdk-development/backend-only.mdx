---
title: Backend-only SDK
description: A reference for implementing a backend-only Clerk SDK
---

When creating a backend-only SDK, you have two options for implementing the [BAPI](/docs/guides/development/sdk-development/terminology) endpoints: either [develop a backend SDK that encompasses all BAPI endpoints](#implementation-bapi) or [create an SDK tailored for an existing backend framework](#implementation-node-js-backend-framework).

The source of truth for all BAPI endpoints is the [BAPI reference docs](/docs/reference/backend-api){{ target: '_blank' }}. For Node.js backend frameworks, you can build on top of the [JS Backend SDK](/docs/js-backend/getting-started/quickstart).

## Expected features

- User only needs to provide their [Secret Key](/docs/guides/development/sdk-development/terminology)
- Centralized request authentication (e.g. in a middleware or plugin)
- Give access to the instance of BAPI client (so that users can use all methods)
<<<<<<< HEAD
- User should be able to limit access to routes by checking for [roles and permissions](/docs/guides/organizations/control-access/roles-and-permissions)
=======
- User should be able to limit access to routes by checking for [Roles and Permissions](/docs/guides/organizations/roles-and-permissions)
>>>>>>> cdf782b5

> [!IMPORTANT]
> BAPI has [rate limits](/docs/guides/how-clerk-works/system-limits) to help protect users against brute-force attacks or stop abuse of Clerk's platform. Be sure to include a backoff mechanism into your fetching logic and respect the `Retry-After` header to gracefully handle any active rate limits.

If you're using `@clerk/backend` to build an SDK for an existing framework, these additional features are expected:

- User should be able to use all `@clerk/backend` options

## Optional features

- User should be able to enforce authentication on individual routes (e.g. with a [`requireAuth`](/docs/guides/development/sdk-development/backend-only#create-a-require-auth-helper) helper)
- Use singleton pattern to only create a pre-configured instance of Clerk backend client

## Implementation: BAPI

You can manually create a wrapper library around the [BAPI OpenAPI](/docs/reference/backend-api){{ target: '_blank' }} or use one the many automatic SDK generation tools that take in OpenAPI definitions.

> [!NOTE]
> If you're looking for a real-world example, have a look at [`clerk-sdk-go`](https://github.com/clerk/clerk-sdk-go).

## Implementation: Node.js backend framework

`@clerk/backend` is built for Node.js/V8 isolates (Cloudflare Workers, Vercel Edge Runtime, etc.). It’s the foundational package for all JavaScript Backend SDKs and works across all JavaScript runtimes. By using `@clerk/backend` you can be sure to communicate with Clerk’s BAPI in a correct and secure way.

> [!NOTE]
> The code blocks below will be written in pseudo-code. If you're looking for real-world examples, have a look at [`@clerk/fastify`](https://github.com/clerk/javascript/tree/main/packages/fastify) and [`@clerk/express`](https://github.com/clerk/javascript/tree/main/packages/express).

<Steps>
  ### Create a Clerk client

  Use [`createClerkClient`](/docs/getting-started/quickstart#usage) from `@clerk/backend` to create your default Clerk client which will be used for the middleware.

  ```ts {{ filename: 'client.ts' }}
  import { createClerkClient } from '@clerk/backend'

  const API_VERSION = process.env.CLERK_API_VERSION || 'v1'
  const SECRET_KEY = process.env.CLERK_SECRET_KEY || ''
  const PUBLISHABLE_KEY = process.env.CLERK_PUBLISHABLE_KEY || ''
  const API_URL = process.env.CLERK_API_URL || ''
  const JWT_KEY = process.env.CLERK_JWT_KEY || ''
  const SDK_METADATA = {
    name: PACKAGE_NAME,
    version: PACKAGE_VERSION,
    environment: process.env.NODE_ENV,
  }

  export const clerkClient = createClerkClient({
    secretKey: SECRET_KEY,
    apiUrl: API_URL,
    apiVersion: API_VERSION,
    jwtKey: JWT_KEY,
    userAgent: `${PACKAGE_NAME}@${PACKAGE_VERSION}`,
    sdkMetadata: SDK_METADATA,
  })
  ```

  ### Create your middleware/plugin

  Inside the middleware, you’ll use the user-provided Clerk client (or use the default one created in the previous step) and authenticate the request. [`authenticateRequest`](/docs/reference/backend/authenticate-request) returns `Promise<RequestState>`. The middleware should set `requestState.toAuth()` into its context as this will contain the resolved signed-in/signed-out [`Auth`](/docs/reference/backend/types/auth-object) object. This way other helpers can access it later in the chain.

  ```ts {{ filename: 'clerk-middleware.ts' }}
  import { clerkClient as defaultClerkClient } from './client.ts'

  const clerkMiddleware = (options) => {
    return async (context, next) => {
      const clerkClient = options.clerkClient || defaultClerkClient

      const requestState = await clerkClient.authenticateRequest(context.req, {
        authorizedParties: ['https://example.com'],
      })

      context.set('clerkAuth', requestState.toAuth())
      context.set('clerk', clerkClient)

      await next()
    }
  }
  ```

  ### Create a `getAuth` helper

  This utility will access the stored `requestState` (in the example above saved as `clerkAuth`) and return it.

  ```ts {{ filename: 'get-auth.ts' }}
  export const getAuth = (context) => context.get('clerkAuth')
  ```

  Your end-users can use this utility in cases like these:

  ```ts {{ filename: 'index.ts', mark: [5, [7, 9]] }}
  const app = new Framework()

  app.use('*', clerkMiddleware())
  app.get('/', (context) => {
    const auth = getAuth(context)

    if (!auth?.userId) {
      return context.json({ message: 'Not logged in' })
    }

    return context.json({ message: 'Logged in', userId: auth.userId })
  })
  ```

  > [!TIP]
  > See the Next.js [`getAuth()`](/docs/reference/nextjs/pages-router/get-auth) reference to see how it's implemented.

  ### Create a `requireAuth` helper

  This utility will require auth requests for user authenticated or authorized requests. An HTTP `401` status code is returned for unauthorized requests.

  ```ts {{ filename: 'require-auth.ts' }}
  export const requireAuth = (context, next) => {
    if (!hasAuthObject(context)) {
      throw new Error('Middleware required')
    }
    if (!getAuth(context).userId) {
      context.status = 401
      return
    }
    return next()
  }
  ```

  Your end-users can use this utility in cases like these:

  ```ts {{ filename: 'index.ts' }}
  const app = new Framework()

  app.get('/path', requireAuth())
  ```

  Your end-users will also have access to a [`has()`](/docs/reference/backend/types/auth-object#has) function on the [`Auth`](/docs/reference/backend/types/auth-object) object. They can combine it with `requireAuth()` like so:

  ```ts {{ filename: 'index.ts' }}
  const app = new Framework()

  const hasPermission = (context, next) => {
    const auth = getAuth(context)
    if (!auth.has({ permission: 'org:feature:permission' })) {
      context.status = 403
      return
    }
    return next()
  }

  app.get('/path', requireAuth(), hasPermission())
  ```
</Steps><|MERGE_RESOLUTION|>--- conflicted
+++ resolved
@@ -12,11 +12,7 @@
 - User only needs to provide their [Secret Key](/docs/guides/development/sdk-development/terminology)
 - Centralized request authentication (e.g. in a middleware or plugin)
 - Give access to the instance of BAPI client (so that users can use all methods)
-<<<<<<< HEAD
-- User should be able to limit access to routes by checking for [roles and permissions](/docs/guides/organizations/control-access/roles-and-permissions)
-=======
-- User should be able to limit access to routes by checking for [Roles and Permissions](/docs/guides/organizations/roles-and-permissions)
->>>>>>> cdf782b5
+- User should be able to limit access to routes by checking for [Roles and Permissions](/docs/guides/organizations/control-access/roles-and-permissions)
 
 > [!IMPORTANT]
 > BAPI has [rate limits](/docs/guides/how-clerk-works/system-limits) to help protect users against brute-force attacks or stop abuse of Clerk's platform. Be sure to include a backoff mechanism into your fetching logic and respect the `Retry-After` header to gracefully handle any active rate limits.
