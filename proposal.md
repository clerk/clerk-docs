--- conflicted
+++ resolved
@@ -1,11 +1,5 @@
 # Top Level Links
 
-<<<<<<< HEAD
-- Getting Started (checkmark-circle)
-- Guides (book)
-- Examples (plus-circle)
-- Reference (globe)
-=======
 - Getting Started {"icon": "checkmark-circle"}
 - Guides {"icon": "book"}
 - Examples {"icon": "plus-circle"}
@@ -13,7 +7,6 @@
   - SDK Reference
   - API Reference
   - UI Components
->>>>>>> 9bbb93fc
 
 ## Getting Started [getting-started]
 
@@ -264,8 +257,7 @@
 
 ### General
 
-<<<<<<< HEAD
-- UI Components (box) [components]
+- UI Components [components] {"icon": "box"}
   - Overview
   - `<ClerkProvider>` [clerk-provider]
   - Authentication Components [authentication]
@@ -303,9 +295,6 @@
     - `<SignInWithMetamaskButton>` [sign-in-with-metamask]
     - `<SignUpButton>` [sign-up-button]
     - `<SignOutButton>` [sign-out-button]
-=======
-- UI Components [components] {"icon": "box"}
->>>>>>> 9bbb93fc
 - Hooks
   - Overview
   - useUser() [use-user]
