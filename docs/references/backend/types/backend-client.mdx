--- conflicted
+++ resolved
@@ -9,18 +9,6 @@
 
 ## Properties
 
-<<<<<<< HEAD
-| Name | Type | Description |
-| - | - | - |
-| `id` | `string` | A unique identifier for the client. |
-| `sessionIds` | `string[]` | An array of [Session](/docs/references/javascript/session){{ target: '_blank' }} IDs associated with the `Client`. |
-| `sessions` | <code>[Session](/docs/references/javascript/session){{ target: '_blank' }}\[]</code> | An array of [Session](/docs/references/javascript/session){{ target: '_blank' }} objects associated with the `Client`. |
-| `signInId` | `string` | The ID of the [`SignIn`](/docs/references/javascript/sign-in/sign-in){{ target: '_blank' }}. |
-| `signUpId` | `string` | The ID of the [`SignUp`](/docs/references/javascript/sign-up/sign-up){{ target: '_blank' }} |
-| `lastActiveSessionId` | `string` | The ID of the last active [Session](/docs/references/javascript/session){{ target: '_blank' }}. |
-| `createdAt` | `number` | Date when the `Client` was first created. |
-| `updatedAt` | `number` | Date of the last time the `Client` was updated. |
-=======
 <Properties>
   - `id`
   - `string`
@@ -32,35 +20,35 @@
   - `sessionIds`
   - `string[]`
 
-  An array of [Session](https://clerk.com/docs/references/javascript/session) IDs associated with the `Client`.
+  An array of [Session](/docs/references/javascript/session){{ target: '_blank' }} IDs associated with the `Client`.
 
   ---
 
   - `sessions`
-  - <code>[Session](https://clerk.com/docs/references/javascript/session)\[]</code>
+  - <code>[Session](/docs/references/javascript/session){{ target: '_blank' }}\[]</code>
 
-  An array of [Session](https://clerk.com/docs/references/javascript/session) objects associated with the `Client`.
+  An array of [Session](/docs/references/javascript/session){{ target: '_blank' }} objects associated with the `Client`.
 
   ---
 
   - `signInId`
   - `string`
 
-  The ID of the [`SignIn`](https://clerk.com/docs/references/javascript/sign-in/sign-in).
+  The ID of the [`SignIn`](/docs/references/javascript/sign-in/sign-in){{ target: '_blank' }}.
 
   ---
 
   - `signUpId`
   - `string`
 
-  The ID of the [`SignUp`](https://clerk.com/docs/references/javascript/sign-up/sign-up)
+  The ID of the [`SignUp`](/docs/references/javascript/sign-up/sign-up){{ target: '_blank' }}
 
   ---
 
   - `lastActiveSessionId`
   - `string`
 
-  The ID of the last active [Session](https://clerk.com/docs/references/javascript/session).
+  The ID of the last active [Session](/docs/references/javascript/session){{ target: '_blank' }}.
 
   ---
 
@@ -75,5 +63,4 @@
   - `number`
 
   Date of the last time the `Client` was updated.
-</Properties>
->>>>>>> aae1e52f
+</Properties>