--- conflicted
+++ resolved
@@ -184,11 +184,7 @@
 
 ### Path routing is now the default
 
-<<<<<<< HEAD
-On components like [`<SignIn />`](/docs/reference/general/components/authentication/sign-in) you can define the props `routing` and `path`. `routing` can be set to `'hash' | 'path'` and describes the routing strategy that should be used. `path` defines where the component is mounted when `routing="path"` is used. [Learn more about Clerk routing](/docs/guides/routing).
-=======
-On components like [`<SignIn />`](/docs/components/authentication/sign-in) you can define the props `routing` and `path`. `routing` can be set to `'hash' | 'path'` and describes the routing strategy that should be used. `path` defines where the component is mounted when `routing="path"` is used. [Learn more about Clerk routing](/docs/guides/how-clerk-works/routing).
->>>>>>> 3b3a8d51
+On components like [`<SignIn />`](/docs/reference/general/components/authentication/sign-in) you can define the props `routing` and `path`. `routing` can be set to `'hash' | 'path'` and describes the routing strategy that should be used. `path` defines where the component is mounted when `routing="path"` is used. [Learn more about Clerk routing](/docs/guides/how-clerk-works/routing).
 
 In Core 2, the **default** `routing` strategy has become `'path'`. Unless you change the `routing` prop, you'll need to define the `path` prop. The affected components are:
 
