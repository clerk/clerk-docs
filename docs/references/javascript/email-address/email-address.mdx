---
title: EmailAddress
description: The EmailAddress object is a model around an email address. Email addresses are used to provide identification for users.
---

# `EmailAddress`

The `EmailAddress` object is a model around an email address. Email addresses are used to provide identification for users.

Email addresses must be verified to ensure that they can be assigned to their rightful owners. The `EmailAddress` object holds all necessary state around the verification process.

The verification process always starts with the [`EmailAddress.prepareVerification()`](/docs/references/javascript/email-address/verification#prepare-verification) method, which will send a one-time verification code via an email message. The second and final step involves an attempt to complete the verification by calling the [`EmailAddress.attemptVerification()`](/docs/references/javascript/email-address/verification#attempt-verification) method, passing the one-time code as a parameter.

Finally, email addresses can be linked to other identifications.

## Properties

| Name | Type | Description |
|  --- | --- | --- |
| `id` | `string` | A unique identifier for this email address. |
| `emailAddress` | `string` | The value of this email address. |
| `verification` | [`Verification`](/docs/references/javascript/verification) | An object holding information on the verification of this email address. |
| `linkedTo` | `Array<{id: string, type: string}>` | An array of objects containing information about any identifications that might be linked to this email address. |

## Methods

### `create()`

Creates a new email address for the current user.

```typescript
function create(): Promise<EmailAddress>;
```

### `destroy()`

Deletes this email address.

```typescript
function destroy(): Promise<void>;
```

### `toString()`

Returns the value for this email address. Can also be accessed via the `EmailAddress.emailAddress` attribute.

```typescript
function toString(): string;
```

### `createMagicLinkFlow()`

Sets up an email verification with magic link flow. Calling `createMagicLinkFlow()` will return two functions.

<<<<<<< HEAD
The first function is async and starts the magic link flow, preparing a magic link verification. It sends the magic link email and starts polling for verification results. The signature is `startMagicLinkFlow({ redirectUrl: string }) => Promise<EmailAddress>`.

The second function can be used to stop polling at any time, allowing for full control of the flow and cleanup. The signature is `cancelMagicLinkFlow() => void`.
=======
### `createEmailLinkFlow()`
>>>>>>> 749dfeaf

```typescript
function createEmailLinkFlow(): {
  startEmailLinkFlow: (params: StartEmailLinkFlowParams) => Promise<EmailAddress>;
  cancelEmailLinkFlow: () => void;
};
```

<<<<<<< HEAD
#### `createMagicLinkFlow()` returns
=======
Sets up an email verification with email link flow. Calling `createEmailLinkFlow()` will return two functions.

The first function is async and starts the email link flow, preparing an email link verification. It sends the email link email and starts polling for verification results. The signature is `startEmailLinkFlow({ redirectUrl: string }) => Promise<EmailAddress>`.

The second function can be used to stop polling at any time, allowing for full control of the flow and cleanup. The signature is `cancelEmailLinkFlow() => void`.

#### Returns
>>>>>>> 749dfeaf

`createEmailLinkFlow` returns an object with two functions:

| Name | Type | Description |
|  --- | --- | --- |
| `startEmailLinkFlow` | `(params: StartEmailLinkFlowParams) => Promise<EmailAddress>` | Function to start the email link flow. It prepares a email link verification and polls for the verification result. |
| `cancelEmailLinkFlow` | `() => void` | Function to cleanup the email link flow. Stops waiting for verification results. |

#### `StartEmailLinkFlowParams`

| Name | Type | Description |
| --- | --- | --- |
| `redirectUrl` | `string` | The email link target URL. Users will be redirected here once they click the email link from their email. |

## Additional methods

In addition to the methods listed above, the `EmailAddress` class also has the following methods:

### Validation

*   [`prepareVerification()`](/docs/references/javascript/email-address/verification#prepare-verification)
*   [`attemptVerification()`](/docs/references/javascript/email-address/verification#attempt-verification)
<|MERGE_RESOLUTION|>--- conflicted
+++ resolved
@@ -1,102 +1,88 @@
----
-title: EmailAddress
-description: The EmailAddress object is a model around an email address. Email addresses are used to provide identification for users.
----
-
-# `EmailAddress`
-
-The `EmailAddress` object is a model around an email address. Email addresses are used to provide identification for users.
-
-Email addresses must be verified to ensure that they can be assigned to their rightful owners. The `EmailAddress` object holds all necessary state around the verification process.
-
-The verification process always starts with the [`EmailAddress.prepareVerification()`](/docs/references/javascript/email-address/verification#prepare-verification) method, which will send a one-time verification code via an email message. The second and final step involves an attempt to complete the verification by calling the [`EmailAddress.attemptVerification()`](/docs/references/javascript/email-address/verification#attempt-verification) method, passing the one-time code as a parameter.
-
-Finally, email addresses can be linked to other identifications.
-
-## Properties
-
-| Name | Type | Description |
-|  --- | --- | --- |
-| `id` | `string` | A unique identifier for this email address. |
-| `emailAddress` | `string` | The value of this email address. |
-| `verification` | [`Verification`](/docs/references/javascript/verification) | An object holding information on the verification of this email address. |
-| `linkedTo` | `Array<{id: string, type: string}>` | An array of objects containing information about any identifications that might be linked to this email address. |
-
-## Methods
-
-### `create()`
-
-Creates a new email address for the current user.
-
-```typescript
-function create(): Promise<EmailAddress>;
-```
-
-### `destroy()`
-
-Deletes this email address.
-
-```typescript
-function destroy(): Promise<void>;
-```
-
-### `toString()`
-
-Returns the value for this email address. Can also be accessed via the `EmailAddress.emailAddress` attribute.
-
-```typescript
-function toString(): string;
-```
-
-### `createMagicLinkFlow()`
-
-Sets up an email verification with magic link flow. Calling `createMagicLinkFlow()` will return two functions.
-
-<<<<<<< HEAD
-The first function is async and starts the magic link flow, preparing a magic link verification. It sends the magic link email and starts polling for verification results. The signature is `startMagicLinkFlow({ redirectUrl: string }) => Promise<EmailAddress>`.
-
-The second function can be used to stop polling at any time, allowing for full control of the flow and cleanup. The signature is `cancelMagicLinkFlow() => void`.
-=======
-### `createEmailLinkFlow()`
->>>>>>> 749dfeaf
-
-```typescript
-function createEmailLinkFlow(): {
-  startEmailLinkFlow: (params: StartEmailLinkFlowParams) => Promise<EmailAddress>;
-  cancelEmailLinkFlow: () => void;
-};
-```
-
-<<<<<<< HEAD
-#### `createMagicLinkFlow()` returns
-=======
-Sets up an email verification with email link flow. Calling `createEmailLinkFlow()` will return two functions.
-
-The first function is async and starts the email link flow, preparing an email link verification. It sends the email link email and starts polling for verification results. The signature is `startEmailLinkFlow({ redirectUrl: string }) => Promise<EmailAddress>`.
-
-The second function can be used to stop polling at any time, allowing for full control of the flow and cleanup. The signature is `cancelEmailLinkFlow() => void`.
-
-#### Returns
->>>>>>> 749dfeaf
-
-`createEmailLinkFlow` returns an object with two functions:
-
-| Name | Type | Description |
-|  --- | --- | --- |
-| `startEmailLinkFlow` | `(params: StartEmailLinkFlowParams) => Promise<EmailAddress>` | Function to start the email link flow. It prepares a email link verification and polls for the verification result. |
-| `cancelEmailLinkFlow` | `() => void` | Function to cleanup the email link flow. Stops waiting for verification results. |
-
-#### `StartEmailLinkFlowParams`
-
-| Name | Type | Description |
-| --- | --- | --- |
-| `redirectUrl` | `string` | The email link target URL. Users will be redirected here once they click the email link from their email. |
-
-## Additional methods
-
-In addition to the methods listed above, the `EmailAddress` class also has the following methods:
-
-### Validation
-
-*   [`prepareVerification()`](/docs/references/javascript/email-address/verification#prepare-verification)
-*   [`attemptVerification()`](/docs/references/javascript/email-address/verification#attempt-verification)
+---
+title: EmailAddress
+description: The EmailAddress object is a model around an email address. Email addresses are used to provide identification for users.
+---
+
+# `EmailAddress`
+
+The `EmailAddress` object is a model around an email address. Email addresses are used to provide identification for users.
+
+Email addresses must be verified to ensure that they can be assigned to their rightful owners. The `EmailAddress` object holds all necessary state around the verification process.
+
+The verification process always starts with the [`EmailAddress.prepareVerification()`](/docs/references/javascript/email-address/verification#prepare-verification) method, which will send a one-time verification code via an email message. The second and final step involves an attempt to complete the verification by calling the [`EmailAddress.attemptVerification()`](/docs/references/javascript/email-address/verification#attempt-verification) method, passing the one-time code as a parameter.
+
+Finally, email addresses can be linked to other identifications.
+
+## Properties
+
+| Name | Type | Description |
+|  --- | --- | --- |
+| `id` | `string` | A unique identifier for this email address. |
+| `emailAddress` | `string` | The value of this email address. |
+| `verification` | [`Verification`](/docs/references/javascript/verification) | An object holding information on the verification of this email address. |
+| `linkedTo` | `Array<{id: string, type: string}>` | An array of objects containing information about any identifications that might be linked to this email address. |
+
+## Methods
+
+### `create()`
+
+Creates a new email address for the current user.
+
+```typescript
+function create(): Promise<EmailAddress>;
+```
+
+### `destroy()`
+
+Deletes this email address.
+
+```typescript
+function destroy(): Promise<void>;
+```
+
+### `toString()`
+
+Returns the value for this email address. Can also be accessed via the `EmailAddress.emailAddress` attribute.
+
+```typescript
+function toString(): string;
+```
+
+### `createEmailLinkFlow()`
+
+Sets up an email verification with email link flow. Calling `createEmailLinkFlow()` will return two functions.
+
+The first function is async and starts the email link flow, preparing a email link verification. It sends the email link email and starts polling for verification results. The signature is `startEmailLinkFlow({ redirectUrl: string }) => Promise<EmailAddress>`.
+
+The second function can be used to stop polling at any time, allowing for full control of the flow and cleanup. The signature is `cancelEmailLinkFlow() => void`.
+
+```typescript
+function createEmailLinkFlow(): {
+  startEmailLinkFlow: (params: StartEmailLinkFlowParams) => Promise<EmailAddress>;
+  cancelEmailLinkFlow: () => void;
+};
+```
+
+#### `createEmailLinkFlow()` returns
+
+`createEmailLinkFlow` returns an object with two functions:
+
+| Name | Type | Description |
+|  --- | --- | --- |
+| `startEmailLinkFlow` | `(params: StartEmailLinkFlowParams) => Promise<EmailAddress>` | Function to start the email link flow. It prepares a email link verification and polls for the verification result. |
+| `cancelEmailLinkFlow` | `() => void` | Function to cleanup the email link flow. Stops waiting for verification results. |
+
+#### `StartEmailLinkFlowParams`
+
+| Name | Type | Description |
+| --- | --- | --- |
+| `redirectUrl` | `string` | The email link target URL. Users will be redirected here once they click the email link from their email. |
+
+## Additional methods
+
+In addition to the methods listed above, the `EmailAddress` class also has the following methods:
+
+### Validation
+
+*   [`prepareVerification()`](/docs/references/javascript/email-address/verification#prepare-verification)
+*   [`attemptVerification()`](/docs/references/javascript/email-address/verification#attempt-verification)