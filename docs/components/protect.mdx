---
title: '`<Protect>`'
<<<<<<< HEAD
description: The Protect component is used for authorization. It only renders its children when the current user has the specified permission or role in the organization.
sdk: astro, chrome-extension, expo, nextjs, nuxt, react, react-router, remix, tanstack-react-start, vue, js-frontend
=======
description: The Protect component is used for authorization checks. It only renders its children when the current user has been granted a specific type of access control (role, permission, feature, or plan).
>>>>>>> 4a6f833e
---

The `<Protect>` component protects content or even entire routes by checking if the user has been granted a specific type of access control (role, permission, feature, or plan). You can pass it a `fallback` prop that will be rendered if the user does not have the access control.

`<Protect>` can be used both client-side and server-side (in Server Components).

> [!CAUTION]
> This component only **visually hides** its children when the current user is not authorized. The contents of its children remain accessible via the browser's source code even if the user fails the authorization check. Do not use this component to hide sensitive information that should be completely inaccessible to unauthorized users. For truly sensitive data, perform [authorization checks](/docs/guides/authorization-checks) on the server before sending the data to the client.

## Properties

<Properties>
  - `condition?`
  - `has => boolean`

  Optional conditional logic that renders the children if it returns `true`.

  ---

  - `fallback?`
  - `JSX`

  Optional UI to show when a user doesn't have the correct type of access control to access the protected content.

  ---

  - `feature?`
  - `string`

  Optional string corresponding to a [feature](/docs/billing/overview).

  ---

  - `plan?`
  - `string`

  Optional string corresponding to a [plan](/docs/billing/overview).

  ---

  - `permission?`
  - `string`

  Optional string corresponding to a [permission](/docs/organizations/roles-permissions) in the format `org:<resource>:<action>`

  ---

  - `role?`
  - `string`

  Optional string corresponding to a [role](/docs/organizations/roles-permissions) in the format `org:<role>`

  ---

  - `treatPendingAsSignedOut?`
  - `boolean`

  A boolean that indicates whether to treat pending sessions as signed out. Defaults to `false`.
</Properties>

## Usage

To limit who is able to see the content that `<Protect>` renders, you can pass **one** of the access control props: `permission`, `role`, `feature`, or `plan`. It's recommended to use **permission-based** authorization over role-based authorization, and **feature-based** authorization over plan-based authorization, as they are more flexible, easier to manage, and more secure.

If you do not pass any of the access control props, `<Protect>` will render its children if the user is signed in, regardless of their role or its permissions.

For more complex authorization logic, [pass conditional logic to the `condition` prop](#render-content-conditionally).

### Render content by permissions

The following example demonstrates how to use the `<Protect />` component to protect content by checking if the user has the `org:invoices:create` permission.

<Tabs items={["Next.js", "React", "Astro", "Expo", "React Router", "Tanstack React Start", "Vue"]}>
  <Tab>
    ```jsx {{ filename: 'app/protected/invoices/page.tsx' }}
    import { Protect } from '@clerk/nextjs'

    export default function Page() {
      return (
        <Protect
          permission="org:invoices:create"
          fallback={<p>You do not have the permissions to create an invoice.</p>}
        >
          <p>Users with permission org:invoices:create can see this.</p>
        </Protect>
      )
    }
    ```
  </Tab>

  <Tab>
    ```jsx {{ filename: 'src/invoices.tsx' }}
    import { Protect } from '@clerk/clerk-react'

    export default function Page() {
      return (
        <Protect
          permission="org:invoices:create"
          fallback={<p>You do not have the permissions to create an invoice.</p>}
        >
          <p>Users with permission org:invoices:create can see this.</p>
        </Protect>
      )
    }
    ```
  </Tab>

  <Tab>
    ```astro {{ filename: 'src/pages/invoices.astro' }}
    ---
    import { Protect } from '@clerk/astro/components'
    ---

    <Protect permission="org:invoices:create">
      <p slot="fallback">You do not have the permissions to create an invoice.</p>
      <p>Users with permission org:invoices:create can see this.</p>
    </Protect>
    ```
  </Tab>

  <Tab>
    ```jsx
    import { Protect } from '@clerk/clerk-expo'
    import { Text } from 'react-native'

    export default function Screen() {
      return (
        <Protect
          permission="org:invoices:create"
          fallback={<Text>You do not have the permissions to create an invoice.</Text>}
        >
          <Text>Users with permission org:invoices:create can see this.</Text>
        </Protect>
      )
    }
    ```
  </Tab>

  <Tab>
    ```tsx {{ filename: 'app/routes/invoices.tsx' }}
    import { Protect } from '@clerk/react-router'

    export default function InvoicesPage() {
      return (
        <Protect
          permission="org:invoices:create"
          fallback={<p>You do not have the permissions to create an invoice.</p>}
        >
          <p>Users with permission org:invoices:create can see this.</p>
        </Protect>
      )
    }
    ```
  </Tab>

  <Tab>
    ```tsx {{ filename: 'app/routes/invoices.tsx' }}
    import { Protect } from '@clerk/tanstack-react-start'
    import { createFileRoute } from '@tanstack/react-router'

    export const Route = createFileRoute('/invoices')({
      component: InvoicesPage,
    })

    function InvoicesPage() {
      return (
        <Protect
          permission="org:invoices:create"
          fallback={<p>You do not have the permissions to create an invoice.</p>}
        >
          <p>Users with permission org:invoices:create can see this.</p>
        </Protect>
      )
    }
    ```
  </Tab>

  <Tab>
    ```vue
    <script setup lang="ts">
    import { Protect } from '@clerk/vue'
    </script>

    <template>
      <Protect permission="org:invoices:create">
        <template #fallback>
          <p>You do not have the permissions to create an invoice.</p>
        </template>
        <p>Users with permission org:invoices:create can see this.</p>
      </Protect>
    </template>
    ```
  </Tab>
</Tabs>

### Render content by role

While authorization by `permission` is **recommended**, for convenience, `<Protect>` allows a `role` prop to be passed.

The following example demonstrates how to use the `<Protect />` component to protect content by checking if the user has the `org:billing` role.

<Tabs items={["Next.js", "React", "Astro", "Expo", "React Router", "Tanstack React Start", "Vue"]}>
  <Tab>
    ```jsx {{ filename: 'app/protected/billing/page.tsx' }}
    import { Protect } from '@clerk/nextjs'

    export default function ProtectPage() {
      return (
        <Protect
          role="org:billing"
          fallback={<p>Only a member of the Billing department can access this content.</p>}
        >
          <p>Users with role org:billing can see this.</p>
        </Protect>
      )
    }
    ```
  </Tab>

  <Tab>
    ```jsx {{ filename: 'src/billing.tsx' }}
    import { Protect } from '@clerk/clerk-react'

    export default function Page() {
      return (
        <Protect
          role="org:billing"
          fallback={<p>Only a member of the Billing department can access this content.</p>}
        >
          <p>Users with role org:billing can see this.</p>
        </Protect>
      )
    }
    ```
  </Tab>

  <Tab>
    ```astro {{ filename: 'src/pages/billing.astro' }}
    ---
    import { Protect } from '@clerk/astro/components'
    ---

    <Protect role="org:billing">
      <p slot="fallback">Only a member of the Billing department can access this content.</p>
      <p>Users with role org:billing can see this.</p>
    </Protect>
    ```
  </Tab>

  <Tab>
    ```jsx
    import { Protect } from '@clerk/clerk-expo'
    import { Text } from 'react-native'

    export default function Screen() {
      return (
        <Protect
          permission="org:billing"
          fallback={<Text>Only a member of the Billing department can access this content.</Text>}
        >
          <Text>Users with role org:billing can see this.</Text>
        </Protect>
      )
    }
    ```
  </Tab>

  <Tab>
    ```tsx {{ filename: 'app/routes/billing.tsx' }}
    import { Protect } from '@clerk/react-router'

    export default function BillingPage() {
      return (
        <Protect
          role="org:billing"
          fallback={<p>Only a member of the Billing department can access this content.</p>}
        >
          <p>Users with role org:billing can see this.</p>
        </Protect>
      )
    }
    ```
  </Tab>

  <Tab>
    ```tsx {{ filename: 'app/routes/billing.tsx' }}
    import { Protect } from '@clerk/tanstack-react-start'
    import { createFileRoute } from '@tanstack/react-router'

    export const Route = createFileRoute('/billing')({
      component: BillingPage,
    })

    function BillingPage() {
      return (
        <Protect
          role="org:billing"
          fallback={<p>Only a member of the Billing department can access this content.</p>}
        >
          <p>Users with role org:billing can see this.</p>
        </Protect>
      )
    }
    ```
  </Tab>

  <Tab>
    ```vue
    <script setup lang="ts">
    import { Protect } from '@clerk/vue'
    </script>

    <template>
      <Protect role="org:billing">
        <template #fallback>
          <p>Only a member of the Billing department can access this content.</p>
        </template>
        <p>Users with role org:billing can see this.</p>
      </Protect>
    </template>
    ```
  </Tab>
</Tabs>

### Render content by plan

The following example demonstrates how to use `<Protect />` to protect content by checking if the user has a plan.

<Tabs items={["Next.js", "React", "Astro", "Expo", "React Router", "Tanstack React Start"]}>
  <Tab>
    ```tsx {{ filename: 'app/protected/bronze/page.tsx' }}
    import { Protect } from '@clerk/nextjs'

    export default function ProtectPage() {
      return (
        <Protect
          plan="bronze"
          fallback={<p>Sorry, only subscribers to the Bronze plan can access this content.</p>}
        >
          <p>Welcome, Bronze subscriber!</p>
        </Protect>
      )
    }
    ```
  </Tab>

  <Tab>
    ```tsx {{ filename: 'src/bronze.tsx' }}
    import { Protect } from '@clerk/clerk-react'

    export default function Page() {
      return (
        <Protect
          plan="bronze"
          fallback={<p>Sorry, only subscribers to the Bronze plan can access this content.</p>}
        >
          <p>Welcome, Bronze subscriber!</p>
        </Protect>
      )
    }
    ```
  </Tab>

  <Tab>
    ```astro {{ filename: 'src/pages/bronze.astro' }}
    ---
    import { Protect } from '@clerk/astro/components'
    ---

    <Protect plan="bronze">
      <p slot="fallback">Sorry, only subscribers to the Bronze plan can access this content.</p>
      <p>Welcome, Bronze subscriber!</p>
    </Protect>
    ```
  </Tab>

  <Tab>
    ```tsx {{ filename: 'app/(billing)/bronze.tsx' }}
    import { Protect } from '@clerk/clerk-expo'
    import { Text } from 'react-native'

    export default function Page() {
      return (
        <Protect
          plan="bronze"
          fallback={<Text>Sorry, only subscribers to the Bronze plan can access this content.</Text>}
        >
          <Text>Welcome, Bronze subscriber!</Text>
        </Protect>
      )
    }
    ```
  </Tab>

  <Tab>
    ```tsx {{ filename: 'app/routes/bronze.tsx' }}
    import { Protect } from '@clerk/react-router'

    export default function BronzePage() {
      return (
        <Protect
          plan="bronze"
          fallback={<p>Sorry, only subscribers to the Bronze plan can access this content.</p>}
        >
          <p>Welcome, Bronze subscriber!</p>
        </Protect>
      )
    }
    ```
  </Tab>

  <Tab>
    ```tsx {{ filename: 'app/routes/bronze.tsx' }}
    import { Protect } from '@clerk/tanstack-react-start'
    import { createFileRoute } from '@tanstack/react-router'

    export const Route = createFileRoute('/bronze')({
      component: BronzePage,
    })

    function BronzePage() {
      return (
        <Protect
          plan="bronze"
          fallback={<p>Sorry, only subscribers to the Bronze plan can access this content.</p>}
        >
          <p>Welcome, Bronze subscriber!</p>
        </Protect>
      )
    }
    ```
  </Tab>
</Tabs>

### Render content by feature

The following example demonstrates how to use `<Protect />` to protect content by checking if the user has a feature.

<Tabs items={["Next.js", "React", "Astro", "Expo", "React Router", "Tanstack React Start"]}>
  <Tab>
    ```tsx {{ filename: 'app/protected/premium-access/page.tsx' }}
    import { Protect } from '@clerk/nextjs'

    export default function Page() {
      return (
        <Protect
          feature="premium_access"
          fallback={
            <p>Sorry, only subscribers with the Premium Access feature can access this content.</p>
          }
        >
          <p>Congratulations! You have access to the Premium Access feature.</p>
        </Protect>
      )
    }
    ```
  </Tab>

  <Tab>
    ```tsx {{ filename: 'src/premium-access.tsx' }}
    import { Protect } from '@clerk/clerk-react'

    export default function Page() {
      return (
        <Protect
          feature="premium_access"
          fallback={
            <p>Sorry, only subscribers with the Premium Access feature can access this content.</p>
          }
        >
          <p>Congratulations! You have access to the Premium Access feature.</p>
        </Protect>
      )
    }
    ```
  </Tab>

  <Tab>
    ```astro {{ filename: 'src/pages/premium-access.astro' }}
    ---
    import { Protect } from '@clerk/astro/components'
    ---

    <Protect feature="premium_access">
      <p slot="fallback">
        Sorry, only subscribers with the Premium Access feature can access this content.
      </p>
      <p>Congratulations! You have access to the Premium Access feature.</p>
    </Protect>
    ```
  </Tab>

  <Tab>
    ```tsx {{ filename: 'app/(billing)/premium-access.tsx' }}
    import { Protect } from '@clerk/clerk-expo'
    import { Text } from 'react-native'

    export default function Page() {
      return (
        <Protect
          feature="premium_access"
          fallback={
            <Text>
              Sorry, only subscribers with the Premium Access feature can access this content.
            </Text>
          }
        >
          <Text>Congratulations! You have access to the Premium Access feature.</Text>
        </Protect>
      )
    }
    ```
  </Tab>

  <Tab>
    ```tsx {{ filename: 'app/routes/premium-access.tsx' }}
    import { Protect } from '@clerk/react-router'

    export default function PremiumAccessPage() {
      return (
        <Protect
          plan="premium_access"
          fallback={
            <p>Sorry, only subscribers with the Premium Access feature can access this content.</p>
          }
        >
          <p>Congratulations! You have access to the Premium Access feature.</p>
        </Protect>
      )
    }
    ```
  </Tab>

  <Tab>
    ```tsx {{ filename: 'app/routes/premium-access.tsx' }}
    import { Protect } from '@clerk/tanstack-react-start'
    import { createFileRoute } from '@tanstack/react-router'

    export const Route = createFileRoute('/premium-access')({
      component: PremiumAccessPage,
    })

    function PremiumAccessPage() {
      return (
        <Protect
          plan="premium_access"
          fallback={
            <p>Sorry, only subscribers with the Premium Access feature can access this content.</p>
          }
        >
          <p>Congratulations! You have access to the Premium Access feature.</p>
        </Protect>
      )
    }
    ```
  </Tab>
</Tabs>

### Render content conditionally

The following example uses `<Protect>`'s `condition` prop to conditionally render its children if the user has the correct role.

<Tabs items={["Next.js", "React", "Astro", "Expo", "React Router", "Tanstack React Start", "Vue"]}>
  <Tab>
    ```tsx {{ filename: 'app/dashboard/settings/page.tsx' }}
    import type { PropsWithChildren } from 'react'
    import { Protect } from '@clerk/nextjs'

    export default function Page() {
      return (
        <Protect
          condition={(has) => has({ role: 'org:admin' }) || has({ role: 'org:billing_manager' })}
          fallback={<p>Only an Admin or Billing Manager can access this content.</p>}
        >
          <p>The settings page.</p>
        </Protect>
      )
    }
    ```
  </Tab>

  <Tab>
    ```tsx {{ filename: 'src/settings.tsx' }}
    import { Protect } from '@clerk/clerk-react'

    export default function Page() {
      return (
        <Protect
          condition={(has) => has({ role: 'org:admin' }) || has({ role: 'org:billing_manager' })}
          fallback={<p>Only an Admin or Billing Manager can access this content.</p>}
        >
          <p>The settings page.</p>
        </Protect>
      )
    }
    ```
  </Tab>

  <Tab>
    ```astro
    ---
    import { Protect } from '@clerk/astro/components'
    ---

    <Protect condition={(has) => has({ role: 'org:admin' }) || has({ role: 'org:billing_manager' })}>
      <p slot="fallback">Only an Admin or Billing Manager can access this content.</p>
      <p>The settings page.</p>
    </Protect>
    ```
  </Tab>

  <Tab>
    ```tsx {{ filename: 'app/dashboard/settings/page.tsx' }}
    import { Protect } from '@clerk/clerk-expo'
    import { Text } from 'react-native'

    export default function Page() {
      return (
        <Protect
          condition={(has) => has({ role: 'org:admin' }) || has({ role: 'org:billing_manager' })}
          fallback={<Text>Only an Admin or Billing Manager can access this content.</Text>}
        >
          <Text>The settings page.</Text>
        </Protect>
      )
    }
    ```
  </Tab>

  <Tab>
    ```tsx {{ filename: 'app/routes/settings.tsx' }}
    import { Protect } from '@clerk/react-router'

    export default function SettingsPage() {
      return (
        <Protect
          condition={(has) => has({ role: 'org:admin' }) || has({ role: 'org:billing_manager' })}
          fallback={<p>Only an Admin or Billing Manager can access this content.</p>}
        >
          <p>The settings page.</p>
        </Protect>
      )
    }
    ```
  </Tab>

  <Tab>
    ```tsx {{ filename: 'app/routes/settings.tsx' }}
    import { Protect } from '@clerk/tanstack-react-start'
    import { createFileRoute } from '@tanstack/react-router'

    export const Route = createFileRoute('/settings')({
      component: SettingsPage,
    })

    function SettingsPage() {
      return (
        <Protect
          condition={(has) => has({ role: 'org:admin' }) || has({ role: 'org:billing_manager' })}
          fallback={<p>Only an Admin or Billing Manager can access this content.</p>}
        >
          <p>The settings page.</p>
        </Protect>
      )
    }
    ```
  </Tab>

  <Tab>
    ```vue
    <script setup>
    import { Protect } from '@clerk/vue'
    </script>

    <template>
      <Protect :condition="(has) => has({ role: 'org:admin' }) || has({ role: 'org:billing_manager' })">
        <template #fallback>
          <p>Only an Admin or Billing Manager can access this content.</p>
        </template>
        <p>The settings page.</p>
      </Protect>
    </template>
    ```
  </Tab>
</Tabs><|MERGE_RESOLUTION|>--- conflicted
+++ resolved
@@ -1,11 +1,7 @@
 ---
 title: '`<Protect>`'
-<<<<<<< HEAD
-description: The Protect component is used for authorization. It only renders its children when the current user has the specified permission or role in the organization.
+description: The Protect component is used for authorization checks. It only renders its children when the current user has been granted a specific type of access control (role, permission, feature, or plan).
 sdk: astro, chrome-extension, expo, nextjs, nuxt, react, react-router, remix, tanstack-react-start, vue, js-frontend
-=======
-description: The Protect component is used for authorization checks. It only renders its children when the current user has been granted a specific type of access control (role, permission, feature, or plan).
->>>>>>> 4a6f833e
 ---
 
 The `<Protect>` component protects content or even entire routes by checking if the user has been granted a specific type of access control (role, permission, feature, or plan). You can pass it a `fallback` prop that will be rendered if the user does not have the access control.
