--- conflicted
+++ resolved
@@ -43,15 +43,12 @@
 <Steps>
   ### Enable Linear as a social connection in Clerk
 
-<<<<<<< HEAD
   1. In the Clerk Dashboard, navigate to the [**SSO Connections**](https://dashboard.clerk.com/last-active?path=user-authentication/sso-connections) page.
   1. Select **Add connection** and choose **For all users**.
   1. In the **Choose provider** dropdown, select **Linear**.
   1. Ensure that both **Enable for sign-up and sign-in** and **Use custom credentials** are toggled on.
   1. Save the **Redirect URIs** somewhere secure. Keep the modal and page open.
-=======
-Navigate to the [Clerk Dashboard](https://dashboard.clerk.com/last-active?path=user-authentication/sso-connections). In the top navigation, select **Configure**. Then in the sidebar, select **SSO Connections**. Select the **Add connection** button, and select **For all users**. In the **Choose provider** dropdown, select **Linear**. Toggle on **Use custom credentials** and copy **Redirect URI**. Paste this value in the Callback URLs field of your Linear application.
->>>>>>> 57602862
+
 
   ### Create a Linear app
 
