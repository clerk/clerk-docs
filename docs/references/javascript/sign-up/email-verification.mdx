--- conflicted
+++ resolved
@@ -23,25 +23,17 @@
   - `strategy`
   - `'email_code' | 'email_link'`
 
-<<<<<<< HEAD
-  The strategy used to verify the user's email address during sign-up. Supported values:<br /><ul><li>`email_code`: Sends a one-time verification code via email that the user must input to verify their address</li><li>`email_link`: Sends an email containing a verification link that, when visited, automatically verifies the user's email address</li></ul>
-=======
   The verification strategy to validate the user's sign-up request. The following strategies are supported:
 
   - `'email_code'`: Send an email with a unique token to input.
   - `'email_link'`: Send an email with a link which validates sign-up.
->>>>>>> 6acf6110
 
   ---
 
   - `redirectUrl`
   - `string`
 
-<<<<<<< HEAD
-  The URL to redirect the user to after the verification process is complete.<br />Only supported with `email_link`, `oauth_<provider>`, and `saml` strategies.
-=======
   **Required** if `strategy` is set to `'email_link'`. The full URL that the user will be redirected to when they visit the email link. See the [custom flow](/docs/custom-flows/email-links) for implementation details.
->>>>>>> 6acf6110
 </Properties>
 
 ## `attemptEmailAddressVerification()`
