---
title: Upgrading from v2 to v3
description: Learn how to upgrade from version 2 to version 3 of the Clerk JavaScript libraries.
---

<<<<<<< HEAD
On March 24, 2022, Clerk launched version 3 of its full suite of JavaScript libraries, including our SDKs for React, Next.js, Gatsby, Remix, and Redwood. This guide helps you with uprading to the next major version of your SDK.
=======
# Upgrading from v2 to v3

On March 24, 2022, Clerk launched version 3 of its full suite of JavaScript libraries, including our SDKs for React, Next.js, Gatsby, Remix, and Redwood. This guide helps you with upgrading to the next major version of your SDK.
>>>>>>> 7eb3bf0c

## Why upgrade?

Version 3 includes a number of bug fixes, developer experience improvements, and altogether new features, including:

- Support for server-side rendering
- Reduced React re-renders
- Improved Typescript types and IntelliSense autocomplete

## Client-side changes (all frameworks)

These changes apply to all frameworks, regardless of which one you use specifically.

### Upgrade dependencies

<CodeBlockTabs options={["Next.js", "React, Gatsby, Redwood"]}>
  ```sh {{ filename: 'terminal' }}
  npm install @clerk/nextjs@latest
  ```

  ```sh {{ filename: 'terminal' }}
  npm install @clerk/clerk-react@latest
  ```
</CodeBlockTabs>

### `useAuth()` introduction

[`useAuth()`][use-auth] is a new, SSR-compatible hook that is recommended for all authentication tasks.

```jsx
const { userId, sessionId, getToken, isLoaded, isSignedIn, signOut } = useAuth()
```

The [`useAuth()`][use-auth] hook unifies the way you access common auth operations. It replaces:

- `useSession()` to access `getToken()` or the `sessionId`
- `useUser()` to access `getToken()` for integrations
- `useClerk()` to access `signOut()`
- `<SignedIn>` and `<SignedOut>` in a way that requires extra components

### Hook and component API changes

Version 3 changes several APIs for improved consistency and usability.

#### `useUser()` and `useSession()`

Previously, `useUser` and `useSession` could only be called from inside the `<SignedIn>` component. This restriction has been relaxed, but now developers must manually handle the possibility the user and session objects may not be loaded when the hook is called.

In a future version, we plan to support React `<Suspense />` to make this even easier.

| Old API | New API |
| - | - |
| `const user = useUser();` | `const { isLoaded, isSignedIn, user } = useUser();` |
| `const session = useSession();` | `const { isLoaded, isSignedIn, session } = useSession();` <br />If you only call `useSession` for the ID or `getToken`, please switch to [`useAuth()`][use-auth] instead. |

#### `<RedirectToSignIn />` and `<RedirectToSignUp/>`

The behavior enabled by the `returnBack` prop has now been promoted to default behavior. `returnBack` is deprecated in favor of using an empty component.

| Old API | New API |
| - | - |
| `<RedirectToSignIn returnBack/>` | `<RedirectToSignIn />` |
| `<RedirectToSignUp returnBack/>` | `<RedirectToSignUp />` |

#### `<SignIn />` and `<SignUp />`

Props which take URLs (absolute or relative) have been standardized to use the Url (camelCase) suffix.

| Old API | New API |
| - | - |
| `afterSignIn` | `afterSignInUrl` |
| `afterSignUp` | `afterSignUpUrl` |
| `signUpURL` | `signUpUrl` |
| `signInURL` | `signInUrl` |

#### `<UserButton />`

Props which take URLs (absolute or relative) have been standardized to use the Url (camelCase) suffix.

| Old API | New API |
| - | - |
| `afterSwitchSession` | `afterSwitchSessionUrl` |
| `userProfileURL` | `userProfileUrl` |
| `signInURL` | `signInUrl` |
| `afterSignOutAll` | `afterSignOutUrl` |
| `afterSignOutOne` | `afterMultiSessionSingleSignOutUrl` |

#### `useSignUp()` & `useSignIn()`

`useSignUp()` and `useSignIn()` are no longer required to be contained in `<SignedOut>` or `<ClerkLoaded>`. Instead, they have been updated to include a loading state.

| Old API | New API |
| - | - |
| `const signUp = useSignUp();` | `const { isLoaded, signUp } = useSignUp();` |
| `const signIn = useSignIn();` | `const { isLoaded, signIn } = useSignIn();` |

### Resource changes

In order to make our APIs easier to use in codebases not using Typescript and make them more consistent across frameworks, we removed support for snake\_cased method parameters. We also updated all method signatures to always accept a param object instead of plain positional params.

We expect that most users will only need to apply these changes to the `user.update()`, `user.createEmailAddress()` and `user.createPhoneNumber()` methods as shown below.

Users who have built custom auth flows using the SignIn and SignUp resources can consult the [SignUp and SignIn section below](#sign-up-and-sign-in).

#### User

`User.getToken("token-name")` has been deprecated and is now accessible through `getToken` from the `useAuth()` hook or `Session.getToken()`.

The new `getToken()` method accepts an optional `{ template: string; }` object, used to specify the JWT template you want to use.

Please note that If you want to fetch a token for an integration, you must prefix the integration name with `integration_`, eg: `getToken({ template: 'integration_firebase' })`.

Moreover, the following methods now accept a params objects instead of positional params: `createEmailAddress()`, `createPhoneNumber()`, `setProfileImage()`.

Respecting the camelCase changes we explained at the start of this section, all method params should now use camelCasing. An example for the create method is shown below.

| Old API | New API |
| - | - |
| `User.getToken("token-name")` | `const { getToken } = useAuth();` <br />or `getToken({ template: "integration_token-name" })` <br />or `Session.getToken({template: "integration_token-name"})` |
| `User.createEmailAddress(value)` | `User.createEmailAddress({ email: value })` |
| `User.createPhoneNumber(value)` | `User.createPhoneNumber({ phoneNumber: value })` |
| `User.setProfileImage(file)` | `User.setProfileImage(file)` |
| `User.update({ first_name: "", last_name: "" })` | `User.update({ firstName: "", lastName: "" })` |

#### SignUp and SignIn

The `createEmailLinkFlow` and `authenticateWithRedirect` calls have had parameters renamed to use the word "redirect" instead of "callback."

| Old API | New API |
| - | - |
| `createEmailLinkFlow({ callbackUrl })` | `createEmailLinkFlow({ redirectUrl })` |
| `authenticateWithRedirect({ callbackUrl, callbackUrlComplete })` | `authenticateWithRedirect({ redirectUrl, redirectUrlComplete })` |

## Next.js server-side changes

> [!NOTE]
> Before starting this guide, please complete the [Client-side changes](#client-side-changes-all-frameworks).

### API routes

Helpers for API routes have been updated to mirror the new [`useAuth()`][use-auth] hook on the client-side.

- `withSession` is deprecated and replaced with `withAuth`
- `requireSession` is deprecated with replaced with `requireAuth`
- Instead of decorating the `Request` object with a `Session` object, it is now decorated with an `Auth` object that mirrors [`useAuth()`][use-auth] on the client-side.
  - `const { userId, sessionId, getToken } = req.auth;`

#### Example usage

```jsx
import { withAuth } from '@clerk/nextjs/api'

export default withAuth(async (req, res) => {
  const { userId, sessionId, getToken } = req.auth
  const hasuraToken = await getToken({ template: 'hasura' })
  // Your handler
})
```

### Edge middleware

Edge middleware has also been updated to mirror the new [`useAuth()`][use-auth] hook on the client-side. The import path has also been changed to avoid confusion.

```jsx
import { withEdgeMiddlewareAuth } from '@clerk/nextjs/edge-middleware'

export const middleware = withEdgeMiddlewareAuth((req, ev) => {
  const { userId, sessionId, getToken } = req.auth
  // Your middleware
})
```

## Express server-side changes

> [!NOTE]
> Before starting this guide, please complete the [Client-side changes](#client-side-changes-all-frameworks).

### Middleware

Express middleware been updated to mirror the new [`useAuth()`][use-auth] hook on the client-side.

- `ClerkExpressWithSession` is deprecated and replaced with `ClerkExpressWithAuth`
- `ClerkExpressRequireSession` is deprecated and replaced with `ClerkExpressRequireAuth`
- Instead of decorating the `Request` object with a `Session` object, it is now decorated with an `Auth` object that mirrors [`useAuth()`][use-auth] on the client-side.
  - `const { userId, sessionId, getToken } = req.auth;`

#### Example usage

```js
import { ClerkExpressRequireAuth } from '@clerk/clerk-sdk-node'

app.use(ClerkExpressRequireAuth())
app.get('/', (req, res) => {
  const { userId, sessionId, getToken } = req.auth
  // Your handler...
})
```

[use-auth]: /docs/references/react/use-auth<|MERGE_RESOLUTION|>--- conflicted
+++ resolved
@@ -3,13 +3,7 @@
 description: Learn how to upgrade from version 2 to version 3 of the Clerk JavaScript libraries.
 ---
 
-<<<<<<< HEAD
-On March 24, 2022, Clerk launched version 3 of its full suite of JavaScript libraries, including our SDKs for React, Next.js, Gatsby, Remix, and Redwood. This guide helps you with uprading to the next major version of your SDK.
-=======
-# Upgrading from v2 to v3
-
 On March 24, 2022, Clerk launched version 3 of its full suite of JavaScript libraries, including our SDKs for React, Next.js, Gatsby, Remix, and Redwood. This guide helps you with upgrading to the next major version of your SDK.
->>>>>>> 7eb3bf0c
 
 ## Why upgrade?
 
