{
  "$schema": "./manifest.schema.json",
  "navigation": [
    [
      {
        "title": "Home",
        "href": "/docs",
        "icon": "home"
      },
      {
        "title": "Getting Started",
        "collapse": true,
        "icon": "checkmark-circle",
        "items": [
          [
            {
              "title": "Overview",
              "href": "/docs/quickstarts/overview"
            },
            {
              "title": "Set up Clerk",
              "href": "/docs/quickstarts/setup-clerk"
            },
            {
              "title": "Full Stack",
              "items": [
                [
                  {
                    "title": "Next.js",
                    "href": "/docs/quickstarts/nextjs",
                    "icon": "nextjs"
                  },
                  {
                    "title": "React Router",
                    "tag": "(Beta)",
                    "href": "/docs/quickstarts/react-router",
                    "icon": "react-router"
                  },
                  {
                    "title": "Remix",
                    "href": "/docs/quickstarts/remix",
                    "icon": "remix"
                  },
                  {
                    "title": "Astro",
                    "href": "/docs/quickstarts/astro",
                    "icon": "astro"
                  },
                  {
                    "title": "TanStack Start",
                    "tag": "(Beta)",
                    "href": "/docs/quickstarts/tanstack-start",
                    "icon": "tanstack"
                  }
                ]
              ]
            },
            {
              "title": "Frontend",
              "items": [
                [
                  {
                    "title": "JavaScript",
                    "href": "/docs/quickstarts/javascript",
                    "icon": "javascript"
                  },
                  {
                    "title": "React",
                    "href": "/docs/quickstarts/react",
                    "icon": "react"
                  },
                  {
                    "title": "Expo",
                    "href": "/docs/quickstarts/expo"
                  },
                  {
                    "title": "iOS",
                    "tag": "(Beta)",
                    "href": "/docs/quickstarts/ios"
                  },
                  {
                    "title": "Chrome Extension",
                    "href": "/docs/quickstarts/chrome-extension"
                  }
                ]
              ]
            },
            {
              "title": "Backend",
              "items": [
                [
                  {
                    "title": "Express",
                    "href": "/docs/quickstarts/express"
                  },
                  {
                    "title": "Fastify",
                    "href": "/docs/quickstarts/fastify"
                  }
                ]
              ]
            }
          ]
        ]
      },
      {
        "title": "Guides",
        "collapse": true,
        "icon": "book",
        "items": [
          [
            {
              "title": "Overview",
              "href": "/docs/guides/overview"
            },
            {
              "title": "Add custom onboarding to your authentication flow",
              "href": "/docs/guides/add-onboarding-flow"
            },
            {
              "title": "Set up a waitlist",
              "href": "/docs/guides/waitlist"
            },
            {
              "title": "Architecture scenarios",
              "href": "/docs/guides/architecture-scenarios"
            },
            {
              "title": "Add reverification for sensitive actions",
              "tag": "(Beta)",
              "href": "/docs/guides/reverification"
            },
            {
              "title": "Routing in Clerk",
              "href": "/docs/guides/routing"
            },
            {
              "title": "Custom redirects",
              "href": "/docs/guides/custom-redirects"
            },
            {
              "title": "Transferring ownership of your app",
              "href": "/docs/guides/transferring-your-app"
            },
            {
              "title": "Use image optimization to improve app performance",
              "href": "/docs/guides/image-optimization/imageurl-image-optimization"
            },
            {
              "title": "Implement basic Role Based Access Control with metadata",
              "href": "/docs/guides/basic-rbac"
            },
            {
              "title": "Hide Personal Accounts and force organizations",
              "href": "/docs/guides/force-organizations"
            },
            {
              "title": "Migrating to Clerk from Auth.js",
              "href": "/docs/guides/authjs-migration"
            },
            {
              "title": "Override Clerk interfaces with custom types",
              "href": "/docs/guides/custom-types"
            }
          ]
        ]
      },
      {
        "title": "UI Components",
        "collapse": true,
        "icon": "box",
        "items": [
          [
            {
              "title": "Overview",
              "href": "/docs/components/overview"
            },
            {
              "title": "`<ClerkProvider>`",
              "wrap": false,
              "href": "/docs/components/clerk-provider"
            },
            {
              "title": "Authentication Components",
              "items": [
                [
                  {
                    "title": "`<SignIn />`",
                    "wrap": false,
                    "href": "/docs/components/authentication/sign-in"
                  },
                  {
                    "title": "`<SignUp />`",
                    "wrap": false,
                    "href": "/docs/components/authentication/sign-up"
                  },
                  {
                    "title": "`<GoogleOneTap />`",
                    "wrap": false,
                    "href": "/docs/components/authentication/google-one-tap"
                  }
                ]
              ]
            },
            {
              "title": "User Components",
              "items": [
                [
                  {
                    "title": "`<UserButton />`",
                    "wrap": false,
                    "href": "/docs/components/user/user-button"
                  },
                  {
                    "title": "`<UserProfile />`",
                    "wrap": false,
                    "href": "/docs/components/user/user-profile"
                  }
                ]
              ]
            },
            {
              "title": "Organization Components",
              "items": [
                [
                  {
                    "title": "`<CreateOrganization />`",
                    "wrap": false,
                    "href": "/docs/components/organization/create-organization"
                  },
                  {
                    "title": "`<OrganizationProfile />`",
                    "wrap": false,
                    "href": "/docs/components/organization/organization-profile"
                  },
                  {
                    "title": "`<OrganizationSwitcher />`",
                    "wrap": false,
                    "href": "/docs/components/organization/organization-switcher"
                  },
                  {
                    "title": "`<OrganizationList />`",
                    "wrap": false,
                    "href": "/docs/components/organization/organization-list"
                  }
                ]
              ]
            },
            {
              "title": "Waitlist Component",
              "items": [
                [
                  {
                    "title": "`<Waitlist />`",
                    "wrap": false,
                    "href": "/docs/components/waitlist"
                  }
                ]
              ]
            },
            {
              "title": "Control Components",
              "items": [
                [
                  {
                    "title": "`<AuthenticateWithRedirectCallback />`",
                    "wrap": false,
                    "href": "/docs/components/control/authenticate-with-callback"
                  },
                  {
                    "title": "`<ClerkLoaded>`",
                    "wrap": false,
                    "href": "/docs/components/control/clerk-loaded"
                  },
                  {
                    "title": "`<ClerkLoading>`",
                    "wrap": false,
                    "href": "/docs/components/control/clerk-loading"
                  },
                  {
                    "title": "`<Protect>`",
                    "wrap": false,
                    "href": "/docs/components/protect"
                  },
                  {
                    "title": "`<MultisessionAppSupport>`",
                    "wrap": false,
                    "href": "/docs/components/control/multi-session"
                  },
                  {
                    "title": "`<RedirectToSignIn />`",
                    "wrap": false,
                    "href": "/docs/components/control/redirect-to-signin"
                  },
                  {
                    "title": "`<RedirectToSignUp />`",
                    "wrap": false,
                    "href": "/docs/components/control/redirect-to-signup"
                  },
                  {
                    "title": "`<RedirectToUserProfile />`",
                    "wrap": false,
                    "href": "/docs/components/control/redirect-to-userprofile"
                  },
                  {
                    "title": "`<RedirectToOrganizationProfile />`",
                    "wrap": false,
                    "href": "/docs/components/control/redirect-to-organizationprofile"
                  },
                  {
                    "title": "`<RedirectToCreateOrganization />`",
                    "wrap": false,
                    "href": "/docs/components/control/redirect-to-createorganization"
                  },
                  {
                    "title": "`<SignedIn>`",
                    "wrap": false,
                    "href": "/docs/components/control/signed-in"
                  },
                  {
                    "title": "`<SignedOut>`",
                    "wrap": false,
                    "href": "/docs/components/control/signed-out"
                  }
                ]
              ]
            },
            {
              "title": "Unstyled Components",
              "items": [
                [
                  {
                    "title": "`<SignInButton>`",
                    "wrap": false,
                    "href": "/docs/components/unstyled/sign-in-button"
                  },
                  {
                    "title": "`<SignInWithMetamaskButton>`",
                    "wrap": false,
                    "href": "/docs/components/unstyled/sign-in-with-metamask"
                  },
                  {
                    "title": "`<SignUpButton>`",
                    "wrap": false,
                    "href": "/docs/components/unstyled/sign-up-button"
                  },
                  {
                    "title": "`<SignOutButton>`",
                    "wrap": false,
                    "href": "/docs/components/unstyled/sign-out-button"
                  }
                ]
              ]
            }
          ]
        ]
      }
    ],
    [
      {
        "title": "Configuration",
        "items": [
          [
            {
              "title": "Sign-up & Sign-in",
              "collapse": true,
              "items": [
                [
                  {
                    "title": "Overview",
                    "href": "/docs/authentication/overview"
                  },
                  {
                    "title": "Configuration",
                    "items": [
                      [
                        {
                          "title": "Sign-up and sign-in options",
                          "href": "/docs/authentication/configuration/sign-up-sign-in-options"
                        },
                        {
                          "title": "Session options",
                          "href": "/docs/authentication/configuration/session-options"
                        },
                        {
                          "title": "Email & SMS templates",
                          "href": "/docs/authentication/configuration/email-sms-templates"
                        },
                        {
                          "title": "Restrictions",
                          "href": "/docs/authentication/configuration/restrictions"
                        },
                        {
                          "title": "Legal compliance",
                          "href": "/docs/authentication/configuration/legal-compliance"
                        }
                      ]
                    ]
                  },
                  {
                    "title": "Social Connections",
                    "items": [
                      [
                        {
                          "title": "Overview",
                          "href": "/docs/authentication/social-connections/overview"
                        },
                        {
                          "title": "Social connections (OAuth)",
                          "href": "/docs/authentication/social-connections/oauth"
                        },
                        {
                          "title": "Account linking",
                          "href": "/docs/authentication/social-connections/account-linking"
                        },
                        {
                          "title": "Custom provider",
                          "href": "/docs/authentication/social-connections/custom-provider"
                        },
                        {
                          "title": "Google",
                          "href": "/docs/authentication/social-connections/google"
                        },
                        {
                          "title": "Facebook",
                          "href": "/docs/authentication/social-connections/facebook"
                        },
                        {
                          "title": "Microsoft",
                          "href": "/docs/authentication/social-connections/microsoft"
                        },
                        {
                          "title": "See all",
                          "collapse": true,
                          "items": [
                            [
                              {
                                "title": "Apple",
                                "href": "/docs/authentication/social-connections/apple"
                              },
                              {
                                "title": "Atlassian",
                                "href": "/docs/authentication/social-connections/atlassian"
                              },
                              {
                                "title": "Bitbucket",
                                "href": "/docs/authentication/social-connections/bitbucket"
                              },
                              {
                                "title": "Box",
                                "href": "/docs/authentication/social-connections/box"
                              },
                              {
                                "title": "Coinbase",
                                "href": "/docs/authentication/social-connections/coinbase"
                              },
                              {
                                "title": "Discord",
                                "href": "/docs/authentication/social-connections/discord"
                              },
                              {
                                "title": "Dropbox",
                                "href": "/docs/authentication/social-connections/dropbox"
                              },
                              {
                                "title": "GitHub",
                                "href": "/docs/authentication/social-connections/github"
                              },
                              {
                                "title": "GitLab",
                                "href": "/docs/authentication/social-connections/gitlab"
                              },
                              {
                                "title": "HubSpot",
                                "href": "/docs/authentication/social-connections/hubspot"
                              },
                              {
                                "title": "Hugging Face",
                                "href": "/docs/authentication/social-connections/huggingface"
                              },
                              {
                                "title": "Line",
                                "href": "/docs/authentication/social-connections/line"
                              },
                              {
                                "title": "Linear",
                                "href": "/docs/authentication/social-connections/linear"
                              },
                              {
                                "title": "LinkedIn (Deprecated)",
                                "href": "/docs/authentication/social-connections/linkedin"
                              },
                              {
                                "title": "LinkedIn",
                                "href": "/docs/authentication/social-connections/linkedin-oidc"
                              },
                              {
                                "title": "Notion",
                                "href": "/docs/authentication/social-connections/notion"
                              },
                              {
                                "title": "Slack",
                                "href": "/docs/authentication/social-connections/slack"
                              },
                              {
                                "title": "Spotify",
                                "href": "/docs/authentication/social-connections/spotify"
                              },
                              {
                                "title": "TikTok",
                                "href": "/docs/authentication/social-connections/tiktok"
                              },
                              {
                                "title": "Twitter v1",
                                "href": "/docs/authentication/social-connections/twitter"
                              },
                              {
                                "title": "X/Twitter v2",
                                "href": "/docs/authentication/social-connections/x-twitter"
                              },
                              {
                                "title": "Xero",
                                "href": "/docs/authentication/social-connections/xero"
                              }
                            ]
                          ]
                        }
                      ]
                    ]
                  },
                  {
                    "title": "Enterprise Connections",
                    "items": [
                      [
                        {
                          "title": "Overview",
                          "href": "/docs/authentication/enterprise-connections/overview"
                        },
                        {
                          "title": "Authentication flows",
                          "href": "/docs/authentication/enterprise-connections/authentication-flows"
                        },
                        {
                          "title": "Account linking",
                          "href": "/docs/authentication/enterprise-connections/account-linking"
                        },
                        {
                          "title": "Just-in-Time account provisioning",
                          "href": "/docs/authentication/enterprise-connections/jit-provisioning"
                        },
                        {
                          "title": "EASIE",
                          "items": [
                            [
                              {
                                "title": "Microsoft",
                                "href": "/docs/authentication/enterprise-connections/easie/microsoft"
                              },
                              {
                                "title": "Google",
                                "href": "/docs/authentication/enterprise-connections/easie/google"
                              }
                            ]
                          ]
                        },
                        {
                          "title": "SAML",
                          "items": [
                            [
                              {
                                "title": "Azure",
                                "href": "/docs/authentication/enterprise-connections/saml/azure"
                              },
                              {
                                "title": "Google",
                                "href": "/docs/authentication/enterprise-connections/saml/google"
                              },
                              {
                                "title": "Okta",
                                "href": "/docs/authentication/enterprise-connections/saml/okta"
                              },
                              {
                                "title": "Custom provider",
                                "href": "/docs/authentication/enterprise-connections/saml/custom-provider"
                              }
                            ]
                          ]
                        },
                        {
                          "title": "OIDC",
                          "items": [
                            [
                              {
                                "title": "Custom provider",
                                "href": "/docs/authentication/enterprise-connections/oidc/custom-provider"
                              }
                            ]
                          ]
                        }
                      ]
                    ]
                  },
                  {
                    "title": "Web3",
                    "items": [
                      [
                        {
                          "title": "Coinbase Wallet",
                          "href": "/docs/authentication/web3/coinbase-wallet"
                        }
                      ]
                    ]
                  }
                ]
              ]
            },
            {
              "title": "Users",
              "collapse": true,
              "items": [
                [
                  {
                    "title": "Overview",
                    "href": "/docs/users/overview"
                  },
                  {
                    "title": "Metadata",
                    "href": "/docs/users/metadata"
                  },
                  {
                    "title": "Invitations",
                    "href": "/docs/users/invitations"
                  },
                  {
                    "title": "User impersonation",
                    "href": "/docs/users/user-impersonation"
                  },
                  {
                    "title": "Create users",
                    "href": "/docs/users/creating-users"
                  },
                  {
                    "title": "Delete users",
                    "href": "/docs/users/deleting-users"
                  },
                  {
                    "title": "Guides",
                    "items": [
                      [
                        {
                          "title": "Web3 authentication",
                          "href": "/docs/users/web3"
                        }
                      ]
                    ]
                  }
                ]
              ]
            },
            {
              "title": "Organizations, Roles, and Permissions",
              "collapse": true,
              "items": [
                [
                  {
                    "title": "Overview",
                    "href": "/docs/organizations/overview"
                  },
                  {
                    "title": "Roles and permissions",
                    "href": "/docs/organizations/roles-permissions"
                  },
                  {
                    "title": "Verified domains",
                    "href": "/docs/organizations/verified-domains"
                  },
                  {
                    "title": "Manage SSO",
                    "href": "/docs/organizations/manage-sso"
                  },
                  {
                    "title": "Guides",
                    "items": [
                      [
                        {
                          "title": "Create roles and assign permissions",
                          "href": "/docs/organizations/create-roles-permissions"
                        },
                        {
                          "title": "Verify the active user’s permissions",
                          "href": "/docs/organizations/verify-user-permissions"
                        },
                        {
                          "title": "Reassign the default role",
                          "href": "/docs/organizations/default-role"
                        },
                        {
                          "title": "Reassign the creator role",
                          "href": "/docs/organizations/creator-role"
                        },
                        {
                          "title": "Organization workspaces",
                          "href": "/docs/organizations/organization-workspaces"
                        },
                        {
<<<<<<< HEAD
                          "title": "Use organization slugs in URLs",
                          "href": "/docs/organizations/org-slugs-in-urls"
=======
                          "title": "Create organizations on behalf of users",
                          "href": "/docs/organizations/create-orgs-for-users"
>>>>>>> 248cc573
                        }
                      ]
                    ]
                  },
                  {
                    "title": "Building custom flows",
                    "items": [
                      [
                        {
                          "title": "Using metadata",
                          "href": "/docs/organizations/metadata"
                        },
                        {
                          "title": "Create an organization",
                          "href": "/docs/organizations/creating-organizations"
                        },
                        {
                          "title": "Update an organization",
                          "href": "/docs/organizations/updating-organizations"
                        },
                        {
                          "title": "Invite users to an organization",
                          "href": "/docs/organizations/inviting-users"
                        },
                        {
                          "title": "Accept organization invitations",
                          "href": "/docs/organizations/accept-organization-invitations"
                        },
                        {
                          "title": "Manage member roles",
                          "href": "/docs/organizations/managing-roles"
                        },
                        {
                          "title": "View a user's organization memberships",
                          "href": "/docs/organizations/viewing-memberships"
                        },
                        {
                          "title": "Manage membership requests",
                          "href": "/docs/organizations/manage-membership-requests"
                        },
                        {
                          "title": "Switch between organizations",
                          "href": "/docs/organizations/custom-organization-switcher"
                        }
                      ]
                    ]
                  }
                ]
              ]
            },
            {
              "title": "Backend Requests",
              "collapse": true,
              "items": [
                [
                  {
                    "title": "Overview",
                    "href": "/docs/backend-requests/overview"
                  },
                  {
                    "title": "Making requests",
                    "items": [
                      [
                        {
                          "title": "Same-Origin Requests",
                          "href": "/docs/backend-requests/making/same-origin"
                        },
                        {
                          "title": "Cross-Origin Requests",
                          "href": "/docs/backend-requests/making/cross-origin"
                        },
                        {
                          "title": "Customize your session token",
                          "href": "/docs/backend-requests/making/custom-session-token"
                        },
                        {
                          "title": "JWT templates",
                          "href": "/docs/backend-requests/making/jwt-templates"
                        }
                      ]
                    ]
                  },
                  {
                    "title": "Handling requests",
                    "items": [
                      [
                        {
                          "title": "JS Backend SDKs",
                          "href": "/docs/backend-requests/handling/js-backend-sdks"
                        },
                        {
                          "title": "Go",
                          "href": "/docs/backend-requests/handling/go",
                          "icon": "go"
                        },
                        {
                          "title": "Ruby / Rails",
                          "href": "/docs/backend-requests/handling/ruby-rails",
                          "icon": "ruby"
                        },
                        {
                          "title": "Manual JWT Verification",
                          "href": "/docs/backend-requests/handling/manual-jwt"
                        },
                        {
                          "title": "Node.js (Deprecated)",
                          "href": "/docs/backend-requests/handling/nodejs"
                        }
                      ]
                    ]
                  },
                  {
                    "title": "Versioning",
                    "items": [
                      [
                        {
                          "title": "Overview",
                          "href": "/docs/backend-requests/versioning/overview"
                        },
                        {
                          "title": "Available versions",
                          "href": "/docs/backend-requests/versioning/available-versions"
                        }
                      ]
                    ]
                  },
                  {
                    "title": "Resources",
                    "items": [
                      [
                        {
                          "title": "Session tokens",
                          "href": "/docs/backend-requests/resources/session-tokens"
                        },
                        {
                          "title": "Rate limits",
                          "href": "/docs/backend-requests/resources/rate-limits"
                        }
                      ]
                    ]
                  }
                ]
              ]
            },
            {
              "title": "Webhooks",
              "collapse": true,
              "items": [
                [
                  {
                    "title": "Overview",
                    "href": "/docs/webhooks/overview"
                  },
                  {
                    "title": "Sync Clerk data to your application with webhooks",
                    "href": "/docs/webhooks/sync-data"
                  },
                  {
                    "title": "Handling webhooks with Inngest",
                    "href": "/docs/webhooks/inngest"
                  },
                  {
                    "title": "Send webhooks to Loops",
                    "href": "/docs/webhooks/loops"
                  },
                  {
                    "title": "Debug your webhooks",
                    "href": "/docs/webhooks/debug-your-webhooks"
                  }
                ]
              ]
            }
          ]
        ]
      }
    ],
    [
      {
        "title": "Customization",
        "items": [
          [
            {
              "title": "Account Portal",
              "collapse": true,
              "items": [
                [
                  {
                    "title": "Overview",
                    "href": "/docs/customization/account-portal/overview"
                  },
                  {
                    "title": "Getting started",
                    "href": "/docs/customization/account-portal/getting-started"
                  },
                  {
                    "title": "Advanced Usage",
                    "items": [
                      [
                        {
                          "title": "Direct links",
                          "href": "/docs/customization/account-portal/direct-links"
                        },
                        {
                          "title": "Disable Account Portal",
                          "href": "/docs/customization/account-portal/disable-account-portal"
                        }
                      ]
                    ]
                  }
                ]
              ]
            },
            {
              "title": "Appearance Prop",
              "collapse": true,
              "items": [
                [
                  {
                    "title": "Overview",
                    "href": "/docs/customization/overview"
                  },
                  {
                    "title": "Layout",
                    "href": "/docs/customization/layout"
                  },
                  {
                    "title": "Themes",
                    "href": "/docs/customization/themes"
                  },
                  {
                    "title": "Variables",
                    "href": "/docs/customization/variables"
                  }
                ]
              ]
            },
            {
              "title": "Localization",
              "href": "/docs/customization/localization"
            },
            {
              "title": "Custom Pages",
              "collapse": true,
              "items": [
                [
                  {
                    "title": "`<UserProfile />`",
                    "href": "/docs/customization/user-profile"
                  },
                  {
                    "title": "`<OrganizationProfile />`",
                    "href": "/docs/customization/organization-profile"
                  }
                ]
              ]
            },
            {
              "title": "Custom Menu Items",
              "collapse": true,
              "items": [
                [
                  {
                    "title": "`<UserButton />`",
                    "wrap": false,
                    "href": "/docs/customization/user-button"
                  }
                ]
              ]
            },
            {
              "title": "Elements",
              "tag": "(Beta)",
              "collapse": true,
              "items": [
                [
                  {
                    "title": "Overview",
                    "href": "/docs/customization/elements/overview"
                  },
                  {
                    "title": "Guides",
                    "items": [
                      [
                        {
                          "title": "Build a sign-in flow",
                          "href": "/docs/customization/elements/guides/sign-in"
                        },
                        {
                          "title": "Build a sign-up flow",
                          "href": "/docs/customization/elements/guides/sign-up"
                        },
                        {
                          "title": "Styling",
                          "href": "/docs/customization/elements/guides/styling"
                        }
                      ]
                    ]
                  },
                  {
                    "title": "Examples",
                    "items": [
                      [
                        {
                          "title": "Sign-in",
                          "href": "/docs/customization/elements/examples/sign-in"
                        },
                        {
                          "title": "Sign-up",
                          "href": "/docs/customization/elements/examples/sign-up"
                        },
                        {
                          "title": "Primitives",
                          "href": "/docs/customization/elements/examples/primitives"
                        },
                        {
                          "title": "shadcn/ui",
                          "href": "/docs/customization/elements/examples/shadcn-ui"
                        }
                      ]
                    ]
                  },
                  {
                    "title": "Component Reference",
                    "items": [
                      [
                        {
                          "title": "Common",
                          "href": "/docs/customization/elements/reference/common"
                        },
                        {
                          "title": "Sign-in",
                          "href": "/docs/customization/elements/reference/sign-in"
                        },
                        {
                          "title": "Sign-up",
                          "href": "/docs/customization/elements/reference/sign-up"
                        }
                      ]
                    ]
                  }
                ]
              ]
            }
          ]
        ]
      }
    ],
    [
      {
        "title": "Development",
        "items": [
          [
            {
              "title": "Testing",
              "collapse": true,
              "items": [
                [
                  {
                    "title": "Overview",
                    "href": "/docs/testing/overview"
                  },
                  {
                    "title": "Test Emails and Phones",
                    "href": "/docs/testing/test-emails-and-phones"
                  },
                  {
                    "title": "Testing Frameworks",
                    "items": [
                      [
                        {
                          "title": "Playwright",
                          "collapse": true,
                          "items": [
                            [
                              {
                                "title": "Overview",
                                "href": "/docs/testing/playwright/overview"
                              },
                              {
                                "title": "Test helpers",
                                "href": "/docs/testing/playwright/test-helpers"
                              },
                              {
                                "title": "Test authenticated flows",
                                "href": "/docs/testing/playwright/test-authenticated-flows"
                              }
                            ]
                          ]
                        },
                        {
                          "title": "Cypress",
                          "collapse": true,
                          "items": [
                            [
                              {
                                "title": "Overview",
                                "href": "/docs/testing/cypress/overview"
                              },
                              {
                                "title": "Custom commands",
                                "href": "/docs/testing/cypress/custom-commands"
                              },
                              {
                                "title": "Test Account Portal",
                                "href": "/docs/testing/cypress/test-account-portal"
                              }
                            ]
                          ]
                        },
                        {
                          "title": "Postman or Insomnia",
                          "href": "/docs/testing/postman-or-insomnia"
                        }
                      ]
                    ]
                  }
                ]
              ]
            },
            {
              "title": "Errors",
              "collapse": true,
              "items": [
                [
                  {
                    "title": "Overview",
                    "href": "/docs/errors/overview"
                  },
                  {
                    "title": "Actor tokens",
                    "href": "/docs/errors/actor-tokens"
                  },
                  {
                    "title": "Allowlist identifiers",
                    "href": "/docs/errors/allowlist-identifiers"
                  },
                  {
                    "title": "Application",
                    "href": "/docs/errors/application"
                  },
                  {
                    "title": "Authentication",
                    "href": "/docs/errors/authentication"
                  },
                  {
                    "title": "Backup codes",
                    "href": "/docs/errors/backup-codes"
                  },
                  {
                    "title": "Billing",
                    "href": "/docs/errors/billing"
                  },
                  {
                    "title": "Billing accounts",
                    "href": "/docs/errors/billing-accounts"
                  },
                  {
                    "title": "Blocklist identifiers",
                    "href": "/docs/errors/blocklist-identifiers"
                  },
                  {
                    "title": "Clients",
                    "href": "/docs/errors/clients"
                  },
                  {
                    "title": "Cookie",
                    "href": "/docs/errors/cookie"
                  },
                  {
                    "title": "Deprecation",
                    "href": "/docs/errors/deprecation"
                  },
                  {
                    "title": "Domains",
                    "href": "/docs/errors/domains"
                  },
                  {
                    "title": "Entitlements",
                    "href": "/docs/errors/entitlements"
                  },
                  {
                    "title": "Features",
                    "href": "/docs/errors/features"
                  },
                  {
                    "title": "Forms",
                    "href": "/docs/errors/forms"
                  },
                  {
                    "title": "Identifications",
                    "href": "/docs/errors/identifications"
                  },
                  {
                    "title": "Passkeys",
                    "href": "/docs/errors/passkeys"
                  },
                  {
                    "title": "Rate Limits",
                    "href": "/docs/errors/rate-limits"
                  },
                  {
                    "title": "Sign-in",
                    "href": "/docs/errors/sign-in"
                  },
                  {
                    "title": "Sign-up",
                    "href": "/docs/errors/sign-up"
                  },
                  {
                    "title": "Sign-in-tokens",
                    "href": "/docs/errors/sign-in-tokens"
                  }
                ]
              ]
            },
            {
              "title": "Troubleshooting",
              "collapse": true,
              "items": [
                [
                  {
                    "title": "Overview",
                    "href": "/docs/troubleshooting/overview"
                  },
                  {
                    "title": "Email Deliverability",
                    "href": "/docs/troubleshooting/email-deliverability"
                  },
                  {
                    "title": "Script Loading",
                    "href": "/docs/troubleshooting/script-loading"
                  },
                  {
                    "title": "Help & Support",
                    "items": [
                      [
                        {
                          "title": "Create a minimal reproduction",
                          "href": "/docs/troubleshooting/create-a-minimal-reproduction"
                        },
                        {
                          "title": "Community Discord",
                          "href": "/discord",
                          "target": "_blank"
                        },
                        {
                          "title": "Contact Support",
                          "href": "/support",
                          "target": "_blank"
                        }
                      ]
                    ]
                  }
                ]
              ]
            },
            {
              "title": "Upgrade Guides",
              "collapse": true,
              "items": [
                [
                  {
                    "title": "Overview",
                    "href": "/docs/upgrade-guides/overview"
                  },
                  {
                    "title": "Long term support policy",
                    "href": "/docs/upgrade-guides/long-term-support"
                  },
                  {
                    "title": "Clerk SDK versioning",
                    "href": "/docs/upgrade-guides/sdk-versioning"
                  },
                  {
                    "title": "Upgrading to @clerk/nextjs v6",
                    "href": "/docs/upgrade-guides/nextjs/v6"
                  },
                  {
                    "title": "Upgrading to Core 2",
                    "items": [
                      [
                        {
                          "title": "Overview",
                          "href": "/docs/upgrade-guides/core-2/overview"
                        },
                        {
                          "title": "Component redesign",
                          "href": "/docs/upgrade-guides/core-2/component-redesign"
                        },
                        {
                          "title": "SDK Guides",
                          "collapse": true,
                          "items": [
                            [
                              {
                                "title": "Next.js",
                                "href": "/docs/upgrade-guides/core-2/nextjs",
                                "icon": "nextjs"
                              },
                              {
                                "title": "Remix",
                                "href": "/docs/upgrade-guides/core-2/remix",
                                "icon": "remix"
                              },
                              {
                                "title": "Expo",
                                "href": "/docs/upgrade-guides/core-2/expo"
                              },
                              {
                                "title": "Fastify",
                                "href": "/docs/upgrade-guides/core-2/fastify"
                              },
                              {
                                "title": "React",
                                "href": "/docs/upgrade-guides/core-2/react",
                                "icon": "react"
                              },
                              {
                                "title": "Node",
                                "href": "/docs/upgrade-guides/core-2/node"
                              },
                              {
                                "title": "Backend",
                                "href": "/docs/upgrade-guides/core-2/backend"
                              },
                              {
                                "title": "Chrome Extension",
                                "href": "/docs/upgrade-guides/core-2/chrome-extension"
                              },
                              {
                                "title": "JavaScript",
                                "href": "/docs/upgrade-guides/core-2/javascript",
                                "icon": "javascript"
                              }
                            ]
                          ]
                        }
                      ]
                    ]
                  },
                  {
                    "title": "Upgrading to Core 1",
                    "items": [
                      [
                        {
                          "title": "Overview",
                          "href": "/docs/upgrade-guides/upgrading-from-v2-to-v3"
                        }
                      ]
                    ]
                  },
                  {
                    "title": "Upgrading from Node to Express SDK",
                    "items": [
                      [
                        {
                          "title": "Overview",
                          "href": "/docs/upgrade-guides/node-to-express"
                        }
                      ]
                    ]
                  },
                  {
                    "title": "Dashboard",
                    "items": [
                      [
                        {
                          "title": "API Key Changes",
                          "href": "/docs/upgrade-guides/api-keys"
                        },
                        {
                          "title": "URL-based session syncing",
                          "href": "/docs/upgrade-guides/url-based-session-syncing"
                        },
                        {
                          "title": "Progressive Sign up",
                          "href": "/docs/upgrade-guides/progressive-sign-up"
                        }
                      ]
                    ]
                  }
                ]
              ]
            },
            {
              "title": "Deployments & Migrations",
              "collapse": true,
              "items": [
                [
                  {
                    "title": "Instances / Environments",
                    "href": "/docs/deployments/environments"
                  },
                  {
                    "title": "Clerk environment variables",
                    "href": "/docs/deployments/clerk-environment-variables"
                  },
                  {
                    "title": "Deployment",
                    "items": [
                      [
                        {
                          "title": "Deploy to production",
                          "href": "/docs/deployments/overview"
                        },
                        {
                          "title": "Deploy to Vercel",
                          "href": "/docs/deployments/deploy-to-vercel"
                        },
                        {
                          "title": "Set up a staging environment",
                          "href": "/docs/deployments/set-up-staging"
                        },
                        {
                          "title": "Deploy a Chrome Extension to production",
                          "href": "/docs/deployments/deploy-chrome-extension"
                        },
                        {
                          "title": "Deploy an Expo app to production",
                          "href": "/docs/deployments/deploy-expo"
                        },
                        {
                          "title": "Deploy an Astro app to production",
                          "href": "/docs/deployments/deploy-astro"
                        },
                        {
                          "title": "Set up a preview environment",
                          "href": "/docs/deployments/set-up-preview-environment"
                        },
                        {
                          "title": "Changing domains",
                          "href": "/docs/deployments/changing-domains"
                        }
                      ]
                    ]
                  },
                  {
                    "title": "Migrations",
                    "items": [
                      [
                        {
                          "title": "Migrate to Clerk",
                          "href": "/docs/deployments/migrate-overview"
                        },
                        {
                          "title": "Migrate from Firebase",
                          "href": "/docs/deployments/migrate-from-firebase"
                        },
                        {
                          "title": "Migrate from Cognito",
                          "href": "/docs/deployments/migrate-from-cognito"
                        },
                        {
                          "title": "Exporting user data",
                          "href": "/docs/deployments/exporting-users"
                        }
                      ]
                    ]
                  },
                  {
                    "title": "Cookie Information",
                    "items": [
                      [
                        {
                          "title": "Clerk Cookie Information",
                          "href": "/docs/deployments/clerk-cookies"
                        }
                      ]
                    ]
                  }
                ]
              ]
            }
          ]
        ]
      }
    ],
    [
      {
        "title": "Advanced",
        "items": [
          [
            {
              "title": "How Clerk works",
              "collapse": true,
              "items": [
                [
                  {
                    "title": "Overview",
                    "href": "/docs/how-clerk-works/overview"
                  },
                  {
                    "title": "Cookies",
                    "href": "/docs/how-clerk-works/cookies"
                  },
                  {
                    "title": "Tokens & signatures",
                    "href": "/docs/how-clerk-works/tokens-signatures"
                  }
                ]
              ]
            },
            {
              "title": "Integrations",
              "collapse": true,
              "items": [
                [
                  {
                    "title": "Overview",
                    "href": "/docs/integrations/overview"
                  },
                  {
                    "title": "Databases",
                    "items": [
                      [
                        {
                          "title": "Convex",
                          "href": "/docs/integrations/databases/convex"
                        },
                        {
                          "title": "Fauna",
                          "href": "/docs/integrations/databases/fauna"
                        },
                        {
                          "title": "Firebase",
                          "href": "/docs/integrations/databases/firebase"
                        },
                        {
                          "title": "Grafbase",
                          "href": "/docs/integrations/databases/grafbase"
                        },
                        {
                          "title": "Hasura",
                          "href": "/docs/integrations/databases/hasura"
                        },
                        {
                          "title": "InstantDB",
                          "href": "/docs/integrations/databases/instantdb"
                        },
                        {
                          "title": "Nhost",
                          "href": "/docs/integrations/databases/nhost"
                        },
                        {
                          "title": "Supabase",
                          "href": "/docs/integrations/databases/supabase"
                        },
                        {
                          "title": "Neon",
                          "href": "/docs/integrations/databases/neon"
                        }
                      ]
                    ]
                  },
                  {
                    "title": "Analytics",
                    "items": [
                      [
                        {
                          "title": "Google Analytics",
                          "href": "/docs/integrations/analytics/google-analytics"
                        }
                      ]
                    ]
                  }
                ]
              ]
            },
            {
              "title": "Advanced Usage",
              "collapse": true,
              "items": [
                [
                  {
                    "title": "Clerk as an OAuth2 Provider",
                    "href": "/docs/advanced-usage/clerk-idp"
                  },
                  {
                    "title": "Authentication across different domains",
                    "href": "/docs/advanced-usage/satellite-domains"
                  },
                  {
                    "title": "Proxying the Clerk Frontend API",
                    "href": "/docs/advanced-usage/using-proxies"
                  }
                ]
              ]
            },
            {
              "title": "Security & Privacy",
              "collapse": true,
              "items": [
                [
                  {
                    "title": "Overview",
                    "href": "/docs/security/overview"
                  },
                  {
                    "title": "Vulnerability disclosure policy",
                    "href": "/docs/security/vulnerability-disclosure-policy"
                  },
                  {
                    "title": "XSS leak protection",
                    "href": "/docs/security/xss-leak-protection"
                  },
                  {
                    "title": "CSRF protection",
                    "href": "/docs/security/csrf-protection"
                  },
                  {
                    "title": "CSP Headers",
                    "href": "/docs/security/clerk-csp"
                  },
                  {
                    "title": "Fixation protection",
                    "href": "/docs/security/fixation-protection"
                  },
                  {
                    "title": "Password protection and rules",
                    "href": "/docs/security/password-protection"
                  },
                  {
                    "title": "Clerk Telemetry",
                    "href": "/docs/telemetry"
                  },
                  {
                    "title": "Protect accounts from attacks",
                    "items": [
                      [
                        {
                          "title": "Brute force attacks and locking user accounts",
                          "href": "/docs/security/user-lock-guide"
                        },
                        {
                          "title": "Protect sign ups from bots",
                          "href": "/docs/security/bot-protection"
                        },
                        {
                          "title": "Customize max sign-in attempts and duration of of user lockout",
                          "href": "/docs/security/customize-user-lockout"
                        },
                        {
                          "title": "Unlock accounts from the Clerk Dashboard",
                          "href": "/docs/security/unlock-user-accounts"
                        },
                        {
                          "title": "Programmatically lock and unlock accounts",
                          "href": "/docs/security/programmatically-lock-user-accounts"
                        },
                        {
                          "title": "Protect email link sign-ins and sign-ups",
                          "href": "/docs/security/email-link-protection"
                        },
                        {
                          "title": "Unauthorized sign-in",
                          "href": "/docs/security/unauthorized-sign-in"
                        }
                      ]
                    ]
                  }
                ]
              ]
            },
            {
              "title": "Custom Flows",
              "collapse": true,
              "items": [
                [
                  {
                    "title": "Overview",
                    "href": "/docs/custom-flows/overview"
                  },
                  {
                    "title": "Error handling",
                    "href": "/docs/custom-flows/error-handling"
                  },
                  {
                    "title": "Authentication",
                    "items": [
                      [
                        {
                          "title": "Email & password",
                          "href": "/docs/custom-flows/email-password"
                        },
                        {
                          "title": "Email / SMS OTP",
                          "href": "/docs/custom-flows/email-sms-otp"
                        },
                        {
                          "title": "Email links",
                          "href": "/docs/custom-flows/email-links"
                        },
                        {
                          "title": "Email & password + MFA",
                          "href": "/docs/custom-flows/email-password-mfa"
                        },
                        {
                          "title": "Passkeys",
                          "href": "/docs/custom-flows/passkeys"
                        },
                        {
                          "title": "Google One Tap",
                          "href": "/docs/custom-flows/google-one-tap"
                        },
                        {
                          "title": "OAuth connections",
                          "href": "/docs/custom-flows/oauth-connections"
                        },
                        {
                          "title": "Enterprise connections",
                          "href": "/docs/custom-flows/enterprise-connections"
                        },
                        {
                          "title": "Sign out",
                          "href": "/docs/custom-flows/sign-out"
                        },
                        {
                          "title": "Sign-up with application invitations",
                          "href": "/docs/custom-flows/invitations"
                        },
                        {
                          "title": "Embedded email links",
                          "href": "/docs/custom-flows/embedded-email-links"
                        },
                        {
                          "title": "Multi-session applications",
                          "href": "/docs/custom-flows/multi-session-applications"
                        },
                        {
                          "title": "Bot sign-up protection",
                          "href": "/docs/custom-flows/bot-sign-up-protection"
                        }
                      ]
                    ]
                  },
                  {
                    "title": "Account updates",
                    "items": [
                      [
                        {
                          "title": "Forgot password",
                          "href": "/docs/custom-flows/forgot-password"
                        },
                        {
                          "title": "User impersonation",
                          "href": "/docs/custom-flows/user-impersonation"
                        },
                        {
                          "title": "Add email",
                          "href": "/docs/custom-flows/add-email"
                        },
                        {
                          "title": "Add phone",
                          "href": "/docs/custom-flows/add-phone"
                        },
                        {
                          "title": "Manage SMS-based MFA",
                          "href": "/docs/custom-flows/manage-sms-based-mfa"
                        },
                        {
                          "title": "Manage TOTP-based MFA",
                          "href": "/docs/custom-flows/manage-totp-based-mfa"
                        }
                      ]
                    ]
                  }
                ]
              ]
            }
          ]
        ]
      }
    ],
    [
      {
        "title": "SDK References",
        "items": [
          [
            {
              "title": "Next.js",
              "collapse": true,
              "icon": "nextjs",
              "items": [
                [
                  {
                    "title": "Overview",
                    "href": "/docs/references/nextjs/overview"
                  },
                  {
                    "title": "Guides",
                    "items": [
                      [
                        {
                          "title": "Read session and user data",
                          "href": "/docs/references/nextjs/read-session-data"
                        },
                        {
                          "title": "Add custom sign up and sign in pages",
                          "href": "/docs/references/nextjs/custom-signup-signin-pages"
                        },
                        {
                          "title": "Integrate Clerk into your app with tRPC",
                          "href": "/docs/references/nextjs/trpc"
                        },
                        {
                          "title": "Next.js rendering modes and Clerk",
                          "href": "/docs/references/nextjs/rendering-modes"
                        }
                      ]
                    ]
                  },
                  {
                    "title": "General References",
                    "items": [
                      [
                        {
                          "title": "`clerkMiddleware()`",
                          "wrap": false,
                          "href": "/docs/references/nextjs/clerk-middleware"
                        },
                        {
                          "title": "Auth Object",
                          "href": "/docs/references/nextjs/auth-object"
                        }
                      ]
                    ]
                  },
                  {
                    "title": "App Router References",
                    "items": [
                      [
                        {
                          "title": "`auth()`",
                          "wrap": false,
                          "href": "/docs/references/nextjs/auth"
                        },
                        {
                          "title": "`currentUser()`",
                          "wrap": false,
                          "href": "/docs/references/nextjs/current-user"
                        },
                        {
                          "title": "Route Handlers",
                          "href": "/docs/references/nextjs/route-handlers"
                        },
                        {
                          "title": "Server Actions",
                          "href": "/docs/references/nextjs/server-actions"
                        }
                      ]
                    ]
                  },
                  {
                    "title": "Pages Router References",
                    "items": [
                      [
                        {
                          "title": "`getAuth()`",
                          "wrap": false,
                          "href": "/docs/references/nextjs/get-auth"
                        },
                        {
                          "title": "`buildClerkProps()`",
                          "wrap": false,
                          "href": "/docs/references/nextjs/build-clerk-props"
                        }
                      ]
                    ]
                  },
                  {
                    "title": "Demo Repositories",
                    "items": [
                      [
                        {
                          "title": "App Router Demo Repo",
                          "href": "https://github.com/clerk/clerk-nextjs-demo-app-router"
                        },
                        {
                          "title": "Pages Router Demo Repo",
                          "href": "https://github.com/clerk/clerk-nextjs-demo-pages-router"
                        }
                      ]
                    ]
                  }
                ]
              ]
            },
            {
              "title": "React",
              "collapse": true,
              "icon": "react",
              "items": [
                [
                  {
                    "title": "Overview",
                    "href": "/docs/references/react/overview"
                  },
                  {
                    "title": "Client-side Helpers",
                    "items": [
                      [
                        {
                          "title": "`useUser()`",
                          "wrap": false,
                          "href": "/docs/references/react/use-user"
                        },
                        {
                          "title": "`useClerk()`",
                          "wrap": false,
                          "href": "/docs/references/react/use-clerk"
                        },
                        {
                          "title": "`useAuth()`",
                          "wrap": false,
                          "href": "/docs/references/react/use-auth"
                        },
                        {
                          "title": "`useSignIn()`",
                          "wrap": false,
                          "href": "/docs/references/react/use-sign-in"
                        },
                        {
                          "title": "`useSignUp()`",
                          "wrap": false,
                          "href": "/docs/references/react/use-sign-up"
                        },
                        {
                          "title": "`useSession()`",
                          "wrap": false,
                          "href": "/docs/references/react/use-session"
                        },
                        {
                          "title": "`useSessionList()`",
                          "wrap": false,
                          "href": "/docs/references/react/use-session-list"
                        },
                        {
                          "title": "`useOrganization()`",
                          "wrap": false,
                          "href": "/docs/references/react/use-organization"
                        },
                        {
                          "title": "`useOrganizationList()`",
                          "wrap": false,
                          "href": "/docs/references/react/use-organization-list"
                        },
                        {
                          "title": "`useReverification()`",
                          "tag": "(Beta)",
                          "wrap": false,
                          "href": "/docs/references/react/use-reverification"
                        }
                      ]
                    ]
                  }
                ]
              ]
            },
            {
              "title": "JavaScript",
              "collapse": true,
              "icon": "javascript",
              "items": [
                [
                  {
                    "title": "Overview",
                    "href": "/docs/references/javascript/overview"
                  },
                  {
                    "title": "Clerk",
                    "collapse": true,
                    "items": [
                      [
                        {
                          "title": "Clerk class",
                          "href": "/docs/references/javascript/clerk/clerk"
                        },
                        {
                          "title": "Organization methods",
                          "href": "/docs/references/javascript/clerk/organization-methods"
                        },
                        {
                          "title": "Waitlist methods",
                          "href": "/docs/references/javascript/clerk/waitlist-methods"
                        },
                        {
                          "title": "Redirect methods",
                          "href": "/docs/references/javascript/clerk/redirect-methods"
                        },
                        {
                          "title": "BuildURLs",
                          "href": "/docs/references/javascript/clerk/build-urls"
                        },
                        {
                          "title": "Handle navigation",
                          "href": "/docs/references/javascript/clerk/handle-navigation"
                        },
                        {
                          "title": "Session methods",
                          "href": "/docs/references/javascript/clerk/session-methods"
                        }
                      ]
                    ]
                  },
                  {
                    "title": "User",
                    "collapse": true,
                    "items": [
                      [
                        {
                          "title": "User object",
                          "href": "/docs/references/javascript/user/user"
                        },
                        {
                          "title": "TOTP methods",
                          "href": "/docs/references/javascript/user/totp"
                        },
                        {
                          "title": "Password management methods",
                          "href": "/docs/references/javascript/user/password-management"
                        },
                        {
                          "title": "Create metadata methods",
                          "href": "/docs/references/javascript/user/create-metadata"
                        }
                      ]
                    ]
                  },
                  {
                    "title": "Organization",
                    "collapse": true,
                    "items": [
                      [
                        {
                          "title": "Organization object",
                          "href": "/docs/references/javascript/organization/organization"
                        },
                        {
                          "title": "Membership methods",
                          "href": "/docs/references/javascript/organization/members"
                        },
                        {
                          "title": "Invitation methods",
                          "href": "/docs/references/javascript/organization/invitations"
                        },
                        {
                          "title": "Domain methods",
                          "href": "/docs/references/javascript/organization/domains"
                        },
                        {
                          "title": "Membership request methods",
                          "href": "/docs/references/javascript/organization/membership-request"
                        }
                      ]
                    ]
                  },
                  {
                    "title": "Organization Invitation",
                    "href": "/docs/references/javascript/organization-invitation"
                  },
                  {
                    "title": "Organization Membership",
                    "href": "/docs/references/javascript/organization-membership"
                  },
                  {
                    "title": "Organization Domain",
                    "href": "/docs/references/javascript/organization-domain"
                  },
                  {
                    "title": "Organization Membership Request",
                    "href": "/docs/references/javascript/organization-membership-request"
                  },
                  {
                    "title": "Session",
                    "href": "/docs/references/javascript/session"
                  },
                  {
                    "title": "SessionWithActivities",
                    "href": "/docs/references/javascript/session-with-activities"
                  },
                  {
                    "title": "Client",
                    "href": "/docs/references/javascript/client"
                  },
                  {
                    "title": "ExternalAccount",
                    "href": "/docs/references/javascript/external-account"
                  },
                  {
                    "title": "Email Address",
                    "href": "/docs/references/javascript/email-address"
                  },
                  {
                    "title": "Phone Number",
                    "href": "/docs/references/javascript/phone-number"
                  },
                  {
                    "title": "Sign In",
                    "collapse": true,
                    "items": [
                      [
                        {
                          "title": "Sign In",
                          "href": "/docs/references/javascript/sign-in/sign-in"
                        },
                        {
                          "title": "First Factor",
                          "href": "/docs/references/javascript/sign-in/first-factor"
                        },
                        {
                          "title": "Second Factor",
                          "href": "/docs/references/javascript/sign-in/second-factor"
                        },
                        {
                          "title": "AuthenticateWith",
                          "href": "/docs/references/javascript/sign-in/authenticate-with"
                        }
                      ]
                    ]
                  },
                  {
                    "title": "Sign Up",
                    "collapse": true,
                    "items": [
                      [
                        {
                          "title": "Sign Up",
                          "href": "/docs/references/javascript/sign-up/sign-up"
                        },
                        {
                          "title": "AuthenticateWith",
                          "href": "/docs/references/javascript/sign-up/authenticate-with"
                        },
                        {
                          "title": "Verification",
                          "href": "/docs/references/javascript/sign-up/verification"
                        },
                        {
                          "title": "Email Verification",
                          "href": "/docs/references/javascript/sign-up/email-verification"
                        },
                        {
                          "title": "Phone Verification",
                          "href": "/docs/references/javascript/sign-up/phone-verification"
                        },
                        {
                          "title": "Web3 Verification",
                          "href": "/docs/references/javascript/sign-up/web3-verification"
                        }
                      ]
                    ]
                  },
                  {
                    "title": "Web3 Wallet",
                    "collapse": true,
                    "items": [
                      [
                        {
                          "title": "Web3 Wallet",
                          "href": "/docs/references/javascript/web3-wallet/web3-wallet"
                        },
                        {
                          "title": "Verification",
                          "href": "/docs/references/javascript/web3-wallet/verification"
                        }
                      ]
                    ]
                  },
                  {
                    "title": "Types",
                    "collapse": true,
                    "items": [
                      [
                        {
                          "title": "Overview",
                          "href": "/docs/references/javascript/types/overview"
                        },
                        {
                          "title": "ClerkAPIError",
                          "href": "/docs/references/javascript/types/clerk-api-error"
                        },
                        {
                          "title": "ClerkPaginatedResponse",
                          "href": "/docs/references/javascript/types/clerk-paginated-response"
                        },
                        {
                          "title": "CustomPage",
                          "href": "/docs/references/javascript/types/custom-page"
                        },
                        {
                          "title": "EmailLinkError",
                          "href": "/docs/references/javascript/types/email-link-error"
                        },
                        {
                          "title": "DeletedObject",
                          "href": "/docs/references/javascript/types/deleted-object"
                        },
                        {
                          "title": "Metadata types",
                          "href": "/docs/references/javascript/types/metadata"
                        },
                        {
                          "title": "OAuth types",
                          "href": "/docs/references/javascript/types/oauth"
                        },
                        {
                          "title": "PasskeyResource",
                          "href": "/docs/references/javascript/types/passkey-resource"
                        },
                        {
                          "title": "PublicUserData",
                          "href": "/docs/references/javascript/types/public-user-data"
                        },
                        {
                          "title": "SessionStatus",
                          "href": "/docs/references/javascript/types/session-status"
                        },
                        {
                          "title": "SessionVerification",
                          "href": "/docs/references/javascript/types/session-verification"
                        },
                        {
                          "title": "SignInFirstFactor",
                          "href": "/docs/references/javascript/types/sign-in-first-factor"
                        },
                        {
                          "title": "SignInSecondFactor",
                          "href": "/docs/references/javascript/types/sign-in-second-factor"
                        },
                        {
                          "title": "SignInRedirectOptions",
                          "href": "/docs/references/javascript/types/sign-in-redirect-options"
                        },
                        {
                          "title": "SignUpRedirectOptions",
                          "href": "/docs/references/javascript/types/sign-up-redirect-options"
                        },
                        {
                          "title": "SignInInitialValues",
                          "href": "/docs/references/javascript/types/sign-in-initial-values"
                        },
                        {
                          "title": "SignUpInitialValues",
                          "href": "/docs/references/javascript/types/sign-up-initial-values"
                        },
                        {
                          "title": "RedirectOptions",
                          "href": "/docs/references/javascript/types/redirect-options"
                        },
                        {
                          "title": "Verification",
                          "href": "/docs/references/javascript/types/verification"
                        }
                      ]
                    ]
                  }
                ]
              ]
            },
            {
              "title": "Chrome Extension",
              "collapse": true,
              "icon": "chrome",
              "items": [
                [
                  {
                    "title": "Overview",
                    "href": "/docs/references/chrome-extension/overview"
                  },
                  {
                    "title": "Guides",
                    "collapse": false,
                    "items": [
                      [
                        {
                          "title": "Add React Router",
                          "href": "/docs/references/chrome-extension/add-react-router"
                        },
                        {
                          "title": "Sync auth status between your Chrome Extension and web app",
                          "href": "/docs/references/chrome-extension/sync-host"
                        },
                        {
                          "title": "`createClerkClient()`",
                          "href": "/docs/references/chrome-extension/create-clerk-client"
                        },
                        {
                          "title": "Configure a consistent CRX ID",
                          "href": "/docs/references/chrome-extension/configure-consistent-crx-id"
                        }
                      ]
                    ]
                  }
                ]
              ]
            },
            {
              "title": "Expo",
              "collapse": true,
              "icon": "expo",
              "items": [
                [
                  {
                    "title": "Overview",
                    "href": "/docs/references/expo/overview"
                  },
                  {
                    "title": "Hooks",
                    "items": [
                      [
                        {
                          "title": "useLocalCredentials()",
                          "href": "/docs/references/expo/use-local-credentials"
                        },
                        {
                          "title": "useOAuth()",
                          "href": "/docs/references/expo/use-oauth"
                        }
                      ]
                    ]
                  },
                  {
                    "title": "Guides",
                    "items": [
                      [
                        {
                          "title": "Read session and user data",
                          "href": "/docs/references/expo/read-session-user-data"
                        },
                        {
                          "title": "Use biometrics with local credentials",
                          "href": "/docs/references/expo/local-credentials"
                        },
                        {
                          "title": "Offline support",
                          "href": "/docs/references/expo/offline-support"
                        }
                      ]
                    ]
                  },
                  {
                    "title": "Web support",
                    "collapse": true,
                    "items": [
                      [
                        {
                          "title": "Overview",
                          "href": "/docs/references/expo/web-support/overview"
                        },
                        {
                          "title": "Add custom sign-up and sign-in pages",
                          "href": "/docs/references/expo/web-support/custom-signup-signin-pages"
                        }
                      ]
                    ]
                  }
                ]
              ]
            },
            {
              "title": "iOS",
              "tag": "(Beta)",
              "collapse": true,
              "icon": "apple",
              "items": [
                [
                  {
                    "title": "Overview",
                    "href": "/docs/references/ios/overview"
                  },
                  {
                    "title": "`getToken()`",
                    "href": "/docs/references/ios/get-token"
                  },
                  {
                    "title": "Guides",
                    "items": [
                      [
                        {
                          "title": "Sign in with Apple",
                          "href": "/docs/references/ios/sign-in-with-apple"
                        }
                      ]
                    ]
                  }
                ]
              ]
            },
            {
              "title": "Node.js",
              "collapse": true,
              "icon": "nodejs",
              "items": [
                [
                  {
                    "title": "Overview",
                    "href": "/docs/references/nodejs/overview"
                  },
                  {
                    "title": "Available methods",
                    "href": "/docs/references/nodejs/available-methods"
                  },
                  {
                    "title": "Connect/Express Middleware",
                    "href": "/docs/backend-requests/handling/nodejs"
                  }
                ]
              ]
            },
            {
              "title": "Express",
              "collapse": true,
              "icon": "expressjs",
              "items": [
                [
                  {
                    "title": "Overview",
                    "href": "/docs/references/express/overview"
                  }
                ]
              ]
            },
            {
              "title": "React Router",
              "collapse": true,
              "icon": "react-router",
              "tag": "(Beta)",
              "items": [
                [
                  {
                    "title": "Overview",
                    "href": "/docs/references/react-router/overview"
                  },
                  {
                    "title": "Guides",
                    "items": [
                      [
                        {
                          "title": "Read session and user data",
                          "href": "/docs/references/react-router/read-session-data"
                        },
                        {
                          "title": "Add custom sign up and sign in pages",
                          "href": "/docs/references/react-router/custom-signup-signin-pages"
                        },
                        {
                          "title": "Library mode",
                          "href": "/docs/references/react-router/library-mode"
                        }
                      ]
                    ]
                  },
                  {
                    "title": "General References",
                    "items": [
                      [
                        {
                          "title": "`rootAuthLoader()`",
                          "wrap": false,
                          "href": "/docs/references/react-router/root-auth-loader"
                        },
                        {
                          "title": "`getAuth()`",
                          "href": "/docs/references/react-router/get-auth"
                        }
                      ]
                    ]
                  }
                ]
              ]
            },
            {
              "title": "Remix",
              "collapse": true,
              "icon": "remix",
              "items": [
                [
                  {
                    "title": "`<ClerkApp />`",
                    "wrap": false,
                    "href": "/docs/references/remix/clerk-app"
                  },
                  {
                    "title": "SPA Mode",
                    "wrap": false,
                    "href": "/docs/references/remix/spa-mode"
                  },
                  {
                    "title": "Add custom sign up and sign in pages",
                    "wrap": true,
                    "href": "/docs/references/remix/custom-signup-signin-pages"
                  },
                  {
                    "title": "Read session and user data",
                    "wrap": true,
                    "href": "/docs/references/remix/read-session-data"
                  }
                ]
              ]
            },
            {
              "title": "TanStack Start",
              "collapse": true,
              "icon": "tanstack",
              "tag": "(Beta)",
              "items": [
                [
                  {
                    "title": "Overview",
                    "href": "/docs/references/tanstack-start/overview"
                  },
                  {
                    "title": "General references",
                    "items": [
                      [
                        {
                          "title": "`getAuth()`",
                          "href": "/docs/references/tanstack-start/get-auth"
                        },
                        {
                          "title": "`createClerkHandler()`",
                          "href": "/docs/references/tanstack-start/create-clerk-handler"
                        }
                      ]
                    ]
                  },
                  {
                    "title": "Guides",
                    "items": [
                      [
                        {
                          "title": "Add custom sign up and sign in pages",
                          "href": "/docs/references/tanstack-start/custom-signup-signin-pages",
                          "wrap": true
                        },
                        {
                          "title": "Read session and user data",
                          "href": "/docs/references/tanstack-start/read-session-data",
                          "wrap": true
                        }
                      ]
                    ]
                  }
                ]
              ]
            },
            {
              "title": "Go",
              "collapse": true,
              "icon": "go",
              "items": [
                [
                  {
                    "title": "Overview",
                    "href": "/docs/references/go/overview"
                  },
                  {
                    "title": "Verifying sessions",
                    "href": "/docs/references/go/verifying-sessions"
                  },
                  {
                    "title": "Use Clerk Go for Backend API Operations",
                    "href": "/docs/references/go/other-examples"
                  },
                  {
                    "title": "Go SDK repository",
                    "href": "https://github.com/clerk/clerk-sdk-go"
                  }
                ]
              ]
            },
            {
              "title": "Astro",
              "collapse": true,
              "icon": "astro",
              "items": [
                [
                  {
                    "title": "Overview",
                    "href": "/docs/references/astro/overview"
                  },
                  {
                    "title": "UI Frameworks",
                    "items": [
                      [
                        {
                          "title": "Use Clerk with Astro and React",
                          "href": "/docs/references/astro/react"
                        }
                      ]
                    ]
                  },
                  {
                    "title": "Guides",
                    "items": [
                      [
                        {
                          "title": "Migrating from community SDK",
                          "href": "/docs/references/astro/migrating-from-astro-community-sdk"
                        },
                        {
                          "title": "Read session and user data",
                          "wrap": false,
                          "href": "/docs/references/astro/read-session-data"
                        },
                        {
                          "title": "Hybrid rendering",
                          "wrap": false,
                          "href": "/docs/references/astro/hybrid-rendering"
                        }
                      ]
                    ]
                  },
                  {
                    "title": "General Reference",
                    "items": [
                      [
                        {
                          "title": "`clerkMiddleware()`",
                          "wrap": false,
                          "href": "/docs/references/astro/clerk-middleware"
                        },
                        {
                          "title": "Locals",
                          "wrap": false,
                          "href": "/docs/references/astro/locals"
                        },
                        {
                          "title": "Endpoints",
                          "wrap": false,
                          "href": "/docs/references/astro/endpoints"
                        }
                      ]
                    ]
                  },
                  {
                    "title": "Client-side Helpers",
                    "items": [
                      [
                        {
                          "title": "`$authStore`",
                          "wrap": false,
                          "href": "/docs/references/astro/auth-store"
                        },
                        {
                          "title": "`$clerkStore`",
                          "wrap": false,
                          "href": "/docs/references/astro/clerk-store"
                        },
                        {
                          "title": "`$userStore`",
                          "wrap": false,
                          "href": "/docs/references/astro/user-store"
                        },
                        {
                          "title": "`$signInStore`",
                          "wrap": false,
                          "href": "/docs/references/astro/sign-in-store"
                        },
                        {
                          "title": "`$signUpStore`",
                          "wrap": false,
                          "href": "/docs/references/astro/sign-up-store"
                        },
                        {
                          "title": "`$sessionStore`",
                          "wrap": false,
                          "href": "/docs/references/astro/session-store"
                        },
                        {
                          "title": "`$sessionListStore`",
                          "wrap": false,
                          "href": "/docs/references/astro/session-list-store"
                        },
                        {
                          "title": "`$organizationStore`",
                          "wrap": false,
                          "href": "/docs/references/astro/organization-store"
                        }
                      ]
                    ]
                  }
                ]
              ]
            },
            {
              "title": "Ruby / Rails",
              "collapse": true,
              "icon": "ruby",
              "items": [
                [
                  {
                    "title": "Overview",
                    "href": "/docs/references/ruby/overview"
                  },
                  {
                    "title": "Available Methods",
                    "href": "/docs/references/ruby/available-methods"
                  },
                  {
                    "title": "Rack/Rails integration",
                    "href": "/docs/references/ruby/rack-rails"
                  },
                  {
                    "title": "Ruby SDK repository",
                    "href": "https://github.com/clerk/clerk-sdk-ruby"
                  }
                ]
              ]
            },
            {
              "title": "Python",
              "icon": "python",
              "href": "https://github.com/clerk/clerk-sdk-python/blob/main/README.md",
              "target": "_blank"
            },
            {
              "title": "JS Backend SDK",
              "collapse": true,
              "icon": "clerk",
              "items": [
                [
                  {
                    "title": "Overview",
                    "href": "/docs/references/backend/overview"
                  },
                  {
                    "title": "User",
                    "collapse": true,
                    "items": [
                      [
                        {
                          "title": "`getUserList()`",
                          "wrap": false,
                          "href": "/docs/references/backend/user/get-user-list"
                        },
                        {
                          "title": "`getUser()`",
                          "wrap": false,
                          "href": "/docs/references/backend/user/get-user"
                        },
                        {
                          "title": "`getCount()`",
                          "wrap": false,
                          "href": "/docs/references/backend/user/get-count"
                        },
                        {
                          "title": "`getOrganizationMembershipList()`",
                          "wrap": false,
                          "href": "/docs/references/backend/user/get-organization-membership-list"
                        },
                        {
                          "title": "`getUserOAuthAccessToken()`",
                          "wrap": false,
                          "href": "/docs/references/backend/user/get-user-oauth-access-token"
                        },
                        {
                          "title": "`createUser()`",
                          "wrap": false,
                          "href": "/docs/references/backend/user/create-user"
                        },
                        {
                          "title": "`verifyPassword()`",
                          "wrap": false,
                          "href": "/docs/references/backend/user/verify-password"
                        },
                        {
                          "title": "`banUser()`",
                          "wrap": false,
                          "href": "/docs/references/backend/user/ban-user"
                        },
                        {
                          "title": "`unbanUser()`",
                          "wrap": false,
                          "href": "/docs/references/backend/user/unban-user"
                        },
                        {
                          "title": "`lockUser()`",
                          "wrap": false,
                          "href": "/docs/references/backend/user/lock-user"
                        },
                        {
                          "title": "`unlockUser()`",
                          "wrap": false,
                          "href": "/docs/references/backend/user/unlock-user"
                        },
                        {
                          "title": "`updateUser()`",
                          "wrap": false,
                          "href": "/docs/references/backend/user/update-user"
                        },
                        {
                          "title": "`updateUserProfileImage()`",
                          "wrap": false,
                          "href": "/docs/references/backend/user/update-user-profile-image"
                        },
                        {
                          "title": "`updateUserMetadata()`",
                          "wrap": false,
                          "href": "/docs/references/backend/user/update-user-metadata"
                        },
                        {
                          "title": "`deleteUser()`",
                          "wrap": false,
                          "href": "/docs/references/backend/user/delete-user"
                        },
                        {
                          "title": "`disableUserMFA()`",
                          "wrap": false,
                          "href": "/docs/references/backend/user/disable-user-mfa"
                        },
                        {
                          "title": "`verifyTOTP()`",
                          "wrap": false,
                          "href": "/docs/references/backend/user/verify-totp"
                        },
                        {
                          "title": "`deleteUserProfileImage()`",
                          "wrap": false,
                          "href": "/docs/references/backend/user/delete-user-profile-image"
                        }
                      ]
                    ]
                  },
                  {
                    "title": "Organization",
                    "collapse": true,
                    "items": [
                      [
                        {
                          "title": "`getOrganization()`",
                          "wrap": false,
                          "href": "/docs/references/backend/organization/get-organization"
                        },
                        {
                          "title": "`getOrganizationList()`",
                          "wrap": false,
                          "href": "/docs/references/backend/organization/get-organization-list"
                        },
                        {
                          "title": "`getOrganizationMembershipList()`",
                          "wrap": false,
                          "href": "/docs/references/backend/organization/get-organization-membership-list"
                        },
                        {
                          "title": "`getOrganizationInvitationList()`",
                          "wrap": false,
                          "href": "/docs/references/backend/organization/get-organization-invitation-list"
                        },
                        {
                          "title": "`createOrganization()`",
                          "wrap": false,
                          "href": "/docs/references/backend/organization/create-organization"
                        },
                        {
                          "title": "`createOrganizationMembership()`",
                          "wrap": false,
                          "href": "/docs/references/backend/organization/create-organization-membership"
                        },
                        {
                          "title": "`createOrganizationInvitation()`",
                          "wrap": false,
                          "href": "/docs/references/backend/organization/create-organization-invitation"
                        },
                        {
                          "title": "`updateOrganization()`",
                          "wrap": false,
                          "href": "/docs/references/backend/organization/update-organization"
                        },
                        {
                          "title": "`updateOrganizationLogo()`",
                          "wrap": false,
                          "href": "/docs/references/backend/organization/update-organization-logo"
                        },
                        {
                          "title": "`updateOrganizationMembership()`",
                          "wrap": false,
                          "href": "/docs/references/backend/organization/update-organization-membership"
                        },
                        {
                          "title": "`updateOrganizationMetadata()`",
                          "wrap": false,
                          "href": "/docs/references/backend/organization/update-organization-metadata"
                        },
                        {
                          "title": "`updateOrganizationMembershipMetadata()`",
                          "wrap": false,
                          "href": "/docs/references/backend/organization/update-organization-membership-metadata"
                        },
                        {
                          "title": "`deleteOrganization()`",
                          "wrap": false,
                          "href": "/docs/references/backend/organization/delete-organization"
                        },
                        {
                          "title": "`deleteOrganizationMembership()`",
                          "wrap": false,
                          "href": "/docs/references/backend/organization/delete-organization-membership"
                        },
                        {
                          "title": "`revokeOrganizationInvitation()`",
                          "wrap": false,
                          "href": "/docs/references/backend/organization/revoke-organization-invitation"
                        }
                      ]
                    ]
                  },
                  {
                    "title": "Allowlist Identifiers",
                    "collapse": true,
                    "items": [
                      [
                        {
                          "title": "`getAllowlistIdentifierList()`",
                          "wrap": false,
                          "href": "/docs/references/backend/allowlist/get-allowlist-identifier-list"
                        },
                        {
                          "title": "`createAllowlistIdentifier()`",
                          "wrap": false,
                          "href": "/docs/references/backend/allowlist/create-allowlist-identifier"
                        },
                        {
                          "title": "`deleteAllowlistIdentifier()`",
                          "wrap": false,
                          "href": "/docs/references/backend/allowlist/delete-allowlist-identifier"
                        }
                      ]
                    ]
                  },
                  {
                    "title": "Sessions",
                    "collapse": true,
                    "items": [
                      [
                        {
                          "title": "`getSession()`",
                          "wrap": false,
                          "href": "/docs/references/backend/sessions/get-session"
                        },
                        {
                          "title": "`getSessionList()`",
                          "wrap": false,
                          "href": "/docs/references/backend/sessions/get-session-list"
                        },
                        {
                          "title": "`getToken()`",
                          "wrap": false,
                          "href": "/docs/references/backend/sessions/get-token"
                        },
                        {
                          "title": "`verifySession()`",
                          "wrap": false,
                          "href": "/docs/references/backend/sessions/verify-session"
                        },
                        {
                          "title": "`revokeSession()`",
                          "wrap": false,
                          "href": "/docs/references/backend/sessions/revoke-session"
                        }
                      ]
                    ]
                  },
                  {
                    "title": "Client",
                    "collapse": true,
                    "items": [
                      [
                        {
                          "title": "`getClient()`",
                          "wrap": false,
                          "href": "/docs/references/backend/client/get-client"
                        },
                        {
                          "title": "`getClientList()`",
                          "wrap": false,
                          "href": "/docs/references/backend/client/get-client-list"
                        },
                        {
                          "title": "`verifyClient()`",
                          "wrap": false,
                          "href": "/docs/references/backend/client/verify-client"
                        }
                      ]
                    ]
                  },
                  {
                    "title": "Invitations",
                    "collapse": true,
                    "items": [
                      [
                        {
                          "title": "`getInvitationList()`",
                          "wrap": false,
                          "href": "/docs/references/backend/invitations/get-invitation-list"
                        },
                        {
                          "title": "`createInvitation()`",
                          "wrap": false,
                          "href": "/docs/references/backend/invitations/create-invitation"
                        },
                        {
                          "title": "`revokeInvitation()`",
                          "wrap": false,
                          "href": "/docs/references/backend/invitations/revoke-invitation"
                        }
                      ]
                    ]
                  },
                  {
                    "title": "Redirect Urls",
                    "collapse": true,
                    "items": [
                      [
                        {
                          "title": "`getRedirectUrl()`",
                          "wrap": false,
                          "href": "/docs/references/backend/redirect-urls/get-redirect-url"
                        },
                        {
                          "title": "`getRedirectUrlList()`",
                          "wrap": false,
                          "href": "/docs/references/backend/redirect-urls/get-redirect-url-list"
                        },
                        {
                          "title": "`createRedirectUrl()`",
                          "wrap": false,
                          "href": "/docs/references/backend/redirect-urls/create-redirect-url"
                        },
                        {
                          "title": "`deleteRedirectUrl()`",
                          "wrap": false,
                          "href": "/docs/references/backend/redirect-urls/delete-redirect-url"
                        }
                      ]
                    ]
                  },
                  {
                    "title": "Email addresses",
                    "collapse": true,
                    "items": [
                      [
                        {
                          "title": "`getEmailAddress()`",
                          "wrap": false,
                          "href": "/docs/references/backend/email-addresses/get-email-address"
                        },
                        {
                          "title": "`createEmailAddress()`",
                          "wrap": false,
                          "href": "/docs/references/backend/email-addresses/create-email-address"
                        },
                        {
                          "title": "`updateEmailAddress()`",
                          "wrap": false,
                          "href": "/docs/references/backend/email-addresses/update-email-address"
                        },
                        {
                          "title": "`deleteEmailAddress()`",
                          "wrap": false,
                          "href": "/docs/references/backend/email-addresses/delete-email-address"
                        }
                      ]
                    ]
                  },
                  {
                    "title": "Phone numbers",
                    "collapse": true,
                    "items": [
                      [
                        {
                          "title": "`getPhoneNumber()`",
                          "wrap": false,
                          "href": "/docs/references/backend/phone-numbers/get-phone-number"
                        },
                        {
                          "title": "`createPhoneNumber()`",
                          "wrap": false,
                          "href": "/docs/references/backend/phone-numbers/create-phone-number"
                        },
                        {
                          "title": "`updatePhoneNumber()`",
                          "wrap": false,
                          "href": "/docs/references/backend/phone-numbers/update-phone-number"
                        },
                        {
                          "title": "`deletePhoneNumber()`",
                          "wrap": false,
                          "href": "/docs/references/backend/phone-numbers/delete-phone-number"
                        }
                      ]
                    ]
                  },
                  {
                    "title": "SAML connections",
                    "collapse": true,
                    "items": [
                      [
                        {
                          "title": "`getSamlConnectionList()`",
                          "wrap": false,
                          "href": "/docs/references/backend/saml-connections/get-saml-connection-list"
                        },
                        {
                          "title": "`getSamlConnection()`",
                          "wrap": false,
                          "href": "/docs/references/backend/saml-connections/get-saml-connection"
                        },
                        {
                          "title": "`createSamlConnection()`",
                          "wrap": false,
                          "href": "/docs/references/backend/saml-connections/create-saml-connection"
                        },
                        {
                          "title": "`updateSamlConnection()`",
                          "wrap": false,
                          "href": "/docs/references/backend/saml-connections/update-saml-connection"
                        },
                        {
                          "title": "`deleteSamlConnection()`",
                          "wrap": false,
                          "href": "/docs/references/backend/saml-connections/delete-saml-connection"
                        }
                      ]
                    ]
                  },
                  {
                    "title": "Sign-in tokens",
                    "collapse": true,
                    "items": [
                      [
                        {
                          "title": "`createSignInToken()`",
                          "wrap": false,
                          "href": "/docs/references/backend/sign-in-tokens/create-sign-in-token"
                        },
                        {
                          "title": "`revokeSignInToken()`",
                          "wrap": false,
                          "href": "/docs/references/backend/sign-in-tokens/revoke-sign-in-token"
                        }
                      ]
                    ]
                  },
                  {
                    "title": "Testing Tokens",
                    "collapse": true,
                    "items": [
                      [
                        {
                          "title": "`createTestingToken()`",
                          "wrap": false,
                          "href": "/docs/references/backend/testing-tokens/create-testing-token"
                        }
                      ]
                    ]
                  },
                  {
                    "title": "`authenticateRequest()`",
                    "wrap": false,
                    "href": "/docs/references/backend/authenticate-request"
                  },
                  {
                    "title": "`verifyToken()`",
                    "wrap": false,
                    "href": "/docs/references/backend/verify-token"
                  },
                  {
                    "title": "Types",
                    "collapse": true,
                    "items": [
                      [
                        {
                          "title": "`PaginatedResourceResponse`",
                          "href": "/docs/references/backend/types/paginated-resource-response"
                        },
                        {
                          "title": "Backend `AllowlistIdentifier` object",
                          "href": "/docs/references/backend/types/backend-allowlist-identifier"
                        },
                        {
                          "title": "Backend `Client` object",
                          "href": "/docs/references/backend/types/backend-client"
                        },
                        {
                          "title": "Backend `Invitation` object",
                          "href": "/docs/references/backend/types/backend-invitation"
                        },
                        {
                          "title": "Backend `Organization` object",
                          "href": "/docs/references/backend/types/backend-organization"
                        },
                        {
                          "title": "Backend `OrganizationInvitation` object",
                          "href": "/docs/references/backend/types/backend-organization-invitation"
                        },
                        {
                          "title": "Backend `OrganizationMembership` object",
                          "href": "/docs/references/backend/types/backend-organization-membership"
                        },
                        {
                          "title": "Backend `Session` object",
                          "href": "/docs/references/backend/types/backend-session"
                        },
                        {
                          "title": "Backend `RedirectURL` object",
                          "href": "/docs/references/backend/types/backend-redirect-url"
                        },
                        {
                          "title": "Backend `User` object",
                          "href": "/docs/references/backend/types/backend-user"
                        }
                      ]
                    ]
                  }
                ]
              ]
            },
            {
              "title": "SDK Development",
              "collapse": true,
              "icon": "code-bracket",
              "items": [
                [
                  {
                    "title": "Overview",
                    "href": "/docs/references/sdk/overview"
                  },
                  {
                    "title": "Terminology",
                    "href": "/docs/references/sdk/terminology"
                  },
                  {
                    "title": "Philosophy",
                    "href": "/docs/references/sdk/philosophy"
                  },
                  {
                    "title": "Conventions",
                    "href": "/docs/references/sdk/conventions"
                  },
                  {
                    "title": "SDK Types",
                    "href": "/docs/references/sdk/types"
                  },
                  {
                    "title": "Guides",
                    "items": [
                      [
                        {
                          "title": "Frontend-only",
                          "href": "/docs/references/sdk/frontend-only"
                        },
                        {
                          "title": "Backend-only",
                          "href": "/docs/references/sdk/backend-only"
                        },
                        {
                          "title": "Fullstack",
                          "href": "/docs/references/sdk/fullstack"
                        }
                      ]
                    ]
                  }
                ]
              ]
            },
            {
              "title": "Community SDKs",
              "collapse": true,
              "items": [
                [
                  {
                    "title": "Redwood",
                    "collapse": true,
                    "icon": "redwood",
                    "items": [
                      [
                        {
                          "title": "Overview",
                          "href": "/docs/references/redwood/overview"
                        },
                        {
                          "title": "Redwood",
                          "href": "https://redwoodjs.com/docs/auth/clerk",
                          "icon": "redwood"
                        }
                      ]
                    ]
                  },
                  {
                    "title": "Svelte",
                    "href": "https://github.com/markjaquith/clerk-sveltekit",
                    "icon": "svelte"
                  },
                  {
                    "title": "Vue",
                    "href": "https://vue-clerk.vercel.app",
                    "icon": "vue"
                  },
                  {
                    "title": "Elysia",
                    "href": "https://github.com/wobsoriano/elysia-clerk",
                    "icon": "elysia"
                  },
                  {
                    "title": "Rust",
                    "href": "https://github.com/cincinnati-ventures/clerk-rs",
                    "icon": "rust"
                  },
                  {
                    "title": "Hono",
                    "href": "https://github.com/honojs/middleware/tree/main/packages/clerk-auth",
                    "icon": "hono"
                  },
                  {
                    "title": "C#",
                    "href": "https://github.com/Hawxy/Clerk.Net",
                    "icon": "c-sharp"
                  },
                  {
                    "title": "Koa",
                    "href": "https://github.com/dimkl/clerk-koa/blob/main/README.md",
                    "icon": "koa"
                  },
                  {
                    "title": "Angular",
                    "href": "https://github.com/anagstef/ngx-clerk?tab=readme-ov-file#ngx-clerk",
                    "icon": "angular"
                  },
                  {
                    "title": "SolidJS",
                    "href": "https://github.com/spirit-led-software/clerk-solidjs",
                    "icon": "solid"
                  }
                ]
              ]
            }
          ]
        ]
      }
    ],
    [
      {
        "title": "API Reference",
        "items": [
          [
            {
              "title": "Backend API",
              "href": "/docs/reference/backend-api",
              "target": "_blank"
            },
            {
              "title": "Frontend API",
              "href": "/docs/reference/frontend-api",
              "target": "_blank"
            }
          ]
        ]
      }
    ],
    [
      {
        "title": "Archived Versions",
        "items": [
          [
            {
              "title": "Core 1 Documentation",
              "href": "/docs/core-1",
              "icon": "link"
            }
          ]
        ]
      }
    ]
  ]
}<|MERGE_RESOLUTION|>--- conflicted
+++ resolved
@@ -703,13 +703,12 @@
                           "href": "/docs/organizations/organization-workspaces"
                         },
                         {
-<<<<<<< HEAD
                           "title": "Use organization slugs in URLs",
                           "href": "/docs/organizations/org-slugs-in-urls"
-=======
+                        },
+                        {
                           "title": "Create organizations on behalf of users",
                           "href": "/docs/organizations/create-orgs-for-users"
->>>>>>> 248cc573
                         }
                       ]
                     ]
