---
title: Instances / Environments
description: An overview of the differences between development and production instances.
---

When creating a new application within Clerk, you are provided with two instances: `Development` and `Production`.  These instances vary slightly and should only be used appropriately.

## Development instance

A `Development` instance is Clerk's default instance type and has characteristics that allow it to be more useful for local development. To facilitate development and local authentication, `Development` instances have a more relaxed security posture and are not suitable for production workloads.

Some notable examples of `Development`-only characteristics in a Clerk application are:

- A `Development` banner is shown prominently in the Clerk Dashboard to make clear you're managing or configuring non-production data
- Email and SMS templates are prefixed with the environment type to prevent against using `Development` instances for production purposes
- Some social connections use shared credentials by default
- Certain functionality, like bot protection, is only available in `Production` mode
- [The Account Portal](/docs/customization/account-portal/overview) will use a Clerk development domain that ends with `accounts.dev` instead of your app's production domain
- OAuth consent screens will show the development domain that ends with `accounts.dev` instead of your production domain
- Search engines will not be able to crawl and index your application
- Development instances have a 100 users cap and user data can not be transferred between instances

> [!NOTE]
> All paid functionality is available in a `Development` instance. However, when you deploy your application to `Production`, you will be asked to upgrade to a `Pro` account. See [our pricing page](/pricing) for full details.

## Production instance

A `Production` instance is the more robust option of Clerk's instance types. `Production` instances are meant to support high volumes of traffic and by default, have a more strict security posture.

Some notable differences between `Production` and `Development` instances in a Clerk application are:

- You must associate a production domain within the Clerk Dashboard
- You are required to provision your own SSO credentials

<<<<<<< HEAD
When deploying to production, you must first activate your `Production` environment. See the [deploying to production](/docs/deployments/overview#deploying-to-production) guide to learn about the process and avoid common pitfalls.
=======
When deploying to production, you must first activate your `Production` environment. See the [Deploying to Production](/docs/deployments/overview#deploying-to-production) guide to learn about the process and avoid common pitfalls.
>>>>>>> cefc6d82

## Staging environments

Clerk does not currently support staging instances in Clerk applications. However, you can set up a "staging environment" by creating a separate Clerk application with a separate domain. For more information, lLearn more]\(/docs/deployments/set-up-staging).

## Preview environments

See [the preview environment guide](/docs/deployments/set-up-preview-environment) to learn how to use Clerk with your preview deployments.<|MERGE_RESOLUTION|>--- conflicted
+++ resolved
@@ -32,11 +32,7 @@
 - You must associate a production domain within the Clerk Dashboard
 - You are required to provision your own SSO credentials
 
-<<<<<<< HEAD
-When deploying to production, you must first activate your `Production` environment. See the [deploying to production](/docs/deployments/overview#deploying-to-production) guide to learn about the process and avoid common pitfalls.
-=======
 When deploying to production, you must first activate your `Production` environment. See the [Deploying to Production](/docs/deployments/overview#deploying-to-production) guide to learn about the process and avoid common pitfalls.
->>>>>>> cefc6d82
 
 ## Staging environments
 
