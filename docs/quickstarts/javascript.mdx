---
title: JavaScript Quickstart
description: Add authentication and user management to your JavaScript app with Clerk.
---

<TutorialHero
  framework="javascript"
  exampleRepo={[
    {
      title: "JavaScript Quickstart Repo",
      link: "https://github.com/clerk/clerk-javascript-quickstart"

    }
  ]}
  beforeYouStart={[
    {
      title: "Set up a Clerk application",
      link: "https://clerk.com/docs/quickstarts/setup-clerk",
    },
  ]}
>

<<<<<<< HEAD
<Callout type='info'>
  You're reading the quickstart guide for the **beta** of the next major version of the Javascript SDK. For more information about the changes from the current version, [check out the upgrade guide](/docs/upgrade-guides/core-2/javascript)!
</Callout>

<Steps>
=======
- Add the ClerkJS SDK to your JavaScript application
- Use Clerk components to allow users to sign in or out
>>>>>>> edbbd4cb

</TutorialHero>

To add the [ClerkJS SDK](/docs/references/javascript/overview) to your JavaScript application, you have two options:

1. Install the package using a package manager, like `npm`, `yarn`, or `pnpm`.
2. Use the `<script>` tag to load the ClerkJS package from our CDN.

Select your preferred method below to get started.

<Tabs items={["NPM module", "<script>"]}>
  {/* NPM module tab */}
  <Tab>
    <Steps>
      ### Set up a JavaScript application using Vite

      To install the ClerkJS SDK, you will need to use a bundler like [Vite](https://vitejs.dev/) or [Webpack](https://webpack.js.org/) to use this method.

      For the sake of this guide, scaffold your new JavaScript application using [Vite](https://vitejs.dev/guide/#scaffolding-your-first-vite-project). From the prompts, choose the **Vanilla** framework, and then choose the **JavaScript** variant.

      <CodeBlockTabs type="installer" options={["npm", "yarn", "pnpm"]}>
        ```bash filename="terminal"
        npm create vite@latest clerk-javascript
        cd clerk-javascript
        npm install
        npm run dev
        ```

        ```bash filename="terminal"
        yarn create vite clerk-javascript
        cd clerk-javascript
        yarn install
        yarn dev
        ```

        ```bash filename="terminal"
        pnpm create vite clerk-javascript
        cd clerk-javascript
        pnpm install
        pnpm dev
        ```
      </CodeBlockTabs>

<<<<<<< HEAD
```html
<script>
  // Get this URL from the Clerk Dashboard
  const frontendApiUrl = 'https://[your-domain].clerk.accounts.dev';
  const version = '@latest'; // Set to appropriate version

  // Creates asynchronous script
  const script = document.createElement('script');
  script.async = true;
  script.src = `${frontendApiUrl}/npm/@clerk/clerk-js${version}/dist/clerk.browser.js`;
  document.body.appendChild(script);
</script>
```
=======
      ### Install `@clerk/clerk-js`

      At the root of your project, install the ClerkJS package using your package manager of choice:
>>>>>>> edbbd4cb

      <CodeBlockTabs type="installer" options={["npm", "yarn", "pnpm"]}>
        ```bash filename="terminal"
        npm install @clerk/clerk-js
        ```

<<<<<<< HEAD
To use the ClerkJS package, you'll need your **Publishable Key** and your **Frontend API URL**. If you are signed into your Clerk Dashboard, your **Publishable key** should be visible below. Otherwise, you can find these values in the Clerk Dashboard on the **[API Keys](https://dashboard.clerk.com/last-active?path=api-keys)** page. On this page, click on the **Advanced** dropdown to find your **Frontend API URL**.
=======
        ```bash filename="terminal"
        yarn add @clerk/clerk-js
        ```
>>>>>>> edbbd4cb

        ```bash filename="terminal"
        pnpm add @clerk/clerk-js
        ```
      </CodeBlockTabs>

<<<<<<< HEAD
```sh filename=".env.local"
REACT_APP_CLERK_PUBLISHABLE_KEY={{pub_key}}
CLERK_FRONTEND_API_URL=[your-domain].clerk.accounts.dev
```
=======
      ### Set environment variables
>>>>>>> edbbd4cb

      It's recommended to use environment variables to store your Clerk **Publishable Key**. A common way to use environment variables in a JavaScript project is by putting the values in a `.env` file and then loading them into your application using a package like [`dotenv`](https://www.npmjs.com/package/dotenv). However, when using Vite, environment variables stored in a `.env` file at the project root are automatically exposed through the [`import.meta.env` object](https://vitejs.dev/guide/env-and-mode.html#env-variables).

<<<<<<< HEAD
### Setup the Clerk class
=======
      1. Create a `.env` file at the root of your project, and add your Clerk **Publishable Key**. If you're signed into Clerk, the `.env` snippet below will contain your key. Otherwise, you can copy it from the Clerk Dashboard by navigating to the [**API Keys**](https://dashboard.clerk.com/last-active?path=api-keys) page.

        <InjectKeys>
          ```env filename=".env"
          VITE_CLERK_PUBLISHABLE_KEY={{pub_key}}
          ```
        </InjectKeys>
>>>>>>> edbbd4cb

      2. In your `main.js` file, import the publishable key using Vite's `import.meta.env` object.

      ```js filename="main.js"
      const clerkPubKey = import.meta.env.VITE_CLERK_PUBLISHABLE_KEY;
      ```

      ### Initialize ClerkJS

      To initialize the ClerkJS SDK, import the `Clerk` class and instantiate it with your **Publishable Key**. Then, call the `load()` method to initialize ClerkJS.

      ```js filename="main.js"
      import Clerk from "@clerk/clerk-js";

<<<<<<< HEAD
```html filename="index.html"
<script>
  const clerkPublishableKey = `{{pub_key}}`;
  const frontendApiUrl = 'https://[your-domain].clerk.accounts.dev';
  const version = '@latest';
  const script = document.createElement('script');
  script.setAttribute('data-clerk-frontend-api', frontendApiUrl);
  script.setAttribute('data-clerk-publishable-key', clerkPublishableKey);
  script.async = true;
  script.src = `${frontendApiUrl}/npm/@clerk/clerk-js${version}/dist/clerk.browser.js`;
=======
      const clerkPubKey = import.meta.env.VITE_CLERK_PUBLISHABLE_KEY;
>>>>>>> edbbd4cb

      const clerk = new Clerk(clerkPubKey);
      await clerk.load({
        // Set load options here
      });
      ```

      <Callout type="info">
        Calling the `load()` method initializes ClerkJS. For more information on the `load()` method and what options you can pass to it, check out the [reference documentation](/docs/references/javascript/clerk/clerk#load).
      </Callout>

      ### Allow users to sign in and out

      Clerk's [prebuilt components](/docs/components/overview) are the easiest way to add authentication and user management to your application. They come styled out of the box and are customizable to fit your application's design.

      To get started, you will use:

      - [`<SignIn />`](/docs/references/javascript/clerk/sign-in): renders a user interface for signing in.
      - [`<UserButton />`](/docs/references/javascript/clerk/user-button): shows the avatar from the account the user is signed in with. When clicked, it opens a dropdown menu with options to sign out.

      <Tabs items={["index.js", "index.html"]}>
        <Tab>
          ```js filename="main.js"
          import Clerk from "@clerk/clerk-js";

          const clerkPubKey = import.meta.env.VITE_CLERK_PUBLISHABLE_KEY;

          const clerk = new Clerk(clerkPubKey);
          await clerk.load();

          if (clerk.user) {
            document.getElementById("app").innerHTML = `
              <div id="user-button"></div>
            `;

            const userButtonDiv =
              document.getElementById("user-button");

            clerk.mountUserButton(userButtonDiv);
          } else {
            document.getElementById("app").innerHTML = `
              <div id="sign-in"></div>
            `;

            const signInDiv =
              document.getElementById("sign-in");

            clerk.mountSignIn(signInDiv);
          }
          ```
          </Tab>

          <Tab>
          ```html filename="index.html"
          <!doctype html>
          <html lang="en">
            <head>
              <meta charset="UTF-8" />
              <link rel="icon" type="image/svg+xml" href="/vite.svg" />
              <meta name="viewport" content="width=device-width, initial-scale=1.0" />
              <title>Vite App</title>
            </head>
            <body>
              <div id="app"></div>
              <script type="module" src="/main.js"></script>
            </body>
          </html>
          ```
          </Tab>

        </Tabs>
    </Steps>
  </Tab>

  {/* <script> tag tab */}
  <Tab>
    <Steps>
      ### Add the ClerkJS package using a `<script>` tag

      This `<script>` tag will load the ClerkJS package from our CDN and initialize it with your Clerk **Publishable Key** and **Frontend API URL**. It should be placed before any other `<script>` tags that use ClerkJS.

      1. Navigate to your [Clerk Dashboard](https://dashboard.clerk.com/last-active?path=api-keys).
      2. Select your application, then select **🔑 API Keys** in the sidebar menu.
      3. In the **Quick Copy** section, select **JavaScript** from the dropdown menu.
      4. Copy the `<script>` tag and paste it into your HTML file.

      It should look something like this:

      <InjectKeys>

      ```html filename="index.html"
        <script
          async
          crossorigin="anonymous"
          data-clerk-publishable-key={{pub_key}}
          src="https://[your-domain].clerk.accounts.dev/npm/@clerk/clerk-js@latest/dist/clerk.browser.js"
          type="text/javascript"
        ></script>
      ```

      </InjectKeys>

      In the `<script>` tag, the `onload` attribute is used to call the `load()` method when the ClerkJS package is loaded. This is necessary to initialize ClerkJS. For more information on the `load()` method and what options you can pass to it, check out the [reference documentation](/docs/references/javascript/clerk/clerk#load).

      ### Listen for the `load` event

      After the ClerkJS package is loaded, you can listen for the `load` event to ensure that ClerkJS is ready to use.

      Below the `<script>` tag that initializes ClerkJS, add another `<script>` tag to listen for the `load` event:

      ```html filename="index.html"
      <script>
        window.addEventListener("load", async function () {
          await Clerk.load();

          console.log("ClerkJS is loaded");
        });
      </script>
      ```

      ### Allow users to sign in or out

      Clerk's [prebuilt components](/docs/components/overview) are the easiest way to add authentication and user management to your application. They come styled out of the box and are customizable to fit your application's design.

      To get started, you will use:

      - [`<SignIn />`](/docs/references/javascript/clerk/sign-in): renders a user interface for signing in.
      - [`<UserButton />`](/docs/references/javascript/clerk/user-button): shows the avatar from the account the user is signed in with. When clicked, it opens a dropdown menu with options to sign out.

      <InjectKeys>

      ```html filename="index.html"
      <div id="app"></div>

      <script
        async
        crossorigin="anonymous"
        data-clerk-publishable-key={{pub_key}}
        src="https://[your-domain].clerk.accounts.dev/npm/@clerk/clerk-js@latest/dist/clerk.browser.js"
        type="text/javascript"
      ></script>

      <script>
        window.addEventListener("load", async function () {
          await Clerk.load();

          if (Clerk.user) {
            document.getElementById("app").innerHTML = `
              <div id="user-button"></div>
            `;

            const userButtonDiv = document.getElementById("user-button");

            Clerk.mountUserButton(userButtonDiv);
          } else {
            document.getElementById("app").innerHTML = `
              <div id="sign-in"></div>
            `;

            const signInDiv = document.getElementById("sign-in");

            Clerk.mountSignIn(signInDiv);
          }
        });
      </script>
      ```

      </InjectKeys>
    </Steps>
  </Tab>
</Tabs>

### More resouces

<div className="container mx-auto my-4">
  <div className="grid grid-cols-1 gap-6 md:grid-cols-2">
    <Cards title="Clerk Class Reference" description="Learn more about the Clerk class and how to use it." link="/docs/references/javascript/clerk/clerk" cta="Learn More" />

    <Cards title="Authentication Components" description="Learn more about all our authentication components." link="/docs/references/javascript/clerk/clerk#components" cta="Learn More" />

    <Cards title="Customization & Localization" description="Learn how to customize and localize the Clerk components." link="/docs/components/customization/overview" cta="Learn More" />
  </div>
</div><|MERGE_RESOLUTION|>--- conflicted
+++ resolved
@@ -20,18 +20,14 @@
   ]}
 >
 
-<<<<<<< HEAD
+- Add the ClerkJS SDK to your JavaScript application
+- Use Clerk components to allow users to sign in or out
+
+</TutorialHero>
+
 <Callout type='info'>
   You're reading the quickstart guide for the **beta** of the next major version of the Javascript SDK. For more information about the changes from the current version, [check out the upgrade guide](/docs/upgrade-guides/core-2/javascript)!
 </Callout>
-
-<Steps>
-=======
-- Add the ClerkJS SDK to your JavaScript application
-- Use Clerk components to allow users to sign in or out
->>>>>>> edbbd4cb
-
-</TutorialHero>
 
 To add the [ClerkJS SDK](/docs/references/javascript/overview) to your JavaScript application, you have two options:
 
@@ -73,58 +69,28 @@
         ```
       </CodeBlockTabs>
 
-<<<<<<< HEAD
-```html
-<script>
-  // Get this URL from the Clerk Dashboard
-  const frontendApiUrl = 'https://[your-domain].clerk.accounts.dev';
-  const version = '@latest'; // Set to appropriate version
-
-  // Creates asynchronous script
-  const script = document.createElement('script');
-  script.async = true;
-  script.src = `${frontendApiUrl}/npm/@clerk/clerk-js${version}/dist/clerk.browser.js`;
-  document.body.appendChild(script);
-</script>
-```
-=======
       ### Install `@clerk/clerk-js`
 
       At the root of your project, install the ClerkJS package using your package manager of choice:
->>>>>>> edbbd4cb
 
       <CodeBlockTabs type="installer" options={["npm", "yarn", "pnpm"]}>
         ```bash filename="terminal"
         npm install @clerk/clerk-js
         ```
 
-<<<<<<< HEAD
-To use the ClerkJS package, you'll need your **Publishable Key** and your **Frontend API URL**. If you are signed into your Clerk Dashboard, your **Publishable key** should be visible below. Otherwise, you can find these values in the Clerk Dashboard on the **[API Keys](https://dashboard.clerk.com/last-active?path=api-keys)** page. On this page, click on the **Advanced** dropdown to find your **Frontend API URL**.
-=======
         ```bash filename="terminal"
         yarn add @clerk/clerk-js
         ```
->>>>>>> edbbd4cb
 
         ```bash filename="terminal"
         pnpm add @clerk/clerk-js
         ```
       </CodeBlockTabs>
 
-<<<<<<< HEAD
-```sh filename=".env.local"
-REACT_APP_CLERK_PUBLISHABLE_KEY={{pub_key}}
-CLERK_FRONTEND_API_URL=[your-domain].clerk.accounts.dev
-```
-=======
       ### Set environment variables
->>>>>>> edbbd4cb
 
       It's recommended to use environment variables to store your Clerk **Publishable Key**. A common way to use environment variables in a JavaScript project is by putting the values in a `.env` file and then loading them into your application using a package like [`dotenv`](https://www.npmjs.com/package/dotenv). However, when using Vite, environment variables stored in a `.env` file at the project root are automatically exposed through the [`import.meta.env` object](https://vitejs.dev/guide/env-and-mode.html#env-variables).
 
-<<<<<<< HEAD
-### Setup the Clerk class
-=======
       1. Create a `.env` file at the root of your project, and add your Clerk **Publishable Key**. If you're signed into Clerk, the `.env` snippet below will contain your key. Otherwise, you can copy it from the Clerk Dashboard by navigating to the [**API Keys**](https://dashboard.clerk.com/last-active?path=api-keys) page.
 
         <InjectKeys>
@@ -132,7 +98,6 @@
           VITE_CLERK_PUBLISHABLE_KEY={{pub_key}}
           ```
         </InjectKeys>
->>>>>>> edbbd4cb
 
       2. In your `main.js` file, import the publishable key using Vite's `import.meta.env` object.
 
@@ -147,20 +112,7 @@
       ```js filename="main.js"
       import Clerk from "@clerk/clerk-js";
 
-<<<<<<< HEAD
-```html filename="index.html"
-<script>
-  const clerkPublishableKey = `{{pub_key}}`;
-  const frontendApiUrl = 'https://[your-domain].clerk.accounts.dev';
-  const version = '@latest';
-  const script = document.createElement('script');
-  script.setAttribute('data-clerk-frontend-api', frontendApiUrl);
-  script.setAttribute('data-clerk-publishable-key', clerkPublishableKey);
-  script.async = true;
-  script.src = `${frontendApiUrl}/npm/@clerk/clerk-js${version}/dist/clerk.browser.js`;
-=======
       const clerkPubKey = import.meta.env.VITE_CLERK_PUBLISHABLE_KEY;
->>>>>>> edbbd4cb
 
       const clerk = new Clerk(clerkPubKey);
       await clerk.load({
