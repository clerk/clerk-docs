{
  "$schema": "./manifest.schema.json",
  "navigation": [
    [
      {
        "title": "Clerk SDK",
        "hideTitle": true,
        "items": [
          [
            {
              "title": "Next.js",
              "hideTitle": true,
              "sdk": ["nextjs"],
              "items": [
                [
                  {
                    "title": "Getting started",
                    "items": [
                      [
                        {
                          "title": "Set up your Clerk account",
                          "href": "/docs/quickstarts/setup-clerk"
                        },
                        {
                          "title": "Quickstart",
                          "href": "/docs/quickstarts/nextjs"
                        }
                      ]
                    ]
                  },
                  {
                    "title": "General references",
                    "items": [
                      [
                        {
                          "title": "Overview",
                          "href": "/docs/references/nextjs/overview"
                        },
                        {
                          "title": "`clerkMiddleware()`",
                          "wrap": false,
                          "href": "/docs/references/nextjs/clerk-middleware"
                        }
                      ]
                    ]
                  },
                  {
                    "title": "App Router References",
                    "items": [
                      [
                        {
                          "title": "`auth()`",
                          "wrap": false,
                          "href": "/docs/references/nextjs/auth"
                        },
                        {
                          "title": "`currentUser()`",
                          "wrap": false,
                          "href": "/docs/references/nextjs/current-user"
                        },
                        {
                          "title": "Route Handlers",
                          "href": "/docs/references/nextjs/route-handlers"
                        },
                        {
                          "title": "Server Actions",
                          "href": "/docs/references/nextjs/server-actions"
                        }
                      ]
                    ]
                  },
                  {
                    "title": "Pages Router References",
                    "items": [
                      [
                        {
                          "title": "`getAuth()`",
                          "wrap": false,
                          "href": "/docs/references/nextjs/get-auth"
                        },
                        {
                          "title": "`buildClerkProps()`",
                          "wrap": false,
                          "href": "/docs/references/nextjs/build-clerk-props"
                        }
                      ]
                    ]
                  },
                  {
                    "title": "Guides",
                    "items": [
                      [
                        {
                          "title": "Read session and user data",
                          "href": "/docs/references/nextjs/read-session-data"
                        },
                        {
                          "title": "Add a custom sign-in-or-up page",
                          "href": "/docs/references/nextjs/custom-sign-in-or-up-page"
                        },
                        {
                          "title": "Add a custom sign-up page",
                          "href": "/docs/references/nextjs/custom-sign-up-page"
                        },
                        {
                          "title": "Add custom onboarding",
                          "href": "/docs/references/nextjs/add-onboarding-flow"
                        },
                        {
                          "title": "Set up a waitlist",
                          "href": "/docs/references/nextjs/waitlist"
                        },
                        {
                          "title": "Role Based Access Control",
                          "href": "/docs/references/nextjs/basic-rbac"
                        },
                        {
                          "title": "Rendering modes",
                          "href": "/docs/references/nextjs/rendering-modes"
                        },
                        {
                          "title": "Geo blocking",
                          "href": "/docs/references/nextjs/geo-blocking"
                        },
                        {
                          "title": "Migrate from Auth.js",
                          "href": "/docs/references/nextjs/authjs-migration"
                        },
                        {
                          "title": "tRPC",
                          "href": "/docs/references/nextjs/trpc"
                        }
                      ]
                    ]
                  },
                  {
                    "title": "Demo Repositories",
                    "items": [
                      [
                        {
                          "title": "App Router Demo Repo",
                          "href": "https://github.com/clerk/clerk-nextjs-demo-app-router"
                        },
                        {
                          "title": "Pages Router Demo Repo",
                          "href": "https://github.com/clerk/clerk-nextjs-demo-pages-router"
                        }
                      ]
                    ]
                  }
                ]
              ]
            },
            {
              "title": "React",
              "hideTitle": true,
              "sdk": ["react"],
              "items": [
                [
                  {
                    "title": "Getting started",
                    "items": [
                      [
                        {
                          "title": "Set up your Clerk account",
                          "href": "/docs/quickstarts/setup-clerk"
                        },
                        {
                          "title": "Quickstart",
                          "href": "/docs/quickstarts/react"
                        }
                      ]
                    ]
                  },
                  {
                    "title": "References",
                    "items": [
                      [
                        {
                          "title": "Overview",
                          "href": "/docs/references/react/overview"
                        }
                      ]
                    ]
                  },
                  {
                    "title": "Client-side helpers",
                    "items": [
                      [
                        {
                          "title": "`useUser()`",
                          "wrap": false,
                          "href": "/docs/references/react/use-user"
                        },
                        {
                          "title": "`useClerk()`",
                          "wrap": false,
                          "href": "/docs/references/react/use-clerk"
                        },
                        {
                          "title": "`useAuth()`",
                          "wrap": false,
                          "href": "/docs/references/react/use-auth"
                        },
                        {
                          "title": "`useSignIn()`",
                          "wrap": false,
                          "href": "/docs/references/react/use-sign-in"
                        },
                        {
                          "title": "`useSignUp()`",
                          "wrap": false,
                          "href": "/docs/references/react/use-sign-up"
                        },
                        {
                          "title": "`useSession()`",
                          "wrap": false,
                          "href": "/docs/references/react/use-session"
                        },
                        {
                          "title": "`useSessionList()`",
                          "wrap": false,
                          "href": "/docs/references/react/use-session-list"
                        },
                        {
                          "title": "`useOrganization()`",
                          "wrap": false,
                          "href": "/docs/references/react/use-organization"
                        },
                        {
                          "title": "`useOrganizationList()`",
                          "wrap": false,
                          "href": "/docs/references/react/use-organization-list"
                        },
                        {
                          "title": "`useReverification()`",
                          "tag": "(Beta)",
                          "wrap": false,
                          "href": "/docs/references/react/use-reverification"
                        }
                      ]
                    ]
                  }
                ]
              ]
            },
            {
              "title": "JavaScript",
              "hideTitle": true,
              "sdk": ["javascript-frontend"],
              "items": [
                [
                  {
                    "title": "Getting started",
                    "items": [
                      [
                        {
                          "title": "Set up your Clerk account",
                          "href": "/docs/quickstarts/setup-clerk"
                        },
                        {
                          "title": "Quickstart",
                          "href": "/docs/quickstarts/javascript"
                        }
                      ]
                    ]
                  },
                  {
                    "title": "References",
                    "items": [
                      [
                        {
                          "title": "Overview",
                          "href": "/docs/references/javascript/overview"
                        },
                        {
                          "title": "Clerk",
                          "collapse": true,
                          "items": [
                            [
                              {
                                "title": "Clerk class",
                                "href": "/docs/references/javascript/clerk/clerk"
                              },
                              {
                                "title": "Organization methods",
                                "href": "/docs/references/javascript/clerk/organization-methods"
                              },
                              {
                                "title": "Waitlist methods",
                                "href": "/docs/references/javascript/clerk/waitlist-methods"
                              },
                              {
                                "title": "Redirect methods",
                                "href": "/docs/references/javascript/clerk/redirect-methods"
                              },
                              {
                                "title": "Build URL methods",
                                "href": "/docs/references/javascript/clerk/build-urls"
                              },
                              {
                                "title": "Handle navigation",
                                "href": "/docs/references/javascript/clerk/handle-navigation"
                              },
                              {
                                "title": "Session methods",
                                "href": "/docs/references/javascript/clerk/session-methods"
                              }
                            ]
                          ]
                        },
                        {
                          "title": "User",
                          "collapse": true,
                          "items": [
                            [
                              {
                                "title": "User object",
                                "href": "/docs/references/javascript/user/user"
                              },
                              {
                                "title": "TOTP methods",
                                "href": "/docs/references/javascript/user/totp"
                              },
                              {
                                "title": "Password management methods",
                                "href": "/docs/references/javascript/user/password-management"
                              },
                              {
                                "title": "Create metadata methods",
                                "href": "/docs/references/javascript/user/create-metadata"
                              }
                            ]
                          ]
                        },
                        {
                          "title": "Organization",
                          "collapse": true,
                          "items": [
                            [
                              {
                                "title": "Organization object",
                                "href": "/docs/references/javascript/organization/organization"
                              },
                              {
                                "title": "Membership methods",
                                "href": "/docs/references/javascript/organization/members"
                              },
                              {
                                "title": "Invitation methods",
                                "href": "/docs/references/javascript/organization/invitations"
                              },
                              {
                                "title": "Domain methods",
                                "href": "/docs/references/javascript/organization/domains"
                              },
                              {
                                "title": "Membership request methods",
                                "href": "/docs/references/javascript/organization/membership-request"
                              }
                            ]
                          ]
                        },
                        {
                          "title": "Session",
                          "href": "/docs/references/javascript/session"
                        },
                        {
                          "title": "Client",
                          "href": "/docs/references/javascript/client"
                        },
                        {
                          "title": "Sign In",
                          "collapse": true,
                          "items": [
                            [
                              {
                                "title": "Sign In",
                                "href": "/docs/references/javascript/sign-in/sign-in"
                              },
                              {
                                "title": "First Factor",
                                "href": "/docs/references/javascript/sign-in/first-factor"
                              },
                              {
                                "title": "Second Factor",
                                "href": "/docs/references/javascript/sign-in/second-factor"
                              },
                              {
                                "title": "AuthenticateWith",
                                "href": "/docs/references/javascript/sign-in/authenticate-with"
                              }
                            ]
                          ]
                        },
                        {
                          "title": "Sign Up",
                          "collapse": true,
                          "items": [
                            [
                              {
                                "title": "Sign Up",
                                "href": "/docs/references/javascript/sign-up/sign-up"
                              },
                              {
                                "title": "AuthenticateWith",
                                "href": "/docs/references/javascript/sign-up/authenticate-with"
                              },
                              {
                                "title": "Verification",
                                "href": "/docs/references/javascript/sign-up/verification"
                              },
                              {
                                "title": "Email Verification",
                                "href": "/docs/references/javascript/sign-up/email-verification"
                              },
                              {
                                "title": "Phone Verification",
                                "href": "/docs/references/javascript/sign-up/phone-verification"
                              },
                              {
                                "title": "Web3 Verification",
                                "href": "/docs/references/javascript/sign-up/web3-verification"
                              }
                            ]
                          ]
                        },
                        {
                          "title": "Types",
                          "collapse": true,
                          "items": [
                            [
                              {
                                "title": "Overview",
                                "href": "/docs/references/javascript/types/overview"
                              },
                              {
                                "title": "`ClerkAPIError`",
                                "href": "/docs/references/javascript/types/clerk-api-error"
                              },
                              {
                                "title": "`ClerkPaginatedResponse`",
                                "href": "/docs/references/javascript/types/clerk-paginated-response"
                              },
                              {
                                "title": "`CustomPage`",
                                "href": "/docs/references/javascript/types/custom-page"
                              },
                              {
                                "title": "`EmailAddress`",
                                "href": "/docs/references/javascript/types/email-address"
                              },
                              {
                                "title": "`EmailLinkError`",
                                "href": "/docs/references/javascript/types/email-link-error"
                              },
                              {
                                "title": "`ExternalAccount`",
                                "href": "/docs/references/javascript/types/external-account"
                              },
                              {
                                "title": "`DeletedObject`",
                                "href": "/docs/references/javascript/types/deleted-object"
                              },
                              {
                                "title": "Metadata types",
                                "href": "/docs/references/javascript/types/metadata"
                              },
                              {
                                "title": "OAuth types",
                                "href": "/docs/references/javascript/types/oauth"
                              },
                              {
                                "title": "`OrganizationDomain`",
                                "href": "/docs/references/javascript/types/organization-domain"
                              },
                              {
                                "title": "`OrganizationInvitation`",
                                "href": "/docs/references/javascript/types/organization-invitation"
                              },
                              {
                                "title": "`OrganizationMembership`",
                                "href": "/docs/references/javascript/types/organization-membership"
                              },
                              {
                                "title": "`OrganizationMembershipRequest`",
                                "href": "/docs/references/javascript/types/organization-membership-request"
                              },
                              {
                                "title": "`OrganizationSuggestion`",
                                "href": "/docs/references/javascript/types/organization-suggestion"
                              },
                              {
                                "title": "`PasskeyResource`",
                                "href": "/docs/references/javascript/types/passkey-resource"
                              },
                              {
                                "title": "`PhoneNumber`",
                                "href": "/docs/references/javascript/types/phone-number"
                              },
                              {
                                "title": "`PublicUserData`",
                                "href": "/docs/references/javascript/types/public-user-data"
                              },
                              {
                                "title": "`SessionStatus`",
                                "href": "/docs/references/javascript/types/session-status"
                              },
                              {
                                "title": "`SessionVerification`",
                                "href": "/docs/references/javascript/types/session-verification"
                              },
                              {
                                "title": "`SessionWithActivities`",
                                "href": "/docs/references/javascript/types/session-with-activities"
                              },
                              {
                                "title": "`SetActiveParams`",
                                "href": "/docs/references/javascript/types/set-active-params"
                              },
                              {
                                "title": "`SignInFirstFactor`",
                                "href": "/docs/references/javascript/types/sign-in-first-factor"
                              },
                              {
                                "title": "`SignInSecondFactor`",
                                "href": "/docs/references/javascript/types/sign-in-second-factor"
                              },
                              {
                                "title": "`SignInRedirectOptions`",
                                "href": "/docs/references/javascript/types/sign-in-redirect-options"
                              },
                              {
                                "title": "`SignUpRedirectOptions`",
                                "href": "/docs/references/javascript/types/sign-up-redirect-options"
                              },
                              {
                                "title": "`SignInInitialValues`",
                                "href": "/docs/references/javascript/types/sign-in-initial-values"
                              },
                              {
                                "title": "`SignUpInitialValues`",
                                "href": "/docs/references/javascript/types/sign-up-initial-values"
                              },
                              {
                                "title": "`RedirectOptions`",
                                "href": "/docs/references/javascript/types/redirect-options"
                              },
                              {
                                "title": "`Verification`",
                                "href": "/docs/references/javascript/types/verification"
                              },
                              {
                                "title": "`Web3Wallet`",
                                "href": "/docs/references/javascript/types/web3-wallet"
                              }
                            ]
                          ]
                        }
                      ]
                    ]
                  }
                ]
              ]
            },
            {
              "title": "Astro",
              "hideTitle": true,
              "sdk": ["astro"],
              "items": [
                [
                  {
                    "title": "Getting started",
                    "items": [
                      [
                        {
                          "title": "Set up your Clerk account",
                          "href": "/docs/quickstarts/setup-clerk"
                        },
                        {
                          "title": "Quickstart",
                          "href": "/docs/quickstarts/astro"
                        }
                      ]
                    ]
                  },
                  {
                    "title": "General references",
                    "items": [
                      [
                        {
                          "title": "Overview",
                          "href": "/docs/references/astro/overview"
                        },
                        {
                          "title": "`clerkMiddleware()`",
                          "wrap": false,
                          "href": "/docs/references/astro/clerk-middleware"
                        },
                        {
                          "title": "Locals",
                          "wrap": false,
                          "href": "/docs/references/astro/locals"
                        },
                        {
                          "title": "Endpoints",
                          "wrap": false,
                          "href": "/docs/references/astro/endpoints"
                        },
                        {
                          "title": "Client-side helpers",
                          "items": [
                            [
                              {
                                "title": "`$authStore`",
                                "wrap": false,
                                "href": "/docs/references/astro/auth-store"
                              },
                              {
                                "title": "`$clerkStore`",
                                "wrap": false,
                                "href": "/docs/references/astro/clerk-store"
                              },
                              {
                                "title": "`$userStore`",
                                "wrap": false,
                                "href": "/docs/references/astro/user-store"
                              },
                              {
                                "title": "`$signInStore`",
                                "wrap": false,
                                "href": "/docs/references/astro/sign-in-store"
                              },
                              {
                                "title": "`$signUpStore`",
                                "wrap": false,
                                "href": "/docs/references/astro/sign-up-store"
                              },
                              {
                                "title": "`$sessionStore`",
                                "wrap": false,
                                "href": "/docs/references/astro/session-store"
                              },
                              {
                                "title": "`$sessionListStore`",
                                "wrap": false,
                                "href": "/docs/references/astro/session-list-store"
                              },
                              {
                                "title": "`$organizationStore`",
                                "wrap": false,
                                "href": "/docs/references/astro/organization-store"
                              }
                            ]
                          ]
                        }
                      ]
                    ]
                  },
                  {
                    "title": "Guides",
                    "items": [
                      [
                        {
                          "title": "Migrate from community SDK",
                          "href": "/docs/references/astro/migrating-from-astro-community-sdk"
                        },
                        {
                          "title": "Read session and user data",
                          "wrap": false,
                          "href": "/docs/references/astro/read-session-data"
                        },
                        {
                          "title": "Hybrid rendering",
                          "wrap": false,
                          "href": "/docs/references/astro/hybrid-rendering"
                        },
                        {
                          "title": "Use Clerk with Astro and React",
                          "href": "/docs/references/astro/react"
                        }
                      ]
                    ]
                  }
                ]
              ]
            },
            {
              "title": "Chrome Extension",
              "hideTitle": true,
              "sdk": ["chrome-extension"],
              "items": [
                [
                  {
                    "title": "Getting started",
                    "items": [
                      [
                        {
                          "title": "Set up your Clerk account",
                          "href": "/docs/quickstarts/setup-clerk"
                        },
                        {
                          "title": "Quickstart",
                          "href": "/docs/quickstarts/chrome-extension"
                        }
                      ]
                    ]
                  },
                  {
                    "title": "References",
                    "items": [
                      [
                        {
                          "title": "Overview",
                          "href": "/docs/references/chrome-extension/overview"
                        }
                      ]
                    ]
                  },
                  {
                    "title": "Guides",
                    "items": [
                      [
                        {
                          "title": "Add React Router",
                          "href": "/docs/references/chrome-extension/add-react-router"
                        },
                        {
                          "title": "Sync auth status between your Chrome Extension and web app",
                          "href": "/docs/references/chrome-extension/sync-host"
                        },
                        {
                          "title": "`createClerkClient()`",
                          "href": "/docs/references/chrome-extension/create-clerk-client"
                        },
                        {
                          "title": "Configure a consistent CRX ID",
                          "href": "/docs/references/chrome-extension/configure-consistent-crx-id"
                        }
                      ]
                    ]
                  }
                ]
              ]
            },
            {
              "title": "Expo",
              "hideTitle": true,
              "sdk": ["expo"],
              "items": [
                [
                  {
                    "title": "Getting started",
                    "items": [
                      [
                        {
                          "title": "Set up your Clerk account",
                          "href": "/docs/quickstarts/setup-clerk"
                        },
                        {
                          "title": "Quickstart",
                          "href": "/docs/quickstarts/expo"
                        }
                      ]
                    ]
                  },
                  {
                    "title": "References",
                    "items": [
                      [
                        {
                          "title": "Overview",
                          "href": "/docs/references/expo/overview"
                        },
                        {
                          "title": "useLocalCredentials()",
                          "href": "/docs/references/expo/use-local-credentials"
                        },
                        {
                          "title": "useOAuth()",
                          "href": "/docs/references/expo/use-oauth"
                        }
                      ]
                    ]
                  },
                  {
                    "title": "Guides",
                    "items": [
                      [
                        {
                          "title": "Read session and user data",
                          "href": "/docs/references/expo/read-session-user-data"
                        },
                        {
                          "title": "Use biometrics with local credentials",
                          "href": "/docs/references/expo/local-credentials"
                        },
                        {
                          "title": "Offline support",
                          "href": "/docs/references/expo/offline-support"
                        }
                      ]
                    ]
                  },
                  {
                    "title": "Web support",
                    "collapse": true,
                    "items": [
                      [
                        {
                          "title": "Overview",
                          "href": "/docs/references/expo/web-support/overview"
                        },
                        {
                          "title": "Add a custom sign-in-or-up page",
                          "href": "/docs/references/expo/web-support/custom-sign-in-or-up-page"
                        },
                        {
                          "title": "Add a custom sign-up page",
                          "href": "/docs/references/expo/web-support/custom-sign-up-page"
                        }
                      ]
                    ]
                  }
                ]
              ]
            },
            {
              "title": "Express",
              "hideTitle": true,
              "sdk": ["expressjs"],
              "items": [
                [
                  {
                    "title": "Getting started",
                    "items": [
                      [
                        {
                          "title": "Set up your Clerk account",
                          "href": "/docs/quickstarts/setup-clerk"
                        },
                        {
                          "title": "Quickstart",
                          "href": "/docs/quickstarts/express"
                        }
                      ]
                    ]
                  },
                  {
                    "title": "References",
                    "items": [
                      [
                        {
                          "title": "Overview",
                          "href": "/docs/references/express/overview"
                        }
                      ]
                    ]
                  }
                ]
              ]
            },
            {
              "title": "Fastify",
              "hideTitle": true,
              "sdk": ["fastify"],
              "items": [
                [
                  {
                    "title": "Getting started",
                    "items": [
                      [
                        {
                          "title": "Set up your Clerk account",
                          "href": "/docs/quickstarts/setup-clerk"
                        },
                        {
                          "title": "Quickstart",
                          "href": "/docs/quickstarts/fastify"
                        }
                      ]
                    ]
                  },
                  {
                    "title": "References",
                    "items": [
                      [
                        {
                          "title": "Overview",
                          "href": "/docs/references/fastify/overview"
                        }
                      ]
                    ]
                  }
                ]
              ]
            },
            {
              "title": "Go",
              "hideTitle": true,
              "sdk": ["go"],
              "items": [
                [
                  {
                    "title": "Getting started",
                    "items": [
                      [
                        {
                          "title": "Set up your Clerk account",
                          "href": "/docs/quickstarts/setup-clerk"
                        },
                        {
                          "title": "Quickstart",
                          "href": "/docs/references/go/overview"
                        }
                      ]
                    ]
                  },
                  {
                    "title": "Guides",
                    "items": [
                      [
                        {
                          "title": "Verifying sessions",
                          "href": "/docs/references/go/verifying-sessions"
                        },
                        {
                          "title": "Use Clerk Go for Backend API Operations",
                          "href": "/docs/references/go/other-examples"
                        }
                      ]
                    ]
                  },
                  {
                    "title": "Go SDK repository",
                    "href": "https://github.com/clerk/clerk-sdk-go"
                  }
                ]
              ]
            },
            {
              "title": "iOS",
              "hideTitle": true,
              "sdk": ["ios"],
              "items": [
                [
                  {
                    "title": "Getting started",
                    "items": [
                      [
                        {
                          "title": "Set up your Clerk account",
                          "href": "/docs/quickstarts/setup-clerk"
                        },
                        {
                          "title": "Quickstart",
                          "href": "/docs/quickstarts/ios"
                        }
                      ]
                    ]
                  },
                  {
                    "title": "References",
                    "items": [
                      [
                        {
                          "title": "Overview",
                          "href": "/docs/references/ios/overview"
                        },
                        {
                          "title": "`getToken()`",
                          "href": "/docs/references/ios/get-token"
                        }
                      ]
                    ]
                  },
                  {
                    "title": "Guides",
                    "items": [
                      [
                        {
                          "title": "Sign in with Apple",
                          "href": "/docs/references/ios/sign-in-with-apple"
                        }
                      ]
                    ]
                  }
                ]
              ]
            },
            {
              "title": "JS Backend SDK",
              "hideTitle": true,
              "sdk": ["javascript-backend"],
              "items": [
                [
                  {
                    "title": "Getting started",
                    "items": [
                      [
                        {
                          "title": "Set up your Clerk account",
                          "href": "/docs/quickstarts/setup-clerk"
                        },
                        {
                          "title": "Quickstart",
                          "href": "/docs/references/backend/overview"
                        }
                      ]
                    ]
                  },
                  {
                    "title": "References",
                    "items": [
                      [
                        {
                          "title": "User",
                          "collapse": true,
                          "items": [
                            [
                              {
                                "title": "`getUserList()`",
                                "wrap": false,
                                "href": "/docs/references/backend/user/get-user-list"
                              },
                              {
                                "title": "`getUser()`",
                                "wrap": false,
                                "href": "/docs/references/backend/user/get-user"
                              },
                              {
                                "title": "`getCount()`",
                                "wrap": false,
                                "href": "/docs/references/backend/user/get-count"
                              },
                              {
                                "title": "`getOrganizationMembershipList()`",
                                "wrap": false,
                                "href": "/docs/references/backend/user/get-organization-membership-list"
                              },
                              {
                                "title": "`getUserOAuthAccessToken()`",
                                "wrap": false,
                                "href": "/docs/references/backend/user/get-user-oauth-access-token"
                              },
                              {
                                "title": "`createUser()`",
                                "wrap": false,
                                "href": "/docs/references/backend/user/create-user"
                              },
                              {
                                "title": "`verifyPassword()`",
                                "wrap": false,
                                "href": "/docs/references/backend/user/verify-password"
                              },
                              {
                                "title": "`banUser()`",
                                "wrap": false,
                                "href": "/docs/references/backend/user/ban-user"
                              },
                              {
                                "title": "`unbanUser()`",
                                "wrap": false,
                                "href": "/docs/references/backend/user/unban-user"
                              },
                              {
                                "title": "`lockUser()`",
                                "wrap": false,
                                "href": "/docs/references/backend/user/lock-user"
                              },
                              {
                                "title": "`unlockUser()`",
                                "wrap": false,
                                "href": "/docs/references/backend/user/unlock-user"
                              },
                              {
                                "title": "`updateUser()`",
                                "wrap": false,
                                "href": "/docs/references/backend/user/update-user"
                              },
                              {
                                "title": "`updateUserProfileImage()`",
                                "wrap": false,
                                "href": "/docs/references/backend/user/update-user-profile-image"
                              },
                              {
                                "title": "`updateUserMetadata()`",
                                "wrap": false,
                                "href": "/docs/references/backend/user/update-user-metadata"
                              },
                              {
                                "title": "`deleteUser()`",
                                "wrap": false,
                                "href": "/docs/references/backend/user/delete-user"
                              },
                              {
                                "title": "`disableUserMFA()`",
                                "wrap": false,
                                "href": "/docs/references/backend/user/disable-user-mfa"
                              },
                              {
                                "title": "`verifyTOTP()`",
                                "wrap": false,
                                "href": "/docs/references/backend/user/verify-totp"
                              },
                              {
                                "title": "`deleteUserProfileImage()`",
                                "wrap": false,
                                "href": "/docs/references/backend/user/delete-user-profile-image"
                              }
                            ]
                          ]
                        },
                        {
                          "title": "Organization",
                          "collapse": true,
                          "items": [
                            [
                              {
                                "title": "`getOrganization()`",
                                "wrap": false,
                                "href": "/docs/references/backend/organization/get-organization"
                              },
                              {
                                "title": "`getOrganizationList()`",
                                "wrap": false,
                                "href": "/docs/references/backend/organization/get-organization-list"
                              },
                              {
                                "title": "`getOrganizationMembershipList()`",
                                "wrap": false,
                                "href": "/docs/references/backend/organization/get-organization-membership-list"
                              },
                              {
                                "title": "`getOrganizationInvitationList()`",
                                "wrap": false,
                                "href": "/docs/references/backend/organization/get-organization-invitation-list"
                              },
                              {
                                "title": "`createOrganization()`",
                                "wrap": false,
                                "href": "/docs/references/backend/organization/create-organization"
                              },
                              {
                                "title": "`createOrganizationMembership()`",
                                "wrap": false,
                                "href": "/docs/references/backend/organization/create-organization-membership"
                              },
                              {
                                "title": "`createOrganizationInvitation()`",
                                "wrap": false,
                                "href": "/docs/references/backend/organization/create-organization-invitation"
                              },
                              {
                                "title": "`updateOrganization()`",
                                "wrap": false,
                                "href": "/docs/references/backend/organization/update-organization"
                              },
                              {
                                "title": "`updateOrganizationLogo()`",
                                "wrap": false,
                                "href": "/docs/references/backend/organization/update-organization-logo"
                              },
                              {
                                "title": "`updateOrganizationMembership()`",
                                "wrap": false,
                                "href": "/docs/references/backend/organization/update-organization-membership"
                              },
                              {
                                "title": "`updateOrganizationMetadata()`",
                                "wrap": false,
                                "href": "/docs/references/backend/organization/update-organization-metadata"
                              },
                              {
                                "title": "`updateOrganizationMembershipMetadata()`",
                                "wrap": false,
                                "href": "/docs/references/backend/organization/update-organization-membership-metadata"
                              },
                              {
                                "title": "`deleteOrganization()`",
                                "wrap": false,
                                "href": "/docs/references/backend/organization/delete-organization"
                              },
                              {
                                "title": "`deleteOrganizationMembership()`",
                                "wrap": false,
                                "href": "/docs/references/backend/organization/delete-organization-membership"
                              },
                              {
                                "title": "`revokeOrganizationInvitation()`",
                                "wrap": false,
                                "href": "/docs/references/backend/organization/revoke-organization-invitation"
                              }
                            ]
                          ]
                        },
                        {
                          "title": "Allowlist Identifiers",
                          "collapse": true,
                          "items": [
                            [
                              {
                                "title": "`getAllowlistIdentifierList()`",
                                "wrap": false,
                                "href": "/docs/references/backend/allowlist/get-allowlist-identifier-list"
                              },
                              {
                                "title": "`createAllowlistIdentifier()`",
                                "wrap": false,
                                "href": "/docs/references/backend/allowlist/create-allowlist-identifier"
                              },
                              {
                                "title": "`deleteAllowlistIdentifier()`",
                                "wrap": false,
                                "href": "/docs/references/backend/allowlist/delete-allowlist-identifier"
                              }
                            ]
                          ]
                        },
                        {
<<<<<<< HEAD
                          "title": "Sessions",
                          "collapse": true,
                          "items": [
                            [
                              {
                                "title": "`getSession()`",
                                "wrap": false,
                                "href": "/docs/references/backend/sessions/get-session"
                              },
                              {
                                "title": "`getSessionList()`",
                                "wrap": false,
                                "href": "/docs/references/backend/sessions/get-session-list"
                              },
                              {
                                "title": "`getToken()`",
                                "wrap": false,
                                "href": "/docs/references/backend/sessions/get-token"
                              },
                              {
                                "title": "`verifySession()`",
                                "wrap": false,
                                "href": "/docs/references/backend/sessions/verify-session"
                              },
                              {
                                "title": "`revokeSession()`",
                                "wrap": false,
                                "href": "/docs/references/backend/sessions/revoke-session"
                              }
                            ]
                          ]
                        },
=======
                          "title": "Sign-up",
                          "href": "/docs/customization/elements/reference/sign-up"
                        }
                      ]
                    ]
                  }
                ]
              ]
            },
            {
              "title": "Redirect URLs",
              "href": "/docs/guides/custom-redirects"
            }
          ]
        ]
      }
    ],
    [
      {
        "title": "Development",
        "items": [
          [
            {
              "title": "Keyless Mode",
              "tag": "(Beta)",
              "href": "/docs/keyless-mode"
            },
            {
              "title": "Multi-tenant architecture",
              "href": "/docs/guides/multi-tenant-architecture"
            },
            {
              "title": "Override Clerk interfaces",
              "href": "/docs/guides/custom-types"
            },
            {
              "title": "Testing",
              "collapse": true,
              "items": [
                [
                  {
                    "title": "Overview",
                    "href": "/docs/testing/overview"
                  },
                  {
                    "title": "Test Emails and Phones",
                    "href": "/docs/testing/test-emails-and-phones"
                  },
                  {
                    "title": "Testing Frameworks",
                    "items": [
                      [
>>>>>>> b41488a1
                        {
                          "title": "Client",
                          "collapse": true,
                          "items": [
                            [
                              {
                                "title": "`getClient()`",
                                "wrap": false,
                                "href": "/docs/references/backend/client/get-client"
                              },
                              {
                                "title": "`getClientList()`",
                                "wrap": false,
                                "href": "/docs/references/backend/client/get-client-list"
                              },
                              {
                                "title": "`verifyClient()`",
                                "wrap": false,
                                "href": "/docs/references/backend/client/verify-client"
                              }
                            ]
                          ]
                        },
                        {
                          "title": "Invitations",
                          "collapse": true,
                          "items": [
                            [
                              {
                                "title": "`getInvitationList()`",
                                "wrap": false,
                                "href": "/docs/references/backend/invitations/get-invitation-list"
                              },
                              {
                                "title": "`createInvitation()`",
                                "wrap": false,
                                "href": "/docs/references/backend/invitations/create-invitation"
                              },
                              {
                                "title": "`revokeInvitation()`",
                                "wrap": false,
                                "href": "/docs/references/backend/invitations/revoke-invitation"
                              }
                            ]
                          ]
                        },
                        {
                          "title": "Redirect Urls",
                          "collapse": true,
                          "items": [
                            [
                              {
                                "title": "`getRedirectUrl()`",
                                "wrap": false,
                                "href": "/docs/references/backend/redirect-urls/get-redirect-url"
                              },
                              {
                                "title": "`getRedirectUrlList()`",
                                "wrap": false,
                                "href": "/docs/references/backend/redirect-urls/get-redirect-url-list"
                              },
                              {
                                "title": "`createRedirectUrl()`",
                                "wrap": false,
                                "href": "/docs/references/backend/redirect-urls/create-redirect-url"
                              },
                              {
                                "title": "`deleteRedirectUrl()`",
                                "wrap": false,
                                "href": "/docs/references/backend/redirect-urls/delete-redirect-url"
                              }
                            ]
                          ]
                        },
                        {
                          "title": "Email addresses",
                          "collapse": true,
                          "items": [
                            [
                              {
                                "title": "`getEmailAddress()`",
                                "wrap": false,
                                "href": "/docs/references/backend/email-addresses/get-email-address"
                              },
                              {
                                "title": "`createEmailAddress()`",
                                "wrap": false,
                                "href": "/docs/references/backend/email-addresses/create-email-address"
                              },
                              {
                                "title": "`updateEmailAddress()`",
                                "wrap": false,
                                "href": "/docs/references/backend/email-addresses/update-email-address"
                              },
                              {
                                "title": "`deleteEmailAddress()`",
                                "wrap": false,
                                "href": "/docs/references/backend/email-addresses/delete-email-address"
                              }
                            ]
                          ]
                        },
                        {
                          "title": "Phone numbers",
                          "collapse": true,
                          "items": [
                            [
                              {
                                "title": "`getPhoneNumber()`",
                                "wrap": false,
                                "href": "/docs/references/backend/phone-numbers/get-phone-number"
                              },
                              {
                                "title": "`createPhoneNumber()`",
                                "wrap": false,
                                "href": "/docs/references/backend/phone-numbers/create-phone-number"
                              },
                              {
                                "title": "`updatePhoneNumber()`",
                                "wrap": false,
                                "href": "/docs/references/backend/phone-numbers/update-phone-number"
                              },
                              {
                                "title": "`deletePhoneNumber()`",
                                "wrap": false,
                                "href": "/docs/references/backend/phone-numbers/delete-phone-number"
                              }
                            ]
                          ]
                        },
                        {
                          "title": "SAML connections",
                          "collapse": true,
                          "items": [
                            [
                              {
                                "title": "`getSamlConnectionList()`",
                                "wrap": false,
                                "href": "/docs/references/backend/saml-connections/get-saml-connection-list"
                              },
                              {
                                "title": "`getSamlConnection()`",
                                "wrap": false,
                                "href": "/docs/references/backend/saml-connections/get-saml-connection"
                              },
                              {
                                "title": "`createSamlConnection()`",
                                "wrap": false,
                                "href": "/docs/references/backend/saml-connections/create-saml-connection"
                              },
                              {
                                "title": "`updateSamlConnection()`",
                                "wrap": false,
                                "href": "/docs/references/backend/saml-connections/update-saml-connection"
                              },
                              {
                                "title": "`deleteSamlConnection()`",
                                "wrap": false,
                                "href": "/docs/references/backend/saml-connections/delete-saml-connection"
                              }
                            ]
                          ]
                        },
                        {
                          "title": "Sign-in tokens",
                          "collapse": true,
                          "items": [
                            [
                              {
                                "title": "`createSignInToken()`",
                                "wrap": false,
                                "href": "/docs/references/backend/sign-in-tokens/create-sign-in-token"
                              },
                              {
                                "title": "`revokeSignInToken()`",
                                "wrap": false,
                                "href": "/docs/references/backend/sign-in-tokens/revoke-sign-in-token"
                              }
                            ]
                          ]
                        },
                        {
                          "title": "Testing Tokens",
                          "collapse": true,
                          "items": [
                            [
                              {
                                "title": "`createTestingToken()`",
                                "wrap": false,
                                "href": "/docs/references/backend/testing-tokens/create-testing-token"
                              }
                            ]
                          ]
                        },
                        {
                          "title": "`authenticateRequest()`",
                          "wrap": false,
                          "href": "/docs/references/backend/authenticate-request"
                        },
                        {
                          "title": "`verifyToken()`",
                          "wrap": false,
                          "href": "/docs/references/backend/verify-token"
                        },
                        {
                          "title": "Types",
                          "collapse": true,
                          "items": [
                            [
                              {
                                "title": "`Auth` object",
                                "href": "/docs/references/backend/types/auth-object"
                              },
                              {
                                "title": "Backend `AllowlistIdentifier` object",
                                "href": "/docs/references/backend/types/backend-allowlist-identifier"
                              },
                              {
                                "title": "Backend `Client` object",
                                "href": "/docs/references/backend/types/backend-client"
                              },
                              {
                                "title": "Backend `Invitation` object",
                                "href": "/docs/references/backend/types/backend-invitation"
                              },
                              {
                                "title": "Backend `Organization` object",
                                "href": "/docs/references/backend/types/backend-organization"
                              },
                              {
                                "title": "Backend `OrganizationInvitation` object",
                                "href": "/docs/references/backend/types/backend-organization-invitation"
                              },
                              {
                                "title": "Backend `OrganizationMembership` object",
                                "href": "/docs/references/backend/types/backend-organization-membership"
                              },
                              {
                                "title": "Backend `Session` object",
                                "href": "/docs/references/backend/types/backend-session"
                              },
                              {
                                "title": "Backend `RedirectURL` object",
                                "href": "/docs/references/backend/types/backend-redirect-url"
                              },
                              {
                                "title": "Backend `User` object",
                                "href": "/docs/references/backend/types/backend-user"
                              },
                              {
                                "title": "`PaginatedResourceResponse`",
                                "href": "/docs/references/backend/types/paginated-resource-response"
                              }
                            ]
                          ]
                        }
                      ]
                    ]
                  }
                ]
              ]
            },
            {
              "title": "Nuxt",
              "hideTitle": true,
              "sdk": ["nuxt"],
              "items": [
                [
                  {
                    "title": "Getting started",
                    "items": [
                      [
                        {
                          "title": "Set up your Clerk account",
                          "href": "/docs/quickstarts/setup-clerk"
                        },
                        {
                          "title": "Quickstart",
                          "href": "/docs/quickstarts/nuxt"
                        }
                      ]
                    ]
                  },
                  {
                    "title": "References",
                    "items": [
                      [
                        {
                          "title": "Overview",
                          "href": "/docs/references/nuxt/overview"
                        },
                        {
                          "title": "`clerkMiddleware()`",
                          "wrap": false,
                          "href": "/docs/references/nuxt/clerk-middleware"
                        }
                      ]
                    ]
                  },
                  {
                    "title": "Guides",
                    "items": [
                      [
                        {
                          "title": "Read session and user data",
                          "wrap": false,
                          "href": "/docs/references/nuxt/read-session-data"
                        },
                        {
                          "title": "Protect pages",
                          "wrap": false,
                          "href": "/docs/references/nuxt/protect-pages"
                        }
                      ]
                    ]
                  }
                ]
              ]
            },
            {
              "title": "React Router",
              "hideTitle": true,
              "sdk": ["react-router"],
              "items": [
                [
                  {
                    "title": "Getting started",
                    "items": [
                      [
                        {
                          "title": "Set up your Clerk account",
                          "href": "/docs/quickstarts/setup-clerk"
                        },
                        {
                          "title": "Quickstart",
                          "href": "/docs/quickstarts/react-router"
                        }
                      ]
                    ]
                  },
                  {
                    "title": "References",
                    "items": [
                      [
                        {
                          "title": "Overview",
                          "href": "/docs/references/react-router/overview"
                        },
                        {
                          "title": "`rootAuthLoader()`",
                          "wrap": false,
                          "href": "/docs/references/react-router/root-auth-loader"
                        },
                        {
                          "title": "`getAuth()`",
                          "href": "/docs/references/react-router/get-auth"
                        }
                      ]
                    ]
                  },
                  {
                    "title": "Guides",
                    "items": [
                      [
                        {
                          "title": "Read session and user data",
                          "href": "/docs/references/react-router/read-session-data"
                        },
                        {
                          "title": "Add custom sign-in-or-up page",
                          "href": "/docs/references/react-router/custom-sign-in-or-up-page"
                        },
                        {
                          "title": "Add custom sign-up page",
                          "href": "/docs/references/react-router/custom-sign-up-page"
                        },
                        {
                          "title": "Library mode",
                          "href": "/docs/references/react-router/library-mode"
                        }
                      ]
                    ]
                  }
                ]
              ]
            },
            {
              "title": "Remix",
              "hideTitle": true,
              "sdk": ["remix"],
              "items": [
                [
                  {
                    "title": "Getting started",
                    "items": [
                      [
                        {
                          "title": "Set up your Clerk account",
                          "href": "/docs/quickstarts/setup-clerk"
                        },
                        {
                          "title": "Quickstart",
                          "href": "/docs/quickstarts/remix"
                        }
                      ]
                    ]
                  },
                  {
                    "title": "References",
                    "items": [
                      [
                        {
                          "title": "`ClerkApp`",
                          "wrap": false,
                          "href": "/docs/references/remix/clerk-app"
                        },
                        {
                          "title": "`rootAuthLoader()`",
                          "wrap": false,
                          "href": "/docs/references/remix/root-auth-loader"
                        }
                      ]
                    ]
                  },
                  {
                    "title": "Guides",
                    "items": [
                      [
                        {
                          "title": "SPA Mode",
                          "wrap": false,
                          "href": "/docs/references/remix/spa-mode"
                        },
                        {
                          "title": "Add custom sign-in-or-up page",
                          "wrap": true,
                          "href": "/docs/references/remix/custom-sign-in-or-up-page"
                        },
                        {
                          "title": "Add custom sign-up page",
                          "wrap": true,
                          "href": "/docs/references/remix/custom-sign-up-page"
                        },
                        {
                          "title": "Read session and user data",
                          "wrap": true,
                          "href": "/docs/references/remix/read-session-data"
                        }
                      ]
                    ]
                  }
                ]
              ]
            },
            {
              "title": "Ruby / Rails / Sinatra",
              "hideTitle": true,
              "sdk": ["ruby"],
              "items": [
                [
                  {
                    "title": "Getting started",
                    "items": [
                      [
                        {
                          "title": "Set up your Clerk account",
                          "href": "/docs/quickstarts/setup-clerk"
                        },
                        {
                          "title": "Quickstart",
                          "href": "/docs/quickstarts/ruby"
                        }
                      ]
                    ]
                  },
                  {
                    "title": "References",
                    "items": [
                      [
                        {
                          "title": "Overview",
                          "href": "/docs/references/ruby/overview"
                        }
                      ]
                    ]
                  },
                  {
                    "title": "Guides",
                    "items": [
                      [
                        {
                          "title": "Upgrade to v4",
                          "href": "/docs/references/ruby/v4-upgrade-guide"
                        },
                        {
                          "title": "Rails integration",
                          "href": "/docs/references/ruby/rails"
                        },
                        {
                          "title": "Sinatra integration",
                          "href": "/docs/references/ruby/sinatra"
                        },
                        {
                          "title": "Rack integration",
                          "href": "/docs/references/ruby/rack"
                        }
                      ]
                    ]
                  },
                  {
                    "title": "Ruby SDK repository",
                    "href": "https://github.com/clerk/clerk-sdk-ruby"
                  }
                ]
              ]
            },
            {
              "title": "TanStack Start",
              "hideTitle": true,
              "sdk": ["tanstack-start"],
              "items": [
                [
                  {
                    "title": "Getting started",
                    "items": [
                      [
                        {
                          "title": "Set up your Clerk account",
                          "href": "/docs/quickstarts/setup-clerk"
                        },
                        {
                          "title": "Quickstart",
                          "href": "/docs/quickstarts/tanstack-start"
                        }
                      ]
                    ]
                  },
                  {
                    "title": "References",
                    "items": [
                      [
                        {
                          "title": "Overview",
                          "href": "/docs/references/tanstack-start/overview"
                        },
                        {
                          "title": "`getAuth()`",
                          "href": "/docs/references/tanstack-start/get-auth"
                        },
                        {
                          "title": "`createClerkHandler()`",
                          "href": "/docs/references/tanstack-start/create-clerk-handler"
                        }
                      ]
                    ]
                  },
                  {
                    "title": "Guides",
                    "items": [
                      [
                        {
                          "title": "Add custom sign-in-or-up-page",
                          "href": "/docs/references/tanstack-start/custom-sign-in-or-up-page",
                          "wrap": true
                        },
                        {
                          "title": "Add custom sign-up-page",
                          "href": "/docs/references/tanstack-start/custom-sign-up-page",
                          "wrap": true
                        },
                        {
                          "title": "Read session and user data",
                          "href": "/docs/references/tanstack-start/read-session-data",
                          "wrap": true
                        }
                      ]
                    ]
                  }
                ]
              ]
            },
            {
              "title": "Vue",
              "hideTitle": true,
              "sdk": ["vue"],
              "items": [
                [
                  {
                    "title": "Getting started",
                    "items": [
                      [
                        {
                          "title": "Set up your Clerk account",
                          "href": "/docs/quickstarts/setup-clerk"
                        },
                        {
                          "title": "Quickstart",
                          "href": "/docs/quickstarts/vue"
                        }
                      ]
                    ]
                  },
                  {
                    "title": "References",
                    "items": [
                      [
                        {
                          "title": "Overview",
                          "href": "/docs/references/vue/overview"
                        },
                        {
                          "title": "Client-side helpers",
                          "items": [
                            [
                              {
                                "title": "`useUser()`",
                                "wrap": false,
                                "href": "/docs/references/vue/use-user"
                              },
                              {
                                "title": "`useClerk()`",
                                "wrap": false,
                                "href": "/docs/references/vue/use-clerk"
                              },
                              {
                                "title": "`useAuth()`",
                                "wrap": false,
                                "href": "/docs/references/vue/use-auth"
                              },
                              {
                                "title": "`useSignIn()`",
                                "wrap": false,
                                "href": "/docs/references/vue/use-sign-in"
                              },
                              {
                                "title": "`useSignUp`",
                                "wrap": false,
                                "href": "/docs/references/vue/use-sign-up"
                              },
                              {
                                "title": "`useSession()`",
                                "wrap": false,
                                "href": "/docs/references/vue/use-session"
                              },
                              {
                                "title": "`useSessionList()`",
                                "wrap": false,
                                "href": "/docs/references/vue/use-session-list"
                              },
                              {
                                "title": "`useOrganization()`",
                                "wrap": false,
                                "href": "/docs/references/vue/use-organization"
                              }
                            ]
                          ]
                        }
                      ]
                    ]
                  },
                  {
                    "title": "Guides",
                    "items": [
                      [
                        {
                          "title": "Migrating from community SDK",
                          "href": "/docs/references/vue/migrating-from-vue-community-sdk"
                        }
                      ]
                    ]
                  }
                ]
              ]
            },
            {
              "title": "SDK Development",
              "hideTitle": true,
              "sdk": ["sdk-development"],
              "items": [
                [
                  {
                    "title": "Overview",
                    "href": "/docs/references/sdk/overview"
                  },
                  {
                    "title": "Terminology",
                    "href": "/docs/references/sdk/terminology"
                  },
                  {
                    "title": "Philosophy",
                    "href": "/docs/references/sdk/philosophy"
                  },
                  {
                    "title": "Conventions",
                    "href": "/docs/references/sdk/conventions"
                  },
                  {
                    "title": "SDK Types",
                    "href": "/docs/references/sdk/types"
                  },
                  {
                    "title": "Guides",
                    "collapse": true,
                    "items": [
                      [
                        {
                          "title": "Frontend-only",
                          "href": "/docs/references/sdk/frontend-only"
                        },
                        {
                          "title": "Backend-only",
                          "href": "/docs/references/sdk/backend-only"
                        },
                        {
                          "title": "Fullstack",
                          "href": "/docs/references/sdk/fullstack"
                        }
                      ]
                    ]
                  }
                ]
              ]
            },
            {
              "title": "Community SDKs",
              "hideTitle": true,
              "sdk": ["community-sdk"],
              "items": [
                [
                  {
                    "title": "Angular",
                    "href": "https://github.com/anagstef/ngx-clerk?tab=readme-ov-file#ngx-clerk",
                    "icon": "angular"
                  },
                  {
                    "title": "Elysia",
                    "href": "https://github.com/wobsoriano/elysia-clerk",
                    "icon": "elysia"
                  },
                  {
                    "title": "Hono",
                    "href": "https://github.com/honojs/middleware/tree/main/packages/clerk-auth",
                    "icon": "hono"
                  },
                  {
                    "title": "Koa",
                    "href": "https://github.com/dimkl/clerk-koa/blob/main/README.md",
                    "icon": "koa"
                  },
                  {
                    "title": "SolidJS",
                    "href": "https://github.com/spirit-led-software/clerk-solidjs",
                    "icon": "solid"
                  },
                  {
                    "title": "Svelte",
                    "href": "https://github.com/markjaquith/clerk-sveltekit",
                    "icon": "svelte"
                  },
                  {
                    "title": "Redwood",
                    "collapse": true,
                    "icon": "redwood",
                    "items": [
                      [
                        {
                          "title": "Overview",
                          "href": "/docs/references/redwood/overview"
                        },
                        {
                          "title": "Redwood",
                          "href": "https://redwoodjs.com/docs/auth/clerk",
                          "icon": "redwood"
                        }
                      ]
                    ]
                  },
                  {
                    "title": "Rust",
                    "href": "https://github.com/cincinnati-ventures/clerk-rs",
                    "icon": "rust"
                  }
                ]
              ]
            }
          ]
        ]
      }
    ],
    [
      {
        "title": "Clerk Components",
        "items": [
          [
            {
              "title": "Overview",
              "href": "/docs/components/overview"
            },
            {
              "title": "`<ClerkProvider>`",
              "wrap": false,
              "href": "/docs/components/clerk-provider"
            },
            {
              "title": "UI Components",
              "collapse": true,
              "items": [
                [
                  {
                    "title": "Authentication Components",
                    "items": [
                      [
                        {
                          "title": "`<SignIn />`",
                          "wrap": false,
                          "href": "/docs/components/authentication/sign-in"
                        },
                        {
                          "title": "`<SignUp />`",
                          "wrap": false,
                          "href": "/docs/components/authentication/sign-up"
                        },
                        {
                          "title": "`<GoogleOneTap />`",
                          "wrap": false,
                          "href": "/docs/components/authentication/google-one-tap"
                        }
                      ]
                    ]
                  },
                  {
                    "title": "User Components",
                    "items": [
                      [
                        {
                          "title": "`<UserButton />`",
                          "wrap": false,
                          "href": "/docs/components/user/user-button"
                        },
                        {
                          "title": "`<UserProfile />`",
                          "wrap": false,
                          "href": "/docs/components/user/user-profile"
                        }
                      ]
                    ]
                  },
                  {
                    "title": "Organization Components",
                    "items": [
                      [
                        {
                          "title": "`<CreateOrganization />`",
                          "wrap": false,
                          "href": "/docs/components/organization/create-organization"
                        },
                        {
                          "title": "`<OrganizationProfile />`",
                          "wrap": false,
                          "href": "/docs/components/organization/organization-profile"
                        },
                        {
                          "title": "`<OrganizationSwitcher />`",
                          "wrap": false,
                          "href": "/docs/components/organization/organization-switcher"
                        },
                        {
                          "title": "`<OrganizationList />`",
                          "wrap": false,
                          "href": "/docs/components/organization/organization-list"
                        }
                      ]
                    ]
                  },
                  {
                    "title": "Waitlist Component",
                    "items": [
                      [
                        {
                          "title": "`<Waitlist />`",
                          "wrap": false,
                          "href": "/docs/components/waitlist"
                        }
                      ]
                    ]
                  },
                  {
                    "title": "Control Components",
                    "items": [
                      [
                        {
                          "title": "`<AuthenticateWithRedirectCallback />`",
                          "wrap": false,
                          "href": "/docs/components/control/authenticate-with-callback"
                        },
                        {
                          "title": "`<ClerkLoaded>`",
                          "wrap": false,
                          "href": "/docs/components/control/clerk-loaded"
                        },
                        {
                          "title": "`<ClerkLoading>`",
                          "wrap": false,
                          "href": "/docs/components/control/clerk-loading"
                        },
                        {
                          "title": "`<Protect>`",
                          "wrap": false,
                          "href": "/docs/components/protect"
                        },
                        {
                          "title": "`<MultisessionAppSupport>`",
                          "wrap": false,
                          "href": "/docs/components/control/multi-session"
                        },
                        {
                          "title": "`<RedirectToSignIn />`",
                          "wrap": false,
                          "href": "/docs/components/control/redirect-to-signin"
                        },
                        {
                          "title": "`<RedirectToSignUp />`",
                          "wrap": false,
                          "href": "/docs/components/control/redirect-to-signup"
                        },
                        {
                          "title": "`<RedirectToUserProfile />`",
                          "wrap": false,
                          "href": "/docs/components/control/redirect-to-userprofile"
                        },
                        {
                          "title": "`<RedirectToOrganizationProfile />`",
                          "wrap": false,
                          "href": "/docs/components/control/redirect-to-organizationprofile"
                        },
                        {
                          "title": "`<RedirectToCreateOrganization />`",
                          "wrap": false,
                          "href": "/docs/components/control/redirect-to-createorganization"
                        },
                        {
                          "title": "`<SignedIn>`",
                          "wrap": false,
                          "href": "/docs/components/control/signed-in"
                        },
                        {
                          "title": "`<SignedOut>`",
                          "wrap": false,
                          "href": "/docs/components/control/signed-out"
                        }
                      ]
                    ]
                  },
                  {
                    "title": "Unstyled Components",
                    "items": [
                      [
                        {
                          "title": "`<SignInButton>`",
                          "wrap": false,
                          "href": "/docs/components/unstyled/sign-in-button"
                        },
                        {
                          "title": "`<SignInWithMetamaskButton>`",
                          "wrap": false,
                          "href": "/docs/components/unstyled/sign-in-with-metamask"
                        },
                        {
                          "title": "`<SignUpButton>`",
                          "wrap": false,
                          "href": "/docs/components/unstyled/sign-up-button"
                        },
                        {
                          "title": "`<SignOutButton>`",
                          "wrap": false,
                          "href": "/docs/components/unstyled/sign-out-button"
                        }
                      ]
                    ]
                  }
                ]
              ]
            }
          ]
        ]
      },
      {
        "title": "Configuration",
        "items": [
          [
            {
              "title": "Sign-up & Sign-in",
              "collapse": true,
              "items": [
                [
                  {
                    "title": "Overview",
                    "href": "/docs/authentication/overview"
                  },
                  {
                    "title": "Configuration",
                    "items": [
                      [
                        {
                          "title": "Sign-up and sign-in options",
                          "href": "/docs/authentication/configuration/sign-up-sign-in-options"
                        },
                        {
                          "title": "Session options",
                          "href": "/docs/authentication/configuration/session-options"
                        },
                        {
                          "title": "Email & SMS templates",
                          "href": "/docs/authentication/configuration/email-sms-templates"
                        },
                        {
                          "title": "Restrictions",
                          "href": "/docs/authentication/configuration/restrictions"
                        },
                        {
                          "title": "Legal compliance",
                          "href": "/docs/authentication/configuration/legal-compliance"
                        },
                        {
                          "title": "Force multi-factor authentication (MFA) for all users",
                          "href": "/docs/authentication/configuration/force-mfa"
                        }
                      ]
                    ]
                  },
                  {
                    "title": "Social Connections",
                    "items": [
                      [
                        {
                          "title": "Overview",
                          "href": "/docs/authentication/social-connections/overview"
                        },
                        {
                          "title": "Social connections (OAuth)",
                          "href": "/docs/authentication/social-connections/oauth"
                        },
                        {
                          "title": "Account linking",
                          "href": "/docs/authentication/social-connections/account-linking"
                        },
                        {
                          "title": "Custom provider",
                          "href": "/docs/authentication/social-connections/custom-provider"
                        },
                        {
                          "title": "Apple",
                          "href": "/docs/authentication/social-connections/apple"
                        },
                        {
                          "title": "Atlassian",
                          "href": "/docs/authentication/social-connections/atlassian"
                        },
                        {
                          "title": "Bitbucket",
                          "href": "/docs/authentication/social-connections/bitbucket"
                        },
                        {
                          "title": "Box",
                          "href": "/docs/authentication/social-connections/box"
                        },
                        {
                          "title": "Coinbase",
                          "href": "/docs/authentication/social-connections/coinbase"
                        },
                        {
                          "title": "Discord",
                          "href": "/docs/authentication/social-connections/discord"
                        },
                        {
                          "title": "Dropbox",
                          "href": "/docs/authentication/social-connections/dropbox"
                        },
                        {
                          "title": "Facebook",
                          "href": "/docs/authentication/social-connections/facebook"
                        },
                        {
                          "title": "GitHub",
                          "href": "/docs/authentication/social-connections/github"
                        },
                        {
                          "title": "GitLab",
                          "href": "/docs/authentication/social-connections/gitlab"
                        },
                        {
                          "title": "Google",
                          "href": "/docs/authentication/social-connections/google"
                        },
                        {
                          "title": "HubSpot",
                          "href": "/docs/authentication/social-connections/hubspot"
                        },
                        {
                          "title": "Hugging Face",
                          "href": "/docs/authentication/social-connections/huggingface"
                        },
                        {
                          "title": "Line",
                          "href": "/docs/authentication/social-connections/line"
                        },
                        {
                          "title": "Linear",
                          "href": "/docs/authentication/social-connections/linear"
                        },
                        {
                          "title": "LinkedIn",
                          "href": "/docs/authentication/social-connections/linkedin-oidc"
                        },
                        {
                          "title": "LinkedIn (deprecated)",
                          "href": "/docs/authentication/social-connections/linkedin"
                        },
                        {
                          "title": "Microsoft",
                          "href": "/docs/authentication/social-connections/microsoft"
                        },
                        {
                          "title": "Notion",
                          "href": "/docs/authentication/social-connections/notion"
                        },
                        {
                          "title": "Slack",
                          "href": "/docs/authentication/social-connections/slack"
                        },
                        {
                          "title": "Spotify",
                          "href": "/docs/authentication/social-connections/spotify"
                        },
                        {
                          "title": "TikTok",
                          "href": "/docs/authentication/social-connections/tiktok"
                        },
                        {
                          "title": "Twitch",
                          "href": "/docs/authentication/social-connections/twitch"
                        },
                        {
                          "title": "Twitter v1 (deprecated)",
                          "href": "/docs/authentication/social-connections/twitter"
                        },
                        {
                          "title": "X/Twitter v2",
                          "href": "/docs/authentication/social-connections/x-twitter"
                        },
                        {
                          "title": "Xero",
                          "href": "/docs/authentication/social-connections/xero"
                        }
                      ]
                    ]
                  },
                  {
                    "title": "Enterprise Connections",
                    "items": [
                      [
                        {
                          "title": "Overview",
                          "href": "/docs/authentication/enterprise-connections/overview"
                        },
                        {
                          "title": "Authentication flows",
                          "href": "/docs/authentication/enterprise-connections/authentication-flows"
                        },
                        {
                          "title": "Account linking",
                          "href": "/docs/authentication/enterprise-connections/account-linking"
                        },
                        {
                          "title": "Just-in-Time account provisioning",
                          "href": "/docs/authentication/enterprise-connections/jit-provisioning"
                        },
                        {
                          "title": "EASIE",
                          "items": [
                            [
                              {
                                "title": "Microsoft",
                                "href": "/docs/authentication/enterprise-connections/easie/microsoft"
                              },
                              {
                                "title": "Google",
                                "href": "/docs/authentication/enterprise-connections/easie/google"
                              }
                            ]
                          ]
                        },
                        {
                          "title": "SAML",
                          "items": [
                            [
                              {
                                "title": "Azure",
                                "href": "/docs/authentication/enterprise-connections/saml/azure"
                              },
                              {
                                "title": "Google",
                                "href": "/docs/authentication/enterprise-connections/saml/google"
                              },
                              {
                                "title": "Okta",
                                "href": "/docs/authentication/enterprise-connections/saml/okta"
                              },
                              {
                                "title": "Custom provider",
                                "href": "/docs/authentication/enterprise-connections/saml/custom-provider"
                              }
                            ]
                          ]
                        },
                        {
                          "title": "OIDC",
                          "items": [
                            [
                              {
                                "title": "Custom provider",
                                "href": "/docs/authentication/enterprise-connections/oidc/custom-provider"
                              }
                            ]
                          ]
                        }
                      ]
                    ]
                  },
                  {
                    "title": "Web3",
                    "items": [
                      [
                        {
                          "title": "Coinbase Wallet",
                          "href": "/docs/authentication/web3/coinbase-wallet"
                        },
                        {
                          "title": "MetaMask",
                          "href": "/docs/authentication/web3/metamask"
                        },
                        {
                          "title": "OKX Wallet",
                          "href": "/docs/authentication/web3/okx-wallet"
                        }
                      ]
                    ]
                  }
                ]
              ]
            },
            {
              "title": "Users",
              "collapse": true,
              "items": [
                [
                  {
                    "title": "Overview",
                    "href": "/docs/users/overview"
                  },
                  {
                    "title": "Metadata",
                    "href": "/docs/users/metadata"
                  },
                  {
                    "title": "Invitations",
                    "href": "/docs/users/invitations"
                  },
                  {
                    "title": "User impersonation",
                    "href": "/docs/users/user-impersonation"
                  },
                  {
                    "title": "Create users",
                    "href": "/docs/users/creating-users"
                  },
                  {
                    "title": "Delete users",
                    "href": "/docs/users/deleting-users"
                  },
                  {
                    "title": "Guides",
                    "items": [
                      [
                        {
                          "title": "Web3 authentication",
                          "href": "/docs/users/web3"
                        }
                      ]
                    ]
                  }
                ]
              ]
            },
            {
              "title": "Organizations, Roles, and Permissions",
              "collapse": true,
              "items": [
                [
                  {
                    "title": "Overview",
                    "href": "/docs/organizations/overview"
                  },
                  {
                    "title": "Roles and permissions",
                    "href": "/docs/organizations/roles-permissions"
                  },
                  {
                    "title": "Verified domains",
                    "href": "/docs/organizations/verified-domains"
                  },
                  {
                    "title": "Manage SSO",
                    "href": "/docs/organizations/manage-sso"
                  },
                  {
                    "title": "Guides",
                    "items": [
                      [
                        {
                          "title": "Create roles and assign permissions",
                          "href": "/docs/organizations/create-roles-permissions"
                        },
                        {
                          "title": "Verify the active user’s permissions",
                          "href": "/docs/organizations/verify-user-permissions"
                        },
                        {
                          "title": "Reassign the default role",
                          "href": "/docs/organizations/default-role"
                        },
                        {
                          "title": "Reassign the creator role",
                          "href": "/docs/organizations/creator-role"
                        },
                        {
                          "title": "Organization workspaces",
                          "href": "/docs/organizations/organization-workspaces"
                        },
                        {
                          "title": "Create organizations on behalf of users",
                          "href": "/docs/organizations/create-orgs-for-users"
                        },
                        {
                          "title": "Hide personal accounts and force organizations",
                          "href": "/docs/organizations/force-organizations"
                        }
                      ]
                    ]
                  },
                  {
                    "title": "Building custom flows",
                    "items": [
                      [
                        {
                          "title": "Using metadata",
                          "href": "/docs/organizations/metadata"
                        },
                        {
                          "title": "Create an organization",
                          "href": "/docs/organizations/creating-organizations"
                        },
                        {
                          "title": "Update an organization",
                          "href": "/docs/organizations/updating-organizations"
                        },
                        {
                          "title": "Invite users to an organization",
                          "href": "/docs/organizations/inviting-users"
                        },
                        {
                          "title": "Accept organization invitations",
                          "href": "/docs/organizations/accept-organization-invitations"
                        },
                        {
                          "title": "Manage member roles",
                          "href": "/docs/organizations/managing-roles"
                        },
                        {
                          "title": "View a user's organization memberships",
                          "href": "/docs/organizations/viewing-memberships"
                        },
                        {
                          "title": "Manage membership requests",
                          "href": "/docs/organizations/manage-membership-requests"
                        },
                        {
                          "title": "Switch between organizations",
                          "href": "/docs/organizations/custom-organization-switcher"
                        }
                      ]
                    ]
                  }
                ]
              ]
            },
            {
              "title": "Backend Requests",
              "collapse": true,
              "items": [
                [
                  {
                    "title": "Overview",
                    "href": "/docs/backend-requests/overview"
                  },
                  {
                    "title": "Making requests",
                    "items": [
                      [
                        {
                          "title": "Same-Origin Requests",
                          "href": "/docs/backend-requests/making/same-origin"
                        },
                        {
                          "title": "Cross-Origin Requests",
                          "href": "/docs/backend-requests/making/cross-origin"
                        },
                        {
                          "title": "Customize your session token",
                          "href": "/docs/backend-requests/making/custom-session-token"
                        },
                        {
                          "title": "JWT templates",
                          "href": "/docs/backend-requests/making/jwt-templates"
                        }
                      ]
                    ]
                  },
                  {
                    "title": "Handling requests",
                    "items": [
                      [
                        {
                          "title": "Go",
                          "href": "/docs/backend-requests/handling/go",
                          "icon": "go"
                        },
                        {
                          "title": "Ruby / Rails",
                          "href": "/docs/backend-requests/handling/ruby-rails",
                          "icon": "ruby"
                        },
                        {
                          "title": "Manual JWT Verification",
                          "href": "/docs/backend-requests/handling/manual-jwt"
                        }
                      ]
                    ]
                  },
                  {
                    "title": "Versioning",
                    "items": [
                      [
                        {
                          "title": "Overview",
                          "href": "/docs/backend-requests/versioning/overview"
                        },
                        {
                          "title": "Available versions",
                          "href": "/docs/backend-requests/versioning/available-versions"
                        }
                      ]
                    ]
                  },
                  {
                    "title": "Resources",
                    "items": [
                      [
                        {
                          "title": "Session tokens",
                          "href": "/docs/backend-requests/resources/session-tokens"
                        },
                        {
                          "title": "Rate limits",
                          "href": "/docs/backend-requests/resources/rate-limits"
                        }
                      ]
                    ]
                  }
                ]
              ]
            },
            {
              "title": "Webhooks",
              "collapse": true,
              "items": [
                [
                  {
                    "title": "Overview",
                    "href": "/docs/webhooks/overview"
                  },
                  {
                    "title": "Sync Clerk data to your application with webhooks",
                    "href": "/docs/webhooks/sync-data"
                  },
                  {
                    "title": "Handling webhooks with Inngest",
                    "href": "/docs/webhooks/inngest"
                  },
                  {
                    "title": "Send webhooks to Loops",
                    "href": "/docs/webhooks/loops"
                  },
                  {
                    "title": "Debug your webhooks",
                    "href": "/docs/webhooks/debug-your-webhooks"
                  }
                ]
              ]
            },
            {
              "title": "Transfer ownership",
              "href": "/docs/guides/transferring-your-app"
            }
          ]
        ]
      },
      {
        "title": "Customization",
        "items": [
          [
            {
              "title": "Account Portal",
              "collapse": true,
              "items": [
                [
                  {
                    "title": "Overview",
                    "href": "/docs/customization/account-portal/overview"
                  },
                  {
                    "title": "Getting started",
                    "href": "/docs/customization/account-portal/getting-started"
                  },
                  {
                    "title": "Advanced Usage",
                    "items": [
                      [
                        {
                          "title": "Direct links",
                          "href": "/docs/customization/account-portal/direct-links"
                        },
                        {
                          "title": "Disable Account Portal",
                          "href": "/docs/customization/account-portal/disable-account-portal"
                        }
                      ]
                    ]
                  }
                ]
              ]
            },
            {
              "title": "Appearance Prop",
              "collapse": true,
              "items": [
                [
                  {
                    "title": "Overview",
                    "href": "/docs/customization/overview"
                  },
                  {
                    "title": "Layout",
                    "href": "/docs/customization/layout"
                  },
                  {
                    "title": "Themes",
                    "href": "/docs/customization/themes"
                  },
                  {
                    "title": "Variables",
                    "href": "/docs/customization/variables"
                  }
                ]
              ]
            },
            {
              "title": "Localization",
              "href": "/docs/customization/localization"
            },
            {
              "title": "Custom Pages",
              "collapse": true,
              "items": [
                [
                  {
                    "title": "`<UserProfile />`",
                    "href": "/docs/customization/user-profile"
                  },
                  {
                    "title": "`<OrganizationProfile />`",
                    "href": "/docs/customization/organization-profile"
                  }
                ]
              ]
            },
            {
              "title": "Custom Menu Items",
              "collapse": true,
              "items": [
                [
                  {
                    "title": "`<UserButton />`",
                    "wrap": false,
                    "href": "/docs/customization/user-button"
                  }
                ]
              ]
            },
            {
              "title": "Elements",
              "tag": "(Beta)",
              "collapse": true,
              "items": [
                [
                  {
                    "title": "Overview",
                    "href": "/docs/customization/elements/overview"
                  },
                  {
                    "title": "Guides",
                    "items": [
                      [
                        {
                          "title": "Build a sign-in flow",
                          "href": "/docs/customization/elements/guides/sign-in"
                        },
                        {
                          "title": "Build a sign-up flow",
                          "href": "/docs/customization/elements/guides/sign-up"
                        },
                        {
                          "title": "Styling",
                          "href": "/docs/customization/elements/guides/styling"
                        }
                      ]
                    ]
                  },
                  {
                    "title": "Examples",
                    "items": [
                      [
                        {
                          "title": "Sign-in",
                          "href": "/docs/customization/elements/examples/sign-in"
                        },
                        {
                          "title": "Sign-up",
                          "href": "/docs/customization/elements/examples/sign-up"
                        },
                        {
                          "title": "Primitives",
                          "href": "/docs/customization/elements/examples/primitives"
                        },
                        {
                          "title": "shadcn/ui",
                          "href": "/docs/customization/elements/examples/shadcn-ui"
                        }
                      ]
                    ]
                  },
                  {
                    "title": "Component Reference",
                    "items": [
                      [
                        {
                          "title": "Common",
                          "href": "/docs/customization/elements/reference/common"
                        },
                        {
                          "title": "Sign-in",
                          "href": "/docs/customization/elements/reference/sign-in"
                        },
                        {
                          "title": "Sign-up",
                          "href": "/docs/customization/elements/reference/sign-up"
                        }
                      ]
                    ]
                  }
                ]
              ]
            },
            {
              "title": "Redirect URLs",
              "href": "/docs/guides/custom-redirects"
            }
          ]
        ]
      },
      {
        "title": "Development",
        "items": [
          [
            {
              "title": "Multi-tenant architecture",
              "href": "/docs/guides/multi-tenant-architecture"
            },
            {
              "title": "Override Clerk interfaces",
              "href": "/docs/guides/custom-types"
            },
            {
              "title": "Testing",
              "collapse": true,
              "items": [
                [
                  {
                    "title": "Overview",
                    "href": "/docs/testing/overview"
                  },
                  {
                    "title": "Test Emails and Phones",
                    "href": "/docs/testing/test-emails-and-phones"
                  },
                  {
                    "title": "Testing Frameworks",
                    "items": [
                      [
                        {
                          "title": "Playwright",
                          "collapse": true,
                          "items": [
                            [
                              {
                                "title": "Overview",
                                "href": "/docs/testing/playwright/overview"
                              },
                              {
                                "title": "Test helpers",
                                "href": "/docs/testing/playwright/test-helpers"
                              },
                              {
                                "title": "Test authenticated flows",
                                "href": "/docs/testing/playwright/test-authenticated-flows"
                              }
                            ]
                          ]
                        },
                        {
                          "title": "Cypress",
                          "collapse": true,
                          "items": [
                            [
                              {
                                "title": "Overview",
                                "href": "/docs/testing/cypress/overview"
                              },
                              {
                                "title": "Custom commands",
                                "href": "/docs/testing/cypress/custom-commands"
                              },
                              {
                                "title": "Test Account Portal",
                                "href": "/docs/testing/cypress/test-account-portal"
                              }
                            ]
                          ]
                        },
                        {
                          "title": "Postman or Insomnia",
                          "href": "/docs/testing/postman-or-insomnia"
                        }
                      ]
                    ]
                  }
                ]
              ]
            },
            {
              "title": "Errors",
              "collapse": true,
              "items": [
                [
                  {
                    "title": "Overview",
                    "href": "/docs/errors/overview"
                  },
                  {
                    "title": "Actor tokens",
                    "href": "/docs/errors/actor-tokens"
                  },
                  {
                    "title": "Allowlist identifiers",
                    "href": "/docs/errors/allowlist-identifiers"
                  },
                  {
                    "title": "Application",
                    "href": "/docs/errors/application"
                  },
                  {
                    "title": "Authentication",
                    "href": "/docs/errors/authentication"
                  },
                  {
                    "title": "Backup codes",
                    "href": "/docs/errors/backup-codes"
                  },
                  {
                    "title": "Billing",
                    "href": "/docs/errors/billing"
                  },
                  {
                    "title": "Billing accounts",
                    "href": "/docs/errors/billing-accounts"
                  },
                  {
                    "title": "Blocklist identifiers",
                    "href": "/docs/errors/blocklist-identifiers"
                  },
                  {
                    "title": "Clients",
                    "href": "/docs/errors/clients"
                  },
                  {
                    "title": "Cookie",
                    "href": "/docs/errors/cookie"
                  },
                  {
                    "title": "Deprecation",
                    "href": "/docs/errors/deprecation"
                  },
                  {
                    "title": "Domains",
                    "href": "/docs/errors/domains"
                  },
                  {
                    "title": "Entitlements",
                    "href": "/docs/errors/entitlements"
                  },
                  {
                    "title": "Features",
                    "href": "/docs/errors/features"
                  },
                  {
                    "title": "Forms",
                    "href": "/docs/errors/forms"
                  },
                  {
                    "title": "Identifications",
                    "href": "/docs/errors/identifications"
                  },
                  {
                    "title": "Passkeys",
                    "href": "/docs/errors/passkeys"
                  },
                  {
                    "title": "Rate Limits",
                    "href": "/docs/errors/rate-limits"
                  },
                  {
                    "title": "Sign-in",
                    "href": "/docs/errors/sign-in"
                  },
                  {
                    "title": "Sign-up",
                    "href": "/docs/errors/sign-up"
                  },
                  {
                    "title": "Sign-in-tokens",
                    "href": "/docs/errors/sign-in-tokens"
                  }
                ]
              ]
            },
            {
              "title": "Troubleshooting",
              "collapse": true,
              "items": [
                [
                  {
                    "title": "Overview",
                    "href": "/docs/troubleshooting/overview"
                  },
                  {
                    "title": "Email Deliverability",
                    "href": "/docs/troubleshooting/email-deliverability"
                  },
                  {
                    "title": "Script Loading",
                    "href": "/docs/troubleshooting/script-loading"
                  },
                  {
                    "title": "Help & Support",
                    "items": [
                      [
                        {
                          "title": "Create a minimal reproduction",
                          "href": "/docs/troubleshooting/create-a-minimal-reproduction"
                        },
                        {
                          "title": "Community Discord",
                          "href": "https://clerk.com/discord"
                        },
                        {
                          "title": "Contact Support",
                          "href": "/support",
                          "target": "_blank"
                        }
                      ]
                    ]
                  }
                ]
              ]
            },
            {
              "title": "Upgrade Guides",
              "collapse": true,
              "items": [
                [
                  {
                    "title": "Overview",
                    "href": "/docs/upgrade-guides/overview"
                  },
                  {
                    "title": "Long term support policy",
                    "href": "/docs/upgrade-guides/long-term-support"
                  },
                  {
                    "title": "Clerk SDK versioning",
                    "href": "/docs/upgrade-guides/sdk-versioning"
                  },
                  {
                    "title": "Upgrading to @clerk/nextjs v6",
                    "href": "/docs/upgrade-guides/nextjs/v6"
                  },
                  {
                    "title": "Upgrading to Core 2",
                    "items": [
                      [
                        {
                          "title": "Overview",
                          "href": "/docs/upgrade-guides/core-2/overview"
                        },
                        {
                          "title": "Component redesign",
                          "href": "/docs/upgrade-guides/core-2/component-redesign"
                        },
                        {
                          "title": "SDK Guides",
                          "collapse": true,
                          "items": [
                            [
                              {
                                "title": "Next.js",
                                "href": "/docs/upgrade-guides/core-2/nextjs",
                                "icon": "nextjs"
                              },
                              {
                                "title": "Remix",
                                "href": "/docs/upgrade-guides/core-2/remix",
                                "icon": "remix"
                              },
                              {
                                "title": "Expo",
                                "href": "/docs/upgrade-guides/core-2/expo"
                              },
                              {
                                "title": "Fastify",
                                "href": "/docs/upgrade-guides/core-2/fastify"
                              },
                              {
                                "title": "React",
                                "href": "/docs/upgrade-guides/core-2/react",
                                "icon": "react"
                              },
                              {
                                "title": "Node",
                                "href": "/docs/upgrade-guides/core-2/node"
                              },
                              {
                                "title": "Backend",
                                "href": "/docs/upgrade-guides/core-2/backend"
                              },
                              {
                                "title": "Chrome Extension",
                                "href": "/docs/upgrade-guides/core-2/chrome-extension"
                              },
                              {
                                "title": "JavaScript",
                                "href": "/docs/upgrade-guides/core-2/javascript",
                                "icon": "javascript"
                              }
                            ]
                          ]
                        }
                      ]
                    ]
                  },
                  {
                    "title": "Upgrading to Core 1",
                    "items": [
                      [
                        {
                          "title": "Overview",
                          "href": "/docs/upgrade-guides/upgrading-from-v2-to-v3"
                        }
                      ]
                    ]
                  },
                  {
                    "title": "Upgrading from Node to Express SDK",
                    "items": [
                      [
                        {
                          "title": "Overview",
                          "href": "/docs/upgrade-guides/node-to-express"
                        }
                      ]
                    ]
                  },
                  {
                    "title": "Dashboard",
                    "items": [
                      [
                        {
                          "title": "API Key Changes",
                          "href": "/docs/upgrade-guides/api-keys"
                        },
                        {
                          "title": "URL-based session syncing",
                          "href": "/docs/upgrade-guides/url-based-session-syncing"
                        },
                        {
                          "title": "Progressive Sign up",
                          "href": "/docs/upgrade-guides/progressive-sign-up"
                        }
                      ]
                    ]
                  }
                ]
              ]
            },
            {
              "title": "Deployments & Migrations",
              "collapse": true,
              "items": [
                [
                  {
                    "title": "Instances / Environments",
                    "href": "/docs/deployments/environments"
                  },
                  {
                    "title": "Clerk environment variables",
                    "href": "/docs/deployments/clerk-environment-variables"
                  },
                  {
                    "title": "Deployment",
                    "items": [
                      [
                        {
                          "title": "Deploy to production",
                          "href": "/docs/deployments/overview"
                        },
                        {
                          "title": "Deploy to Vercel",
                          "href": "/docs/deployments/deploy-to-vercel"
                        },
                        {
                          "title": "Deploy behind a proxy",
                          "href": "/docs/deployments/deploy-behind-a-proxy"
                        },
                        {
                          "title": "Set up a staging environment",
                          "href": "/docs/deployments/set-up-staging"
                        },
                        {
                          "title": "Deploy a Chrome Extension to production",
                          "href": "/docs/deployments/deploy-chrome-extension"
                        },
                        {
                          "title": "Deploy an Expo app to production",
                          "href": "/docs/deployments/deploy-expo"
                        },
                        {
                          "title": "Deploy an Astro app to production",
                          "href": "/docs/deployments/deploy-astro"
                        },
                        {
                          "title": "Set up a preview environment",
                          "href": "/docs/deployments/set-up-preview-environment"
                        },
                        {
                          "title": "Changing domains",
                          "href": "/docs/deployments/changing-domains"
                        }
                      ]
                    ]
                  },
                  {
                    "title": "Migrations",
                    "items": [
                      [
                        {
                          "title": "Migrate to Clerk",
                          "href": "/docs/deployments/migrate-overview"
                        },
                        {
                          "title": "Migrate from Firebase",
                          "href": "/docs/deployments/migrate-from-firebase"
                        },
                        {
                          "title": "Migrate from Cognito",
                          "href": "/docs/deployments/migrate-from-cognito"
                        },
                        {
                          "title": "Exporting user data",
                          "href": "/docs/deployments/exporting-users"
                        }
                      ]
                    ]
                  },
                  {
                    "title": "Cookie Information",
                    "items": [
                      [
                        {
                          "title": "Clerk Cookie Information",
                          "href": "/docs/deployments/clerk-cookies"
                        }
                      ]
                    ]
                  }
                ]
              ]
            },
            {
              "title": "Reverification",
              "tag": "(Beta)",
              "href": "/docs/guides/reverification"
            },
            {
              "title": "Image Optimization",
              "href": "/docs/guides/image-optimization"
            }
          ]
        ]
      },
      {
        "title": "Advanced",
        "items": [
          [
            {
              "title": "How Clerk works",
              "collapse": true,
              "items": [
                [
                  {
                    "title": "Overview",
                    "href": "/docs/how-clerk-works/overview"
                  },
                  {
                    "title": "Cookies",
                    "href": "/docs/how-clerk-works/cookies"
                  },
                  {
                    "title": "Tokens & signatures",
                    "href": "/docs/how-clerk-works/tokens-signatures"
                  },
                  {
                    "title": "Routing",
                    "href": "/docs/how-clerk-works/routing"
                  }
                ]
              ]
            },
            {
              "title": "Integrations",
              "collapse": true,
              "items": [
                [
                  {
                    "title": "Overview",
                    "href": "/docs/integrations/overview"
                  },
                  {
                    "title": "Databases",
                    "items": [
                      [
                        {
                          "title": "Convex",
                          "href": "/docs/integrations/databases/convex"
                        },
                        {
                          "title": "Fauna",
                          "href": "/docs/integrations/databases/fauna"
                        },
                        {
                          "title": "Firebase",
                          "href": "/docs/integrations/databases/firebase"
                        },
                        {
                          "title": "Grafbase",
                          "href": "/docs/integrations/databases/grafbase"
                        },
                        {
                          "title": "Hasura",
                          "href": "/docs/integrations/databases/hasura"
                        },
                        {
                          "title": "InstantDB",
                          "href": "/docs/integrations/databases/instantdb"
                        },
                        {
                          "title": "Nhost",
                          "href": "/docs/integrations/databases/nhost"
                        },
                        {
                          "title": "Supabase",
                          "href": "/docs/integrations/databases/supabase"
                        },
                        {
                          "title": "Neon",
                          "href": "/docs/integrations/databases/neon"
                        }
                      ]
                    ]
                  },
                  {
                    "title": "Analytics",
                    "items": [
                      [
                        {
                          "title": "Google Analytics",
                          "href": "/docs/integrations/analytics/google-analytics"
                        }
                      ]
                    ]
                  }
                ]
              ]
            },
            {
              "title": "Advanced Usage",
              "collapse": true,
              "items": [
                [
                  {
                    "title": "Clerk as an OAuth 2.0 provider",
                    "href": "/docs/advanced-usage/clerk-idp"
                  },
                  {
                    "title": "Authentication across different domains",
                    "href": "/docs/advanced-usage/satellite-domains"
                  },
                  {
                    "title": "Proxying the Clerk Frontend API",
                    "href": "/docs/advanced-usage/using-proxies"
                  }
                ]
              ]
            },
            {
              "title": "Security & Privacy",
              "collapse": true,
              "items": [
                [
                  {
                    "title": "Overview",
                    "href": "/docs/security/overview"
                  },
                  {
                    "title": "Vulnerability disclosure policy",
                    "href": "/docs/security/vulnerability-disclosure-policy"
                  },
                  {
                    "title": "XSS leak protection",
                    "href": "/docs/security/xss-leak-protection"
                  },
                  {
                    "title": "CSRF protection",
                    "href": "/docs/security/csrf-protection"
                  },
                  {
                    "title": "CSP Headers",
                    "href": "/docs/security/clerk-csp"
                  },
                  {
                    "title": "Fixation protection",
                    "href": "/docs/security/fixation-protection"
                  },
                  {
                    "title": "Password protection and rules",
                    "href": "/docs/security/password-protection"
                  },
                  {
                    "title": "Clerk Telemetry",
                    "href": "/docs/telemetry"
                  },
                  {
                    "title": "Protect accounts from attacks",
                    "items": [
                      [
                        {
                          "title": "Brute force attacks and locking user accounts",
                          "href": "/docs/security/user-lock-guide"
                        },
                        {
                          "title": "Protect sign ups from bots",
                          "href": "/docs/security/bot-protection"
                        },
                        {
                          "title": "Customize max sign-in attempts and duration of of user lockout",
                          "href": "/docs/security/customize-user-lockout"
                        },
                        {
                          "title": "Unlock accounts from the Clerk Dashboard",
                          "href": "/docs/security/unlock-user-accounts"
                        },
                        {
                          "title": "Programmatically lock and unlock accounts",
                          "href": "/docs/security/programmatically-lock-user-accounts"
                        },
                        {
                          "title": "Protect email link sign-ins and sign-ups",
                          "href": "/docs/security/email-link-protection"
                        },
                        {
                          "title": "Unauthorized sign-in",
                          "href": "/docs/security/unauthorized-sign-in"
                        }
                      ]
                    ]
                  }
                ]
              ]
            },
            {
              "title": "Custom Flows",
              "collapse": true,
              "items": [
                [
                  {
                    "title": "Overview",
                    "href": "/docs/custom-flows/overview"
                  },
                  {
                    "title": "Error handling",
                    "href": "/docs/custom-flows/error-handling"
                  },
                  {
                    "title": "Authentication",
                    "items": [
                      [
                        {
                          "title": "Email & password",
                          "href": "/docs/custom-flows/email-password"
                        },
                        {
                          "title": "Email / SMS OTP",
                          "href": "/docs/custom-flows/email-sms-otp"
                        },
                        {
                          "title": "Email links",
                          "href": "/docs/custom-flows/email-links"
                        },
                        {
                          "title": "Email & password + MFA",
                          "href": "/docs/custom-flows/email-password-mfa"
                        },
                        {
                          "title": "Passkeys",
                          "href": "/docs/custom-flows/passkeys"
                        },
                        {
                          "title": "Google One Tap",
                          "href": "/docs/custom-flows/google-one-tap"
                        },
                        {
                          "title": "OAuth connections",
                          "href": "/docs/custom-flows/oauth-connections"
                        },
                        {
                          "title": "Enterprise connections",
                          "href": "/docs/custom-flows/enterprise-connections"
                        },
                        {
                          "title": "Sign out",
                          "href": "/docs/custom-flows/sign-out"
                        },
                        {
                          "title": "Sign-up with application invitations",
                          "href": "/docs/custom-flows/invitations"
                        },
                        {
                          "title": "Embedded email links",
                          "href": "/docs/custom-flows/embedded-email-links"
                        },
                        {
                          "title": "Multi-session applications",
                          "href": "/docs/custom-flows/multi-session-applications"
                        },
                        {
                          "title": "Bot sign-up protection",
                          "href": "/docs/custom-flows/bot-sign-up-protection"
                        }
                      ]
                    ]
                  },
                  {
                    "title": "Account updates",
                    "items": [
                      [
                        {
                          "title": "Forgot password",
                          "href": "/docs/custom-flows/forgot-password"
                        },
                        {
                          "title": "User impersonation",
                          "href": "/docs/custom-flows/user-impersonation"
                        },
                        {
                          "title": "Add email",
                          "href": "/docs/custom-flows/add-email"
                        },
                        {
                          "title": "Add phone",
                          "href": "/docs/custom-flows/add-phone"
                        },
                        {
                          "title": "Manage SMS-based MFA",
                          "href": "/docs/custom-flows/manage-sms-based-mfa"
                        },
                        {
                          "title": "Manage TOTP-based MFA",
                          "href": "/docs/custom-flows/manage-totp-based-mfa"
                        }
                      ]
                    ]
                  }
                ]
              ]
            }
          ]
        ]
      }
    ],
    [
      {
        "title": "API Reference",
        "items": [
          [
            {
              "title": "Backend API",
              "href": "/docs/reference/backend-api",
              "target": "_blank"
            },
            {
              "title": "Frontend API",
              "href": "/docs/reference/frontend-api",
              "target": "_blank"
            }
          ]
        ]
      }
    ],
    [
      {
        "title": "Archived Versions",
        "items": [
          [
            {
              "title": "Core 1 Documentation",
              "href": "/docs/core-1",
              "icon": "link"
            }
          ]
        ]
      }
    ]
  ]
}<|MERGE_RESOLUTION|>--- conflicted
+++ resolved
@@ -1218,7 +1218,6 @@
                           ]
                         },
                         {
-<<<<<<< HEAD
                           "title": "Sessions",
                           "collapse": true,
                           "items": [
@@ -1251,60 +1250,6 @@
                             ]
                           ]
                         },
-=======
-                          "title": "Sign-up",
-                          "href": "/docs/customization/elements/reference/sign-up"
-                        }
-                      ]
-                    ]
-                  }
-                ]
-              ]
-            },
-            {
-              "title": "Redirect URLs",
-              "href": "/docs/guides/custom-redirects"
-            }
-          ]
-        ]
-      }
-    ],
-    [
-      {
-        "title": "Development",
-        "items": [
-          [
-            {
-              "title": "Keyless Mode",
-              "tag": "(Beta)",
-              "href": "/docs/keyless-mode"
-            },
-            {
-              "title": "Multi-tenant architecture",
-              "href": "/docs/guides/multi-tenant-architecture"
-            },
-            {
-              "title": "Override Clerk interfaces",
-              "href": "/docs/guides/custom-types"
-            },
-            {
-              "title": "Testing",
-              "collapse": true,
-              "items": [
-                [
-                  {
-                    "title": "Overview",
-                    "href": "/docs/testing/overview"
-                  },
-                  {
-                    "title": "Test Emails and Phones",
-                    "href": "/docs/testing/test-emails-and-phones"
-                  },
-                  {
-                    "title": "Testing Frameworks",
-                    "items": [
-                      [
->>>>>>> b41488a1
                         {
                           "title": "Client",
                           "collapse": true,
@@ -2999,6 +2944,11 @@
         "title": "Development",
         "items": [
           [
+            {
+              "title": "Keyless Mode",
+              "tag": "(Beta)",
+              "href": "/docs/keyless-mode"
+            },
             {
               "title": "Multi-tenant architecture",
               "href": "/docs/guides/multi-tenant-architecture"
