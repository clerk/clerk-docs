--- conflicted
+++ resolved
@@ -12,11 +12,8 @@
     "lint:validation": "npm run build",
     "build": "tsx ./scripts/build-docs.ts",
     "test": "vitest --silent",
-<<<<<<< HEAD
-    "move-doc": "node scripts/move-doc.mjs"
-=======
+    "move-doc": "node scripts/move-doc.mjs",
     "typedoc:download": "git clone https://github.com/clerk/generated-typedoc.git --single-branch --depth 1 clerk-typedoc"
->>>>>>> 0a5ec7b1
   },
   "devDependencies": {
     "@sindresorhus/slugify": "^2.2.1",
