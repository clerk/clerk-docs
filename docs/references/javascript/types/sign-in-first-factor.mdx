---
title: '`SignInFirstFactor`'
description: The SignInFirstFactor type represents the first factor verification strategy that can be used in the sign-in process.
---

The `SignInFirstFactor` type represents the first factor verification strategy that can be used in the sign-in process.

```ts
type SignInFirstFactor =
  | EmailCodeFactor
  | EmailLinkFactor
  | PhoneCodeFactor
  | PasswordFactor
  | ResetPasswordPhoneCodeFactor
  | ResetPasswordEmailCodeFactor
  | Web3SignatureFactor
  | OauthFactor
  | SamlFactor
```

<Properties>
  - `strategy`
  - `'email_code'` | `'email_link'` | `'phone_code'` | `'password'` | `'reset_password_phone_code'` | `'reset_password_email_code'` | `'web3_metamask_signature'` | `'web3_coinbase_wallet_signature'` | `'web3_okx_wallet_signature'` | [`OAuthStrategy`](/docs/references/javascript/types/oauth) | `'saml'`

<<<<<<< HEAD
  - `"email_code"`
  - `"email_link"`
  - `"phone_code"`
  - `"password"`
  - `"reset_password_phone_code"`
  - `"reset_password_email_code"`
  - `"web3_metamask_signature"`
  - `"web3_coinbase_wallet_signature"`
  - `"web3_okx_wallet_signature"`
  - [`OAuthStrategy`](/docs/references/javascript/types/sso)
  - `"saml"`
=======
  The strategy of the factor.
>>>>>>> b7d8d883

  ---

  - `emailAddressId`
  - `string`

  The ID of the email address that a code or link will be sent to. Populated when the `strategy` is `'email_code'`, `'email_link'`, or `'reset_password_email_code'`.

  ---

  - `phoneNumberId`
  - `string`

  The ID of the phone number that a code will be sent to. Populated when the `strategy` is `'phone_code'` or `'reset_password_phone_code'`.

  ---

  - `web3WalletId`
  - `string`

  The ID of the Web3 wallet that will be used to sign a message. Populated when the `strategy` is `'web3_metamask_signature'`, `'web3_coinbase_wallet_signature'`, or `'web3_okx_wallet_signature'`.

  ---

  - `safeIdentifier`
  - `'emailAddress'` | `'phoneNumber'`

  The safe identifier of the factor.

  Populated when the strategy is `'email_code'`, `'email_link'`, `'phone_code'`, `'reset_password_email_code'`, or `'reset_password_phone_code'`.

  ---

  - `primary`
  - `boolean`

  Whether the factor is the primary factor.

  Populated when the strategy is `'email_code'`, `'email_link'`, `'phone_code'`, `'web3_metamask_signature'`, `'web3_coinbase_wallet_signature'`, `'web3_okx_wallet_signature'`, `'reset_password_email_code'`, or `'reset_password_phone_code'`.
</Properties>

## `EmailCodeFactor`

```ts
type EmailCodeFactor = {
  strategy: EmailCodeStrategy
  emailAddressId: string
  safeIdentifier: string
  primary?: boolean
}
```

## `EmailLinkFactor`

```ts
type EmailLinkFactor = {
  strategy: EmailLinkStrategy
  emailAddressId: string
  safeIdentifier: string
  primary?: boolean
}
```

## `PhoneCodeFactor`

```ts
type PhoneCodeFactor = {
  strategy: PhoneCodeStrategy
  phoneNumberId: string
  safeIdentifier: string
  primary?: boolean
  default?: boolean
}
```

## `PasswordFactor`

```ts
type PasswordFactor = {
  strategy: PasswordStrategy
}
```

## `ResetPasswordPhoneCodeFactor`

```ts
type ResetPasswordPhoneCodeFactor = {
  strategy: ResetPasswordPhoneCodeStrategy
  phoneNumberId: string
  safeIdentifier: string
  primary?: boolean
}
```

## `ResetPasswordEmailCodeFactor`

```ts
type ResetPasswordEmailCodeFactor = {
  strategy: ResetPasswordEmailCodeStrategy
  emailAddressId: string
  safeIdentifier: string
  primary?: boolean
}
```

## `Web3SignatureFactor`

```ts
type Web3SignatureFactor = {
  strategy: Web3Strategy
  web3WalletId: string
  primary?: boolean
}
```

## `OauthFactor`

```ts
type OauthFactor = {
  strategy: OAuthStrategy
}
```

## `SamlFactor`

```ts
type SamlFactor = {
  strategy: SamlStrategy
}
```<|MERGE_RESOLUTION|>--- conflicted
+++ resolved
@@ -20,23 +20,9 @@
 
 <Properties>
   - `strategy`
-  - `'email_code'` | `'email_link'` | `'phone_code'` | `'password'` | `'reset_password_phone_code'` | `'reset_password_email_code'` | `'web3_metamask_signature'` | `'web3_coinbase_wallet_signature'` | `'web3_okx_wallet_signature'` | [`OAuthStrategy`](/docs/references/javascript/types/oauth) | `'saml'`
+  - `'email_code'` | `'email_link'` | `'phone_code'` | `'password'` | `'passkey'` | `'reset_password_phone_code'` | `'reset_password_email_code'` | `'web3_metamask_signature'` | `'web3_coinbase_wallet_signature'` | `'web3_okx_wallet_signature'` | [`OAuthStrategy`](/docs/references/javascript/types/oauth) | `'saml'` | `'enterprise_sso'`
 
-<<<<<<< HEAD
-  - `"email_code"`
-  - `"email_link"`
-  - `"phone_code"`
-  - `"password"`
-  - `"reset_password_phone_code"`
-  - `"reset_password_email_code"`
-  - `"web3_metamask_signature"`
-  - `"web3_coinbase_wallet_signature"`
-  - `"web3_okx_wallet_signature"`
-  - [`OAuthStrategy`](/docs/references/javascript/types/sso)
-  - `"saml"`
-=======
   The strategy of the factor.
->>>>>>> b7d8d883
 
   ---
 
