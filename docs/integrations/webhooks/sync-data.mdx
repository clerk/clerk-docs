---
title: Sync Clerk data to your backend with webhooks
description: The recommended way to sync data between Clerk and your application's backend is via webhooks. In this guide you'll learn how to enable webhooks and how to set up your backend so that it is updated every time an event happens on your Clerk instance.
---

# Sync Clerk data to your backend with webhooks

A common set up for applications involves a frontend for customers to interact with a backend that includes a database. Since authentication and user management happens on Clerk's side, data eventually needs to reach the application's backend.

The recommended way to sync data between Clerk and your application's backend is via webhooks. In this guide, you'll learn how to enable webhooks and how to set up your backend so that it is updated every time an event happens on your Clerk instance.

Given the asynchronous nature of webhooks, they might not fit in every use case out there but they are a great fit for most applications.

<Steps>

### Enable webhooks

To enable webhooks, go to the Clerk Dashboard and navigate to the **[Webhooks](https://dashboard.clerk.com/last-active?path=webhooks)** page. Select the **Add Endpoint** button.

![Add endpoint](/docs/images/users/guides/sync-backend/enable-webhook.png)

You'll be presented with a form where you can specify the URL of your backend endpoint. This is the URL where Clerk will send the webhook events. You can also specify the events you want to receive. For example, if you only want to receive events related to users, you can select the **user** option.

<Callout>
  If you are developing on your localhost, you will need to expose your endpoint
  to the internet to work with webhooks. See the [Testing the
  webhook](#test-the-webhook) section for information.
</Callout>

![Add endpoint form](/docs/images/users/guides/sync-backend/webhook-form.png)

Once you click the **Create** button, you'll be presented with your webhook endpoint dashboard. Here you can see the URL of your endpoint and the events you selected and you can also test your endpoint.

### Add your Signing Secret to your `.env.local` file

To retrieve your Webhook Signing Secret, click on the [Webhooks](https://dashboard.clerk.com/last-active?path=webhooks) page in the side nav of the [Clerk Dashboard](https://dashboard.clerk.com).

<Images
  width={2000}
  height={1125}
  src="/images/users/guides/sync-backend/sign-secret.png"
  alt="The Webhooks page in the Clerk Dashboard. There is a red arrow pointing to where the Signing Secret is located."
/>
You will need to set this value as an environment variable in your project. This
guide uses `WEBHOOK_SECRET` as the key. However, you can set the key to whatever
you like; just be sure to update the code examples. ```env filename=".env.local"
WEBHOOK_SECRET=your_signing_secret ```

### Understanding the webhook payload

The Clerk webhook events are sent as HTTP `POST` requests with a JSON body. All messages contain:

- `data` - an object that holds information for the event's payload.
- `object` - this is always `event`
- `type` - the type of webhook event. See [Supported webhook events](/docs/integrations/webhooks/overview#supported-webhook-events) for a full list.

Below is an example of a webhook object with no payload:

```json
{
  "data": {
    // The event type specific payload will be here.
  },
  "object": "event",
  "type": "<event>"
}
```

Additionally messages contain an `id` string in the headers. To learn more about the payload structure, check out the [webhooks reference](/docs/integrations/webhooks/overview).

### Install the `svix` package

To get started setting up your endpoint, you will need to install the [`svix` package](https://www.npmjs.com/package/svix). Svix provides a package for verifying the webhook signature, making it easy to verify the authenticity of the webhook events.

<CodeBlockTabs type="installer" options={["npm", "yarn", "pnpm"]}>
  ```bash filename="terminal"
  npm install svix
  ```

```bash filename="terminal"
yarn add svix
```

```bash filename="terminal"
pnpm add svix
```

</CodeBlockTabs>

### Add your endpoint to Middleware

Your Route Handler or API Route must be made `public` or `ignored` by Middleware to allow the request to succeed. The following example will result in any webhooks in `app/api/webhooks/` or in `pages/api/webhooks.ts` being ignored my Middleware. See [authMiddleware](/docs/references/nextjs/auth-middleware) for more information.

```tsx filename="middleware.tsx" {4}
import { authMiddleware } from "@clerk/nextjs";

export default authMiddleware({
  ignoredRoutes: ["/api/webhooks(.*)"],
});

export const config = {
  matcher: ["/((?!.+\\.[\\w]+$|_next).*)", "/", "/(api|trpc)(.*)"],
};
```



### Create the endpoint in your application

<Tabs type="framework" items={["Next.js", "Node"]}>
  <Tab>
    Create a webhook endpoint in the `/api` directory.

    <CodeBlockTabs type="router" options={["App Router", "Pages Router"]}>
    ```ts filename="app/api/webhooks/route.ts"
    import { Webhook } from 'svix'
    import { headers } from 'next/headers'
    import { WebhookEvent } from '@clerk/nextjs/server'

    export async function POST(req: Request) {

      // You can find this in the Clerk Dashboard -> Webhooks -> choose the webhook
      const WEBHOOK_SECRET = process.env.WEBHOOK_SECRET

      if (!WEBHOOK_SECRET) {
        throw new Error('Please add WEBHOOK_SECRET from Clerk Dashboard to .env or .env.local')
      }

      // Get the headers
      const headerPayload = headers();
      const svix_id = headerPayload.get("svix-id");
      const svix_timestamp = headerPayload.get("svix-timestamp");
      const svix_signature = headerPayload.get("svix-signature");

      // If there are no headers, error out
      if (!svix_id || !svix_timestamp || !svix_signature) {
        return new Response('Error occurred -- no svix headers', {
          status: 400
        })
      }

      // Get the body
      const payload: unknown = await req.json()
      const body = JSON.stringify(payload);

      // Create a new Svix instance with your secret.
      const wh = new Webhook(WEBHOOK_SECRET);

      let evt: WebhookEvent

      // Verify the payload with the headers
      try {
        evt = wh.verify(body, {
          "svix-id": svix_id,
          "svix-timestamp": svix_timestamp,
          "svix-signature": svix_signature,
        }) as WebhookEvent
      } catch (err) {
        console.error('Error verifying webhook:', err);
        return new Response('Error occured', {
          status: 400
        })
      }

      // Get the ID and type
      const { id } = evt.data;
      const eventType = evt.type;

      console.log(`Webhook with and ID of ${id} and type of ${eventType}`)
      console.log('Webhook body:', body)

      return new Response('', { status: 200 })
    }

    ```

    ```ts filename="pages/api/webhooks.ts"
    import { Webhook } from 'svix'
    import { WebhookEvent } from '@clerk/nextjs/server'
    import { NextApiRequest, NextApiResponse } from 'next'
    import { buffer } from 'micro'

    export const config = {
      api: {
        bodyParser: false,
      }
    }

    export default async function handler(req: NextApiRequest, res: NextApiResponse) {
      if (req.method !== 'POST') {
        return res.status(405)
      }
      // You can find this in the Clerk Dashboard -> Webhooks -> choose the webhook
      const WEBHOOK_SECRET = process.env.WEBHOOK_SECRET

      if (!WEBHOOK_SECRET) {
        throw new Error('Please add WEBHOOK_SECRET from Clerk Dashboard to .env or .env.local')
      }

      // Get the headers
      const svix_id = req.headers["svix-id"] as string;
      const svix_timestamp = req.headers["svix-timestamp"] as string;
      const svix_signature = req.headers["svix-signature"] as string;


      // If there are no headers, error out
      if (!svix_id || !svix_timestamp || !svix_signature) {
        return res.status(400).json({ error: 'Error occured -- no svix headers' })
      }

      console.log('headers', req.headers, svix_id, svix_signature, svix_timestamp)
      // Get the body
      const body = (await buffer(req)).toString()

      // Create a new Svix instance with your secret.
      const wh = new Webhook(WEBHOOK_SECRET);

      let evt: WebhookEvent

      // Verify the payload with the headers
      try {
        evt = wh.verify(body, {
          "svix-id": svix_id,
          "svix-timestamp": svix_timestamp,
          "svix-signature": svix_signature,
        }) as WebhookEvent
      } catch (err) {
        console.error('Error verifying webhook:', err);
        return res.status(400).json({ 'Error': err })
      }

      // Get the ID and type
      const { id } = evt.data;
      const eventType = evt.type;

      console.log(`Webhook with and ID of ${id} and type of ${eventType}`)
      console.log('Webhook body:', body)

      return res.status(200).json({ response: 'Success' })
    }
    ```
    </CodeBlockTabs>

  </Tab>

  <Tab>
  The code example assumes a working Express application. Please adjust as needed for your setup and framework of choice.

```ts
import { Webhook } from "svix";
import bodyParser from "body-parser";

app.post(
  "/api/webhooks",
  bodyParser.raw({ type: "application/json" }),
  async function (req, res) {
    // Check if the 'Signing Secret' from the Clerk Dashboard was correctly provided
    const WEBHOOK_SECRET = process.env.WEBHOOK_SECRET;
    if (!WEBHOOK_SECRET) {
      throw new Error("You need a WEBHOOK_SECRET in your .env");
    }

    // Grab the headers and body
    const headers = req.headers;
    const payload: unknown = req.body;

    // Get the Svix headers for verification
    const svix_id = headers["svix-id"] as string;
    const svix_timestamp = headers["svix-timestamp"] as string;
    const svix_signature = headers["svix-signature"] as string;

    // If there are missing Svix headers, error out
    if (!svix_id || !svix_timestamp || !svix_signature) {
      return new Response("Error occured -- no svix headers", {
        status: 400,
      });
    }

    // Initiate Svix
    const wh = new Webhook(WEBHOOK_SECRET);

    let evt: WebhookEvent;

    // Attempt to verify the incoming webhook
    // If successful, the payload will be available from 'evt'
    // If the verification fails, error out and  return error code
    try {
      evt = wh.verify(payload, {
        "svix-id": svix_id,
        "svix-timestamp": svix_timestamp,
        "svix-signature": svix_signature,
      }) as WebhookEvent;
    } catch (err: any) {
      // Console log and return error
      console.log("Webhook failed to verify. Error:", err.message);
      return res.status(400).json({
        success: false,
        message: err.message,
      });
    }

    // Grab the ID and TYPE of the Webhook
    const { id } = evt.data;
    const eventType = evt.type;

    console.log(`Webhook with an ID of ${id} and type of ${eventType}`);
    // Console log the full payload to view
    console.log("Webhook body:", evt.data);

    return res.status(200).json({
      success: true,
      message: "Webhook received",
    });
  }
);
```

  </Tab>
</Tabs>

<<<<<<< HEAD
### Narrow the Event to get typing

The `WebhookEvent` reflects all possible webhook types. You can narrow down the event to get the types inferred correctly for the event type you are working with. In the following example, the `if` statement will narrow the type to the `user.created` type and using `evt.data` will give you autocompletion and type safety for that event.

```ts filename="app/api/webhooks/route.ts" {16-18}

   // verify the payload with the headers
   try {
      evt = wh.verify(body, {
         'svix-id': svix_id,
         'svix-timestamp': svix_timestamp,
         'svix-signature': svix_signature,
      }) as WebhookEvent;
   } catch (err) {
      console.error('Error verifying webhook:', err);
      return new Response('Error occurred', {
         status: 400,
      });
   }

   if (evt.type === 'user.created') {
      console.log('userId:', evt.data.id)
   }
```

=======
>>>>>>> b7d3c9ac
### Test the webhook

To test a webhook locally, you can use a tool like [ngrok](https://ngrok.com/) or [localtunnel](https://localtunnel.github.io/www/) to expose your local server to the internet. You can then use the ngrok URL as the webhook URL in the Clerk Dashboard.

If you are testing webhooks outside of your development, you can use our webhook test requests to test your webhook. In the Clerk Dashboard, go to the **[Webhooks](https://dashboard.clerk.com/last-active?path=webhooks)** page, select the webhook endpoint you created, and then select the **Testing** tab. You can select an event from the **Send Event** dropdown to see the example payload and to send a test message to your application.

<Images
  width={1433}
  height={1256}
  src="/images/users/guides/sync-backend/testing-webhooks.webp"
  alt="The Testing section of the Webhooks page in the Clerk Dashboard. The red arrows indicate how to navigiate to the section and select the event to test."
/>

</Steps><|MERGE_RESOLUTION|>--- conflicted
+++ resolved
@@ -318,7 +318,6 @@
   </Tab>
 </Tabs>
 
-<<<<<<< HEAD
 ### Narrow the Event to get typing
 
 The `WebhookEvent` reflects all possible webhook types. You can narrow down the event to get the types inferred correctly for the event type you are working with. In the following example, the `if` statement will narrow the type to the `user.created` type and using `evt.data` will give you autocompletion and type safety for that event.
@@ -344,8 +343,6 @@
    }
 ```
 
-=======
->>>>>>> b7d3c9ac
 ### Test the webhook
 
 To test a webhook locally, you can use a tool like [ngrok](https://ngrok.com/) or [localtunnel](https://localtunnel.github.io/www/) to expose your local server to the internet. You can then use the ngrok URL as the webhook URL in the Clerk Dashboard.
