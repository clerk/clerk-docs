--- conflicted
+++ resolved
@@ -115,11 +115,7 @@
 
 ### Component design adjustments
 
-<<<<<<< HEAD
-The new version ships with improved design and UX across all of Clerk's [UI components](/docs/reference/general/components/overview). If you have used the [`appearance` prop](/docs/customization/overview) or tokens for a [custom theme](/docs/customization/overview), you will likely need to make some adjustments to ensure your styling is still looking great. If you're using the [localization prop](/docs/customization/localization) you will likely need to make adjustments to account for added or removed localization keys.
-=======
-The new version ships with improved design and UX across all of Clerk's [UI components](/docs/components/overview). If you have used the [`appearance` prop](/docs/guides/customizing-clerk/appearance-prop/overview) or tokens for a [custom theme](/docs/guides/customizing-clerk/appearance-prop/overview), you will likely need to make some adjustments to ensure your styling is still looking great. If you're using the [localization prop](/docs/guides/customizing-clerk/localization) you will likely need to make adjustments to account for added or removed localization keys.
->>>>>>> 4fcfe366
+The new version ships with improved design and UX across all of Clerk's [UI components](/docs/reference/general/components/overview). If you have used the [`appearance` prop](/docs/guides/customizing-clerk/appearance-prop/overview) or tokens for a [custom theme](/docs/guides/customizing-clerk/appearance-prop/overview), you will likely need to make some adjustments to ensure your styling is still looking great. If you're using the [localization prop](/docs/guides/customizing-clerk/localization) you will likely need to make adjustments to account for added or removed localization keys.
 
 [More detail on these changes »](/docs/upgrade-guides/core-2/overview#component-redesign)
 
