--- conflicted
+++ resolved
@@ -33,11 +33,7 @@
   - `'web3_okx_wallet_signature'`: The verification will attempt to be completed using the user's Web3 wallet address via [OKX Wallet](https://www.okx.com/help/section/faq-web3-wallet). Requires `web3WalletId` parameter to be set.
   - `'passkey'`: The verification will attempt to be completed using the user's passkey.
   - `'oauth_<provider>'`: The user will be authenticated with their [social connection account](/docs/authentication/social-connections/overview). [See a list of supported values for `<provider>`](/docs/references/javascript/types/oauth#o-auth-provider).
-<<<<<<< HEAD
-  - `'saml'` (deprecated): The user will be authenticated with their [SAML account](/docs/authentication/enterprise-connections/overview#saml). Deprecated in favor of `enterprise_sso`.
-=======
   - `'saml'` (deprecated): **Deprecated in favor of `'enterprise_sso'`.** The user will be authenticated with their [SAML account](/docs/authentication/enterprise-connections/overview#saml).
->>>>>>> c9f7ea69
   - `'enterprise_sso'`: The user will be authenticated either through SAML or OIDC depending on the configuration of their [enterprise SSO account](/docs/authentication/enterprise-connections/overview).
   - `'reset_password_phone_code'`: Used when the user is trying to reset their password. The user will receive a one-time code via SMS. Requires `phoneNumberId` parameter to be set.
   - `'reset_password_email_code'`: Used when the user is trying to reset their password. The user will receive a one-time code via email. Requires `emailAddressId` parameter to be set.
@@ -47,46 +43,30 @@
   - `emailAddressId?`
   - `string`
 
-<<<<<<< HEAD
-  **Required** if `strategy` is set to `'email_code'` or `'reset_password_email_code'`.<br />The ID for the user's email address that will receive an email with the one-time authentication code.
-=======
   **Required** if `strategy` is set to `'email_code'` or `'reset_password_email_code'`. The ID for the user's email address that will receive an email with the one-time authentication code.
->>>>>>> c9f7ea69
 
   ---
 
   - `phoneNumberId?`
   - `string`
 
-<<<<<<< HEAD
-  **Required** if `strategy` is set to `'phone_code'` or `'reset_password_phone_code'`.<br />The ID for the user's phone number that will receive an SMS message with the one-time authentication code.
-=======
   **Required** if `strategy` is set to `'phone_code'` or `'reset_password_phone_code'`. The ID for the user's phone number that will receive an SMS message with the one-time authentication code.
->>>>>>> c9f7ea69
 
   ---
 
   - `web3WalletId?`
   - `string`
 
-<<<<<<< HEAD
-  **Required** if `strategy` is set to `'web3_metamask_signature'`, `'web3_coinbase_wallet_signature'`, or `'web3_okx_wallet_signature'`.<br />The ID for the user's Web3 wallet address.
-=======
   **Required** if `strategy` is set to `'web3_metamask_signature'`, `'web3_coinbase_wallet_signature'`, or `'web3_okx_wallet_signature'`. The ID for the user's Web3 wallet address.
->>>>>>> c9f7ea69
 
   ---
 
   - `redirectUrl?`
   - `string`
 
-<<<<<<< HEAD
-  **Required** if `strategy` is set to `'oauth_<provider>'` or `'enterprise_sso'`. The full URL or path that the OAuth provider should redirect to, on successful authorization on their part. Typically, this will be a simple `/sso-callback` route that calls [`Clerk.handleRedirectCallback`](/docs/references/javascript/clerk/handle-navigation#handle-redirect-callback) or mounts the [`<AuthenticateWithRedirectCallback />`](/docs/components/control/authenticate-with-callback) component. See the [custom flow](/docs/custom-flows/oauth-connections) for implementation details.<br />**Required** if `strategy` is set to `'email_link'`. The URL that the user will be redirected to when they visit the email link. See the [custom flow](/docs/custom-flows/email-links) for implementation details.
-=======
   **Required** if `strategy` is set to `'oauth_<provider>'` or `'enterprise_sso'`. The full URL or path that the OAuth provider should redirect to after successful authorization on their part. Typically, this will be a simple `/sso-callback` route that either calls [`Clerk.handleRedirectCallback`](/docs/references/javascript/clerk/handle-navigation#handle-redirect-callback) or mounts the [`<AuthenticateWithRedirectCallback />`](/docs/components/control/authenticate-with-callback) component. See the [custom flow](/docs/custom-flows/oauth-connections) for implementation details.
 
   **Required** if `strategy` is set to `'email_link'`. The URL that the user will be redirected to when they visit the email link. See the [custom flow](/docs/custom-flows/email-links) for implementation details.
->>>>>>> c9f7ea69
 
   ---
 
@@ -133,33 +113,21 @@
   - `code?`
   - `string`
 
-<<<<<<< HEAD
-  **Required** if `strategy` is set to `'email_code'`, `'phone_code'`, `'reset_password_phone_code'`, or `'reset_password_email_code'`.<br />The one-time code that was sent to the user.
-=======
   **Required** if `strategy` is set to `'email_code'`, `'phone_code'`, `'reset_password_phone_code'`, or `'reset_password_email_code'`. The one-time code that was sent to the user.
->>>>>>> c9f7ea69
 
   ---
 
   - `password?`
   - `string`
 
-<<<<<<< HEAD
-  **Required** if `strategy` is set to `'password'`.<br />The user's password string to be verified.
-=======
   **Required** if `strategy` is set to `'password'`. The user's password string to be verified.
->>>>>>> c9f7ea69
 
   ---
 
   - `signature?`
   - `string`
 
-<<<<<<< HEAD
-  **Required** if `strategy` is set to `web3_metamask_signature`, `web3_coinbase_wallet_signature`, or `web3_okx_wallet_signature`.<br />The Web3 wallet generated signature to be verified.
-=======
   **Required** if `strategy` is set to `web3_metamask_signature`, `web3_coinbase_wallet_signature`, or `web3_okx_wallet_signature`. The Web3 wallet generated signature to be verified.
->>>>>>> c9f7ea69
 </Properties>
 
 [signin-ref]: /docs/references/javascript/sign-in/sign-in