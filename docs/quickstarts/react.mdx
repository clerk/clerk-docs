--- conflicted
+++ resolved
@@ -119,11 +119,7 @@
 
   ### Add `<ClerkProvider>` to your app
 
-<<<<<<< HEAD
   The [`<ClerkProvider>`](/docs/components/clerk-provider) component provides session and user context to Clerk's hooks and components. It's recommended to wrap your entire app at the entry point with `<ClerkProvider>` to make authentication globally accessible. See the [ClerkProvider docs](/docs/components/clerk-provider) for other configuration options. Pass your publishable key as a prop to the component.
-=======
-  The [`<ClerkProvider>`](/docs/components/clerk-provider) component wraps your app to provide active session and user context to Clerk's hooks and other components. You must pass your Publishable Key as a prop to the `<ClerkProvider>` component.
->>>>>>> 212ffdcf
 
   ```tsx {{ filename: 'src/main.tsx', mark: [5, 16, 18] }}
   import React from 'react'
