---
title: Next.js Quickstart (Pages Router)
description: Add authentication and user management to your Next.js app with Clerk.
sdk: nextjs
---

<TutorialHero
  beforeYouStart={[
    {
      title: "Set up a Clerk application",
      link: "/docs/quickstarts/setup-clerk",
      icon: "clerk",
    },
    {
      title: "Create a Next.js application",
      link: "https://nextjs.org/docs/getting-started/installation",
      icon: "nextjs",
    },
  ]}
  exampleRepo={[{
      title: "Pages Router Quickstart Repo",
      link: "https://github.com/clerk/clerk-nextjs-pages-quickstart"
    }
  ]}
/>

<Steps>
  ## Install `@clerk/nextjs`

  The [Clerk Next.js SDK](/docs/references/nextjs/overview) gives you access to prebuilt components, React hooks, and helpers to make user authentication easier.

  Run the following command to install the SDK:

  <CodeBlockTabs options={["npm", "yarn", "pnpm", "bun"]}>
    ```bash {{ filename: 'terminal' }}
    npm install @clerk/nextjs
    ```

    ```bash {{ filename: 'terminal' }}
    yarn add @clerk/nextjs
    ```

    ```bash {{ filename: 'terminal' }}
    pnpm add @clerk/nextjs
    ```

    ```bash {{ filename: 'terminal' }}
    bun add @clerk/nextjs
    ```
  </CodeBlockTabs>

  ## Set your Clerk API keys

  <If condition={experiment.enabled}>
    <ExperimentCreateAccountFromDocsQuickstart params={experiment} />
  </If>

  <If condition={!experiment.enabled}>
    <SignedIn>
      Add the following keys to your `.env` file. These keys can always be retrieved from the [**API keys**](https://dashboard.clerk.com/last-active?path=api-keys) page in the Clerk Dashboard.
    </SignedIn>

    <SignedOut>
      1. In the Clerk Dashboard, navigate to the [**API keys**](https://dashboard.clerk.com/last-active?path=api-keys){{ track: 'exp_create_account_nextjs_quickstart' }} page.
      1. In the **Quick Copy** section, copy your Clerk Publishable and Secret Keys.
      1. Paste your keys into your `.env` file.

      The final result should resemble the following:
    </SignedOut>
  </If>

  ```env {{ filename: '.env' }}
  NEXT_PUBLIC_CLERK_PUBLISHABLE_KEY={{pub_key}}
  CLERK_SECRET_KEY={{secret}}
  ```

  ## Add `clerkMiddleware()` to your app

  [`clerkMiddleware()`](/docs/references/nextjs/clerk-middleware) grants you access to user authentication state throughout your app, on any route or page. It also allows you to protect specific routes from unauthenticated users. To add `clerkMiddleware()` to your app, follow these steps:

  1. Create a `middleware.ts` file.
     - If you're using the `/src` directory, create `middleware.ts` in the `/src` directory.
     - If you're not using the `/src` directory, create `middleware.ts` in the root directory alongside `.env`.
  1. In your `middleware.ts` file, export the `clerkMiddleware()` helper:

     ```tsx {{ filename: 'middleware.ts' }}
     import { clerkMiddleware } from '@clerk/nextjs/server'

     export default clerkMiddleware()

     export const config = {
       matcher: [
         // Skip Next.js internals and all static files, unless found in search params
         '/((?!_next|[^?]*\\.(?:html?|css|js(?!on)|jpe?g|webp|png|gif|svg|ttf|woff2?|ico|csv|docx?|xlsx?|zip|webmanifest)).*)',
         // Always run for API routes
         '/(api|trpc)(.*)',
       ],
     }
     ```
  1. By default, `clerkMiddleware()` will not protect any routes. All routes are public and you must opt-in to protection for routes. See the [`clerkMiddleware()` reference](/docs/references/nextjs/clerk-middleware) to learn how to require authentication for specific routes.

  ## Add `<ClerkProvider>` and Clerk components to your app

  <Include src="_partials/clerk-provider/explanation" />

  You can control which content signed-in and signed-out users can see with Clerk's [prebuilt control components](/docs/references/general/components/overview#control-components). Create a header using the following components:

<<<<<<< HEAD
  - [`<SignedIn>`](/docs/references/general/components/control/signed-in): Children of this component can only be seen while **signed in**.
  - [`<SignedOut>`](/docs/references/general/components/control/signed-out): Children of this component can only be seen while **signed out**.
  - [`<UserButton />`](/docs/references/general/components/user/user-button): Shows the signed-in user's avatar. Selecting it opens a dropdown menu with account management options.
  - [`<SignInButton />`](/docs/references/general/components/unstyled/sign-in-button): An unstyled component that links to the sign-in page. In this example, since no props or [environment variables](/docs/deployments/clerk-environment-variables) are set for the sign-in URL, this component links to the [Account Portal sign-in page](/docs/guides/customizing-clerk/account-portal#sign-in).
=======
  - [`<SignedIn>`](/docs/reference/general/components/control/signed-in): Children of this component can only be seen while **signed in**.
  - [`<SignedOut>`](/docs/reference/general/components/control/signed-out): Children of this component can only be seen while **signed out**.
  - [`<UserButton />`](/docs/reference/general/components/user/user-button): Shows the signed-in user's avatar. Selecting it opens a dropdown menu with account management options.
  - [`<SignInButton />`](/docs/reference/general/components/unstyled/sign-in-button): An unstyled component that links to the sign-in page. In this example, since no props or [environment variables](/docs/guides/development/clerk-environment-variables) are set for the sign-in URL, this component links to the [Account Portal sign-in page](/docs/guides/customizing-clerk/account-portal#sign-in).
>>>>>>> bd7dfe26

    ```tsx {{ filename: 'pages/_app.tsx', mark: [[7, 15]] }}
    import '@/styles/globals.css'
    import { ClerkProvider, SignInButton, SignedIn, SignedOut, UserButton } from '@clerk/nextjs'
    import type { AppProps } from 'next/app'

    function MyApp({ Component, pageProps }: AppProps) {
      return (
        <ClerkProvider
          {...pageProps}
          appearance={{
            cssLayerName: 'clerk',
          }}
        >
          <SignedOut>
            <SignInButton />
          </SignedOut>
          <SignedIn>
            <UserButton />
          </SignedIn>
          <Component {...pageProps} />
        </ClerkProvider>
      )
    }

    export default MyApp
    ```

  ## Update `globals.css`

  <Include src="_partials/nextjs/update-globals-css" />

  ## Create your first user

  <Include src="_partials/nextjs/create-first-user" />
</Steps>

## Next steps

<Include src="_partials/nextjs/next-steps" /><|MERGE_RESOLUTION|>--- conflicted
+++ resolved
@@ -105,17 +105,10 @@
 
   You can control which content signed-in and signed-out users can see with Clerk's [prebuilt control components](/docs/references/general/components/overview#control-components). Create a header using the following components:
 
-<<<<<<< HEAD
   - [`<SignedIn>`](/docs/references/general/components/control/signed-in): Children of this component can only be seen while **signed in**.
   - [`<SignedOut>`](/docs/references/general/components/control/signed-out): Children of this component can only be seen while **signed out**.
   - [`<UserButton />`](/docs/references/general/components/user/user-button): Shows the signed-in user's avatar. Selecting it opens a dropdown menu with account management options.
-  - [`<SignInButton />`](/docs/references/general/components/unstyled/sign-in-button): An unstyled component that links to the sign-in page. In this example, since no props or [environment variables](/docs/deployments/clerk-environment-variables) are set for the sign-in URL, this component links to the [Account Portal sign-in page](/docs/guides/customizing-clerk/account-portal#sign-in).
-=======
-  - [`<SignedIn>`](/docs/reference/general/components/control/signed-in): Children of this component can only be seen while **signed in**.
-  - [`<SignedOut>`](/docs/reference/general/components/control/signed-out): Children of this component can only be seen while **signed out**.
-  - [`<UserButton />`](/docs/reference/general/components/user/user-button): Shows the signed-in user's avatar. Selecting it opens a dropdown menu with account management options.
-  - [`<SignInButton />`](/docs/reference/general/components/unstyled/sign-in-button): An unstyled component that links to the sign-in page. In this example, since no props or [environment variables](/docs/guides/development/clerk-environment-variables) are set for the sign-in URL, this component links to the [Account Portal sign-in page](/docs/guides/customizing-clerk/account-portal#sign-in).
->>>>>>> bd7dfe26
+  - [`<SignInButton />`](/docs/references/general/components/unstyled/sign-in-button): An unstyled component that links to the sign-in page. In this example, since no props or [environment variables](/docs/guides/development/clerk-environment-variables) are set for the sign-in URL, this component links to the [Account Portal sign-in page](/docs/guides/customizing-clerk/account-portal#sign-in).
 
     ```tsx {{ filename: 'pages/_app.tsx', mark: [[7, 15]] }}
     import '@/styles/globals.css'
