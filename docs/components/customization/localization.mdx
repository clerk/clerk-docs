--- conflicted
+++ resolved
@@ -13,12 +13,11 @@
 
 ## `@clerk/localizations`
 
-<<<<<<< HEAD
 The `@clerk/localizations` package contains predefined localizations for the Clerk Components. 
 
 ### Languages
 
-Clerk currently supports the following languages:
+Clerk currently supports the following languages with English as the default:
 
 | English name | Language tag (BCP 47) | Key |
 | --- | --- | --- |
@@ -47,35 +46,6 @@
 | Vietnamese | vi-VN | `viVN` |
 | Chinese (Simplified) | zh-CN | `zhCN` |
 | Chinese (Traditional) | zh-TW | `zhTW` |
-=======
-The `@clerk/localizations` package contains predefined localizations for the Clerk Components. Clerk currently supports:
-
-- ar-SA
-- cs-CZ
-- da-DK
-- de-DE
-- el-GR
-- en-US (default)
-- es-ES
-- fr-FR
-- he-IL
-- it-IT
-- ja-JP
-- ko-KR
-- nb-NO
-- nl-NL
-- pl-PL
-- pt-BR
-- pt-PT
-- ru-RU
-- sk-SK
-- sv-SE
-- tr-TR
-- uk-UA
-- vi-VN
-- zh-CN
-- zh-TW
->>>>>>> 1a93a94c
 
 ### Usage
 
