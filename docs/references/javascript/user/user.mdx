---
title: User
description: The User object holds all the information for a user of your application and provides a set of methods to manage their account. Users have a unique authentication identifier which might be their email address, phone number or a username.
---

# `User`

The `User` object holds all of the information for a single user of your application and provides a set of methods to manage their account. Each user has a unique authentication identifier which might be their email address, phone number, or a username.

A user can be contacted at their primary email address or primary phone number. They can have more than one registered email address, but only one of them will be their primary email address. This goes for phone numbers as well; a user can have more than one, but only one phone number will be their primary. At the same time, a user can also have one or more external accounts by connecting to [OAuth providers](/docs/authentication/social-connections/overview) such as Google, Apple, Facebook, and many more.

Finally, a `User` object holds profile data like the user's name, profile picture, and a set of [metadata](/docs/users/metadata) that can be used internally to store arbitrary information. The metadata are split into `publicMetadata` and `privateMetadata`. Both types are set from the [Backend API](https://clerk.com/docs/reference/backend-api), but public metadata can also be accessed from the [Frontend API](https://clerk.com/docs/reference/frontend-api).

The ClerkJS SDK provides some helper [methods](#methods) on the `User` object to help retrieve and update user information and authentication status.

## Properties

| Name | Type | Description |
| --- | --- | --- |
| `id` | `string` | A unique identifier for the user. |
| `firstName` | `string \| null` | The user's first name. |
| `lastName` | `string \| null` | The user's last name. |
| `fullName` | `string \| null` | The user's full name. |
| `username` | `string \| null` | The user's username. |
| `hasImage` | `boolean` | A getter boolean to check if the user has uploaded an image or one was copied from OAuth. Returns `false` if Clerk is displaying an avatar for the user. |
<<<<<<< HEAD
=======
| `profileImageUrl` (deprecated) | `string \| null` | Deprecated in favor of `image_url`. |
>>>>>>> af74f007
| `imageUrl` | `string` | The URL of the user's profile image. |
| `primaryEmailAddress` | [`EmailAddress`][email-ref] \| `null` | Information about the user's primary email address. |
| `primaryEmailAddressId` | `string \| null` | The unique identifier for the `EmailAddress` that the user has set as primary. |
| `emailAddresses` | [`EmailAddress[]`][email-ref] | An array of all the `EmailAddress` objects associated with the user. Includes the primary. |
| `hasVerifiedEmailAddress` | `boolean` | A getter boolean to check if the user has verified an email address. |
| `primaryPhoneNumber` | [`PhoneNumber`][phone-ref] \| `null` | Information about the user's primary phone number. |
| `primaryPhoneNumberId` | `string \| null` | The unique identifier for the `PhoneNumber` that the user has set as primary. |
| `phoneNumbers` | [`PhoneNumber[]`][phone-ref] | An array of all the `PhoneNumber` objects associated with the user. Includes the primary. |
| `hasVerifiedPhoneNumber` | `boolean` | A getter boolean to check if the user has verified a phone number. |
| `primaryWeb3WalletId` | `string \| null` | The unique identifier for the [`Web3Wallet`][web3-ref] that the user signed up with. |
| `primaryWeb3Wallet` | [`Web3Wallet`][web3-ref] \| `null` | The `Web3Wallet` that the user signed up with. |
| `web3Wallets` | [`Web3Wallet[]`][web3-ref] | An array of all the `Web3Wallet` objects associated with the user. Includes the primary. |
| `externalAccounts` | [`ExternalAccount[]`][exacc-ref] | An array of all the `ExternalAccount` objects associated with the user via OAuth.<br />**Note**: This includes both verified & unverified external accounts. |
| `verifiedExternalAccounts` | [`ExternalAccount[]`][exacc-ref] | A getter for the user's list of verified external accounts. |
| `unverifiedExternalAccounts` | [`ExternalAccount[]`][exacc-ref] | A getter for the user's list of unverified external accounts. |
| `samlAccounts` | `SamlAccount[]` | An **experimental** list of saml accounts associated with the user. |
| `organizationMemberships` | [`OrganizationMembership[]`](/docs/references/javascript/organization-membership) | A list of `OrganizationMembership`s representing the list of organizations the user is member with. |
| `passwordEnabled` | `boolean` | A boolean indicating whether the user has a password on their account. |
| `totpEnabled` | `boolean` | A boolean indicating whether the user has enabled TOTP by generating a TOTP secret and verifying it via an authenticator ap |
| `twoFactorEnabled` | `boolean` | A boolean indicating whether the user has enabled two-factor authentication. |
| `backupCodeEnabled` | `boolean` | A boolean indicating whether the user has enabled Backup codes. |
| `createOrganizationEnabled` | `boolean` | A boolean indicating whether the organization creation is enabled for the user or not. |
| `deleteSelfEnabled` | `boolean` | A boolean indicating whether the user is able to delete their own account or not. |
| `publicMetadata` | `{[string]: any} \| null` | Metadata that can be read from the Frontend API and Backend API and can be set only from the Backend API . |
| `privateMetadata` | `{[string]: any} \| null` | Metadata that can be read and set only from the Backend API. |
| `unsafeMetadata` | `{[string]: any} \| null` | Metadata that can be read and set from the Frontend API. One common use case for this attribute is to implement custom fields that will be attached to the `User` object.<br />Please note that there is also an `unsafeMetadata` attribute in the [`SignUp`](/docs/references/javascript/sign-up/sign-up) object. The value of that field will be automatically copied to the user's unsafe metadata once the sign up is complete. |
| `lastSignInAt` | `Date` | Date when the user last signed in. May be empty if the user has never signed in. |
| `createdAt` | `Date` | Date when the user was first created. |
| `updatedAt` | `Date` | Date of the last time the user was updated. |

## Methods

### `update()`

Updates the user's attributes. Use this method to save information you collected about the user.

<<<<<<< HEAD
=======
The appropriate settings must be enabled in the Clerk Dashboard for the user to be able to update their attributes. For example, if you want to use the `update({ firstName })` method, you must enable the **Name** setting. It can be found in the the Clerk Dashboard under **User & Authentication > Email, Phone, Username > [Personal information](https://dashboard.clerk.com/last-active?path=user-authentication/email-phone-username).**

>>>>>>> af74f007
```typescript
function update: (params: UpdateUserParams) => Promise<User>;
```

#### `UpdateUserParams`

All props below are optional.

| Name | Type | Description |
| --- | --- | --- |
| `username` | `string` | The user's username. |
| `firstName` | `string` | The user's first name. |
| `lastName` | `string` | The user's last name. |
| `primaryEmailAddressId` | `string` | The unique identifier for the [`EmailAddress`][email-ref] that the user has set as primary. |
| `primaryPhoneNumberId` | `string` | The unique identifier for the [`PhoneNumber`][phone-ref] that the user has set as primary. |
| `primaryWeb3WalletId` | `string` | The unique identifier for the [`Web3Wallet`][web3-ref] that the user signed up with. |
| `unsafeMetadata` | `{[string]: any} \| null` | Metadata that can be read and set from the Frontend API. One common use case for this attribute is to implement custom fields that will be attached to the `User` object.<br />Please note that there is also an `unsafeMetadata` attribute in the [`SignUp`](/docs/references/javascript/sign-up/sign-up) object. The value of that field will be automatically copied to the user's unsafe metadata once the sign up is complete. |

#### `update()` returns

| Type | Description |
| --- | --- |
| <code>Promise\<User\></code> | This method returns a `Promise` which resolves with the current `User` object. |

<<<<<<< HEAD
=======
#### `update()` example

In the following example, the user's first name is updated to "Test".

<InjectKeys>

<CodeBlockTabs type="npm-script" options={['NPM Module', 'window.Clerk']}>
  ```typescript {17}
  import Clerk from '@clerk/clerk-js';

  // Initialize Clerk with your Clerk publishable key
  const clerk = new Clerk(`{{pub_key}}`);
  await clerk.load();

  if (!clerk.user) {
    // Selects for <div id="app"> and adds a <div id="sign-in"> to it
    document.querySelector<HTMLDivElement>(
      "#app"
    )!.innerHTML = `<div id="sign-in"></div>`;

    const signInComponent = document.querySelector<HTMLDivElement>("#sign-in")!;

    clerk.mountSignIn(signInComponent, {});
  } else {
    await clerk.user.update({ firstName: "Test" });
  }
  ```

  ```html {26}
  <script>
    // Get your publishable key and frontend API URL from the Clerk Dashboard
    const clerkPublishableKey = `{{pub_key}}`;
    const frontendApi = 'https://[your-domain].clerk.accounts.dev';
    const version = '@latest'; // Set to appropriate version

    // Creates asynchronous script
    const script = document.createElement('script');
    script.setAttribute('data-clerk-frontend-api', frontendApi);
    script.setAttribute('data-clerk-publishable-key', clerkPublishableKey);
    script.async = true;
    script.src = `${frontendApi}/npm/@clerk/clerk-js${version}/dist/clerk.browser.js`;

    // Adds listener to initialize ClerkJS after it's loaded
    script.addEventListener('load', async function () {
      await window.Clerk.load();

      if (!window.Clerk.user) {
        // Selects for <div id="app"> and adds a <div id="sign-in"> to it
        document.querySelector("#app").innerHTML = `<div id="sign-in"></div>`;

        const signInComponent = document.querySelector("#sign-in");

        window.Clerk.mountSignIn(signInComponent, {});
      } else {
        await window.Clerk.user.update({ firstName: "Test" })
      }
    });
    document.body.appendChild(script);
  </script>
  ```
</CodeBlockTabs>

</InjectKeys>

>>>>>>> af74f007
### `delete()`

Deletes the current user.

```typescript
function delete: () => Promise<void>;
```

<<<<<<< HEAD
=======
#### `delete()` example

<InjectKeys>

<CodeBlockTabs type="npm-script" options={['NPM Module', 'window.Clerk']}>
  ```typescript {17}
  import Clerk from '@clerk/clerk-js';

  // Initialize Clerk with your Clerk publishable key
  const clerk = new Clerk(`{{pub_key}}`);
  await clerk.load();
  
  if (!clerk.user) {
    // Selects for <div id="app"> and adds a <div id="sign-in"> to it
    document.querySelector<HTMLDivElement>(
      "#app"
    )!.innerHTML = `<div id="sign-in"></div>`;

    const signInComponent = document.querySelector<HTMLDivElement>("#sign-in")!;

    clerk.mountSignIn(signInComponent, {});
  } else {
    await clerk.user.delete();
  }
  ```

  ```html {26}
  <script> 
    // Get your publishable key and frontend API URL from the Clerk Dashboard
    const clerkPublishableKey = `{{pub_key}}`;
    const frontendApi = 'https://[your-domain].clerk.accounts.dev';
    const version = '@latest'; // Set to appropriate version

    // Creates asynchronous script
    const script = document.createElement('script');
    script.setAttribute('data-clerk-frontend-api', frontendApi);
    script.setAttribute('data-clerk-publishable-key', clerkPublishableKey);
    script.async = true;
    script.src = `${frontendApi}/npm/@clerk/clerk-js${version}/dist/clerk.browser.js`;

    // Adds listener to initialize ClerkJS after it's loaded
    script.addEventListener('load', async function () {
      await window.Clerk.load();

      if (!window.Clerk.user) {
        // Selects for <div id="app"> and adds a <div id="sign-in"> to it
        document.querySelector("#app").innerHTML = `<div id="sign-in"></div>`;

        const signInComponent = document.querySelector("#sign-in");

        window.Clerk.mountSignIn(signInComponent, {});
      } else {
        await window.Clerk.user.delete();
      }
    });
    document.body.appendChild(script);
  </script>
  ```
</CodeBlockTabs>

</InjectKeys>

>>>>>>> af74f007
### `setProfileImage()`

Adds the user's profile image or replaces it if one already exists. This method will upload an image and associate it with the user.

```typescript
function setProfileImage: (params: SetProfileImageParams) => Promise<ImageResource>;
```

#### `SetProfileImageParams`

| Name | Type | Description |
| --- | --- | --- |
| `file` | `Blob \| File \| string \| null` | The file to set as the user's profile image. |

#### `setProfileImage()` returns

| Type | Description |
| --- | --- |
| <code>Promise\<[ImageResource](#image-resource)\></code> | This method returns a `Promise` which resolves with the current uploaded image. |

##### `ImageResource`

| Name | Type | Description |
| --- | --- | --- |
| `id?` | `string` | The unique identifier of the image. |
| `name` | `string \| null` | The name of the image. |
| `publicUrl` | `string \| null` | The publically accessible url for the image. |

### `getSessions()`

Retrieves all **active** sessions for this user. This method uses a cache so a network request will only be triggered only once.

```typescript
function getSessions: () => Promise<SessionWithActivities[]>;
```

#### `getSessions()` returns

| Type | Description |
| --- | --- |
| <code>Promise\<[SessionWithActivities](/docs/references/javascript/session-with-activities)[]\></code> | This method returns a `Promise` which resolves with an array of `SessionWithActivities` objects. |
<<<<<<< HEAD
=======

#### `getSessions()` example

<InjectKeys>

<CodeBlockTabs type="npm-script" options={['NPM Module', 'window.Clerk']}>
  ```typescript {17}
  import Clerk from '@clerk/clerk-js';

  // Initialize Clerk with your Clerk publishable key
  const clerk = new Clerk(`{{pub_key}}`);
  await clerk.load();

  if (!clerk.user) {
    // Selects for <div id="app"> and adds a <div id="sign-in"> to it
    document.querySelector<HTMLDivElement>(
      "#app"
    )!.innerHTML = `<div id="sign-in"></div>`;

    const signInComponent = document.querySelector<HTMLDivElement>("#sign-in")!;

    clerk.mountSignIn(signInComponent, {});
  } else {
    await clerk.user.getSessions();
  }
  ```

  ```html {26}
  <script>
    // Get your publishable key and frontend API URL from the Clerk Dashboard
    const clerkPublishableKey = `{{pub_key}}`;
    const frontendApi = 'https://[your-domain].clerk.accounts.dev';
    const version = '@latest'; // Set to appropriate version

    // Creates asynchronous script
    const script = document.createElement('script');
    script.setAttribute('data-clerk-frontend-api', frontendApi);
    script.setAttribute('data-clerk-publishable-key', clerkPublishableKey);
    script.async = true;
    script.src = `${frontendApi}/npm/@clerk/clerk-js${version}/dist/clerk.browser.js`;

    // Adds listener to initialize ClerkJS after it's loaded
    script.addEventListener("load", async function () {
      await window.Clerk.load();

      if (!window.Clerk.user) {
        // Selects for <div id="app"> and adds a <div id="sign-in"> to it
        document.querySelector("#app").innerHTML = `<div id="sign-in"></div>`;

        const signInComponent = document.querySelector("#sign-in");

        window.Clerk.mountSignIn(signInComponent, {});
      } else {
        await window.Clerk.user.getSessions();
      }
    });
    document.body.appendChild(script);
  </script>
  ```
</CodeBlockTabs>

</InjectKeys>
>>>>>>> af74f007

### `isPrimaryIdentification()`

A check whether or not the given resource is the primary identifier for the user.

```typescript
function isPrimaryIdentification: (ident: EmailAddressResource | PhoneNumberResource | Web3WalletResource) => boolean;
```

#### `isPrimaryIdentification()` params

| Name | Type | Description |
| --- | --- | --- |
| `ident` | [`EmailAddress`][email-ref] \| [`PhoneNumber`][phone-ref] \| [`Web3Wallet`][web3-ref] | The resource checked against the user to see if it is the primary identifier. |

### `getOrganizationMemberships()`

Retrieves all of the organizations the user is a member of.

```typescript
  function getOrganizationMemberships: (params?: GetUserOrganizationMembershipParams) => Promise<ClerkPaginatedResponse<OrganizationMembershipResource>>;
```

#### `GetUserOrganizationMembershipParams`

| Properties | Type | Description |
| --- | --- | --- |
| `initialPage?` | `number` | A number that can be used to skip the first n-1 pages. For example, if `initialPage` is set to 10, it is will skip the first 9 pages and will fetch the 10th page. |
| `pageSize?` | `number` | A number that indicates the maximum number of results that should be returned for a specific page. |

#### `getOrganizationMemberships()` returns

| Type | Description |
| --- | --- |
| <code>Promise\<[ClerkPaginatedResponse](/docs/references/javascript/types/clerk-paginated-response)\<OrganizationMembershipResource\>\></code> | The list of organizations the user is a member of. |

{/* TODO: We might need to create a doc page that covers OrganizationMembershipResource */}

#### `getOrganizationMemberships()` example

<InjectKeys>

<CodeBlockTabs type="npm-script" options={['NPM Module', 'window.Clerk']}>
```javascript filename="index.js" {7-24}
  import Clerk from '@clerk/clerk-js';
  
  // Initialize Clerk with your Clerk publishable key
  const clerk = new Clerk(`{{pub_key}}`);
  await clerk.load();
  
  const { data } = await clerk.user.getOrganizationMemberships();

  /* data is an array that contains an OrganizationMembershipResource, which would look something like this:
  [
    {
      id: "orgmem_123",
      organization: { ...Organization }, // Organization object
      permissions: [ "org:sys_memberships:read", "org:sys_memberships:manage", "org:sys_domains:read" ],
      publicMetadata: {},
      publicUserData: { firstName: "John", lastName: "Doe", imageUrl: "https://image-url.com", hasImage: true, identifier: "johndoe@email.com", userId: "user_123" },
      role: "admin",
      createdAt: "2021-09-28T14:00:00.000Z",
      updatedAt: "2021-09-28T14:00:00.000Z",
      destroy: () => { ... },
      update: (updateParams) => { ... },
    }
  ]
  */
```

```html filename="index.html" {18-35}
  <script>
    // Get this URL and Publishable Key from the Clerk Dashboard
    const clerkPublishableKey = `{{pub_key}}`;
    const frontendApi = 'https://[your-domain].clerk.accounts.dev';
    const version = '@latest'; // Set to appropriate version
  
    // Creates asynchronous script
    const script = document.createElement('script');
    script.setAttribute('data-clerk-frontend-api', frontendApi);
    script.setAttribute('data-clerk-publishable-key', clerkPublishableKey);
    script.async = true;
    script.src = `${frontendApi}/npm/@clerk/clerk-js${version}/dist/clerk.browser.js`;
  
    // Adds listener to initialize ClerkJS after it's loaded
    script.addEventListener('load', async function () {
      await window.Clerk.load();

      const { data } = await window.Clerk.user.getOrganizationMemberships();

      /* data is an array that contains an OrganizationMembershipResource, which would look something like this:
      [
        {
          id: "orgmem_123",
          organization: { ...Organization }, // Organization object
          permissions: [ "org:sys_memberships:read", "org:sys_memberships:manage", "org:sys_domains:read" ],
          publicMetadata: {},
          publicUserData: { firstName: "John", lastName: "Doe", imageUrl: "https://image-url.com", hasImage: true, identifier: "johndoe@email.com", userId: "user_123" },
          role: "admin",
          createdAt: "2021-09-28T14:00:00.000Z",
          updatedAt: "2021-09-28T14:00:00.000Z",
          destroy: () => { ... },
          update: (updateParams) => { ... },
        }
      ]
      */
    });
    document.body.appendChild(script);
  </script>
```
</CodeBlockTabs>

</InjectKeys>

## Additional methods

In addition to the methods listed above, the `User` class also has the following methods:

### Time-based one-time password (TOTP)

- [`createTOTP()`](/docs/references/javascript/user/totp#create-totp)
- [`verifyTOTP()`](/docs/references/javascript/user/totp#verify-totp)
- [`disableTOTP()`](/docs/references/javascript/user/totp#disable-totp)
- [`createBackupCode()`](/docs/references/javascript/user/totp#create-backup-code)

### Password management

- [`updatePassword()`](/docs/references/javascript/user/password-management#update-password)
- [`removePassword()`](/docs/references/javascript/user/password-management#remove-password)

### Create metadata

- [`createEmailAddress()`](/docs/references/javascript/user/create-metadata#create-email-address)
- [`createPhoneNumber()`](/docs/references/javascript/user/create-metadata#create-phone-number)
- [`createWeb3Wallet()`](/docs/references/javascript/user/create-metadata#create-web-3-wallet)
- [`createExternalAccount()`](/docs/references/javascript/user/create-metadata#create-external-account)

[web3-ref]: /docs/references/javascript/web3-wallet/web3-wallet
[exacc-ref]: /docs/references/javascript/external-account
[email-ref]: /docs/references/javascript/email-address/email-address
[phone-ref]: /docs/references/javascript/phone-number/phone-number<|MERGE_RESOLUTION|>--- conflicted
+++ resolved
@@ -23,10 +23,7 @@
 | `fullName` | `string \| null` | The user's full name. |
 | `username` | `string \| null` | The user's username. |
 | `hasImage` | `boolean` | A getter boolean to check if the user has uploaded an image or one was copied from OAuth. Returns `false` if Clerk is displaying an avatar for the user. |
-<<<<<<< HEAD
-=======
 | `profileImageUrl` (deprecated) | `string \| null` | Deprecated in favor of `image_url`. |
->>>>>>> af74f007
 | `imageUrl` | `string` | The URL of the user's profile image. |
 | `primaryEmailAddress` | [`EmailAddress`][email-ref] \| `null` | Information about the user's primary email address. |
 | `primaryEmailAddressId` | `string \| null` | The unique identifier for the `EmailAddress` that the user has set as primary. |
@@ -63,11 +60,8 @@
 
 Updates the user's attributes. Use this method to save information you collected about the user.
 
-<<<<<<< HEAD
-=======
 The appropriate settings must be enabled in the Clerk Dashboard for the user to be able to update their attributes. For example, if you want to use the `update({ firstName })` method, you must enable the **Name** setting. It can be found in the the Clerk Dashboard under **User & Authentication > Email, Phone, Username > [Personal information](https://dashboard.clerk.com/last-active?path=user-authentication/email-phone-username).**
 
->>>>>>> af74f007
 ```typescript
 function update: (params: UpdateUserParams) => Promise<User>;
 ```
@@ -92,8 +86,6 @@
 | --- | --- |
 | <code>Promise\<User\></code> | This method returns a `Promise` which resolves with the current `User` object. |
 
-<<<<<<< HEAD
-=======
 #### `update()` example
 
 In the following example, the user's first name is updated to "Test".
@@ -158,7 +150,6 @@
 
 </InjectKeys>
 
->>>>>>> af74f007
 ### `delete()`
 
 Deletes the current user.
@@ -167,8 +158,6 @@
 function delete: () => Promise<void>;
 ```
 
-<<<<<<< HEAD
-=======
 #### `delete()` example
 
 <InjectKeys>
@@ -231,7 +220,6 @@
 
 </InjectKeys>
 
->>>>>>> af74f007
 ### `setProfileImage()`
 
 Adds the user's profile image or replaces it if one already exists. This method will upload an image and associate it with the user.
@@ -273,8 +261,6 @@
 | Type | Description |
 | --- | --- |
 | <code>Promise\<[SessionWithActivities](/docs/references/javascript/session-with-activities)[]\></code> | This method returns a `Promise` which resolves with an array of `SessionWithActivities` objects. |
-<<<<<<< HEAD
-=======
 
 #### `getSessions()` example
 
@@ -337,7 +323,6 @@
 </CodeBlockTabs>
 
 </InjectKeys>
->>>>>>> af74f007
 
 ### `isPrimaryIdentification()`
 
