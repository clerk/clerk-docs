--- conflicted
+++ resolved
@@ -85,16 +85,9 @@
 
 1. To get started, install the `@clerk/themes` package.
 
-<<<<<<< HEAD
-   ```npm {{ filename: 'terminal' }}
-   npm install @clerk/themes
-   ```
-
-=======
    ```npm
    npm install @clerk/themes
    ```
->>>>>>> 28d63522
 1. To use a theme, import it from `@clerk/themes` and pass it to the `appearance` prop of a Clerk component.
 
 ### Apply a theme to all Clerk components
