---
title: The Backend `OrganizationMembership` object
description: The Backend OrganizationMembership object is the model around an organization membership entity and describes the relationship between users and organizations.
---

<<<<<<< HEAD
The Backend `OrganizationMembership` object is similar to the [`OrganizationMembership`](/docs/references/javascript/organization-membership) object as it is the model around an organization membership entity and describes the relationship between users and organizations. However, the Backend `OrganizationMembership` object is different in that it is used in the [Backend API](https://clerk.com/docs/reference/backend-api/tag/Organization-Memberships#operation/CreateOrganizationMembership) and is not directly accessible from the Frontend API.
=======
# The Backend `OrganizationMembership` object

The Backend `OrganizationMembership` object is similar to the [`OrganizationMembership`](/docs/references/javascript/organization-membership) object as it is the model around an organization membership entity and describes the relationship between users and organizations. However, the Backend `OrganizationMembership` object is different in that it is used in the [Backend API](/docs/reference/backend-api/tag/Organization-Memberships#operation/CreateOrganizationMembership){{ target: '_blank' }} and is not directly accessible from the Frontend API.
>>>>>>> 277bc549

## Properties

<Properties>
  - `id`
  - `string`

  A unique identifier for the membership.

  ---

  - `role`
  - `OrganizationMembershipRole`

  The role of the user.

  ---

  - `publicMetadata`
  - `{[string]: any}`

  Metadata that can be read from the Frontend API and [Backend API](/docs/reference/backend-api){{ target: '_blank' }} and can be set only from the Backend API .

  ---

  - `privateMetadata`
  - `{[string]: any}`

  Metadata that can be read and set only from the [Backend API](/docs/reference/backend-api){{ target: '_blank' }}.

  ---

  - `createdAt`
  - `number`

  Date when the membership was first created.

  ---

  - `updatedAt`
  - `number`

  Date of the last time the membership was updated.

  ---

  - `organization`
  - [`Organization`](/docs/references/backend/types/backend-organization)

  The organization that the user is a member of.

  ---

  - `publicUserData?`
  - [`OrganizationMembershipPublicUserData`](#organization-membership-public-user-data)

  Public information about the user that this membership belongs to.
</Properties>

### `OrganizationMembershipPublicUserData`

<Properties>
  - `identifier`
  - `string`

  The identifier of the user.

  ---

  - `firstName`
  - `string`

  The first name of the user.

  ---

  - `lastName`
  - `string`

  The last name of the user.

  ---

  - `imageUrl`
  - `string`

  Holds the default avatar or user's uploaded profile image. Compatible with Clerk's [Image Optimization](/docs/guides/image-optimization/imageurl-image-optimization).

  ---

  - `hasImage`
  - `boolean`

  Whether the user has a profile picture.

  ---

  - `userId`
  - `string`

  The ID of the user that this public data belongs to.
</Properties><|MERGE_RESOLUTION|>--- conflicted
+++ resolved
@@ -3,13 +3,7 @@
 description: The Backend OrganizationMembership object is the model around an organization membership entity and describes the relationship between users and organizations.
 ---
 
-<<<<<<< HEAD
-The Backend `OrganizationMembership` object is similar to the [`OrganizationMembership`](/docs/references/javascript/organization-membership) object as it is the model around an organization membership entity and describes the relationship between users and organizations. However, the Backend `OrganizationMembership` object is different in that it is used in the [Backend API](https://clerk.com/docs/reference/backend-api/tag/Organization-Memberships#operation/CreateOrganizationMembership) and is not directly accessible from the Frontend API.
-=======
-# The Backend `OrganizationMembership` object
-
 The Backend `OrganizationMembership` object is similar to the [`OrganizationMembership`](/docs/references/javascript/organization-membership) object as it is the model around an organization membership entity and describes the relationship between users and organizations. However, the Backend `OrganizationMembership` object is different in that it is used in the [Backend API](/docs/reference/backend-api/tag/Organization-Memberships#operation/CreateOrganizationMembership){{ target: '_blank' }} and is not directly accessible from the Frontend API.
->>>>>>> 277bc549
 
 ## Properties
 
