---
title: TanStack Start Quickstart (Beta)
description: Learn how to use Clerk to quickly and easily add secure authentication and user management to your TanStack Start application.
---

> [!WARNING]
> The TanStack Start SDK is currently in beta. **It is not yet recommended for production use**.

<TutorialHero
  framework="react"
  exampleRepo={[
    {
      title: "TanStack Start Quickstart Repo",
      link: "https://github.com/clerk/clerk-tanstack-start-quickstart"

    }
  ]}
  beforeYouStart={[
    {
      title: "Set up a Clerk application",
      link: "/docs/quickstarts/setup-clerk",
      icon: "clerk",
    }
  ]}
>
  - Install `@clerk/tanstack-start`
  - Set your Clerk API keys
  - Add `createClerkHandler()`
  - Add `<ClerkProvider />`
  - Protect your pages
</TutorialHero>

<Steps>
  ### Install `@clerk/tanstack-start`

  Clerk's [TanStack Start SDK](/docs/references/tanstack-start/overview) gives you access to prebuilt components, React hooks, and helpers to make user authentication easier.

  Run the following command to install the SDK:

  <CodeBlockTabs options={["npm", "yarn", "pnpm"]}>
    ```bash {{ filename: 'terminal' }}
    npm install @clerk/tanstack-start
    ```

    ```bash {{ filename: 'terminal' }}
    yarn add @clerk/tanstack-start
    ```

    ```bash {{ filename: 'terminal' }}
    pnpm add @clerk/tanstack-start
    ```
  </CodeBlockTabs>

  ### Set your Clerk API keys

  <SignedIn>
    Add the following keys to your `.env` file. These keys can always be retrieved from the [**API keys**](https://dashboard.clerk.com/last-active?path=api-keys) page of the Clerk Dashboard.
  </SignedIn>

  <SignedOut>
<<<<<<< HEAD
    1. In the Clerk Dashboard, navigate to the [**API keys**](https://dashboard.clerk.com/last-active?path=api-keys) page.
    1. In the **Quick Copy** section, copy your Clerk publishable and Secret Key.
=======
    1. In the Clerk Dashboard, navigate to the [**API Keys**](https://dashboard.clerk.com/last-active?path=api-keys) page.
    1. In the **Quick Copy** section, copy your Clerk Publishable and Secret Keys.
>>>>>>> 212ffdcf
    1. Paste your keys into your `.env.local` file.

    The final result should resemble the following:
  </SignedOut>

  ```env {{ filename: '.env' }}
  VITE_CLERK_PUBLISHABLE_KEY={{pub_key}}
  CLERK_SECRET_KEY={{secret}}
  ```

  ### Add `createClerkHandler()`

  TanStack's [`createStartHandler()`](https://tanstack.com/router/latest/docs/framework/react/start/getting-started#the-server-entry-point) creates a server-side handler that determines which routes and loaders need to be executed when the user hits a given route.

  Clerk's [`createClerkHandler()`](/docs/references/tanstack-start/create-clerk-handler) configures Clerk to handle authentication state for TanStack routes, allowing you to easily access user session information within your app.

  Update your app's SSR entrypoint by wrapping `createStartHandler()` in `createClerkHandler()`, as shown in the following example:

  ```tsx {{ filename: 'app/ssr.tsx' }}
  import { createStartHandler, defaultStreamHandler } from '@tanstack/start/server'
  import { getRouterManifest } from '@tanstack/start/router-manifest'
  import { createRouter } from './router'
  import { createClerkHandler } from '@clerk/tanstack-start/server'

  export default createClerkHandler(
    createStartHandler({
      createRouter,
      getRouterManifest,
    }),
  )(defaultStreamHandler)
  ```

  ### Add `<ClerkProvider>` to your app

  The [`<ClerkProvider>`](/docs/components/clerk-provider) component wraps your app to provide active session and user context to Clerk's hooks and other components.

  Add the `<ClerkProvider>` component to your app's root route, as shown in the following example:

  ```tsx {{ filename: 'app/routes/__root.tsx', ins: [4, 18, 29] }}
  import { Outlet, ScrollRestoration, createRootRoute } from '@tanstack/react-router'
  import { Meta, Scripts } from '@tanstack/start'
  import * as React from 'react'
  import { ClerkProvider } from '@clerk/tanstack-start'

  export const Route = createRootRoute({
    component: () => {
      return (
        <RootDocument>
          <Outlet />
        </RootDocument>
      )
    },
  })

  function RootDocument({ children }: { children: React.ReactNode }) {
    return (
      <ClerkProvider>
        <html>
          <head>
            <Meta />
          </head>
          <body>
            {children}
            <ScrollRestoration />
            <Scripts />
          </body>
        </html>
      </ClerkProvider>
    )
  }
  ```

  ### Protect your pages

  #### Client-side

  To protect your pages on the client-side, you can use Clerk's [prebuilt control components](/docs/components/overview#what-are-control-components) that control the visibility of content based on the user's authentication state.

  The following example uses the following components:

  - [`<SignedIn>`](/docs/components/control/signed-in): Children of this component can only be seen while **signed in**.
  - [`<SignedOut>`](/docs/components/control/signed-out): Children of this component can only be seen while **signed out**.
  - [`<UserButton />`](/docs/components/user/user-button): Shows the signed-in user's avatar. Selecting it opens a dropdown menu with account management options.
  - [`<SignInButton />`](/docs/components/unstyled/sign-in-button): An unstyled component that links to the sign-in page. In this example, since no props or [environment variables](/docs/deployments/clerk-environment-variables) are set for the sign-in URL, this component links to the [Account Portal sign-in page](/docs/customization/account-portal/overview#sign-in).

  ```tsx {{ filename: 'app/routes/index.tsx' }}
  import {
    SignedIn,
    UserButton,
    SignOutButton,
    SignedOut,
    SignInButton,
    SignUpButton,
  } from '@clerk/tanstack-start'
  import { createFileRoute } from '@tanstack/react-router'

  export const Route = createFileRoute('/')({
    component: Home,
  })

  function Home() {
    return (
      <div>
        <h1>Index Route</h1>
        <SignedIn>
          <p>You are signed in</p>
          <UserButton />
        </SignedIn>
        <SignedOut>
          <p>You are signed out</p>
          <SignInButton />
        </SignedOut>
      </div>
    )
  }
  ```

  #### Server-side

  To protect your routes, create a [server function](https://tanstack.com/router/latest/docs/framework/react/start/server-functions) that checks the user's authentication state via the [`getAuth()`](/docs/references/tanstack-start/get-auth) method. If the user is not authenticated, they are redirected to a sign-in page. If authenticated, the user's `userId` is passed to the route, allowing access to the `<Home />` component, which welcomes the user and displays their `userId`. The [`beforeLoad()`](https://tanstack.com/router/latest/docs/framework/react/api/router/RouteOptionsType#beforeload-method) method ensures authentication is checked before loading the page, and the [`loader()`](https://tanstack.com/router/latest/docs/framework/react/api/router/RouteOptionsType#loader-method) method returns the user data for use in the component.

  > [!TIP]
  > Ensure that your app has the [TanStack Start API entry handler](https://tanstack.com/router/latest/docs/framework/react/start/api-routes#setting-up-the-entry-handler) configured in order for your API routes to work.

  ```tsx {{ filename: 'app/routes/index.tsx' }}
  import { createFileRoute, redirect } from '@tanstack/react-router'
  import { createServerFn } from '@tanstack/start'
  import { getAuth } from '@clerk/tanstack-start/server'
  import { getWebRequest } from 'vinxi/http'

  const authStateFn = createServerFn({ method: 'GET' }).handler(async () => {
    const { userId } = await getAuth(getWebRequest())

    if (!userId) {
      // This will error because you're redirecting to a path that doesn't exist yet
      // You can create a sign-in route to handle this
      throw redirect({
        to: '/sign-in/$',
      })
    }

    return { userId }
  })

  export const Route = createFileRoute('/')({
    component: Home,
    beforeLoad: async () => await authStateFn(),
    loader: async ({ context }) => {
      return { userId: context.userId }
    },
  })

  function Home() {
    const state = Route.useLoaderData()

    return <h1>Welcome! Your ID is {state.userId}!</h1>
  }
  ```

  ### Create your first user

  Run your project with the following command:

  <CodeBlockTabs options={["npm", "yarn", "pnpm"]}>
    ```bash {{ filename: 'terminal' }}
    npm run dev
    ```

    ```bash {{ filename: 'terminal' }}
    yarn dev
    ```

    ```bash {{ filename: 'terminal' }}
    pnpm dev
    ```
  </CodeBlockTabs>

  Visit your app's homepage at [http://localhost:3000](http://localhost:3000). Sign up to create your first user.
</Steps>

## Next steps

<Cards>
  - [Create custom sign-up and sign-in pages](/docs/references/tanstack-start/custom-signup-signin-pages)
  - Learn how add custom sign-up and sign-in pages with Clerk components.

  ---

  - [Read user and session data](/docs/references/tanstack-start/read-session-data)
  - Learn how to use Clerk's hooks and helpers to access the active session and user data in your TanStack Start app.

  ---

  - [Customization & localization](/docs/customization/overview)
  - Learn how to customize and localize the Clerk components.

  ---

  - [Clerk components](/docs/components/overview)
  - Learn more about Clerk's prebuilt components.
</Cards><|MERGE_RESOLUTION|>--- conflicted
+++ resolved
@@ -58,14 +58,9 @@
   </SignedIn>
 
   <SignedOut>
-<<<<<<< HEAD
     1. In the Clerk Dashboard, navigate to the [**API keys**](https://dashboard.clerk.com/last-active?path=api-keys) page.
-    1. In the **Quick Copy** section, copy your Clerk publishable and Secret Key.
-=======
-    1. In the Clerk Dashboard, navigate to the [**API Keys**](https://dashboard.clerk.com/last-active?path=api-keys) page.
     1. In the **Quick Copy** section, copy your Clerk Publishable and Secret Keys.
->>>>>>> 212ffdcf
-    1. Paste your keys into your `.env.local` file.
+    1. Paste your keys into your `.env` file.
 
     The final result should resemble the following:
   </SignedOut>
