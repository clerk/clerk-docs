--- conflicted
+++ resolved
@@ -5,11 +5,7 @@
 
 <Include src="_partials/custom-flows-callout" />
 
-<<<<<<< HEAD
-When a user visits an [organization invitation](/docs/guides/organizations/add-members/invitations) link, Clerk first checks whether a custom redirect URL was provided.
-=======
-When a user visits an [Organization invitation](/docs/guides/organizations/invitations) link, Clerk first checks whether a custom redirect URL was provided.
->>>>>>> cdf782b5
+When a user visits an [Organization invitation](/docs/guides/organizations/add-members/invitations) link, Clerk first checks whether a custom redirect URL was provided.
 
 **If no redirect URL is specified**, the user will be redirected to the appropriate Account Portal page (either [sign-up](/docs/guides/customizing-clerk/account-portal#sign-up) or [sign-in](/docs/guides/customizing-clerk/account-portal#sign-in)), or to the custom sign-up/sign-in pages that you've configured for your application.
 
