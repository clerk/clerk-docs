--- conflicted
+++ resolved
@@ -107,18 +107,14 @@
   - `actor`
   - `ActJWTClaim | null`
 
-<<<<<<< HEAD
   The JWT actor for the session. Holds identifier for the user that is impersonating the current user. Read more about [impersonation](/docs/guides/users/impersonation).
-=======
-  The JWT actor for the session. Holds identifier for the user that is impersonating the current user. Read more about [impersonation](/docs/users/user-impersonation).
 
   ---
 
   - `currentTask`
   - <code>[SessionTask](/docs/references/javascript/types/session-task) | null</code>
 
-  The current pending task for the session. Read more about [session tasks](/docs/authentication/configuration/session-tasks).
->>>>>>> 0e908283
+  The current pending task for the session. Read more about [session tasks](/docs/guides/secure/session-tasks).
 </Properties>
 
 ## Methods
