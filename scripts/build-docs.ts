--- conflicted
+++ resolved
@@ -178,23 +178,19 @@
         'types/organization-custom-role-key.mdx': ['link-doc-not-found'],
 
         // temp migration ignores
-<<<<<<< HEAD
         'clerk-react/clerk-provider-props.mdx': ['link-doc-not-found'],
         'backend/authenticate-request-options.mdx': ['link-doc-not-found'],
         'backend/organization-sync-options.mdx': ['link-doc-not-found'],
         'nextjs/clerk-middleware-options.mdx': ['link-doc-not-found'],
-=======
         'backend/session.mdx': ['link-doc-not-found'],
         'clerk-react/use-auth.mdx': ['link-doc-not-found'],
         'types/use-auth-return.mdx': ['link-doc-not-found'],
-        'clerk-react/clerk-provider-props.mdx': ['link-doc-not-found'],
         'backend/allowlist-identifier.mdx': ['link-doc-not-found'],
         'backend/email-address.mdx': ['link-doc-not-found'],
         'backend/organization-membership-public-user-data.mdx': ['link-doc-not-found'],
         'backend/phone-number.mdx': ['link-doc-not-found'],
         'backend/verify-webhook.mdx': ['link-doc-not-found'],
         'types/user-resource.mdx': ['link-doc-not-found'],
->>>>>>> 4fcfe366
       },
       partials: {},
       tooltips: {},
