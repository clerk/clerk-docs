{
  "navigation": [
    [
      {
        "title": "Getting Started",
        "icon": "checkmark-circle",
        "items": [
          [
            {
              "title": "Quickstart",
              "collapse": false,
              "sdk": ["nextjs"],
              "items": [
                [
                  {
                    "title": "App Router",
                    "href": "/docs/getting-started/quickstart"
                  },
                  {
                    "title": "Pages Router",
                    "href": "/docs/getting-started/quickstart/pages-router"
                  }
                ]
              ]
            },
            {
              "title": "Quickstart",
              "sdk": [
                "react",
                "react-router",
                "tanstack-react-start",
                "astro",
                "ios",
                "android",
                "vue",
                "chrome-extension",
                "js-frontend",
                "js-backend",
                "remix",
                "expo",
                "nuxt",
                "ruby",
                "expressjs",
                "fastify",
                "go"
              ],
              "href": "/docs/getting-started/quickstart"
            },
            {
              "title": "Next steps",
              "collapse": false,
              "items": [
                [
                  {
                    "title": "Core concepts",
                    "href": "/docs/getting-started/core-concepts"
                  },
                  {
                    "title": "Add custom sign-in-or-up page",
                    "href": "/docs/guides/development/custom-sign-in-or-up-page"
                  },
                  {
                    "title": "Add custom sign-up page",
                    "href": "/docs/guides/development/custom-sign-up-page"
                  },
                  {
                    "title": "Protect pages",
                    "href": "/docs/guides/secure/protect-pages"
                  },
                  {
                    "title": "Astro + React",
                    "href": "/docs/reference/astro/react"
                  },
                  {
                    "title": "Protect content and access user data",
                    "href": "/docs/guides/users/reading"
                  },
                  {
                    "title": "Protect specific routes with middleware",
                    "href": "/docs/reference/astro/clerk-middleware"
                  },
                  {
                    "title": "Endpoints",
                    "href": "/docs/guides/development/endpoints"
                  },
                  {
                    "title": "Hybrid rendering",
                    "href": "/docs/guides/development/hybrid-rendering"
                  }
                ]
              ]
            }
          ],
          [
            {
              "title": "More",
              "items": [
                [
                  {
                    "title": "View all guides",
                    "href": "/docs/guides/overview",
                    "shortcut": true
                  }
                ]
              ]
            }
          ]
        ]
      }
    ],
    [
      {
        "title": "Guides",
        "icon": "book",
        "items": [
          [
            {
              "title": "Overview",
              "href": "/docs/guides/overview"
            },
            {
              "title": "Authentication flows",
              "items": [
                [
                  {
                    "title": "Authentication strategies",
                    "items": [
                      [
                        {
                          "title": "Sign-up and sign-in options",
                          "href": "/docs/guides/configure/auth-strategies/sign-up-sign-in-options"
                        },
                        {
                          "title": "Sign in with Google",
                          "href": "/docs/guides/configure/auth-strategies/sign-in-with-google"
                        },
                        {
                          "title": "Sign in with Apple",
                          "href": "/docs/guides/configure/auth-strategies/sign-in-with-apple"
                        },
                        {
                          "title": "Social connections",
                          "collapse": false,
                          "items": [
                            [
                              {
                                "title": "Overview",
                                "href": "/docs/guides/configure/auth-strategies/social-connections/overview"
                              },
                              {
                                "title": "Account linking",
                                "href": "/docs/guides/configure/auth-strategies/social-connections/account-linking"
                              },
                              {
                                "title": "Custom provider",
                                "href": "/docs/guides/configure/auth-strategies/social-connections/custom-provider"
                              },
                              {
                                "title": "All providers",
                                "href": "/docs/guides/configure/auth-strategies/social-connections/all-providers"
                              }
                            ]
                          ]
                        },
                        {
                          "title": "Enterprise connections",
                          "collapse": false,
                          "items": [
                            [
                              {
                                "title": "Overview",
                                "href": "/docs/guides/configure/auth-strategies/enterprise-connections/overview"
                              },
                              {
                                "title": "Authentication flows",
                                "href": "/docs/guides/configure/auth-strategies/enterprise-connections/authentication-flows"
                              },
                              {
                                "title": "Account linking",
                                "href": "/docs/guides/configure/auth-strategies/enterprise-connections/account-linking"
                              },
                              {
                                "title": "Just-in-Time account provisioning",
                                "href": "/docs/guides/configure/auth-strategies/enterprise-connections/jit-provisioning"
                              },
                              {
                                "title": "SAML providers",
                                "items": [
                                  [
                                    {
                                      "title": "Azure",
                                      "href": "/docs/guides/configure/auth-strategies/enterprise-connections/saml/azure"
                                    },
                                    {
                                      "title": "Google",
                                      "href": "/docs/guides/configure/auth-strategies/enterprise-connections/saml/google"
                                    },
                                    {
                                      "title": "Okta",
                                      "href": "/docs/guides/configure/auth-strategies/enterprise-connections/saml/okta"
                                    },
                                    {
                                      "title": "Custom provider",
                                      "href": "/docs/guides/configure/auth-strategies/enterprise-connections/saml/custom-provider"
                                    }
                                  ]
                                ],
                                "collapse": true
                              },
                              {
                                "title": "OIDC providers",
                                "items": [
                                  [
                                    {
                                      "title": "Custom provider",
                                      "href": "/docs/guides/configure/auth-strategies/enterprise-connections/oidc/custom-provider"
                                    }
                                  ]
                                ],
                                "collapse": true
                              },
                              {
                                "title": "EASIE providers",
                                "items": [
                                  [
                                    {
                                      "title": "Microsoft",
                                      "href": "/docs/guides/configure/auth-strategies/enterprise-connections/easie/microsoft"
                                    },
                                    {
                                      "title": "Google",
                                      "href": "/docs/guides/configure/auth-strategies/enterprise-connections/easie/google"
                                    }
                                  ]
                                ],
                                "collapse": true
                              }
                            ]
                          ]
                        },
                        {
                          "title": "Web3",
                          "collapse": false,
                          "items": [
                            [
                              {
                                "title": "Base",
                                "href": "/docs/guides/configure/auth-strategies/web3/base"
                              },
                              {
                                "title": "Coinbase Wallet",
                                "href": "/docs/guides/configure/auth-strategies/web3/coinbase-wallet"
                              },
                              {
                                "title": "Metamask",
                                "href": "/docs/guides/configure/auth-strategies/web3/metamask"
                              },
                              {
                                "title": "OKX Wallet",
                                "href": "/docs/guides/configure/auth-strategies/web3/okx-wallet"
                              }
                            ]
                          ]
                        },
                        {
                          "title": "OAuth",
                          "collapse": false,
                          "items": [
                            [
                              {
                                "title": "What are OAuth & OIDC",
                                "href": "/docs/guides/configure/auth-strategies/oauth/overview"
                              },
                              {
                                "title": "How Clerk implements OAuth",
                                "href": "/docs/guides/configure/auth-strategies/oauth/how-clerk-implements-oauth"
                              },
                              {
                                "title": "Use OAuth for Single Sign-On (SSO)",
                                "href": "/docs/guides/configure/auth-strategies/oauth/single-sign-on"
                              },
                              {
                                "title": "Use OAuth for scoped access",
                                "href": "/docs/guides/configure/auth-strategies/oauth/scoped-access"
                              },
                              {
                                "title": "Verify OAuth tokens",
                                "href": "/docs/guides/configure/auth-strategies/oauth/verify-oauth-tokens"
                              }
                            ]
                          ]
                        }
                      ]
                    ],
                    "collapse": true
                  },
                  {
                    "title": "Add custom sign-in-or-up page",
                    "href": "/docs/guides/development/custom-sign-in-or-up-page"
                  },
                  {
                    "title": "Add custom sign-up page",
                    "href": "/docs/guides/development/custom-sign-up-page"
                  },
                  {
                    "title": "Add custom onboarding",
                    "href": "/docs/guides/development/add-onboarding-flow"
                  },
                  {
                    "title": "Enable biometric sign-in for returning users",
                    "href": "/docs/guides/development/local-credentials"
                  },
                  {
                    "title": "Customizing redirect URLs",
                    "href": "/docs/guides/development/customize-redirect-urls"
                  },
                  {
                    "title": "Tasks after sign-up/sign-in",
                    "href": "/docs/guides/configure/session-tasks"
                  }
                ]
              ]
            }
          ],
          [
            {
              "title": "User management",
              "items": [
                [
                  {
                    "title": "Inviting users",
                    "href": "/docs/guides/users/inviting"
                  },
                  {
                    "title": "Managing users",
                    "href": "/docs/guides/users/managing"
                  },
                  {
                    "title": "Reading Clerk data",
                    "href": "/docs/guides/users/reading"
                  },
                  {
                    "title": "Extending Clerk data",
                    "href": "/docs/guides/users/extending"
                  },
                  {
                    "title": "Impersonation",
                    "href": "/docs/guides/users/impersonation"
                  }
                ]
              ]
            }
          ],
          [
            {
              "title": "Session management",
              "items": [
                [
                  {
                    "title": "Session tokens",
                    "href": "/docs/guides/sessions/session-tokens"
                  },
                  {
                    "title": "Session token customization",
                    "href": "/docs/guides/sessions/customize-session-tokens"
                  },
                  {
                    "title": "Verifying sessions",
                    "href": "/docs/guides/sessions/verifying"
                  },
                  {
                    "title": "Manual JWT verification",
                    "href": "/docs/guides/sessions/manual-jwt-verification"
                  },
                  {
                    "title": "JWT templates",
                    "href": "/docs/guides/sessions/jwt-templates"
                  },
                  {
                    "title": "Force a token refresh",
                    "href": "/docs/guides/sessions/force-token-refresh"
                  },
                  {
                    "title": "Sync auth status between your Chrome Extension and web app",
                    "href": "/docs/guides/sessions/sync-host"
                  }
                ]
              ]
            }
          ],
          [
            {
              "title": "Customizing Clerk",
              "items": [
                [
                  {
                    "title": "Component customization",
                    "items": [
                      [
                        {
                          "title": "Overview",
                          "href": "/docs/guides/customizing-clerk/appearance-prop/overview"
                        },
                        {
                          "title": "Layout",
                          "href": "/docs/guides/customizing-clerk/appearance-prop/layout"
                        },
                        {
                          "title": "Themes",
                          "href": "/docs/guides/customizing-clerk/appearance-prop/themes"
                        },
                        {
                          "title": "Variables",
                          "href": "/docs/guides/customizing-clerk/appearance-prop/variables"
                        },
                        {
                          "title": "CAPTCHA",
                          "href": "/docs/guides/customizing-clerk/appearance-prop/captcha"
                        }
                      ]
                    ],
                    "collapse": true
                  },
                  {
                    "title": "Account Portal",
                    "href": "/docs/guides/customizing-clerk/account-portal"
                  },
                  {
                    "title": "Adding items to UI components",
                    "items": [
                      [
                        {
                          "title": "Organization profile",
                          "href": "/docs/guides/customizing-clerk/adding-items/organization-profile"
                        },
                        {
                          "title": "User profile",
                          "href": "/docs/guides/customizing-clerk/adding-items/user-profile"
                        },
                        {
                          "title": "User button",
                          "href": "/docs/guides/customizing-clerk/adding-items/user-button"
                        }
                      ]
                    ],
                    "collapse": true
                  },
                  {
                    "title": "Email and SMS templates",
                    "href": "/docs/guides/customizing-clerk/email-sms-templates"
                  },
                  {
                    "title": "Localization (i18n)",
                    "href": "/docs/guides/customizing-clerk/localization"
                  },
                  {
                    "title": "Clerk Elements",
                    "tag": "(Beta)",
                    "items": [
                      [
                        {
                          "title": "Overview",
                          "href": "/docs/guides/customizing-clerk/elements/overview"
                        },
                        {
                          "title": "Guides",
                          "items": [
                            [
                              {
                                "title": "Build a sign-in flow",
                                "href": "/docs/guides/customizing-clerk/elements/guides/sign-in"
                              },
                              {
                                "title": "Build a sign-up flow",
                                "href": "/docs/guides/customizing-clerk/elements/guides/sign-up"
                              },
                              {
                                "title": "Styling",
                                "href": "/docs/guides/customizing-clerk/elements/guides/styling"
                              }
                            ]
                          ],
                          "collapse": true
                        },
                        {
                          "title": "Examples",
                          "items": [
                            [
                              {
                                "title": "Sign-in",
                                "href": "/docs/guides/customizing-clerk/elements/examples/sign-in"
                              },
                              {
                                "title": "Sign-up",
                                "href": "/docs/guides/customizing-clerk/elements/examples/sign-up"
                              },
                              {
                                "title": "Primitives",
                                "href": "/docs/guides/customizing-clerk/elements/examples/primitives"
                              },
                              {
                                "title": "shadcn/ui",
                                "href": "/docs/guides/customizing-clerk/elements/examples/shadcn-ui"
                              }
                            ]
                          ],
                          "collapse": true
                        },
                        {
                          "title": "Component reference",
                          "items": [
                            [
                              {
                                "title": "Common",
                                "href": "/docs/guides/customizing-clerk/elements/reference/common"
                              },
                              {
                                "title": "Sign-in",
                                "href": "/docs/guides/customizing-clerk/elements/reference/sign-in"
                              },
                              {
                                "title": "Sign-up",
                                "href": "/docs/guides/customizing-clerk/elements/reference/sign-up"
                              }
                            ]
                          ],
                          "collapse": true
                        }
                      ]
                    ],
                    "collapse": true
                  }
                ]
              ]
            }
          ],
          [
            {
              "title": "Securing your app",
              "items": [
                [
                  {
                    "title": "Protect pages",
                    "href": "/docs/guides/secure/protect-pages"
                  },
                  {
                    "title": "Set up a waitlist",
                    "href": "/docs/guides/secure/waitlist"
                  },
                  {
                    "title": "Restricting access",
                    "href": "/docs/guides/secure/restricting-access"
                  },
                  {
                    "title": "Features",
                    "href": "/docs/guides/secure/features"
                  },
                  {
                    "title": "Authorization checks",
                    "href": "/docs/guides/secure/authorization-checks"
                  },
                  {
                    "title": "Role-based access control (RBAC) without organizations",
                    "href": "/docs/guides/secure/basic-rbac"
                  },
                  {
                    "title": "Geo blocking",
                    "href": "/docs/guides/development/geo-blocking"
                  },
                  {
                    "title": "Session options",
                    "href": "/docs/guides/secure/session-options"
                  },
                  {
                    "title": "Reverification (step-up)",
                    "href": "/docs/guides/secure/reverification"
                  },
                  {
                    "title": "Force multi-factor authentication for all users",
                    "href": "/docs/guides/secure/force-mfa"
                  },
                  {
                    "title": "Password protection and rules",
                    "href": "/docs/guides/secure/password-protection-and-rules"
                  },
                  {
                    "title": "Machine authentication",
                    "items": [
                      [
                        {
                          "title": "Overview",
                          "href": "/docs/guides/development/machine-auth/overview"
                        },
                        {
                          "title": "Using M2M tokens",
                          "href": "/docs/guides/development/machine-auth/m2m-tokens"
                        }
                      ]
                    ],
                    "collapse": true
                  },
                  {
                    "title": "Bot protection",
                    "href": "/docs/guides/secure/bot-protection"
                  },
                  {
                    "title": "Preventing brute force attacks",
                    "href": "/docs/guides/secure/user-lockout"
                  },
                  {
                    "title": "Legal compliance",
                    "href": "/docs/guides/secure/legal-compliance"
                  },
                  {
                    "title": "Security best practices",
                    "items": [
                      [
                        {
                          "title": "XSS leak protection",
                          "href": "/docs/guides/secure/best-practices/xss-leak-protection"
                        },
                        {
                          "title": "CSRF protection",
                          "href": "/docs/guides/secure/best-practices/csrf-protection"
                        },
                        {
                          "title": "CSP headers",
                          "href": "/docs/guides/secure/best-practices/csp-headers"
                        },
                        {
                          "title": "Fixation protection",
                          "href": "/docs/guides/secure/best-practices/fixation-protection"
                        },
                        {
                          "title": "Protecting email link sign-ups and sign-ins",
                          "href": "/docs/guides/secure/best-practices/protect-email-links"
                        },
                        {
                          "title": "Unauthorized sign-in",
                          "href": "/docs/guides/secure/best-practices/unauthorized-sign-in"
                        }
                      ]
                    ],
                    "collapse": true
                  }
                ]
              ]
            }
          ],
          [
            {
              "title": "B2B (Organizations)",
              "items": [
                [
                  {
                    "title": "Overview",
                    "href": "/docs/guides/organizations/overview"
                  },
                  {
                    "title": "Verified domains",
                    "href": "/docs/guides/organizations/verified-domains"
                  },
                  {
                    "title": "Roles and permissions",
                    "href": "/docs/guides/organizations/roles-and-permissions"
                  },
                  {
                    "title": "Invitations",
                    "href": "/docs/guides/organizations/invitations"
                  },
                  {
                    "title": "Metadata",
                    "href": "/docs/guides/organizations/metadata"
                  },
                  {
                    "title": "Manage enterprise SSO connections",
                    "href": "/docs/guides/organizations/sso"
                  },
                  {
                    "title": "Use org slugs in URLs",
                    "href": "/docs/guides/organizations/org-slugs-in-urls"
                  }
                ]
              ]
            }
          ],
          [
            {
              "title": "Billing",
              "items": [
                [
                  {
                    "title": "Overview",
                    "href": "/docs/guides/billing/overview"
                  },
                  {
                    "title": "Billing for B2C",
                    "href": "/docs/guides/billing/for-b2c"
                  },
                  {
                    "title": "Billing for B2B",
                    "href": "/docs/guides/billing/for-b2b"
                  },
                  {
                    "title": "Free trials",
                    "href": "/docs/guides/billing/free-trials"
                  }
                ]
              ]
            }
          ],
          [
            {
              "title": "Development",
              "items": [
                [
                  {
                    "title": "Hybrid rendering",
                    "href": "/docs/guides/development/hybrid-rendering"
                  },
                  {
                    "title": "Endpoints",
                    "href": "/docs/guides/development/endpoints"
                  },
                  {
                    "title": "Add React Router",
                    "href": "/docs/guides/development/add-react-router"
                  },
                  {
                    "title": "Configure a consistent CRX ID",
                    "href": "/docs/guides/development/configure-consistent-crx-id"
                  },
                  {
                    "title": "Web support",
                    "collapse": true,
                    "items": [
                      [
                        {
                          "title": "Overview",
                          "href": "/docs/guides/development/web-support/overview"
                        },
                        {
                          "title": "Add a custom sign-in-or-up page",
                          "href": "/docs/guides/development/web-support/custom-sign-in-or-up-page"
                        },
                        {
                          "title": "Add a custom sign-up page",
                          "href": "/docs/guides/development/web-support/custom-sign-up-page"
                        }
                      ]
                    ]
                  },
                  {
                    "title": "Enable offline support",
                    "href": "/docs/guides/development/offline-support"
                  },
                  {
                    "title": "Access the `Clerk` object outside of components",
                    "href": "/docs/guides/development/access-clerk-outside-components"
                  },
                  {
                    "title": "Rendering modes",
                    "href": "/docs/guides/development/rendering-modes"
                  },
                  {
                    "title": "Declarative mode",
                    "href": "/docs/guides/development/declarative-mode"
                  },
                  {
                    "title": "Verifying OAuth access tokens",
                    "href": "/docs/guides/development/verifying-oauth-access-tokens"
                  },
                  {
                    "title": "SPA Mode",
                    "href": "/docs/guides/development/spa-mode"
                  },
                  {
                    "title": "Managing environments",
                    "href": "/docs/guides/development/managing-environments"
                  },
                  {
                    "title": "Clerk environment variables",
                    "href": "/docs/guides/development/clerk-environment-variables"
                  },
                  {
                    "title": "Making requests",
                    "href": "/docs/guides/development/making-requests"
                  },
                  {
                    "title": "Overriding Clerk types/interfaces",
                    "href": "/docs/guides/development/override-clerk-types-interfaces"
                  },
                  {
                    "title": "Image optimization",
                    "href": "/docs/guides/development/image-optimization"
                  },
                  {
                    "title": "shadcn/ui CLI",
                    "href": "/docs/guides/development/shadcn-cli"
                  },
                  {
                    "title": "tRPC",
                    "href": "/docs/guides/development/trpc"
                  },
                  {
                    "title": "Model Context Protocol (MCP)",
                    "items": [
                      [
                        {
                          "title": "Overview",
                          "href": "/docs/guides/development/mcp/overview"
                        },
                        {
                          "title": "Build an MCP server",
                          "href": "/docs/guides/development/mcp/build-mcp-server"
                        },
                        {
                          "title": "Connect an MCP client",
                          "href": "/docs/guides/development/mcp/connect-mcp-client"
                        }
                      ]
                    ],
                    "collapse": true
                  },
                  {
                    "title": "Webhooks",
                    "items": [
                      [
                        {
                          "title": "Overview",
                          "href": "/docs/guides/development/webhooks/overview"
                        },
                        {
                          "title": "Billing webhooks",
                          "href": "/docs/guides/development/webhooks/billing"
                        },
                        {
                          "title": "Syncing data with webhooks",
                          "href": "/docs/guides/development/webhooks/syncing"
                        },
                        {
                          "title": "Debugging webhooks",
                          "href": "/docs/guides/development/webhooks/debugging"
                        }
                      ]
                    ],
                    "collapse": true
                  },
                  {
                    "title": "Integrations",
                    "items": [
                      [
                        {
                          "title": "Overview",
                          "href": "/docs/guides/development/integrations/overview"
                        },
                        {
                          "title": "Databases",
                          "items": [
                            [
                              {
                                "title": "Convex",
                                "href": "/docs/guides/development/integrations/databases/convex"
                              },
                              {
                                "title": "Fauna",
                                "href": "/docs/guides/development/integrations/databases/fauna"
                              },
                              {
                                "title": "Firebase",
                                "href": "/docs/guides/development/integrations/databases/firebase"
                              },
                              {
                                "title": "Grafbase",
                                "href": "/docs/guides/development/integrations/databases/grafbase"
                              },
                              {
                                "title": "Hasura",
                                "href": "/docs/guides/development/integrations/databases/hasura"
                              },
                              {
                                "title": "InstantDB",
                                "href": "/docs/guides/development/integrations/databases/instantdb"
                              },
                              {
                                "title": "Nhost",
                                "href": "/docs/guides/development/integrations/databases/nhost"
                              },
                              {
                                "title": "Supabase",
                                "href": "/docs/guides/development/integrations/databases/supabase"
                              },
                              {
                                "title": "Neon",
                                "href": "/docs/guides/development/integrations/databases/neon"
                              }
                            ]
                          ],
                          "collapse": true
                        },
                        {
                          "title": "Platforms",
                          "items": [
                            [
                              {
                                "title": "Shopify",
                                "href": "/docs/guides/development/integrations/platforms/shopify"
                              },
                              {
                                "title": "Vercel Marketplace",
                                "href": "/docs/guides/development/integrations/platforms/vercel-marketplace"
                              }
                            ]
                          ],
                          "collapse": true
                        },
                        {
                          "title": "Analytics",
                          "items": [
                            [
                              {
                                "title": "Google Analytics",
                                "href": "/docs/guides/development/integrations/analytics/google-analytics"
                              }
                            ]
                          ],
                          "collapse": true
                        }
                      ]
                    ],
                    "collapse": true
                  },
                  {
                    "title": "Build your own UI",
                    "items": [
                      [
                        {
                          "title": "Overview",
                          "href": "/docs/guides/development/custom-flows/overview"
                        },
                        {
                          "title": "Error handling",
                          "href": "/docs/guides/development/custom-flows/error-handling"
                        },
                        {
                          "title": "Authentication",
                          "collapse": false,
                          "items": [
                            [
                              {
                                "title": "Email & password",
                                "href": "/docs/guides/development/custom-flows/authentication/email-password"
                              },
                              {
                                "title": "Email / SMS OTP",
                                "href": "/docs/guides/development/custom-flows/authentication/email-sms-otp"
                              },
                              {
                                "title": "Email links",
                                "href": "/docs/guides/development/custom-flows/authentication/email-links"
                              },
                              {
                                "title": "Email & password + MFA",
                                "href": "/docs/guides/development/custom-flows/authentication/email-password-mfa"
                              },
                              {
                                "title": "Passkeys",
                                "href": "/docs/guides/development/custom-flows/authentication/passkeys"
                              },
                              {
                                "title": "Google One Tap",
                                "href": "/docs/guides/development/custom-flows/authentication/google-one-tap"
                              },
                              {
                                "title": "OAuth connections",
                                "href": "/docs/guides/development/custom-flows/authentication/oauth-connections"
                              },
                              {
                                "title": "Enterprise connections",
                                "href": "/docs/guides/development/custom-flows/authentication/enterprise-connections"
                              },
                              {
                                "title": "Sign out",
                                "href": "/docs/guides/development/custom-flows/authentication/sign-out"
                              },
                              {
                                "title": "Sign-up with application invitations",
                                "href": "/docs/guides/development/custom-flows/authentication/application-invitations"
                              },
                              {
                                "title": "Embedded email links",
                                "href": "/docs/guides/development/custom-flows/authentication/embedded-email-links"
                              },
                              {
                                "title": "Multi-session applications",
                                "href": "/docs/guides/development/custom-flows/authentication/multi-session-applications"
                              },
                              {
                                "title": "Bot sign-up protection",
                                "href": "/docs/guides/development/custom-flows/authentication/bot-sign-up-protection"
                              }
                            ]
                          ]
                        },
                        {
                          "title": "Organizations",
                          "collapse": false,
                          "items": [
                            [
                              {
                                "title": "Accept organization invitation links",
                                "href": "/docs/guides/development/custom-flows/organizations/accept-organization-invitations"
                              },
                              {
                                "title": "Create an organization",
                                "href": "/docs/guides/development/custom-flows/organizations/create-organizations"
                              },
                              {
                                "title": "Create and manage organization invitations",
                                "href": "/docs/guides/development/custom-flows/organizations/manage-organization-invitations"
                              },
                              {
                                "title": "List and switch between organizations",
                                "href": "/docs/guides/development/custom-flows/organizations/organization-switcher"
                              },
                              {
                                "title": "Manage a user's organization invitations",
                                "href": "/docs/guides/development/custom-flows/organizations/manage-user-org-invitations"
                              },
                              {
                                "title": "Manage member roles",
                                "href": "/docs/guides/development/custom-flows/organizations/manage-roles"
                              },
                              {
                                "title": "Manage membership requests",
                                "href": "/docs/guides/development/custom-flows/organizations/manage-membership-requests"
                              },
                              {
                                "title": "Update an organization",
                                "href": "/docs/guides/development/custom-flows/organizations/update-organizations"
                              }
                            ]
                          ]
                        },
                        {
                          "title": "Billing",
                          "collapse": false,
                          "items": [
                            [
                              {
                                "title": "Checkout with a new payment method",
                                "href": "/docs/guides/development/custom-flows/billing/checkout-new-payment-method"
                              },
                              {
                                "title": "Checkout with an existing payment method",
                                "href": "/docs/guides/development/custom-flows/billing/checkout-existing-payment-method"
                              },
                              {
                                "title": "Add a new payment method",
                                "href": "/docs/guides/development/custom-flows/billing/add-new-payment-method"
                              }
                            ]
                          ]
                        },
                        {
                          "title": "Account updates",
                          "collapse": false,
                          "items": [
                            [
                              {
                                "title": "Forgot password",
                                "href": "/docs/guides/development/custom-flows/account-updates/forgot-password"
                              },
                              {
                                "title": "User impersonation",
                                "href": "/docs/guides/development/custom-flows/account-updates/user-impersonation"
                              },
                              {
                                "title": "Add email",
                                "href": "/docs/guides/development/custom-flows/account-updates/add-email"
                              },
                              {
                                "title": "Add phone",
                                "href": "/docs/guides/development/custom-flows/account-updates/add-phone"
                              },
                              {
                                "title": "Manage SSO connections",
                                "href": "/docs/guides/development/custom-flows/account-updates/manage-sso-connections"
                              },
                              {
                                "title": "Manage SMS-based MFA",
                                "href": "/docs/guides/development/custom-flows/account-updates/manage-sms-based-mfa"
                              },
                              {
                                "title": "Manage TOTP-based MFA",
                                "href": "/docs/guides/development/custom-flows/account-updates/manage-totp-based-mfa"
                              }
                            ]
                          ]
                        }
                      ]
                    ],
                    "collapse": true
                  },
                  {
                    "title": "Testing with Clerk",
                    "items": [
                      [
                        {
                          "title": "Overview",
                          "href": "/docs/guides/development/testing/overview"
                        },
                        {
                          "title": "Test emails and phones",
                          "href": "/docs/guides/development/testing/test-emails-and-phones"
                        },
                        {
                          "title": "Cypress",
                          "items": [
                            [
                              {
                                "title": "Overview",
                                "href": "/docs/guides/development/testing/cypress/overview"
                              },
                              {
                                "title": "Custom commands",
                                "href": "/docs/guides/development/testing/cypress/custom-commands"
                              },
                              {
                                "title": "Test Account Portal",
                                "href": "/docs/guides/development/testing/cypress/test-account-portal"
                              }
                            ]
                          ],
                          "collapse": true
                        },
                        {
                          "title": "Playwright",
                          "items": [
                            [
                              {
                                "title": "Overview",
                                "href": "/docs/guides/development/testing/playwright/overview"
                              },
                              {
                                "title": "Test helpers",
                                "href": "/docs/guides/development/testing/playwright/test-helpers"
                              },
                              {
                                "title": "Test authenticated flows",
                                "href": "/docs/guides/development/testing/playwright/test-authenticated-flows"
                              }
                            ]
                          ],
                          "collapse": true
                        },
                        {
                          "title": "Postman or Insomnia",
                          "href": "/docs/guides/development/testing/postman-or-insomnia"
                        }
                      ]
                    ],
                    "collapse": true
                  },
                  {
                    "title": "Troubleshooting",
                    "items": [
                      [
                        {
                          "title": "Overview",
                          "href": "/docs/guides/development/troubleshooting/overview"
                        },
                        {
                          "title": "Errors",
                          "items": [
                            [
                              {
                                "title": "Overview",
                                "href": "/docs/guides/development/errors/overview"
                              },
                              {
                                "title": "Backend API Errors",
                                "href": "/docs/guides/development/errors/backend-api"
                              },
                              {
                                "title": "Frontend API Errors",
                                "href": "/docs/guides/development/errors/frontend-api"
                              }
                            ]
                          ],
                          "collapse": true
                        },
                        {
                          "title": "Email deliverability",
                          "href": "/docs/guides/development/troubleshooting/email-deliverability"
                        },
                        {
                          "title": "Script loading",
                          "href": "/docs/guides/development/troubleshooting/script-loading"
                        },
                        {
                          "title": "Help & support",
                          "items": [
                            [
                              {
                                "title": "Create a minimal reproduction",
                                "href": "/docs/guides/development/troubleshooting/help-support/create-a-minimal-reproduction"
                              },
                              {
                                "title": "Browser replays",
                                "href": "/docs/guides/development/troubleshooting/help-support/browser-replay"
                              },
                              {
                                "title": "Community Discord",
                                "href": "https://clerk.com/discord"
                              },
                              {
                                "title": "Contact support",
                                "href": "https://clerk.com/contact/support"
                              }
                            ]
                          ],
                          "collapse": true
                        }
                      ]
                    ],
                    "collapse": true
                  },
                  {
                    "title": "Deployment",
                    "items": [
                      [
                        {
                          "title": "Changing domains",
                          "href": "/docs/guides/development/deployment/changing-domains"
                        },
                        {
                          "title": "Deploy to production",
                          "href": "/docs/guides/development/deployment/production"
                        },
                        {
                          "title": "Deploy to Vercel",
                          "href": "/docs/guides/development/deployment/vercel"
                        },
                        {
                          "title": "Deploy behind a proxy",
                          "href": "/docs/guides/development/deployment/behind-a-proxy"
                        },
                        {
                          "title": "Deploy an Astro app to production",
                          "href": "/docs/guides/development/deployment/astro"
                        },
                        {
                          "title": "Deploy a Chrome Extension to production",
                          "href": "/docs/guides/development/deployment/chrome-extension"
                        },
                        {
                          "title": "Deploy an Expo app to production",
                          "href": "/docs/guides/development/deployment/expo"
                        }
                      ]
                    ],
                    "collapse": true
                  },
                  {
                    "title": "Migrating your data",
                    "items": [
                      [
                        {
                          "title": "Overview",
                          "href": "/docs/guides/development/migrating/overview"
                        },
                        {
                          "title": "Migrate from Firebase",
                          "href": "/docs/guides/development/migrating/firebase"
                        },
                        {
                          "title": "Migrate from Cognito",
                          "href": "/docs/guides/development/migrating/cognito"
                        },
                        {
                          "title": "Migrate from Auth.js",
                          "href": "/docs/guides/development/migrating/authjs"
                        },
                        {
                          "title": "Migrating from Astro community SDK",
                          "href": "/docs/guides/development/migrating/astro-community-sdk"
                        },
                        {
                          "title": "Migrating from Vue community SDK",
                          "href": "/docs/guides/development/migrating/vue-community-sdk"
                        }
                      ]
                    ],
                    "collapse": true
                  },
                  {
                    "title": "SDK Development",
                    "items": [
                      [
                        {
                          "title": "Overview",
                          "href": "/docs/guides/development/sdk-development/overview"
                        },
                        {
                          "title": "Terminology",
                          "href": "/docs/guides/development/sdk-development/terminology"
                        },
                        {
                          "title": "Philosophy",
                          "href": "/docs/guides/development/sdk-development/philosophy"
                        },
                        {
                          "title": "Conventions",
                          "href": "/docs/guides/development/sdk-development/conventions"
                        },
                        {
                          "title": "SDK Types",
                          "href": "/docs/guides/development/sdk-development/types"
                        },
                        {
                          "title": "Frontend-only",
                          "href": "/docs/guides/development/sdk-development/frontend-only"
                        },
                        {
                          "title": "Backend-only",
                          "href": "/docs/guides/development/sdk-development/backend-only"
                        },
                        {
                          "title": "Fullstack",
                          "href": "/docs/guides/development/sdk-development/fullstack"
                        }
                      ]
                    ],
                    "collapse": true
                  },
                  {
                    "title": "Upgrading Clerk",
                    "items": [
                      [
                        {
                          "title": "Overview",
                          "href": "/docs/guides/development/upgrading/overview"
                        },
                        {
                          "title": "Versioning & LTS",
                          "href": "/docs/guides/development/upgrading/versioning"
                        },
                        {
                          "title": "Upgrade guides",
                          "items": [
                            [
                              {
                                "title": "Core 2",
                                "href": "/docs/guides/development/upgrading/upgrade-guides/core-2"
                              },
                              {
                                "title": "Node to Express",
                                "href": "/docs/guides/development/upgrading/upgrade-guides/node-to-express"
                              },
                              {
                                "title": "Expo v2",
                                "href": "/docs/guides/development/upgrading/upgrade-guides/expo-v2"
                              },
                              {
                                "title": "@clerk/nextjs v6",
                                "href": "/docs/guides/development/upgrading/upgrade-guides/nextjs-v6"
                              },
                              {
                                "title": "URL based session syncing",
                                "href": "/docs/guides/development/upgrading/upgrade-guides/url-based-session-syncing"
                              },
                              {
                                "title": "Progressive Sign Up",
                                "href": "/docs/guides/development/upgrading/upgrade-guides/progressive-sign-up"
                              }
                            ]
                          ],
                          "collapse": true
                        }
                      ]
                    ],
                    "collapse": true
                  },
                  {
                    "title": "AI prompts",
                    "href": "/docs/guides/development/ai-prompts"
                  }
                ]
              ]
            }
          ],
          [
            {
              "title": "Clerk Dashboard",
              "items": [
                [
                  {
                    "title": "Overview",
                    "href": "/docs/guides/dashboard/overview"
                  },
                  {
                    "title": "DNS & Domains",
                    "items": [
                      [
                        {
                          "title": "Satellite Domains",
                          "href": "/docs/guides/dashboard/dns-domains/satellite-domains"
                        },
                        {
                          "title": "Proxy Clerk Frontend API",
                          "href": "/docs/guides/dashboard/dns-domains/proxy-fapi"
                        }
                      ]
                    ],
                    "collapse": true
                  }
                ]
              ]
            }
          ],
          [
            {
              "title": "How Clerk works",
              "items": [
                [
                  {
                    "title": "Overview",
                    "href": "/docs/guides/how-clerk-works/overview"
                  },
                  {
                    "title": "Cookies",
                    "href": "/docs/guides/how-clerk-works/cookies"
                  },
                  {
                    "title": "System limits",
                    "href": "/docs/guides/how-clerk-works/system-limits"
                  },
                  {
                    "title": "Routing",
                    "href": "/docs/guides/how-clerk-works/routing"
                  },
                  {
                    "title": "Tokens and signatures",
                    "href": "/docs/guides/how-clerk-works/tokens-and-signatures"
                  },
                  {
                    "title": "Security at Clerk",
                    "items": [
                      [
                        {
                          "title": "Vulnerability disclosure policy",
                          "href": "/docs/guides/how-clerk-works/security/vulnerability-disclosure-policy"
                        },
                        {
                          "title": "Clerk Telemetry",
                          "href": "/docs/guides/how-clerk-works/security/clerk-telemetry"
                        }
                      ]
                    ],
                    "collapse": true
                  },
                  {
                    "title": "Multi-tenant architecture",
                    "href": "/docs/guides/how-clerk-works/multi-tenant-architecture"
                  }
                ]
              ]
            }
          ]
        ]
      }
    ],
    [
      {
        "title": "Reference",
        "icon": "code-bracket",
        "collapse": true,
        "items": [
          [
            {
              "title": "SDK Reference",
              "items": [
                [
                  {
                    "title": "Next.js",
                    "hideTitle": true,
                    "collapse": false,
                    "items": [
                      [
                        {
                          "title": "Overview",
                          "href": "/docs/reference/nextjs/overview"
                        },
                        {
                          "title": "`clerkMiddleware()`",
                          "href": "/docs/reference/nextjs/clerk-middleware"
                        },
                        {
                          "title": "App Router",
                          "collapse": false,
                          "items": [
                            [
                              {
                                "title": "`auth()`",
                                "href": "/docs/reference/nextjs/app-router/auth"
                              },
                              {
                                "title": "`currentUser()`",
                                "href": "/docs/reference/nextjs/app-router/current-user"
                              },
                              {
                                "title": "Route Handlers",
                                "href": "/docs/reference/nextjs/app-router/route-handlers"
                              },
                              {
                                "title": "Server Actions",
                                "href": "/docs/reference/nextjs/app-router/server-actions"
                              }
                            ]
                          ]
                        },
                        {
                          "title": "Pages Router",
                          "collapse": false,
                          "items": [
                            [
                              {
                                "title": "`getAuth()`",
                                "href": "/docs/reference/nextjs/pages-router/get-auth"
                              },
                              {
                                "title": "`buildClerkProps()`",
                                "href": "/docs/reference/nextjs/pages-router/build-clerk-props"
                              }
                            ]
                          ]
                        }
                      ]
                    ]
                  },
                  {
                    "title": "React",
                    "hideTitle": true,
                    "collapse": false,
                    "items": [
                      [
                        {
                          "title": "Overview",
                          "href": "/docs/reference/react/overview"
                        }
                      ]
                    ]
                  },
                  {
                    "title": "Expo",
                    "hideTitle": true,
                    "collapse": false,
                    "items": [
                      [
                        {
                          "title": "Overview",
                          "href": "/docs/reference/expo/overview"
                        },
                        {
                          "title": "`useLocalCredentials()`",
                          "href": "/docs/reference/expo/use-local-credentials"
                        },
                        {
                          "title": "`useOAuth()` (deprecated)",
                          "href": "/docs/reference/expo/use-oauth"
                        },
                        {
                          "title": "`useSSO()`",
                          "href": "/docs/reference/expo/use-sso"
                        }
                      ]
                    ]
                  },
                  {
                    "title": "Javascript",
                    "hideTitle": true,
                    "collapse": false,
                    "items": [
                      [
                        {
                          "title": "Overview",
                          "href": "/docs/reference/javascript/overview"
                        },
                        {
                          "title": "`Clerk`",
                          "href": "/docs/reference/javascript/clerk"
                        },
                        {
                          "title": "`Client`",
                          "href": "/docs/reference/javascript/client"
                        },
                        {
                          "title": "`Session`",
                          "href": "/docs/reference/javascript/session"
                        },
                        {
                          "title": "`User`",
                          "href": "/docs/reference/javascript/user"
                        },
                        {
                          "title": "`SignIn`",
                          "href": "/docs/reference/javascript/sign-in"
                        },
                        {
                          "title": "`SignUp`",
                          "href": "/docs/reference/javascript/sign-up"
                        },
                        {
                          "title": "`Organization`",
                          "href": "/docs/reference/javascript/organization"
                        },
                        {
                          "title": "Types",
                          "items": [
                            [
                              {
                                "title": "Overview",
                                "href": "/docs/reference/javascript/types/overview"
                              },
                              {
                                "title": "`BackupCodeResource`",
                                "href": "/docs/reference/javascript/types/backup-code"
                              },
                              {
                                "title": "`ClerkAPIError`",
                                "href": "/docs/reference/javascript/types/clerk-api-error"
                              },
                              {
                                "title": "`ClerkAPIResponseError`",
                                "href": "/docs/reference/javascript/types/clerk-api-response-error"
                              },
                              {
                                "title": "`ClerkPaginatedResponse`",
                                "href": "/docs/reference/javascript/types/clerk-paginated-response"
                              },
                              {
                                "title": "`BillingCheckoutResource`",
                                "href": "/docs/reference/javascript/types/billing-checkout-resource"
                              },
                              {
                                "title": "`BillingCheckoutTotals`",
                                "href": "/docs/reference/javascript/types/billing-checkout-totals"
                              },
                              {
                                "title": "`BillingMoneyAmount`",
                                "href": "/docs/reference/javascript/types/billing-money-amount"
                              },
                              {
                                "title": "`BillingPayerResource`",
                                "href": "/docs/reference/javascript/types/billing-payer-resource"
                              },
                              {
                                "title": "`BillingPaymentResource`",
                                "href": "/docs/reference/javascript/types/billing-payment-resource"
                              },
                              {
                                "title": "`BillingPaymentSourceResource`",
                                "href": "/docs/reference/javascript/types/billing-payment-source-resource"
                              },
                              {
                                "title": "`BillingPlanResource`",
                                "href": "/docs/reference/javascript/types/billing-plan-resource"
                              },
                              {
                                "title": "`BillingStatementGroup`",
                                "href": "/docs/reference/javascript/types/billing-statement-group"
                              },
                              {
                                "title": "`BillingStatementResource`",
                                "href": "/docs/reference/javascript/types/billing-statement-resource"
                              },
                              {
                                "title": "`BillingStatementTotals`",
                                "href": "/docs/reference/javascript/types/billing-statement-totals"
                              },
                              {
                                "title": "`BillingSubscriptionResource`",
                                "href": "/docs/reference/javascript/types/billing-subscription-resource"
                              },
                              {
                                "title": "`BillingSubscriptionItemResource`",
                                "href": "/docs/reference/javascript/types/billing-subscription-item-resource"
                              },
                              {
                                "title": "`CustomMenuItem`",
                                "href": "/docs/reference/javascript/types/custom-menu-item"
                              },
                              {
                                "title": "`CustomPage`",
                                "href": "/docs/reference/javascript/types/custom-page"
                              },
                              {
                                "title": "`DeletedObjectResource`",
                                "href": "/docs/reference/javascript/types/deleted-object-resource"
                              },
                              {
                                "title": "`EmailAddress`",
                                "href": "/docs/reference/javascript/types/email-address"
                              },
                              {
                                "title": "`EmailLinkError`",
                                "href": "/docs/reference/javascript/types/email-link-error"
                              },
                              {
                                "title": "`EnterpriseAccount`",
                                "href": "/docs/reference/javascript/types/enterprise-account"
                              },
                              {
                                "title": "`EnterpriseAccountConnection`",
                                "href": "/docs/reference/javascript/types/enterprise-account-connection"
                              },
                              {
                                "title": "`ExternalAccount`",
                                "href": "/docs/reference/javascript/types/external-account"
                              },
                              {
                                "title": "`FeatureResource`",
                                "href": "/docs/reference/javascript/types/feature-resource"
                              },
                              {
                                "title": "Metadata types",
                                "href": "/docs/reference/javascript/types/metadata"
                              },
                              {
                                "title": "`OrganizationCustomRoleKey`",
                                "href": "/docs/reference/javascript/types/organization-custom-role-key"
                              },
                              {
                                "title": "`OrganizationCustomPermissionKey`",
                                "href": "/docs/reference/javascript/types/organization-custom-permission-key"
                              },
                              {
                                "title": "`OrganizationDomain`",
                                "href": "/docs/reference/javascript/types/organization-domain"
                              },
                              {
                                "title": "`OrganizationInvitation`",
                                "href": "/docs/reference/javascript/types/organization-invitation"
                              },
                              {
                                "title": "`OrganizationMembership`",
                                "href": "/docs/reference/javascript/types/organization-membership"
                              },
                              {
                                "title": "`OrganizationMembershipRequest`",
                                "href": "/docs/reference/javascript/types/organization-membership-request"
                              },
                              {
                                "title": "`OrganizationSuggestion`",
                                "href": "/docs/reference/javascript/types/organization-suggestion"
                              },
                              {
                                "title": "`PasskeyResource`",
                                "href": "/docs/reference/javascript/types/passkey-resource"
                              },
                              {
                                "title": "`PermissionResource`",
                                "href": "/docs/reference/javascript/types/permission"
                              },
                              {
                                "title": "`PhoneNumber`",
                                "href": "/docs/reference/javascript/types/phone-number"
                              },
                              {
                                "title": "`PublicUserData`",
                                "href": "/docs/reference/javascript/types/public-user-data"
                              },
                              {
                                "title": "`RedirectOptions`",
                                "href": "/docs/reference/javascript/types/redirect-options"
                              },
                              {
                                "title": "`RoleResource`",
                                "href": "/docs/reference/javascript/types/role"
                              },
                              {
                                "title": "`SamlAccount`",
                                "href": "/docs/reference/javascript/types/saml-account"
                              },
                              {
                                "title": "`SamlAccountConnection`",
                                "href": "/docs/reference/javascript/types/saml-account-connection"
                              },
                              {
                                "title": "`SessionStatus`",
                                "href": "/docs/reference/javascript/types/session-status"
                              },
                              {
                                "title": "`SessionTask`",
                                "href": "/docs/reference/javascript/types/session-task"
                              },
                              {
                                "title": "`SessionVerification`",
                                "href": "/docs/reference/javascript/types/session-verification"
                              },
                              {
                                "title": "`SessionWithActivities`",
                                "href": "/docs/reference/javascript/types/session-with-activities"
                              },
                              {
                                "title": "`SetActiveParams`",
                                "href": "/docs/reference/javascript/types/set-active-params"
                              },
                              {
                                "title": "`SignInFirstFactor`",
                                "href": "/docs/reference/javascript/types/sign-in-first-factor"
                              },
                              {
                                "title": "`SignInSecondFactor`",
                                "href": "/docs/reference/javascript/types/sign-in-second-factor"
                              },
                              {
                                "title": "`SignInRedirectOptions`",
                                "href": "/docs/reference/javascript/types/sign-in-redirect-options"
                              },
                              {
                                "title": "`SignUpRedirectOptions`",
                                "href": "/docs/reference/javascript/types/sign-up-redirect-options"
                              },
                              {
                                "title": "`SignInInitialValues`",
                                "href": "/docs/reference/javascript/types/sign-in-initial-values"
                              },
                              {
                                "title": "`SignUpInitialValues`",
                                "href": "/docs/reference/javascript/types/sign-up-initial-values"
                              },
                              {
                                "title": "SSO types",
                                "href": "/docs/reference/javascript/types/sso"
                              },
                              {
                                "title": "`TOTPResource`",
                                "href": "/docs/reference/javascript/types/totp"
                              },
                              {
                                "title": "`UserOrganizationInvitation`",
                                "href": "/docs/reference/javascript/types/user-organization-invitation"
                              },
                              {
                                "title": "`Verification`",
                                "href": "/docs/reference/javascript/types/verification"
                              },
                              {
                                "title": "`Web3Wallet`",
                                "href": "/docs/reference/javascript/types/web3-wallet"
                              }
                            ]
                          ],
                          "collapse": true
                        }
                      ]
                    ]
                  },
                  {
                    "title": "Express",
                    "hideTitle": true,
                    "collapse": false,
                    "items": [
                      [
                        {
                          "title": "Overview",
                          "href": "/docs/reference/express/overview"
                        },
                        {
                          "title": "`clerkMiddleware()`",
                          "href": "/docs/reference/express/clerk-middleware"
                        },
                        {
                          "title": "`getAuth()`",
                          "href": "/docs/reference/express/get-auth"
                        },
                        {
                          "title": "`requireAuth()`",
                          "href": "/docs/reference/express/require-auth"
                        }
                      ]
                    ]
                  },
                  {
                    "title": "React Router",
                    "hideTitle": true,
                    "collapse": false,
                    "items": [
                      [
                        {
                          "title": "Overview",
                          "href": "/docs/reference/react-router/overview"
                        },
                        {
                          "title": "`rootAuthLoader()`",
                          "href": "/docs/reference/react-router/root-auth-loader"
                        },
                        {
                          "title": "`getAuth()`",
                          "href": "/docs/reference/react-router/get-auth"
                        }
                      ]
                    ]
                  },
                  {
                    "title": "Android",
                    "hideTitle": true,
                    "collapse": false,
                    "items": [
                      [
                        {
                          "title": "Overview",
                          "href": "/docs/reference/android/overview"
                        }
                      ]
                    ]
                  },
                  {
                    "title": "Astro",
                    "hideTitle": true,
                    "collapse": false,
                    "items": [
                      [
                        {
                          "title": "Overview",
                          "href": "/docs/reference/astro/overview"
                        },
                        {
                          "title": "`clerkMiddleware()`",
                          "href": "/docs/reference/astro/clerk-middleware"
                        },
                        {
                          "title": "`updateClerkOptions()`",
                          "href": "/docs/reference/astro/update-clerk-options"
                        },
                        {
                          "title": "Integration",
                          "href": "/docs/reference/astro/integration"
                        },
                        {
                          "title": "Locals",
                          "href": "/docs/reference/astro/locals"
                        },
                        {
                          "title": "Client-side helpers",
                          "collapse": false,
                          "items": [
                            [
                              {
                                "title": "`$authStore`",
                                "href": "/docs/reference/astro/client-side-helpers/auth-store"
                              },
                              {
                                "title": "`$clerkStore`",
                                "href": "/docs/reference/astro/client-side-helpers/clerk-store"
                              },
                              {
                                "title": "`$userStore`",
                                "href": "/docs/reference/astro/client-side-helpers/user-store"
                              },
                              {
                                "title": "`$signInStore`",
                                "href": "/docs/reference/astro/client-side-helpers/sign-in-store"
                              },
                              {
                                "title": "`$signUpStore`",
                                "href": "/docs/reference/astro/client-side-helpers/sign-up-store"
                              },
                              {
                                "title": "`$sessionStore`",
                                "href": "/docs/reference/astro/client-side-helpers/session-store"
                              },
                              {
                                "title": "`$sessionListStore`",
                                "href": "/docs/reference/astro/client-side-helpers/session-list-store"
                              },
                              {
                                "title": "`$organizationStore`",
                                "href": "/docs/reference/astro/client-side-helpers/organization-store"
                              }
                            ]
                          ]
                        },
                        {
                          "title": "Astro + React",
                          "href": "/docs/reference/astro/react"
                        }
                      ]
                    ]
                  },
                  {
                    "title": "iOS",
                    "hideTitle": true,
                    "collapse": false,
                    "items": [
                      [
                        {
                          "title": "Overview",
                          "href": "/docs/reference/ios/overview"
                        },
                        {
                          "title": "`getToken()`",
                          "href": "/docs/reference/ios/get-token"
                        },
                        {
                          "title": "`ClerkTheme`",
                          "href": "/docs/reference/ios/clerk-theme"
                        }
                      ]
                    ]
                  },
                  {
                    "title": "Nuxt",
                    "hideTitle": true,
                    "collapse": false,
                    "items": [
                      [
                        {
                          "title": "Overview",
                          "href": "/docs/reference/nuxt/overview"
                        },
                        {
                          "title": "`clerkMiddleware()`",
                          "href": "/docs/reference/nuxt/clerk-middleware"
                        },
                        {
                          "title": "Integration",
                          "href": "/docs/reference/nuxt/integration"
                        }
                      ]
                    ]
                  },
                  {
                    "title": "Vue",
                    "hideTitle": true,
                    "collapse": false,
                    "items": [
                      [
                        {
                          "title": "Overview",
                          "href": "/docs/reference/vue/overview"
                        },
                        {
                          "title": "`clerkPlugin`",
                          "href": "/docs/reference/vue/clerk-plugin"
                        },
                        {
                          "title": "`updateClerkOptions()`",
                          "href": "/docs/reference/vue/update-clerk-options"
                        }
                      ]
                    ]
                  },
                  {
                    "title": "Chrome Extension",
                    "hideTitle": true,
                    "collapse": false,
                    "items": [
                      [
                        {
                          "title": "Overview",
                          "href": "/docs/reference/chrome-extension/overview"
                        },
                        {
                          "title": "`createClerkClient()`",
                          "href": "/docs/reference/chrome-extension/create-clerk-client"
                        }
                      ]
                    ]
                  },
                  {
                    "title": "Fastify",
                    "hideTitle": true,
                    "collapse": false,
                    "items": [
                      [
                        {
                          "title": "Overview",
                          "href": "/docs/reference/fastify/overview"
                        },
                        {
                          "title": "`clerkPlugin()`",
                          "href": "/docs/reference/fastify/clerk-plugin"
                        },
                        {
                          "title": "`getAuth()`",
                          "href": "/docs/reference/fastify/get-auth"
                        }
                      ]
                    ]
                  },
                  {
                    "title": "Remix",
                    "hideTitle": true,
                    "collapse": false,
                    "items": [
                      [
                        {
                          "title": "Overview",
                          "href": "/docs/reference/remix/overview"
                        },
                        {
                          "title": "`ClerkApp`",
                          "href": "/docs/reference/remix/clerk-app"
                        },
                        {
                          "title": "`rootAuthLoader()`",
                          "href": "/docs/reference/remix/root-auth-loader"
                        }
                      ]
                    ]
                  },
                  {
                    "title": "Tanstack React Start",
                    "hideTitle": true,
                    "collapse": false,
                    "items": [
                      [
                        {
                          "title": "Overview",
                          "href": "/docs/reference/tanstack-react-start/overview"
                        },
                        {
                          "title": "`getAuth()`",
                          "href": "/docs/reference/tanstack-react-start/get-auth"
                        },
                        {
                          "title": "`createClerkHandler()`",
                          "href": "/docs/reference/tanstack-react-start/create-clerk-handler"
                        }
                      ]
                    ]
                  },
                  {
                    "title": "JS Backend SDK",
                    "hideTitle": true,
                    "collapse": false,
                    "items": [
                      [
                        {
                          "title": "Overview",
                          "href": "/docs/reference/backend/overview"
                        },
                        {
                          "title": "User",
                          "items": [
                            [
                              {
                                "title": "`getUserList()`",
                                "href": "/docs/reference/backend/user/get-user-list"
                              },
                              {
                                "title": "`getUser()`",
                                "href": "/docs/reference/backend/user/get-user"
                              },
                              {
                                "title": "`getCount()`",
                                "href": "/docs/reference/backend/user/get-count"
                              },
                              {
                                "title": "`getOrganizationMembershipList()`",
                                "href": "/docs/reference/backend/user/get-organization-membership-list"
                              },
                              {
                                "title": "`getOrganizationInvitationList()`",
                                "wrap": false,
                                "href": "/docs/reference/backend/user/get-organization-invitation-list"
                              },
                              {
                                "title": "`getUserOAuthAccessToken()`",
                                "href": "/docs/reference/backend/user/get-user-oauth-access-token"
                              },
                              {
                                "title": "`createUser()`",
                                "href": "/docs/reference/backend/user/create-user"
                              },
                              {
                                "title": "`verifyPassword()`",
                                "href": "/docs/reference/backend/user/verify-password"
                              },
                              {
                                "title": "`banUser()`",
                                "href": "/docs/reference/backend/user/ban-user"
                              },
                              {
                                "title": "`unbanUser()`",
                                "href": "/docs/reference/backend/user/unban-user"
                              },
                              {
                                "title": "`lockUser()`",
                                "href": "/docs/reference/backend/user/lock-user"
                              },
                              {
                                "title": "`unlockUser()`",
                                "href": "/docs/reference/backend/user/unlock-user"
                              },
                              {
                                "title": "`updateUser()`",
                                "href": "/docs/reference/backend/user/update-user"
                              },
                              {
                                "title": "`updateUserProfileImage()`",
                                "href": "/docs/reference/backend/user/update-user-profile-image"
                              },
                              {
                                "title": "`updateUserMetadata()`",
                                "href": "/docs/reference/backend/user/update-user-metadata"
                              },
                              {
                                "title": "`deleteUser()`",
                                "href": "/docs/reference/backend/user/delete-user"
                              },
                              {
                                "title": "`disableUserMFA()`",
                                "href": "/docs/reference/backend/user/disable-user-mfa"
                              },
                              {
                                "title": "`verifyTOTP()`",
                                "href": "/docs/reference/backend/user/verify-totp"
                              },
                              {
                                "title": "`deleteUserProfileImage()`",
                                "href": "/docs/reference/backend/user/delete-user-profile-image"
                              },
                              {
                                "title": "`deleteUserBackupCodes()`",
                                "wrap": false,
                                "href": "/docs/reference/backend/user/delete-user-backup-codes"
                              },
                              {
                                "title": "`deleteUserPasskey()`",
                                "wrap": false,
                                "href": "/docs/reference/backend/user/delete-user-passkey"
                              },
                              {
                                "title": "`deleteUserWeb3Wallet()`",
                                "wrap": false,
                                "href": "/docs/reference/backend/user/delete-user-web3-wallet"
                              },
                              {
                                "title": "`deleteUserTOTP()`",
                                "wrap": false,
                                "href": "/docs/reference/backend/user/delete-user-totp"
                              },
                              {
                                "title": "`deleteUserExternalAccount()`",
                                "wrap": false,
                                "href": "/docs/reference/backend/user/delete-user-external-account"
                              }
                            ]
                          ],
                          "collapse": true
                        },
                        {
                          "title": "Organization",
                          "items": [
                            [
                              {
                                "title": "`getOrganization()`",
                                "href": "/docs/reference/backend/organization/get-organization"
                              },
                              {
                                "title": "`getOrganizationList()`",
                                "href": "/docs/reference/backend/organization/get-organization-list"
                              },
                              {
                                "title": "`getOrganizationInvitation()`",
                                "href": "/docs/reference/backend/organization/get-organization-invitation"
                              },
                              {
                                "title": "`getOrganizationMembershipList()`",
                                "href": "/docs/reference/backend/organization/get-organization-membership-list"
                              },
                              {
                                "title": "`getOrganizationInvitationList()`",
                                "href": "/docs/reference/backend/organization/get-organization-invitation-list"
                              },
                              {
                                "title": "`createOrganization()`",
                                "href": "/docs/reference/backend/organization/create-organization"
                              },
                              {
                                "title": "`createOrganizationMembership()`",
                                "href": "/docs/reference/backend/organization/create-organization-membership"
                              },
                              {
                                "title": "`createOrganizationInvitation()`",
                                "href": "/docs/reference/backend/organization/create-organization-invitation"
                              },
                              {
                                "title": "`createOrganizationInvitationBulk()`",
                                "href": "/docs/reference/backend/organization/create-organization-invitation-bulk"
                              },
                              {
                                "title": "`updateOrganization()`",
                                "href": "/docs/reference/backend/organization/update-organization"
                              },
                              {
                                "title": "`updateOrganizationLogo()`",
                                "href": "/docs/reference/backend/organization/update-organization-logo"
                              },
                              {
                                "title": "`updateOrganizationMembership()`",
                                "href": "/docs/reference/backend/organization/update-organization-membership"
                              },
                              {
                                "title": "`updateOrganizationMetadata()`",
                                "href": "/docs/reference/backend/organization/update-organization-metadata"
                              },
                              {
                                "title": "`updateOrganizationMembershipMetadata()`",
                                "href": "/docs/reference/backend/organization/update-organization-membership-metadata"
                              },
                              {
                                "title": "`deleteOrganization()`",
                                "href": "/docs/reference/backend/organization/delete-organization"
                              },
                              {
                                "title": "`deleteOrganizationLogo()`",
                                "href": "/docs/reference/backend/organization/delete-organization-logo"
                              },
                              {
                                "title": "`deleteOrganizationMembership()`",
                                "href": "/docs/reference/backend/organization/delete-organization-membership"
                              },
                              {
                                "title": "`revokeOrganizationInvitation()`",
                                "href": "/docs/reference/backend/organization/revoke-organization-invitation"
                              }
                            ]
                          ],
                          "collapse": true
                        },
                        {
                          "title": "Billing",
                          "collapse": true,
                          "items": [
                            [
                              {
                                "title": "`getPlanList()`",
                                "wrap": false,
                                "href": "/docs/reference/backend/billing/get-plan-list"
                              },
                              {
                                "title": "`getUserBillingSubscription()`",
                                "wrap": false,
                                "href": "/docs/reference/backend/billing/get-user-billing-subscription"
                              },
                              {
                                "title": "`getOrganizationBillingSubscription()`",
                                "wrap": false,
                                "href": "/docs/reference/backend/billing/get-organization-billing-subscription"
                              },
                              {
                                "title": "`cancelSubscriptionItem()`",
                                "wrap": false,
                                "href": "/docs/reference/backend/billing/cancel-subscription-item"
                              }
                            ]
                          ]
                        },
                        {
                          "title": "Allowlist Identifiers",
                          "items": [
                            [
                              {
                                "title": "`getAllowlistIdentifierList()`",
                                "href": "/docs/reference/backend/allowlist/get-allowlist-identifier-list"
                              },
                              {
                                "title": "`createAllowlistIdentifier()`",
                                "href": "/docs/reference/backend/allowlist/create-allowlist-identifier"
                              },
                              {
                                "title": "`deleteAllowlistIdentifier()`",
                                "href": "/docs/reference/backend/allowlist/delete-allowlist-identifier"
                              }
                            ]
                          ],
                          "collapse": true
                        },
                        {
                          "title": "Domains",
                          "items": [
                            [
                              {
                                "title": "`deleteDomain()`",
                                "href": "/docs/reference/backend/domains/delete-domain"
                              }
                            ]
                          ],
                          "collapse": true
                        },
                        {
                          "title": "Sessions",
                          "items": [
                            [
                              {
                                "title": "`getSession()`",
                                "href": "/docs/reference/backend/sessions/get-session"
                              },
                              {
                                "title": "`getSessionList()`",
                                "href": "/docs/reference/backend/sessions/get-session-list"
                              },
                              {
                                "title": "`getToken()`",
                                "href": "/docs/reference/backend/sessions/get-token"
                              },
                              {
                                "title": "`verifySession()`",
                                "href": "/docs/reference/backend/sessions/verify-session"
                              },
                              {
                                "title": "`revokeSession()`",
                                "href": "/docs/reference/backend/sessions/revoke-session"
                              }
                            ]
                          ],
                          "collapse": true
                        },
                        {
                          "title": "Client",
                          "items": [
                            [
                              {
                                "title": "`getClient()`",
                                "href": "/docs/reference/backend/client/get-client"
                              },
                              {
                                "title": "`getClientList()`",
                                "href": "/docs/reference/backend/client/get-client-list"
                              },
                              {
                                "title": "`verifyClient()`",
                                "href": "/docs/reference/backend/client/verify-client"
                              }
                            ]
                          ],
                          "collapse": true
                        },
                        {
                          "title": "Invitations",
                          "items": [
                            [
                              {
                                "title": "`getInvitationList()`",
                                "href": "/docs/reference/backend/invitations/get-invitation-list"
                              },
                              {
                                "title": "`createInvitation()`",
                                "href": "/docs/reference/backend/invitations/create-invitation"
                              },
                              {
                                "title": "`createInvitationBulk()`",
                                "href": "/docs/reference/backend/invitations/create-invitation-bulk"
                              },
                              {
                                "title": "`revokeInvitation()`",
                                "href": "/docs/reference/backend/invitations/revoke-invitation"
                              }
                            ]
                          ],
                          "collapse": true
                        },
                        {
                          "title": "Redirect Urls",
                          "items": [
                            [
                              {
                                "title": "`getRedirectUrl()`",
                                "href": "/docs/reference/backend/redirect-urls/get-redirect-url"
                              },
                              {
                                "title": "`getRedirectUrlList()`",
                                "href": "/docs/reference/backend/redirect-urls/get-redirect-url-list"
                              },
                              {
                                "title": "`createRedirectUrl()`",
                                "href": "/docs/reference/backend/redirect-urls/create-redirect-url"
                              },
                              {
                                "title": "`deleteRedirectUrl()`",
                                "href": "/docs/reference/backend/redirect-urls/delete-redirect-url"
                              }
                            ]
                          ],
                          "collapse": true
                        },
                        {
                          "title": "Email addresses",
                          "items": [
                            [
                              {
                                "title": "`getEmailAddress()`",
                                "href": "/docs/reference/backend/email-addresses/get-email-address"
                              },
                              {
                                "title": "`createEmailAddress()`",
                                "href": "/docs/reference/backend/email-addresses/create-email-address"
                              },
                              {
                                "title": "`updateEmailAddress()`",
                                "href": "/docs/reference/backend/email-addresses/update-email-address"
                              },
                              {
                                "title": "`deleteEmailAddress()`",
                                "href": "/docs/reference/backend/email-addresses/delete-email-address"
                              }
                            ]
                          ],
                          "collapse": true
                        },
                        {
                          "title": "Phone numbers",
                          "items": [
                            [
                              {
                                "title": "`getPhoneNumber()`",
                                "href": "/docs/reference/backend/phone-numbers/get-phone-number"
                              },
                              {
                                "title": "`createPhoneNumber()`",
                                "href": "/docs/reference/backend/phone-numbers/create-phone-number"
                              },
                              {
                                "title": "`updatePhoneNumber()`",
                                "href": "/docs/reference/backend/phone-numbers/update-phone-number"
                              },
                              {
                                "title": "`deletePhoneNumber()`",
                                "href": "/docs/reference/backend/phone-numbers/delete-phone-number"
                              }
                            ]
                          ],
                          "collapse": true
                        },
                        {
                          "title": "SAML connections",
                          "items": [
                            [
                              {
                                "title": "`getSamlConnectionList()`",
                                "href": "/docs/reference/backend/saml-connections/get-saml-connection-list"
                              },
                              {
                                "title": "`getSamlConnection()`",
                                "href": "/docs/reference/backend/saml-connections/get-saml-connection"
                              },
                              {
                                "title": "`createSamlConnection()`",
                                "href": "/docs/reference/backend/saml-connections/create-saml-connection"
                              },
                              {
                                "title": "`updateSamlConnection()`",
                                "href": "/docs/reference/backend/saml-connections/update-saml-connection"
                              },
                              {
                                "title": "`deleteSamlConnection()`",
                                "href": "/docs/reference/backend/saml-connections/delete-saml-connection"
                              }
                            ]
                          ],
                          "collapse": true
                        },
                        {
                          "title": "Sign-in tokens",
                          "items": [
                            [
                              {
                                "title": "`createSignInToken()`",
                                "href": "/docs/reference/backend/sign-in-tokens/create-sign-in-token"
                              },
                              {
                                "title": "`revokeSignInToken()`",
                                "href": "/docs/reference/backend/sign-in-tokens/revoke-sign-in-token"
                              }
                            ]
                          ],
                          "collapse": true
                        },
                        {
                          "title": "Testing Tokens",
                          "items": [
                            [
                              {
                                "title": "`createTestingToken()`",
                                "href": "/docs/reference/backend/testing-tokens/create-testing-token"
                              }
                            ]
                          ],
                          "collapse": true
                        },
                        {
                          "title": "Machines",
                          "collapse": true,
                          "items": [
                            [
                              {
                                "title": "`list()`",
                                "wrap": false,
                                "href": "/docs/reference/backend/machines/list"
                              },
                              {
                                "title": "`create()`",
                                "wrap": false,
                                "href": "/docs/reference/backend/machines/create"
                              },
                              {
                                "title": "`get()`",
                                "wrap": false,
                                "href": "/docs/reference/backend/machines/get"
                              },
                              {
                                "title": "`update()`",
                                "wrap": false,
                                "href": "/docs/reference/backend/machines/update"
                              },
                              {
                                "title": "`delete()`",
                                "wrap": false,
                                "href": "/docs/reference/backend/machines/delete"
                              },
                              {
                                "title": "`getSecretKey()`",
                                "wrap": false,
                                "href": "/docs/reference/backend/machines/get-secret-key"
                              },
                              {
                                "title": "`rotateSecretKey()`",
                                "wrap": false,
                                "href": "/docs/reference/backend/machines/rotate-secret-key"
                              },
                              {
                                "title": "`createScope()`",
                                "wrap": false,
                                "href": "/docs/reference/backend/machines/create-scope"
                              },
                              {
                                "title": "`deleteScope()`",
                                "wrap": false,
                                "href": "/docs/reference/backend/machines/delete-scope"
                              }
                            ]
                          ]
                        },
                        {
                          "title": "M2M Tokens",
                          "collapse": true,
                          "items": [
                            [
                              {
                                "title": "`createToken()`",
                                "wrap": false,
                                "href": "/docs/reference/backend/m2m-tokens/create-token"
                              },
                              {
                                "title": "`verifyToken()`",
                                "wrap": false,
                                "href": "/docs/reference/backend/m2m-tokens/verify-token"
                              },
                              {
                                "title": "`revokeToken()`",
                                "wrap": false,
                                "href": "/docs/reference/backend/m2m-tokens/revoke-token"
                              }
                            ]
                          ]
                        },
                        {
                          "title": "OAuth applications",
                          "collapse": true,
                          "items": [
                            [
                              {
                                "title": "`list()`",
                                "wrap": false,
                                "href": "/docs/reference/backend/oauth-applications/list"
                              },
                              {
                                "title": "`get()`",
                                "wrap": false,
                                "href": "/docs/reference/backend/oauth-applications/get"
                              },
                              {
                                "title": "`create()`",
                                "wrap": false,
                                "href": "/docs/reference/backend/oauth-applications/create"
                              },
                              {
                                "title": "`update()`",
                                "wrap": false,
                                "href": "/docs/reference/backend/oauth-applications/update"
                              },
                              {
                                "title": "`delete()`",
                                "wrap": false,
                                "href": "/docs/reference/backend/oauth-applications/delete"
                              },
                              {
                                "title": "`rotateSecret()`",
                                "wrap": false,
                                "href": "/docs/reference/backend/oauth-applications/rotate-secret"
                              }
                            ]
                          ]
                        },
                        {
                          "title": "`authenticateRequest()`",
                          "href": "/docs/reference/backend/authenticate-request"
                        },
                        {
                          "title": "`verifyToken()`",
                          "href": "/docs/reference/backend/verify-token"
                        },
                        {
                          "title": "`verifyWebhook()`",
                          "href": "/docs/reference/backend/verify-webhook"
                        },
                        {
                          "title": "Types",
                          "items": [
                            [
                              {
                                "title": "`Auth` object",
                                "href": "/docs/reference/backend/types/auth-object"
                              },
                              {
                                "title": "Backend `AllowlistIdentifier` object",
                                "href": "/docs/reference/backend/types/backend-allowlist-identifier"
                              },
                              {
                                "title": "`CommercePlan`",
                                "href": "/docs/reference/backend/types/commerce-plan"
                              },
                              {
                                "title": "`CommerceSubscription`",
                                "href": "/docs/reference/backend/types/commerce-subscription"
                              },
                              {
                                "title": "`CommerceSubscriptionItem`",
                                "href": "/docs/reference/backend/types/commerce-subscription-item"
                              },
                              {
                                "title": "Backend `EmailAddress` object",
                                "href": "/docs/reference/backend/types/backend-email-address"
                              },
                              {
                                "title": "Backend `ExternalAccount` object",
                                "href": "/docs/reference/backend/types/backend-external-account"
                              },
                              {
                                "title": "`Feature`",
                                "href": "/docs/reference/backend/types/feature"
                              },
                              {
                                "title": "Backend `Client` object",
                                "href": "/docs/reference/backend/types/backend-client"
                              },
                              {
                                "title": "Backend `IdentificationLink` object",
                                "href": "/docs/reference/backend/types/backend-identification-link"
                              },
                              {
                                "title": "Backend `Invitation` object",
                                "href": "/docs/reference/backend/types/backend-invitation"
                              },
                              {
                                "title": "Backend `OAuthApplication` object",
                                "href": "/docs/reference/backend/types/backend-oauth-application"
                              },
                              {
                                "title": "Backend `Organization` object",
                                "href": "/docs/reference/backend/types/backend-organization"
                              },
                              {
                                "title": "Backend `OrganizationInvitation` object",
                                "href": "/docs/reference/backend/types/backend-organization-invitation"
                              },
                              {
                                "title": "Backend `OrganizationMembership` object",
                                "href": "/docs/reference/backend/types/backend-organization-membership"
                              },
                              {
                                "title": "Backend `PhoneNumber` object",
                                "href": "/docs/reference/backend/types/backend-phone-number"
                              },
                              {
                                "title": "Backend `SamlAccount` object",
                                "href": "/docs/reference/backend/types/backend-saml-account"
                              },
                              {
                                "title": "Backend `SamlConnection` object",
                                "href": "/docs/reference/backend/types/backend-saml-connection"
                              },
                              {
                                "title": "Backend `Session` object",
                                "href": "/docs/reference/backend/types/backend-session"
                              },
                              {
                                "title": "Backend `SessionActivity` object",
                                "href": "/docs/reference/backend/types/backend-session-activity"
                              },
                              {
                                "title": "Backend `RedirectURL` object",
                                "href": "/docs/reference/backend/types/backend-redirect-url"
                              },
                              {
                                "title": "Backend `User` object",
                                "href": "/docs/reference/backend/types/backend-user"
                              },
                              {
                                "title": "Backend `Verification` object",
                                "href": "/docs/reference/backend/types/backend-verification"
                              },
                              {
                                "title": "Backend `Web3Wallet` object",
                                "href": "/docs/reference/backend/types/backend-web3-wallet"
                              },
                              {
                                "title": "`PaginatedResourceResponse`",
                                "href": "/docs/reference/backend/types/paginated-resource-response"
                              }
                            ]
                          ],
                          "collapse": true
                        }
                      ]
                    ]
                  },
                  {
                    "title": "Go",
                    "sdk": ["go"],
                    "hideTitle": true,
                    "collapse": false,
                    "items": [
                      [
                        {
                          "title": "Overview",
                          "href": "/docs/reference/go/overview"
                        }
                      ]
                    ]
                  },
                  {
                    "title": "Ruby/Rails/Sinatra",
                    "hideTitle": true,
                    "collapse": false,
                    "items": [
                      [
                        {
                          "title": "Overview",
                          "href": "/docs/reference/ruby/overview"
                        },
                        {
                          "title": "Upgrade to v4",
                          "href": "/docs/reference/ruby/v4-upgrade-guide"
                        },
                        {
                          "title": "Rails integration",
                          "href": "/docs/reference/ruby/rails"
                        },
                        {
                          "title": "Sinatra integration",
                          "href": "/docs/reference/ruby/sinatra"
                        },
                        {
                          "title": "Rack integration",
                          "href": "/docs/reference/ruby/rack"
                        }
                      ]
                    ]
                  },
                  {
                    "title": "Hooks",
                    "icon": "plug",
                    "items": [
                      [
                        {
                          "title": "Overview",
                          "href": "/docs/reference/hooks/overview"
                        },
                        {
                          "title": "`useUser()`",
                          "href": "/docs/reference/hooks/use-user"
                        },
                        {
                          "title": "`useClerk()`",
                          "href": "/docs/reference/hooks/use-clerk"
                        },
                        {
                          "title": "`useAuth()`",
                          "href": "/docs/reference/hooks/use-auth"
                        },
                        {
                          "title": "`useSignIn()`",
                          "href": "/docs/reference/hooks/use-sign-in"
                        },
                        {
                          "title": "`useSignUp()`",
                          "href": "/docs/reference/hooks/use-sign-up"
                        },
                        {
                          "title": "`useSession()`",
                          "href": "/docs/reference/hooks/use-session"
                        },
                        {
                          "title": "`useSessionList()`",
                          "href": "/docs/reference/hooks/use-session-list"
                        },
                        {
                          "title": "`useOrganization()`",
                          "href": "/docs/reference/hooks/use-organization"
                        },
                        {
                          "title": "`useOrganizationList()`",
                          "href": "/docs/reference/hooks/use-organization-list"
                        },
                        {
                          "title": "`useReverification()`",
                          "href": "/docs/reference/hooks/use-reverification"
                        },
                        {
                          "title": "`useCheckout()`",
                          "href": "/docs/reference/hooks/use-checkout",
                          "tag": "(Beta)"
                        },
                        {
                          "title": "`usePaymentElement()`",
                          "href": "/docs/reference/hooks/use-payment-element",
                          "tag": "(Beta)"
                        },
                        {
                          "title": "`usePaymentMethods()`",
                          "href": "/docs/reference/hooks/use-payment-methods",
                          "tag": "(Beta)"
                        },
                        {
                          "title": "`usePlans()`",
                          "href": "/docs/reference/hooks/use-plans",
                          "tag": "(Beta)"
                        },
                        {
                          "title": "`useSubscription()`",
                          "href": "/docs/reference/hooks/use-subscription",
                          "tag": "(Beta)"
                        },
                        {
                          "title": "`usePaymentAttempts()`",
                          "href": "/docs/reference/hooks/use-payment-attempts",
                          "tag": "(Beta)"
                        },
                        {
<<<<<<< HEAD
                          "title": "Neon",
                          "href": "/docs/integrations/databases/neon"
                        },
                        {
                          "title": "Prisma Postgres",
                          "href": "/docs/integrations/databases/prisma-postgres"
=======
                          "title": "`useStatements()`",
                          "href": "/docs/reference/hooks/use-statements",
                          "tag": "(Beta)"
>>>>>>> c778290e
                        }
                      ]
                    ]
                  },
                  {
                    "title": "Demo repositories",
                    "items": [
                      [
                        {
                          "title": "App Router demo repository",
                          "sdk": ["nextjs"],
                          "href": "https://github.com/clerk/clerk-nextjs-demo-app-router"
                        },
                        {
                          "title": "Pages Router demo repository",
                          "sdk": ["nextjs"],
                          "href": "https://github.com/clerk/clerk-nextjs-demo-pages-router"
                        }
                      ]
                    ]
                  },
                  {
                    "title": "Composables",
                    "icon": "cpu",
                    "items": [
                      [
                        {
                          "title": "`useUser()`",
                          "href": "/docs/reference/composables/use-user"
                        },
                        {
                          "title": "`useClerk()`",
                          "href": "/docs/reference/composables/use-clerk"
                        },
                        {
                          "title": "`useAuth()`",
                          "href": "/docs/reference/composables/use-auth"
                        },
                        {
                          "title": "`useSignIn()`",
                          "href": "/docs/reference/composables/use-sign-in"
                        },
                        {
                          "title": "`useSignUp()`",
                          "href": "/docs/reference/composables/use-sign-up"
                        },
                        {
                          "title": "`useSession()`",
                          "href": "/docs/reference/composables/use-session"
                        },
                        {
                          "title": "`useSessionList()`",
                          "href": "/docs/reference/composables/use-session-list"
                        },
                        {
                          "title": "`useOrganization()`",
                          "href": "/docs/reference/composables/use-organization"
                        }
                      ]
                    ]
                  }
                ]
              ]
            }
          ],
          [
            {
              "title": "UI components",
              "icon": "box",
              "items": [
                [
                  {
                    "title": "Overview",
                    "href": "/docs/reference/components/overview"
                  },
                  {
                    "title": "`<ClerkProvider>`",
                    "href": "/docs/reference/components/clerk-provider"
                  },
                  {
                    "title": "Authentication components",
                    "collapse": false,
                    "items": [
                      [
                        {
                          "title": "`<SignIn />`",
                          "href": "/docs/reference/components/authentication/sign-in"
                        },
                        {
                          "title": "`<SignUp />`",
                          "href": "/docs/reference/components/authentication/sign-up"
                        },
                        {
                          "title": "`<GoogleOneTap />`",
                          "href": "/docs/reference/components/authentication/google-one-tap"
                        },
                        {
                          "title": "`<TaskChooseOrganization />`",
                          "href": "/docs/reference/components/authentication/task-choose-organization"
                        },
                        {
                          "title": "`<Waitlist />`",
                          "href": "/docs/reference/components/authentication/waitlist"
                        },
                        {
                          "title": "`AuthView`",
                          "href": "/docs/reference/components/authentication/auth-view"
                        }
                      ]
                    ]
                  },
                  {
                    "title": "User components",
                    "collapse": false,
                    "items": [
                      [
                        {
                          "title": "`<UserButton />`",
                          "href": "/docs/reference/components/user/user-button",
                          "sdk": [
                            "astro",
                            "chrome-extension",
                            "expo",
                            "nextjs",
                            "nuxt",
                            "react",
                            "react-router",
                            "remix",
                            "tanstack-react-start",
                            "vue",
                            "js-frontend"
                          ]
                        },
                        {
                          "title": "`UserButton`",
                          "href": "/docs/reference/components/user/user-button",
                          "sdk": ["ios"]
                        },
                        {
                          "title": "`<UserProfile />`",
                          "href": "/docs/reference/components/user/user-profile"
                        },
                        {
                          "title": "`UserProfileView`",
                          "href": "/docs/reference/components/user/user-profile-view"
                        }
                      ]
                    ]
                  },
                  {
                    "title": "Organization components",
                    "collapse": false,
                    "items": [
                      [
                        {
                          "title": "`<CreateOrganization />`",
                          "href": "/docs/reference/components/organization/create-organization"
                        },
                        {
                          "title": "`<OrganizationProfile />`",
                          "href": "/docs/reference/components/organization/organization-profile"
                        },
                        {
                          "title": "`<OrganizationSwitcher />`",
                          "href": "/docs/reference/components/organization/organization-switcher"
                        },
                        {
                          "title": "`<OrganizationList />`",
                          "href": "/docs/reference/components/organization/organization-list"
                        }
                      ]
                    ]
                  },
                  {
                    "title": "Billing components",
                    "collapse": false,
                    "items": [
                      [
                        {
                          "title": "`<PricingTable />`",
                          "href": "/docs/reference/components/billing/pricing-table"
                        },
                        {
                          "title": "`<CheckoutButton />`",
                          "href": "/docs/reference/components/billing/checkout-button",
                          "tag": "(Beta)"
                        },
                        {
                          "title": "`<PlanDetailsButton />`",
                          "href": "/docs/reference/components/billing/plan-details-button",
                          "tag": "(Beta)"
                        },
                        {
                          "title": "`<SubscriptionDetailsButton />`",
                          "href": "/docs/reference/components/billing/subscription-details-button",
                          "tag": "(Beta)"
                        }
                      ]
                    ]
                  },
                  {
                    "title": "Control components",
                    "collapse": false,
                    "items": [
                      [
                        {
                          "title": "`<AuthenticateWithRedirectCallback />`",
                          "wrap": false,
                          "href": "/docs/reference/components/control/authenticate-with-redirect-callback"
                        },
                        {
                          "title": "`<ClerkLoaded>`",
                          "href": "/docs/reference/components/control/clerk-loaded"
                        },
                        {
                          "title": "`<ClerkLoading>`",
                          "href": "/docs/reference/components/control/clerk-loading"
                        },
                        {
                          "title": "`<Protect>`",
                          "href": "/docs/reference/components/control/protect"
                        },
                        {
                          "title": "`<RedirectToSignIn />`",
                          "href": "/docs/reference/components/control/redirect-to-sign-in"
                        },
                        {
                          "title": "`<RedirectToSignUp />`",
                          "href": "/docs/reference/components/control/redirect-to-sign-up"
                        },
                        {
                          "title": "`<RedirectToUserProfile />`",
                          "href": "/docs/reference/components/control/redirect-to-user-profile"
                        },
                        {
                          "title": "`<RedirectToOrganizationProfile />`",
                          "href": "/docs/reference/components/control/redirect-to-organization-profile"
                        },
                        {
                          "title": "`<RedirectToCreateOrganization />`",
                          "href": "/docs/reference/components/control/redirect-to-create-organization"
                        },
                        {
                          "title": "`<SignedIn>`",
                          "href": "/docs/reference/components/control/signed-in"
                        },
                        {
                          "title": "`<SignedOut>`",
                          "href": "/docs/reference/components/control/signed-out"
                        }
                      ]
                    ]
                  },
                  {
                    "title": "Unstyled components",
                    "collapse": false,
                    "items": [
                      [
                        {
                          "title": "`<SignInButton>`",
                          "href": "/docs/reference/components/unstyled/sign-in-button"
                        },
                        {
                          "title": "`<SignInWithMetamaskButton>`",
                          "href": "/docs/reference/components/unstyled/sign-in-with-metamask"
                        },
                        {
                          "title": "`<SignUpButton>`",
                          "href": "/docs/reference/components/unstyled/sign-up-button"
                        },
                        {
                          "title": "`<SignOutButton>`",
                          "href": "/docs/reference/components/unstyled/sign-out-button"
                        }
                      ]
                    ]
                  }
                ]
              ]
            }
          ],
          [
            {
              "title": "API Reference",
              "items": [
                [
                  {
                    "title": "Overview",
                    "href": "/docs/reference/api/overview"
                  },
                  {
                    "title": "Frontend API",
                    "href": "https://clerk.com/docs/reference/frontend-api"
                  },
                  {
                    "title": "Backend API",
                    "href": "https://clerk.com/docs/reference/backend-api"
                  }
                ]
              ]
            }
          ]
        ]
      }
    ]
  ]
}<|MERGE_RESOLUTION|>--- conflicted
+++ resolved
@@ -887,6 +887,10 @@
                                 "href": "/docs/guides/development/integrations/databases/nhost"
                               },
                               {
+                                "title": "Prisma Postgres",
+                                "href": "/docs/guides/development/integrations/databases/prisma-postgres"
+                              },
+                              {
                                 "title": "Supabase",
                                 "href": "/docs/guides/development/integrations/databases/supabase"
                               },
@@ -2953,18 +2957,9 @@
                           "tag": "(Beta)"
                         },
                         {
-<<<<<<< HEAD
-                          "title": "Neon",
-                          "href": "/docs/integrations/databases/neon"
-                        },
-                        {
-                          "title": "Prisma Postgres",
-                          "href": "/docs/integrations/databases/prisma-postgres"
-=======
                           "title": "`useStatements()`",
                           "href": "/docs/reference/hooks/use-statements",
                           "tag": "(Beta)"
->>>>>>> c778290e
                         }
                       ]
                     ]
