--- conflicted
+++ resolved
@@ -3084,7 +3084,6 @@
         ...baseConfig,
         basePath: tempDir,
         validSdks: ['react', 'nextjs'],
-<<<<<<< HEAD
       }),
     )
 
@@ -3134,8 +3133,6 @@
         ...baseConfig,
         basePath: tempDir,
         validSdks: ['react'],
-=======
->>>>>>> 93a40093
       }),
     )
 
@@ -3300,7 +3297,7 @@
       await createConfig({
         ...baseConfig,
         basePath: tempDir,
-        validSdks: ['react'],
+        validSdks: ['react', 'nextjs'],
       }),
     )
 
@@ -3428,7 +3425,6 @@
 
     expect(output).toBe('')
 
-<<<<<<< HEAD
     expect(await readFile('./dist/doc-2.mdx')).toBe(
       `---
 title: Doc 2
@@ -3446,67 +3442,6 @@
 </Cards>
 `,
     )
-=======
-    const page2Content = await readFile('./dist/page-2.mdx')
-    expect(page2Content).toContain(
-      '<SDKLink href="/docs/:sdk:/page-1#content" sdks={["react","nextjs"]}>Hash Link</SDKLink>',
-    )
-  })
-
-  test('Should not inject sdk scoping for links to the same sdk', async () => {
-    const { tempDir, readFile } = await createTempFiles([
-      {
-        path: './docs/manifest.json',
-        content: JSON.stringify({
-          navigation: [
-            [
-              { title: 'Doc 1', href: '/docs/doc-1' },
-              { title: 'Doc 2', href: '/docs/doc-2' },
-            ],
-          ],
-        }),
-      },
-      {
-        path: './docs/doc-1.mdx',
-        content: `---
-title: Doc 1
-sdk: react
----
-
-Doc 1`,
-      },
-      {
-        path: './docs/doc-2.mdx',
-        content: `---
-title: Doc 2
-sdk: react
----
-
-[Link to doc 1](/docs/doc-1)`,
-      },
-    ])
-
-    await build(
-      await createConfig({
-        ...baseConfig,
-        basePath: tempDir,
-        validSdks: ['react'],
-      }),
-    )
-
-    expect(await readFile('./dist/doc-2.mdx')).toBe(`---
-title: Doc 2
-sdk: react
-sdkScoped: "true"
-canonical: /docs/doc-2
-availableSdks: react
-notAvailableSdks: ""
-activeSdk: react
----
-
-[Link to doc 1](/docs/doc-1)
-`)
->>>>>>> 93a40093
   })
 })
 
