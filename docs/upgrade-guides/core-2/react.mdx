--- conflicted
+++ resolved
@@ -89,11 +89,7 @@
 
 ### After sign up/in/out default value change
 
-<<<<<<< HEAD
 Defining redirect URLs for after sign up, in, and/or out via the Clerk Dashboard has been removed in Core 2. In the Clerk Dashboard, under "paths", there is a section called "Component paths", where URLs could be defined that had a deprecation warning. In Core 2, this functionality has been removed, and specifying redirect paths via the dashboard will no longer work. If you need to pass a redirect URL for after sign in/up/out, there are [a few different ways this can be done](/docs/guides/custom-redirects), from environment variables to middleware to supplying them directly to the relevant components.
-=======
-Defining redirect URLs for after sign up, in, and/or out via the Clerk Dashboard has been removed in Core 2. In your Clerk Dashboard, under "paths", there is a section called "Component paths", where URLs could be defined that had a deprecation warning. In Core 2, this functionality has been removed, and specifying redirect paths via the dashboard will no longer work. If you need to pass a redirect URL for after sign in/up/out, there are [a few different ways this can be done](/docs/guides/custom-redirects), from environment variables to middleware to supplying them directly to the relevant components.
->>>>>>> 212ffdcf
 
 As part of this change, the default URL for each of these props has been set to `/`, so if you are passing `/` explicitly to any one of the above props, that line is no longer necessary and can be removed.
 
@@ -271,11 +267,7 @@
   </AccordionPanel>
 
   <AccordionPanel>
-<<<<<<< HEAD
-    The `frontendApi` prop passed to `<ClerkProvider>` was renamed to `publishableKey`. **Note:** The values are different, so this is not just a key replacement. Visit the [**API keys**](https://dashboard.clerk.com/last-active?path=api-keys) page in the Clerk Dashboard to copy/paste the new keys after choosing your framework. Make sure to update this in all environments (e.g. dev, staging, production). [More information](/docs/deployments/overview#api-keys-and-environment-variables).
-=======
-    The `frontendApi` prop passed to `<ClerkProvider>` was renamed to `publishableKey`. **Note:** The values are different, so this is not just a key replacement. You can visit your [Clerk Dashboard](https://dashboard.clerk.com/last-active?path=api-keys) to copy/paste the new keys after choosing your framework. Make sure to update this in all environments (e.g. dev, staging, production). [More information](/docs/deployments/overview#api-keys-and-environment-variables).
->>>>>>> 212ffdcf
+    The `frontendApi` prop passed to `<ClerkProvider>` was renamed to `publishableKey`. **Note:** The values are different, so this is not just a key replacement. Visit the [**API keys**](https://dashboard.clerk.com/last-active?path=api-keys) page of the Clerk Dashboard to copy/paste the new keys after choosing your framework. Make sure to update this in all environments (e.g. dev, staging, production). [More information](/docs/deployments/overview#api-keys-and-environment-variables).
   </AccordionPanel>
 
   <AccordionPanel>
