---
title: updateUser()
description: Use Clerk's Backend SDK to update a user.
---

{/* clerk/javascript file: https://github.com/clerk/javascript/blob/main/packages/backend/src/api/endpoints/UserApi.ts#L148 */}

# `updateUser()`

Updates a [`User`](/docs/references/backend/types/backend-user).

```tsx {{ prettier: false }}
function updateUser: (userId: string, params: UpdateUserParams) => Promise<User>;
```

## `UpdateUserParams`

<<<<<<< HEAD
| Name | Type | Description |
| - | - | - |
| `userId` | `string` | The ID of the user to update. |
| `externalId?` | `string` | The ID of the user as used in your external systems or your previous authentication solution. Must be unique across your instance. |
| `firstName?` | `string` | The user's first name. |
| `lastName?` | `string` | The user's last name. |
| `primaryEmailAddressID?` | `string` | The ID of the email address to set as primary. It must be verified, and present on the current user. |
| `notifyPrimaryEmailAddressChanged?` | `boolean` | If set to `true`, the user will be notified that their primary email address has changed. By default, no notification is sent. Defaults to `false`. |
| `primaryPhoneNumberID?` | `string` | The ID of the phone number to set as primary. It must be verified, and present on the current user. |
| `primaryWeb3WalletID?` | `string` | The ID of the web3 wallets to set as primary. It must be verified, and present on the current user. |
| `username?` | `string` | The user's username. It must be unique across your instance. |
| be used when providing a `password`. | | |
| `profileImageID?` | `string` | The ID of the image to set as the user's profile image. |
| `password?` | `string` | The plaintext password to give the user. Must be at least 8 characters long, and can not be in any list of hacked passwords. |
| `passwordDigest?` | `string` | In case you already have the password digests and not the passwords, you can use them for the newly created user via this property. The digests should be generated with one of the supported algorithms. The hashing algorithm can be specified using the `password_hasher` property. |
| `passwordHasher?` | `'argon2i' \| 'argon2id' \| 'bcrypt' \| 'bcrypt_sha256_django' \| 'md5' \| 'pbkdf2_sha256' \| 'pbkdf2_sha256_django' \| 'pbkdf2_sha1' \| 'phpass' \| 'scrypt_firebase' \| 'scrypt_werkzeug' \| 'sha256'` | The hashing algorithm that was used to generate the password digest. Each of the supported hashers expects the incoming digest to be in a particular format. See the [Clerk Backend API reference](/docs/reference/backend-api/tag/Users#operation/CreateUser){{ target: '_blank' }} for more information. |
| `skipPasswordChecks?` | `boolean` | When set to `true`, all password checks are skipped. It is recommended to use this method only when migrating plaintext passwords to Clerk. Upon migration the user base should be prompted to pick stronger password. |
| `skipPasswordRequirement?` | `boolean` | When set to `true`, password is not required anymore when creating the user and can be omitted. This is useful when you are trying to create a user that doesn't have a password, in an instance that is using passwords. Please note that you cannot use this flag if password is the only way for a user to sign into your instance. |
| `signOutOfOtherSessions?` | `boolean` | Set to `true` to sign out the user from all their active sessions once their password is updated. This parameter can only be used when providing a `password`. |
| `totpSecret?` | `string` | In case TOTP is configured on the instance, you can provide the secret to enable it on the newly created user without the need to reset it. Please note that currently the supported options are: <ul><li>Period: 30 seconds</li><li>Code length: 6 digits</li><li>Algorithm: SHA1</li></ul> |
| `backupCodes?` | `string[]` | If backup codes are configured on the instance, you can provide them to enable it on the newly created user without the need to reset them. You must provide the backup codes in plain format or the corresponding bcrypt digest. |
| `publicMetadata?` | `Record<string, unknown>` | Metadata saved on the user, that is visible to both your Frontend and Backend APIs. |
| `privateMetadata?` | `Record<string, unknown>` | Metadata saved on the user that is only visible to your Backend API. |
| `unsafeMetadata?` | `Record<string, unknown>` | Metadata saved on the user, that can be updated from both the Frontend and Backend APIs. **Note:** Since this data can be modified from the frontend, it is not guaranteed to be safe. |
| `deleteSelfEnabled?` | `boolean` | If `true`, the user can delete themselves with the Frontend API. |
| `createOrganizationEnabled?` | `boolean` | If `true`, the user can create organizations with the Frontend API. |
| `createdAt?` | `Date` | A custom date/time denoting when the user signed up to the application, specified in RFC3339 format<br /><br />For example: `2012-10-20T07:15:20.902Z`. |
=======
<Properties>
  - `userId`
  - `string`

  The ID of the user to update.

  ---

  - `externalId?`
  - `string`

  The ID of the user as used in your external systems or your previous authentication solution. Must be unique across your instance.

  ---

  - `firstName?`
  - `string`

  The user's first name.

  ---

  - `lastName?`
  - `string`

  The user's last name.

  ---

  - `primaryEmailAddressID?`
  - `string`

  The ID of the email address to set as primary. It must be verified, and present on the current user.

  ---

  - `notifyPrimaryEmailAddressChanged?`
  - `boolean`

  If set to `true`, the user will be notified that their primary email address has changed. By default, no notification is sent. Defaults to `false`.

  ---

  - `primaryPhoneNumberID?`
  - `string`

  The ID of the phone number to set as primary. It must be verified, and present on the current user.

  ---

  - `primaryWeb3WalletID?`
  - `string`

  The ID of the web3 wallets to set as primary. It must be verified, and present on the current user.

  ---

  - `username?`
  - `string`

  The user's username. It must be unique across your instance.

  ---

  - be used when providing a `password`.

  ---

  - `profileImageID?`
  - `string`

  The ID of the image to set as the user's profile image.

  ---

  - `password?`
  - `string`

  The plaintext password to give the user. Must be at least 8 characters long, and can not be in any list of hacked passwords.

  ---

  - `passwordDigest?`
  - `string`

  In case you already have the password digests and not the passwords, you can use them for the newly created user via this property. The digests should be generated with one of the supported algorithms. The hashing algorithm can be specified using the `password_hasher` property.

  ---

  - `passwordHasher?`
  - `'argon2i' | 'argon2id' | 'bcrypt' | 'bcrypt_sha256_django' | 'md5' | 'pbkdf2_sha256' | 'pbkdf2_sha256_django' | 'pbkdf2_sha1' | 'phpass' | 'scrypt_firebase' | 'scrypt_werkzeug' | 'sha256'`

  The hashing algorithm that was used to generate the password digest. Each of the supported hashers expects the incoming digest to be in a particular format. See the [Clerk Backend API reference](https://clerk.com/docs/reference/backend-api/tag/Users#operation/CreateUser) for more information.

  ---

  - `skipPasswordChecks?`
  - `boolean`

  When set to `true`, all password checks are skipped. It is recommended to use this method only when migrating plaintext passwords to Clerk. Upon migration the user base should be prompted to pick stronger password.

  ---

  - `skipPasswordRequirement?`
  - `boolean`

  When set to `true`, password is not required anymore when creating the user and can be omitted. This is useful when you are trying to create a user that doesn't have a password, in an instance that is using passwords. Please note that you cannot use this flag if password is the only way for a user to sign into your instance.

  ---

  - `signOutOfOtherSessions?`
  - `boolean`

  Set to `true` to sign out the user from all their active sessions once their password is updated. This parameter can only be used when providing a `password`.

  ---

  - `totpSecret?`
  - `string`

  In case TOTP is configured on the instance, you can provide the secret to enable it on the newly created user without the need to reset it. Please note that currently the supported options are: <ul><li>Period: 30 seconds</li><li>Code length: 6 digits</li><li>Algorithm: SHA1</li></ul>

  ---

  - `backupCodes?`
  - `string[]`

  If backup codes are configured on the instance, you can provide them to enable it on the newly created user without the need to reset them. You must provide the backup codes in plain format or the corresponding bcrypt digest.

  ---

  - `publicMetadata?`
  - `Record<string, unknown>`

  Metadata saved on the user, that is visible to both your Frontend and Backend APIs.

  ---

  - `privateMetadata?`
  - `Record<string, unknown>`

  Metadata saved on the user that is only visible to your Backend API.

  ---

  - `unsafeMetadata?`
  - `Record<string, unknown>`

  Metadata saved on the user, that can be updated from both the Frontend and Backend APIs. **Note:** Since this data can be modified from the frontend, it is not guaranteed to be safe.

  ---

  - `deleteSelfEnabled?`
  - `boolean`

  If `true`, the user can delete themselves with the Frontend API.

  ---

  - `createOrganizationEnabled?`
  - `boolean`

  If `true`, the user can create organizations with the Frontend API.

  ---

  - `createdAt?`
  - `Date`

  A custom date/time denoting when the user signed up to the application, specified in RFC3339 format<br /><br />For example: `2012-10-20T07:15:20.902Z`.
</Properties>
>>>>>>> aae1e52f

## Example

In this example, you can see that the response is the updated `User` object, with a `firstName` and `lastName` of `"John"` and `"Wick"` respectively.

```tsx {{ prettier: false, mark: [3, [26, 27]] }}
const userId = 'user_123';

const params = { firstName: 'John', lastName: 'Wick' };

const response = await clerkClient.users.updateUser(userId, params);

console.log(response);
/*
_User {
  id: 'user_123',
  passwordEnabled: false,
  totpEnabled: false,
  backupCodeEnabled: false,
  twoFactorEnabled: false,
  banned: false,
  createdAt: 1719935072474,
  updatedAt: 1720205925110,
  imageUrl: 'https://img.clerk.com/eyJ...',
  hasImage: true,
  primaryEmailAddressId: 'idn_123',
  primaryPhoneNumberId: null,
  primaryWeb3WalletId: null,
  lastSignInAt: 1720205704411,
  externalId: null,
  username: null,
  firstName: 'John',
  lastName: 'Wick',
  publicMetadata: {},
  privateMetadata: {},
  unsafeMetadata: {},
  emailAddresses: [
    _EmailAddress {
      id: 'idn_123',
      emailAddress: 'testclerk123@gmail.com',
      verification: [_Verification],
      linkedTo: [Array]
    }
  ],
  phoneNumbers: [],
  web3Wallets: [],
  externalAccounts: [
    _ExternalAccount {
      id: 'idn_123',
      provider: undefined,
      identificationId: undefined,
      externalId: undefined,
      approvedScopes: 'email https://www.googleapis.com/auth/userinfo.email https://www.googleapis.com/auth/userinfo.profile openid profile',
      emailAddress: 'testclerk123@gmail.com',
      firstName: undefined,
      lastName: undefined,
      imageUrl: '',
      username: '',
      publicMetadata: {},
      label: null,
      verification: [_Verification]
    }
  ],
  samlAccounts: [],
  lastActiveAt: 1720205704451,
  createOrganizationEnabled: true
}
*/
```

### Examples with frameworks

<Tabs type="framework" items={["Next.js", "Node", "Remix"]}>
  <Tab>
    <CodeBlockTabs type="router" options={["App Router", "Pages Router"]}>
      ```tsx {{ prettier: false, filename: 'app/api/update-user-example/route.ts' }}
      import { NextRequest, NextResponse } from 'next/server';
      import { getAuth, clerkClient } from '@clerk/nextjs/server';

      // If you use `request` you don't need the type
      export async function POST(req: NextRequest) {

        // Get the user ID from the session
        const { userId } = getAuth(req);

        if (!userId) return NextResponse.redirect('/sign-in');

        // The user attributes to update
        const params = { firstName: 'John', lastName: 'Wick' };

        const updatedUser = await clerkClient.users.updateUser(userId, params);

        return NextResponse.json({ updatedUser });
      }
      ```

      ```tsx {{ prettier: false, filename: 'pages/api/updateUser.tsx' }}
      import { clerkClient, getAuth } from '@clerk/nextjs/server';
      import type { NextApiRequest, NextApiResponse } from 'next';

      export default async function handler(req: NextApiRequest, res: NextApiResponse) {

        // Get the user ID from the session
        const { userId } = getAuth(req);

        if (!userId) {
          return res.status(500).json({ error: "No valid user" })
        }

        // The user attributes to update
        const params = { firstName: 'John', lastName: 'Wick' };

        const updatedUser = await clerkClient.users.updateUser(userId, params);

        return res.status(200).json({ updatedUser });
      }
      ```
    </CodeBlockTabs>
  </Tab>

  <Tab>
    ```js {{ prettier: false, filename: 'updateUser.js' }}
    import { clerkClient } from '@clerk/clerk-sdk-node';

    app.post('/api/update-user',
      // ClerkExpressRequireAuth returns an error for unauthorized requests
      ClerkExpressRequireAuth(),

      // Optionally ClerkExpressWithAuth returns an empty user with no error
      // ClerkExpressWithAuth(),

      async (req, res) => {

        // Get the user ID from req.auth
        const userId = req.auth.userId

        // The user attributes to update
        const params = { firstName: "John", lastName: "Wick" }

        const updatedUser = await clerkClient.users.updateUser(userId, params)

        res.json({ updatedUser })
      })
    ```
  </Tab>

  <Tab>
    ```js {{ prettier: false, filename: 'app/routes/profile.tsx' }}
    import { createClerkClient } from "@clerk/remix/api.server"
    import { getAuth } from "@clerk/remix/ssr.server"
    import { ActionFunction, json } from "@remix-run/node"

    export const action: ActionFunction = async (req) => {

      // Get the user ID from the session
      const { userId } = await getAuth(req)

      // The user attributes to update
      const params = { firstName: 'John', lastName: 'Wick' };

      const updatedUser = await createClerkClient({ secretKey: process.env.CLERK_SECRET_KEY }).users.updateUser(userId, params)

      return json({ updatedUser })
    }
    ```
  </Tab>
</Tabs>

## Backend API (BAPI) endpoint

This method in the SDK is a wrapper around the BAPI endpoint `PATCH/users/{user_id}`. See the [BAPI reference](/docs/reference/backend-api/tag/Users#operation/UpdateUser){{ target: '_blank' }} for more details.<|MERGE_RESOLUTION|>--- conflicted
+++ resolved
@@ -15,35 +15,6 @@
 
 ## `UpdateUserParams`
 
-<<<<<<< HEAD
-| Name | Type | Description |
-| - | - | - |
-| `userId` | `string` | The ID of the user to update. |
-| `externalId?` | `string` | The ID of the user as used in your external systems or your previous authentication solution. Must be unique across your instance. |
-| `firstName?` | `string` | The user's first name. |
-| `lastName?` | `string` | The user's last name. |
-| `primaryEmailAddressID?` | `string` | The ID of the email address to set as primary. It must be verified, and present on the current user. |
-| `notifyPrimaryEmailAddressChanged?` | `boolean` | If set to `true`, the user will be notified that their primary email address has changed. By default, no notification is sent. Defaults to `false`. |
-| `primaryPhoneNumberID?` | `string` | The ID of the phone number to set as primary. It must be verified, and present on the current user. |
-| `primaryWeb3WalletID?` | `string` | The ID of the web3 wallets to set as primary. It must be verified, and present on the current user. |
-| `username?` | `string` | The user's username. It must be unique across your instance. |
-| be used when providing a `password`. | | |
-| `profileImageID?` | `string` | The ID of the image to set as the user's profile image. |
-| `password?` | `string` | The plaintext password to give the user. Must be at least 8 characters long, and can not be in any list of hacked passwords. |
-| `passwordDigest?` | `string` | In case you already have the password digests and not the passwords, you can use them for the newly created user via this property. The digests should be generated with one of the supported algorithms. The hashing algorithm can be specified using the `password_hasher` property. |
-| `passwordHasher?` | `'argon2i' \| 'argon2id' \| 'bcrypt' \| 'bcrypt_sha256_django' \| 'md5' \| 'pbkdf2_sha256' \| 'pbkdf2_sha256_django' \| 'pbkdf2_sha1' \| 'phpass' \| 'scrypt_firebase' \| 'scrypt_werkzeug' \| 'sha256'` | The hashing algorithm that was used to generate the password digest. Each of the supported hashers expects the incoming digest to be in a particular format. See the [Clerk Backend API reference](/docs/reference/backend-api/tag/Users#operation/CreateUser){{ target: '_blank' }} for more information. |
-| `skipPasswordChecks?` | `boolean` | When set to `true`, all password checks are skipped. It is recommended to use this method only when migrating plaintext passwords to Clerk. Upon migration the user base should be prompted to pick stronger password. |
-| `skipPasswordRequirement?` | `boolean` | When set to `true`, password is not required anymore when creating the user and can be omitted. This is useful when you are trying to create a user that doesn't have a password, in an instance that is using passwords. Please note that you cannot use this flag if password is the only way for a user to sign into your instance. |
-| `signOutOfOtherSessions?` | `boolean` | Set to `true` to sign out the user from all their active sessions once their password is updated. This parameter can only be used when providing a `password`. |
-| `totpSecret?` | `string` | In case TOTP is configured on the instance, you can provide the secret to enable it on the newly created user without the need to reset it. Please note that currently the supported options are: <ul><li>Period: 30 seconds</li><li>Code length: 6 digits</li><li>Algorithm: SHA1</li></ul> |
-| `backupCodes?` | `string[]` | If backup codes are configured on the instance, you can provide them to enable it on the newly created user without the need to reset them. You must provide the backup codes in plain format or the corresponding bcrypt digest. |
-| `publicMetadata?` | `Record<string, unknown>` | Metadata saved on the user, that is visible to both your Frontend and Backend APIs. |
-| `privateMetadata?` | `Record<string, unknown>` | Metadata saved on the user that is only visible to your Backend API. |
-| `unsafeMetadata?` | `Record<string, unknown>` | Metadata saved on the user, that can be updated from both the Frontend and Backend APIs. **Note:** Since this data can be modified from the frontend, it is not guaranteed to be safe. |
-| `deleteSelfEnabled?` | `boolean` | If `true`, the user can delete themselves with the Frontend API. |
-| `createOrganizationEnabled?` | `boolean` | If `true`, the user can create organizations with the Frontend API. |
-| `createdAt?` | `Date` | A custom date/time denoting when the user signed up to the application, specified in RFC3339 format<br /><br />For example: `2012-10-20T07:15:20.902Z`. |
-=======
 <Properties>
   - `userId`
   - `string`
@@ -136,7 +107,7 @@
   - `passwordHasher?`
   - `'argon2i' | 'argon2id' | 'bcrypt' | 'bcrypt_sha256_django' | 'md5' | 'pbkdf2_sha256' | 'pbkdf2_sha256_django' | 'pbkdf2_sha1' | 'phpass' | 'scrypt_firebase' | 'scrypt_werkzeug' | 'sha256'`
 
-  The hashing algorithm that was used to generate the password digest. Each of the supported hashers expects the incoming digest to be in a particular format. See the [Clerk Backend API reference](https://clerk.com/docs/reference/backend-api/tag/Users#operation/CreateUser) for more information.
+  The hashing algorithm that was used to generate the password digest. Each of the supported hashers expects the incoming digest to be in a particular format. See the [Clerk Backend API reference](/docs/reference/backend-api/tag/Users#operation/CreateUser){{ target: '_blank' }} for more information.
 
   ---
 
@@ -215,7 +186,6 @@
 
   A custom date/time denoting when the user signed up to the application, specified in RFC3339 format<br /><br />For example: `2012-10-20T07:15:20.902Z`.
 </Properties>
->>>>>>> aae1e52f
 
 ## Example
 
