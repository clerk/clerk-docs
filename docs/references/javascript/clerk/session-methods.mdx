---
title: Session methods
description: Explore methods on the Clerk class that help you manage the active session and/or organization.
---

# Session methods

These methods on the [`Clerk`](/docs/references/javascript/clerk/clerk) class help you manage the active session and/or organization.

## `setActive()`

A method used to set the active session and/or organization.

```typescript {{ prettier: false }}
function setActive({
  session,
  organization,
  beforeEmit,
}: SetActiveParams): Promise<void>;
```

### `SetActiveParams`

<<<<<<< HEAD
<Properties>
  - `session?`
  - <code>[Session](/docs/references/javascript/session) | string | null</code>

  The session resource or session ID (string version) to be set as active. If `null`, the current session is deleted.

  ---

  - `organization?`
  - <code>[Organization](/docs/references/javascript/organization/organization) | string | null</code>

  The organization resource or organization ID (string version) to be set as active in the current session. If `null`, the currently active organization is removed as active.

  ---

  - `beforeEmit?`
  - `(session?: Session | null) => void | Promise<any>`

  Callback run just before the active session and/or organization is set to the passed object. Can be used to hook up for pre-navigation actions.
</Properties>
=======
| Name | Type | Description |
| - | - | - |
| `session?` | [`Session`](/docs/references/javascript/session) \| `string` \| `null` | The session resource or session ID (string version) to be set as active. If `null`, the current session is deleted. |
| `organization?` | [`Organization`](/docs/references/javascript/organization/organization) \| `string` \| `null` | The organization resource or organization ID/slug (string version) to be set as active in the current session. If `null`, the currently active organization is removed as active. |
| `beforeEmit?` | `(session?: Session \| null) => void \| Promise<any>` | Callback run just before the active session and/or organization is set to the passed object. Can be used to hook up for pre-navigation actions. |
>>>>>>> 32dcfe6e

### Example

The `setActive()` method is most commonly used when building a [custom flow](/docs/custom-flows/overview) for your application.

For example, during authentication, when a user signs in or signs up successfully, a new session is created. `setActive()` needs to be used to set the new session as the active session. See the implementation of this in the [Custom authentication flow](/docs/custom-flows/overview) guide.

Another example is when a user switches organizations in a multi-organization application. `setActive()` needs to be used to set the new organization as the active organization. See the implementation of this in the [Custom organization switcher](/docs/organizations/custom-organization-switcher) guide.<|MERGE_RESOLUTION|>--- conflicted
+++ resolved
@@ -21,7 +21,6 @@
 
 ### `SetActiveParams`
 
-<<<<<<< HEAD
 <Properties>
   - `session?`
   - <code>[Session](/docs/references/javascript/session) | string | null</code>
@@ -33,7 +32,7 @@
   - `organization?`
   - <code>[Organization](/docs/references/javascript/organization/organization) | string | null</code>
 
-  The organization resource or organization ID (string version) to be set as active in the current session. If `null`, the currently active organization is removed as active.
+  The organization resource or organization ID/slug (string version) to be set as active in the current session. If `null`, the currently active organization is removed as active.
 
   ---
 
@@ -42,13 +41,6 @@
 
   Callback run just before the active session and/or organization is set to the passed object. Can be used to hook up for pre-navigation actions.
 </Properties>
-=======
-| Name | Type | Description |
-| - | - | - |
-| `session?` | [`Session`](/docs/references/javascript/session) \| `string` \| `null` | The session resource or session ID (string version) to be set as active. If `null`, the current session is deleted. |
-| `organization?` | [`Organization`](/docs/references/javascript/organization/organization) \| `string` \| `null` | The organization resource or organization ID/slug (string version) to be set as active in the current session. If `null`, the currently active organization is removed as active. |
-| `beforeEmit?` | `(session?: Session \| null) => void \| Promise<any>` | Callback run just before the active session and/or organization is set to the passed object. Can be used to hook up for pre-navigation actions. |
->>>>>>> 32dcfe6e
 
 ### Example
 
