--- conflicted
+++ resolved
@@ -3,12 +3,7 @@
 description: Learn how to use the Clerk API to build a custom sign-out flow using Clerk's signOut() function.
 ---
 
-<<<<<<< HEAD
 <Include src="_partials/custom-flows-callout" />
-=======
-> [!WARNING]
-> This guide is for users who want to build a _custom_ user interface using the Clerk API. To use a _prebuilt_ UI, you should use the [Account Portal pages](/docs/customization/account-portal/overview) or [prebuilt components](/docs/components/overview).
->>>>>>> 19c80f42
 
 Clerk's [`<UserButton />`](/docs/components/user/user-button) and [`<SignOutButton />`](/docs/components/unstyled/sign-out-button) components provide an out-of-the-box solution for signing out users. However, if you're building a custom solution, you can use the [`signOut()`](/docs/references/javascript/clerk/clerk#sign-out) function to handle the sign-out process.
 
