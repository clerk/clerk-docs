---
title: '`SignUp`'
description: The SignUp object holds the state of the current sign-up and provides helper methods to navigate and complete the sign-up flow. Once a sign-up is complete, a new user is created.
---

The `SignUp` object holds the state of the current sign-up and provides helper methods to navigate and complete the sign-up process. Once a sign-up is complete, a new user is created.

The following steps outline the sign-up process:

1. Initiate the sign-up process by collecting the user's authentication information and passing the appropriate parameters to the [`create()`](#create) method.
1. Prepare the [verification](#verification).
1. Attempt to complete the verification.
1. If the verification is successful, set the newly created session as the active session by passing the `SignIn.createdSessionId` to the [`setActive()`](/docs/references/javascript/clerk/session-methods#set-active) method on the `Clerk` object.

## Properties

<Properties>
  - `id`
  - `string | undefined`

  The unique identifier of the current sign-up.

  ---

  - `status`
  - `'missing_requirements' | 'complete' | 'abandoned' | null`

  The status of the current sign-up. The following values are supported:

  - `complete:` The user has been created and the custom flow can proceed to `setActive()` to create session.
  - `missing_requirements:` A requirement is unverified or missing from the [**Email, Phone, Username**](https://dashboard.clerk.com/last-active?path=user-authentication/email-phone-username) settings. For example, in the Clerk Dashboard, the **Password** setting is required but a password wasn't provided in the custom flow.
  - `abandoned:` The sign-up has been inactive for over 24 hours.

  ---

  - `requiredFields`
  - `string[]`

  An array of all the required fields that need to be supplied and verified in order for this sign-up to be marked as complete and converted into a user.

  ---

  - `optionalFields`
  - `string[]`

  An array of all the fields that can be supplied to the sign-up, but their absence does not prevent the sign-up from being marked as complete.

  ---

  - `missingFields`
  - `string[]`

  An array of all the fields whose values are not supplied yet but they are mandatory in order for a sign-up to be marked as complete.

  ---

  - `unverifiedFields`
  - `string[]`

  An array of all the fields whose values have been supplied, but they need additional verification in order for them to be accepted. Examples of such fields are `emailAddress` and `phoneNumber`.

  ---

  - `verifications`
  - `SignUpVerifications`

  An object that contains information about all the verifications that are in-flight.

  ---

  - `username`
  - `string | null`

  The username supplied to the current sign-up. Only supported if [username](/docs/authentication/configuration/sign-up-sign-in-options#identifiers) is enabled in the instance settings.

  ---

  - `emailAddress`
  - `string | null`

  The email address supplied to the current sign-up. Only supported if [email address](/docs/authentication/configuration/sign-up-sign-in-options#identifiers) is enabled in the instance settings.

  ---

  - `phoneNumber`
  - `string | null`

  The user's phone number in [E.164 format](https://en.wikipedia.org/wiki/E.164). Only supported if [phone number](/docs/authentication/configuration/sign-up-sign-in-options#identifiers) is enabled in the instance settings.

  ---

  - `web3Wallet`
  - `string | null`

  The Web3 wallet address, made up of 0x + 40 hexadecimal characters. Only supported if [Web3 authentication](/docs/authentication/configuration/sign-up-sign-in-options#web3-authentication) is enabled in the instance settings.

  ---

  - `hasPassword`
  - `boolean`

  The value of this attribute is true if a password was supplied to the current sign-up. Only supported if [password](/docs/authentication/configuration/sign-up-sign-in-options#authentication-strategies) is enabled in the instance settings.

  ---

  - `firstName`
  - `string | null`

  The first name supplied to the current sign-up. Only supported if [name](/docs/authentication/configuration/sign-up-sign-in-options#personal-information) is enabled in the instance settings.

  ---

  - `lastName`
  - `string | null`

  The last name supplied to the current sign-up. Only supported if [name](/docs/authentication/configuration/sign-up-sign-in-options#personal-information) is enabled in the instance settings.

  ---

  - `unsafeMetadata`
  - [`SignUpUnsafeMetadata`](/docs/references/javascript/types/metadata#sign-up-unsafe-metadata)

  Metadata that can be read and set from the frontend. Once the sign-up is complete, the value of this field will be automatically copied to the newly created user's unsafe metadata. One common use case for this attribute is to use it to implement custom fields that can be collected during sign-up and will automatically be attached to the created User object.

  ---

  - `createdSessionId`
  - `string | null`

  The identifier of the newly-created session. This attribute is populated only when the sign-up is complete.

  ---

  - `createdUserId`
  - `string | null`

  The identifier of the newly-created user. This attribute is populated only when the sign-up is complete.

  ---

  - `abandonAt`
  - `number | null`

  The epoch numerical time when the sign-up was abandoned by the user.
</Properties>

## Methods

### `create()`

Returns a new `SignUp` object based on the `params` you pass to it, stores the sign-up lifecycle state in the `status` property, and deactivates any existing sign-up process the client may already have in progress. Use this method to initiate a new sign-up process.

What you must pass to `params` depends on which [sign-up options](/docs/authentication/configuration/sign-up-sign-in-options) you have enabled in your Clerk application instance.

Optionally, you can complete the sign-up process in one step if you supply the required fields to `create()`. Otherwise, Clerk's sign-up process provides great flexibility and allows users to easily create multi-step sign-up flows.

> [!WARNING]
> Once the sign-up process is complete, pass the `createdSessionId` to the [`setActive()`](/docs/references/javascript/clerk/session-methods#set-active) method on the `Clerk` object. This will set the newly created session as the active session.

```typescript
function create(params: SignUpCreateParams): Promise<SignUpResource>
```

#### `SignUpCreateParams`

<Properties>
  - `strategy`
  - `'oauth_<provider>' | 'saml' | 'enterprise_sso' | 'ticket' | 'google_one_tap'`

  The strategy to use for the sign-up flow. The following strategies are supported:

  - `'oauth_<provider>'`: The user will be authenticated with their [social connection account](/docs/authentication/social-connections/overview). [See a list of supported values for `<provider>`](/docs/references/javascript/types/oauth#o-auth-provider).
  - `'saml'` (deprecated): **Deprecated in favor of `'enterprise_sso'`.** The user will be authenticated with their [SAML account](/docs/authentication/enterprise-connections/overview#saml).
  - `'enterprise_sso'`: The user will be authenticated either through SAML or OIDC depending on the configuration of their [enterprise SSO account](/docs/authentication/enterprise-connections/overview).
  - `'ticket'`: The user will be authenticated via the ticket _or token_ generated from the Backend API.
  - `'google_one_tap'`: The user will be authenticated with the Google One Tap UI. It's recommended to use [`authenticateWithGoogleOneTap()`](/docs/components/authentication/google-one-tap#authenticate-with-google-one-tap) instead, as it will also set the user's current session as active for you.

  ---

  - `firstName`
  - `string | null`

  The user's first name. Only supported if [name](https://dashboard.clerk.com/last-active?path=user-authentication/email-phone-username) is enabled.

  ---

  - `lastName`
  - `string | null`

  The user's last name. Only supported if [name](https://dashboard.clerk.com/last-active?path=user-authentication/email-phone-username) is enabled.

  ---

  - `password`
  - `string | null`

  The user's password. Only supported if [password](/docs/authentication/configuration/sign-up-sign-in-options#authentication-strategies) is enabled.

  ---

  - `emailAddress`
  - `string | null`

  The user's email address. Only supported if [email address](/docs/authentication/configuration/sign-up-sign-in-options#identifiers) is enabled. Keep in mind that the email address requires an extra verification process.

  ---

  - `phoneNumber`
  - `string | null`

  The user's phone number in [E.164 format](https://en.wikipedia.org/wiki/E.164). Only supported if [phone number](/docs/authentication/configuration/sign-up-sign-in-options#identifiers) is enabled. Keep in mind that the phone number requires an extra verification process.

  ---

  - `web3Wallet`
  - `string | null`

  **Required** if [Web3 authentication](/docs/authentication/configuration/sign-up-sign-in-options#web3-authentication) is enabled. The Web3 wallet address, made up of 0x + 40 hexadecimal characters.

  ---

  - `username`
  - `string | null`

  The user's username. Only supported if [usernames](/docs/authentication/configuration/sign-up-sign-in-options#identifiers) are enabled.

  ---

  - `unsafeMetadata`
  - [`SignUpUnsafeMetadata`](/docs/references/javascript/types/metadata#sign-up-unsafe-metadata)

  Metadata that can be read and set from the frontend. Once the sign-up is complete, the value of this field will be automatically copied to the newly created user's unsafe metadata. One common use case for this attribute is to use it to implement custom fields that can be collected during sign-up and will automatically be attached to the created `User` object.

  ---

<<<<<<< HEAD
  - `strategy`
  - `'oauth_<provider>' | 'saml' | 'ticket'`

  The strategy to use for the sign-up flow. The following strategies are supported:

  - `oauth_<provider>`: The user will be authenticated with their social sign-in account. [See available social providers](/docs/references/javascript/types/sso#o-auth-provider).
  - `saml`: The user will be authenticated with SAML.
  - `ticket`: The user will be authenticated via the ticket _or token_ generated from the Backend API.
  - `google_one_tap`: The user will be authenticated with the Google One Tap UI. It's recommended to use [`authenticateWithGoogleOneTap()`](/docs/components/authentication/google-one-tap#authenticate-with-google-one-tap) instead, as it will also set the user's current session as active for you.

  ---

  - `redirectUrl` (deprecated)
=======
  - `redirectUrl`
>>>>>>> b7d8d883
  - `string`

  If `strategy` is set to `'oauth_<provider>'` or `'enterprise_sso'`, this specifies full URL or path that the OAuth provider should redirect to after successful authorization on their part. Typically, this will be a simple `/sso-callback` route that either calls [`Clerk.handleRedirectCallback`](/docs/references/javascript/clerk/handle-navigation#handle-redirect-callback) or mounts the [`<AuthenticateWithRedirectCallback />`](/docs/components/control/authenticate-with-callback) component. See the [custom flow](/docs/custom-flows/oauth-connections) for implementation details.

  If `strategy` is set to `'email_link'`, this specifies the URL that the user will be redirected to when they visit the email link. See the [custom flow](/docs/custom-flows/email-links) for implementation details.

  ---

  - `actionCompleteRedirectUrl`
  - `string`

  **Optional** if `strategy` is set to `'oauth_<provider>'` or `'enterprise_sso'`. The URL that the user will be redirected to after successful authorization from the OAuth provider and Clerk sign-in.

  ---

  - `ticket`
  - `string`

  **Required** if `strategy` is set to `'ticket'`. The [ticket _or token_](/docs/custom-flows/invitations#create-the-sign-up-flow) generated from the Backend API.

  ---

  - `transfer`
  - `boolean`

  When set to `true`, the `SignUp` will attempt to retrieve information from the active `SignIn` instance and use it to complete the sign-up process. This is useful when you want to seamlessly transition a user from a sign-in attempt to a sign-up attempt.

  ---

  - `legalAccepted`
  - `boolean`

  A boolean indicating whether the user has agreed to the [legal compliance](/docs/authentication/configuration/legal-compliance) documents.

  ---

  - `oidcPrompt`
  - `string`

  **Optional** if `strategy` is set to `'oauth_<provider>'` or `'enterprise_sso'`. The value to pass to the [OIDC `prompt` parameter](https://openid.net/specs/openid-connect-core-1_0.html#:~:text=prompt,reauthentication%20and%20consent.) in the generated OAuth redirect URL.

  ---

  - `oidcLoginHint`
  - `string`

  **Optional** if `strategy` is set to `'oauth_<provider>'` or `'enterprise_sso'`. The value to pass to the [OIDC `login_hint` parameter](https://openid.net/specs/openid-connect-core-1_0.html#:~:text=login_hint,in%20\(if%20necessary\).) in the generated OAuth redirect URL.
</Properties>

### `update()`

This method is used to update the current sign-up.

As with `create`, the form of the given `params` depends on the configuration of the instance.

```typescript
function update(params: SignUpUpdateParams): Promise<SignUpResource>
```

#### `SignUpUpdateParams`

`SignUpUpdateParams` is a mirror of [`SignUpCreateParams`](#sign-up-create-params) with the same fields and types.

### `createEmailLinkFlow()`

```typescript
function createEmailLinkFlow(): {
  startEmailLinkFlow: (params: StartEmailLinkFlowParams) => Promise<SignUp>
  cancelEmailLinkFlow: () => void
}
```

Sets up a sign-up with email link flow. Calling `createEmailLinkFlow()` will return two functions.

The first function is async and starts the email link flow, preparing an email link verification. It sends the email link email and starts polling for verification results. The signature is `startEmailLinkFlow({ redirectUrl: string }) => Promise<SignUpResource>`.

The second function can be used to stop polling at any time, allowing for full control of the flow and cleanup. The signature is `cancelEmailLinkFlow() => void`.

```typescript
function createEmailLinkFlow(): {
  startEmailLinkFlow: (params: StartEmailLinkFlowParams) => Promise<SignUpResource>
  cancelEmailLinkFlow: () => void
}
```

#### `createEmailLinkFlow()` returns

`createEmailLinkFlow` returns an object with two functions:

<Properties>
  - `startEmailLinkFlow`
  - <code>(params: [StartEmailLinkFlowParams](#start-email-link-flow-params)) => Promise\<SignUp></code>

  Function to start the email link flow. It prepares an email link verification and polls for the verification result.
</Properties>

#### `StartEmailLinkFlowParams`

<Properties>
  - `redirectUrl`
  - `string`

  The URL that the user will be redirected to when they visit the email link.
</Properties>

## Additional methods

In addition to the methods listed above, the `SignUp` class also has the following methods:

### Authenticate with

- [`authenticateWithRedirect()`](/docs/references/javascript/sign-up/authenticate-with#authenticate-with-redirect)
- [`authenticateWithMetamask()`](/docs/references/javascript/sign-up/authenticate-with#authenticate-with-metamask)
- [`authenticateWithCoinbaseWallet()`](/docs/references/javascript/sign-up/authenticate-with#authenticate-with-coinbase-wallet)
- [`authenticateWithOKXWallet()`](/docs/references/javascript/sign-up/authenticate-with#authenticate-with-okx-wallet)
- [`authenticateWithWeb3()`](/docs/references/javascript/sign-up/authenticate-with#authenticate-with-web3)

### Verification

- [`prepareVerification()`](/docs/references/javascript/sign-up/verification#prepare-verification)
- [`attemptVerification()`](/docs/references/javascript/sign-up/verification#attempt-verification)

### Email verification

- [`prepareEmailAddressVerification()`](/docs/references/javascript/sign-up/email-verification#prepare-email-address-verification)
- [`attemptEmailAddressVerification()`](/docs/references/javascript/sign-up/email-verification#attempt-email-address-verification)

### Phone verification

- [`preparePhoneNumberVerification()`](/docs/references/javascript/sign-up/phone-verification#prepare-phone-number-verification)
- [`attemptPhoneNumberVerification()`](/docs/references/javascript/sign-up/phone-verification#attempt-phone-number-verification)

### Web3 verification

- [`prepareWeb3WalletVerification()`](/docs/references/javascript/sign-up/web3-verification#prepare-web3-wallet-verification)
- [`attemptWeb3WalletVerification()`](/docs/references/javascript/sign-up/web3-verification#attempt-web3-wallet-verification)

## Example

For examples of how to access the `SignUp` object and use the associated methods, see the [custom flow guides](/docs/custom-flows/overview).<|MERGE_RESOLUTION|>--- conflicted
+++ resolved
@@ -233,23 +233,7 @@
 
   ---
 
-<<<<<<< HEAD
-  - `strategy`
-  - `'oauth_<provider>' | 'saml' | 'ticket'`
-
-  The strategy to use for the sign-up flow. The following strategies are supported:
-
-  - `oauth_<provider>`: The user will be authenticated with their social sign-in account. [See available social providers](/docs/references/javascript/types/sso#o-auth-provider).
-  - `saml`: The user will be authenticated with SAML.
-  - `ticket`: The user will be authenticated via the ticket _or token_ generated from the Backend API.
-  - `google_one_tap`: The user will be authenticated with the Google One Tap UI. It's recommended to use [`authenticateWithGoogleOneTap()`](/docs/components/authentication/google-one-tap#authenticate-with-google-one-tap) instead, as it will also set the user's current session as active for you.
-
-  ---
-
-  - `redirectUrl` (deprecated)
-=======
   - `redirectUrl`
->>>>>>> b7d8d883
   - `string`
 
   If `strategy` is set to `'oauth_<provider>'` or `'enterprise_sso'`, this specifies full URL or path that the OAuth provider should redirect to after successful authorization on their part. Typically, this will be a simple `/sso-callback` route that either calls [`Clerk.handleRedirectCallback`](/docs/references/javascript/clerk/handle-navigation#handle-redirect-callback) or mounts the [`<AuthenticateWithRedirectCallback />`](/docs/components/control/authenticate-with-callback) component. See the [custom flow](/docs/custom-flows/oauth-connections) for implementation details.
