---
title: SessionWithActivities
description: The SessionWithActivities object is a modified Session object. It contains most of the information that the Session object stores, adding extra information about the current session's latest activity.
---

# `SessionWithActivities`

The `SessionWithActivities` object is a modified [`Session`][session-ref] object. It contains most of the information that the [`Session`][session-ref] object stores, adding extra information about the current session's latest activity.

The additional data included in the latest activity are useful for analytics purposes. A [`SessionActivity`](#session-activity) object will provide information about the user's location, device and browser.

While the `SessionWithActivities` object wraps the most important information around a [`Session`][session-ref] object, the two objects have entirely different methods.

## Properties

| Name | Type | Description |
| --- | --- | --- |
| `id` | `string` | A unique identifier for the session. |
| `status` | [`SessionStatus`](/docs/references/javascript/types/session-status) | The current state of the session. |
| `lastActiveAt` | `Date` | The time the session was last active on the [`Client`][client-ref]. |
| `abandonAt` | `Date` | The time when the session was abandoned by the user. |
| `expireAt` | `Date` | The time the session expires and will seize to be active. |
| `latestActivity` | [`SessionActivity`](#session-activity) | An object that provides additional information about this session, focused around user activity data. |

## Methods

### `revoke()`

Marks this session as revoked. If this is the active session, the attempt to revoke it will fail.

Users can revoke only their own sessions.

```typescript
function revoke(): Promise<SessionWithActivities>;
```

## Types

### `SessionActivity`

| Name | Type | Description |
| --- | --- | --- |
| `id` | `string` | A unique identifier for the session activity record. |
| `browserName` | `string \| undefined` | The name of the browser from which this session activity occurred. |
| `browserVersion` | `string \| undefined` | The version of the browser from which this session activity occurred. |
| `deviceType` | `string \| undefined` | The type of the device which was used in this session activity. |
| `ipAddress` | `string \| undefined` | The IP address from which this session activity originated. |
| `city` | `string \| undefined` | The city from which this session activity occurred. Resolved by IP address geo-location. |
| `country` | `string \| undefined` | The country from which this session activity occurred. Resolved by IP address geo-location. |
<<<<<<< HEAD
| `isMobile` | `boolean \| undefined` | Will be set to `true` if the session activity came from a mobile device. Set to `false` otherwise. |

### `SessionStatus`

```typescript
type SessionStatus = "abandoned" | "active" | "ended" | "expired" | "removed" | "replaced" | "revoked";
```

| Value | Description |
| --- | --- |
| `abandoned` | The session was abandoned client-side. |
| `active` | The session is valid and all activity is allowed. |
| `ended` | The user signed out of the session, but the [`Session`][session-ref] remains in the [`Client`][client-ref] object. |
| `expired` | The period of allowed activity for this session has passed. |
| `removed` | The user signed out of the session and the [`Session`][session-ref] was removed from the [`Client`][client-ref] object. |
| `replaced` | The session has been replaced by another one, but the [`Session`][session-ref] remains in the [`Client`][client-ref] object. |
| `revoked` | The application ended the session and the [`Session`][session-ref] was removed from the [`Client`][client-ref] object. |

[session-ref]: /docs/references/javascript/session
[client-ref]: /docs/references/javascript/client
=======
| `isMobile` | `boolean \| undefined` | Will be set to `true` if the session activity came from a mobile device. Set to `false` otherwise. |
>>>>>>> c13ad4c3
<|MERGE_RESOLUTION|>--- conflicted
+++ resolved
@@ -47,27 +47,4 @@
 | `ipAddress` | `string \| undefined` | The IP address from which this session activity originated. |
 | `city` | `string \| undefined` | The city from which this session activity occurred. Resolved by IP address geo-location. |
 | `country` | `string \| undefined` | The country from which this session activity occurred. Resolved by IP address geo-location. |
-<<<<<<< HEAD
-| `isMobile` | `boolean \| undefined` | Will be set to `true` if the session activity came from a mobile device. Set to `false` otherwise. |
-
-### `SessionStatus`
-
-```typescript
-type SessionStatus = "abandoned" | "active" | "ended" | "expired" | "removed" | "replaced" | "revoked";
-```
-
-| Value | Description |
-| --- | --- |
-| `abandoned` | The session was abandoned client-side. |
-| `active` | The session is valid and all activity is allowed. |
-| `ended` | The user signed out of the session, but the [`Session`][session-ref] remains in the [`Client`][client-ref] object. |
-| `expired` | The period of allowed activity for this session has passed. |
-| `removed` | The user signed out of the session and the [`Session`][session-ref] was removed from the [`Client`][client-ref] object. |
-| `replaced` | The session has been replaced by another one, but the [`Session`][session-ref] remains in the [`Client`][client-ref] object. |
-| `revoked` | The application ended the session and the [`Session`][session-ref] was removed from the [`Client`][client-ref] object. |
-
-[session-ref]: /docs/references/javascript/session
-[client-ref]: /docs/references/javascript/client
-=======
-| `isMobile` | `boolean \| undefined` | Will be set to `true` if the session activity came from a mobile device. Set to `false` otherwise. |
->>>>>>> c13ad4c3
+| `isMobile` | `boolean \| undefined` | Will be set to `true` if the session activity came from a mobile device. Set to `false` otherwise. |