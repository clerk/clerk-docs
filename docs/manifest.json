--- conflicted
+++ resolved
@@ -231,8 +231,12 @@
                           "href": "/docs/references/nextjs/read-session-data"
                         },
                         {
-                          "title": "Add custom sign-up and sign-in pages",
-                          "href": "/docs/references/nextjs/custom-signup-signin-pages"
+                          "title": "Add a custom sign-in-or-up page",
+                          "href": "/docs/references/nextjs/custom-sign-in-or-up-page"
+                        },
+                        {
+                          "title": "Add a custom sign-up page",
+                          "href": "/docs/references/nextjs/custom-sign-up-page"
                         },
                         {
                           "title": "Add custom onboarding",
@@ -251,6 +255,10 @@
                           "href": "/docs/references/nextjs/rendering-modes"
                         },
                         {
+                          "title": "Geo blocking",
+                          "href": "/docs/references/nextjs/geo-blocking"
+                        },
+                        {
                           "title": "Migrate from Auth.js",
                           "href": "/docs/references/nextjs/authjs-migration"
                         },
@@ -267,6 +275,7 @@
                       [
                         {
                           "title": "`clerkMiddleware()`",
+                          "wrap": false,
                           "href": "/docs/references/nextjs/clerk-middleware"
                         }
                       ]
@@ -278,10 +287,12 @@
                       [
                         {
                           "title": "`auth()`",
+                          "wrap": false,
                           "href": "/docs/references/nextjs/auth"
                         },
                         {
                           "title": "`currentUser()`",
+                          "wrap": false,
                           "href": "/docs/references/nextjs/current-user"
                         },
                         {
@@ -301,10 +312,12 @@
                       [
                         {
                           "title": "`getAuth()`",
+                          "wrap": false,
                           "href": "/docs/references/nextjs/get-auth"
                         },
                         {
                           "title": "`buildClerkProps()`",
+                          "wrap": false,
                           "href": "/docs/references/nextjs/build-clerk-props"
                         }
                       ]
@@ -347,43 +360,53 @@
                       [
                         {
                           "title": "`useUser()`",
+                          "wrap": false,
                           "href": "/docs/references/react/use-user"
                         },
                         {
                           "title": "`useClerk()`",
+                          "wrap": false,
                           "href": "/docs/references/react/use-clerk"
                         },
                         {
                           "title": "`useAuth()`",
+                          "wrap": false,
                           "href": "/docs/references/react/use-auth"
                         },
                         {
                           "title": "`useSignIn()`",
+                          "wrap": false,
                           "href": "/docs/references/react/use-sign-in"
                         },
                         {
                           "title": "`useSignUp()`",
+                          "wrap": false,
                           "href": "/docs/references/react/use-sign-up"
                         },
                         {
                           "title": "`useSession()`",
+                          "wrap": false,
                           "href": "/docs/references/react/use-session"
                         },
                         {
                           "title": "`useSessionList()`",
+                          "wrap": false,
                           "href": "/docs/references/react/use-session-list"
                         },
                         {
                           "title": "`useOrganization()`",
+                          "wrap": false,
                           "href": "/docs/references/react/use-organization"
                         },
                         {
                           "title": "`useOrganizationList()`",
+                          "wrap": false,
                           "href": "/docs/references/react/use-organization-list"
                         },
                         {
                           "title": "`useReverification()`",
                           "tag": "(Beta)",
+                          "wrap": false,
                           "href": "/docs/references/react/use-reverification"
                         }
                       ]
@@ -402,7 +425,7 @@
                     "href": "/docs/quickstarts/javascript"
                   },
                   {
-                    "title": "Overview",
+                    "title": "Available Methods",
                     "href": "/docs/references/javascript/overview"
                   },
                   {
@@ -659,6 +682,10 @@
                           "href": "/docs/references/javascript/types/session-verification"
                         },
                         {
+                          "title": "`SetActiveParams`",
+                          "href": "/docs/references/javascript/types/set-active-params"
+                        },
+                        {
                           "title": "`SignInFirstFactor`",
                           "href": "/docs/references/javascript/types/sign-in-first-factor"
                         },
@@ -793,8 +820,12 @@
                           "href": "/docs/references/expo/web-support/overview"
                         },
                         {
-                          "title": "Add custom sign-up and sign-in pages",
-                          "href": "/docs/references/expo/web-support/custom-signup-signin-pages"
+                          "title": "Add a custom sign-in-or-up page",
+                          "href": "/docs/references/expo/web-support/custom-sign-in-or-up-page"
+                        },
+                        {
+                          "title": "Add a custom sign-up page",
+                          "href": "/docs/references/expo/web-support/custom-sign-up-page"
                         }
                       ]
                     ]
@@ -879,6 +910,10 @@
                   {
                     "title": "Quickstart",
                     "href": "/docs/quickstarts/fastify"
+                  },
+                  {
+                    "title": "Available Methods",
+                    "href": "/docs/references/fastify/overview"
                   }
                 ]
               ]
@@ -906,8 +941,12 @@
                           "href": "/docs/references/react-router/read-session-data"
                         },
                         {
-                          "title": "Add custom sign up and sign in pages",
-                          "href": "/docs/references/react-router/custom-signup-signin-pages"
+                          "title": "Add custom sign-in-or-up page",
+                          "href": "/docs/references/react-router/custom-sign-in-or-up-page"
+                        },
+                        {
+                          "title": "Add custom sign-up page",
+                          "href": "/docs/references/react-router/custom-sign-up-page"
                         },
                         {
                           "title": "Library mode",
@@ -922,6 +961,7 @@
                       [
                         {
                           "title": "`rootAuthLoader()`",
+                          "wrap": false,
                           "href": "/docs/references/react-router/root-auth-loader"
                         },
                         {
@@ -945,18 +985,27 @@
                   },
                   {
                     "title": "`<ClerkApp />`",
+                    "wrap": false,
                     "href": "/docs/references/remix/clerk-app"
                   },
                   {
                     "title": "SPA Mode",
+                    "wrap": false,
                     "href": "/docs/references/remix/spa-mode"
                   },
                   {
-                    "title": "Add custom sign up and sign in pages",
-                    "href": "/docs/references/remix/custom-signup-signin-pages"
+                    "title": "Add custom sign-in-or-up page",
+                    "wrap": true,
+                    "href": "/docs/references/remix/custom-sign-in-or-up-page"
+                  },
+                  {
+                    "title": "Add custom sign-up page",
+                    "wrap": true,
+                    "href": "/docs/references/remix/custom-sign-up-page"
                   },
                   {
                     "title": "Read session and user data",
+                    "wrap": true,
                     "href": "/docs/references/remix/read-session-data"
                   }
                 ]
@@ -996,12 +1045,19 @@
                     "items": [
                       [
                         {
-                          "title": "Add custom sign up and sign in pages",
-                          "href": "/docs/references/tanstack-start/custom-signup-signin-pages"
+                          "title": "Add custom sign-in-or-up-page",
+                          "href": "/docs/references/tanstack-start/custom-sign-in-or-up-page",
+                          "wrap": true
+                        },
+                        {
+                          "title": "Add custom sign-up-page",
+                          "href": "/docs/references/tanstack-start/custom-sign-up-page",
+                          "wrap": true
                         },
                         {
                           "title": "Read session and user data",
-                          "href": "/docs/references/tanstack-start/read-session-data"
+                          "href": "/docs/references/tanstack-start/read-session-data",
+                          "wrap": true
                         }
                       ]
                     ]
@@ -1067,10 +1123,12 @@
                         },
                         {
                           "title": "Read session and user data",
+                          "wrap": false,
                           "href": "/docs/references/astro/read-session-data"
                         },
                         {
                           "title": "Hybrid rendering",
+                          "wrap": false,
                           "href": "/docs/references/astro/hybrid-rendering"
                         }
                       ]
@@ -1082,14 +1140,17 @@
                       [
                         {
                           "title": "`clerkMiddleware()`",
+                          "wrap": false,
                           "href": "/docs/references/astro/clerk-middleware"
                         },
                         {
                           "title": "Locals",
+                          "wrap": false,
                           "href": "/docs/references/astro/locals"
                         },
                         {
                           "title": "Endpoints",
+                          "wrap": false,
                           "href": "/docs/references/astro/endpoints"
                         }
                       ]
@@ -1101,34 +1162,42 @@
                       [
                         {
                           "title": "`$authStore`",
+                          "wrap": false,
                           "href": "/docs/references/astro/auth-store"
                         },
                         {
                           "title": "`$clerkStore`",
+                          "wrap": false,
                           "href": "/docs/references/astro/clerk-store"
                         },
                         {
                           "title": "`$userStore`",
+                          "wrap": false,
                           "href": "/docs/references/astro/user-store"
                         },
                         {
                           "title": "`$signInStore`",
+                          "wrap": false,
                           "href": "/docs/references/astro/sign-in-store"
                         },
                         {
                           "title": "`$signUpStore`",
+                          "wrap": false,
                           "href": "/docs/references/astro/sign-up-store"
                         },
                         {
                           "title": "`$sessionStore`",
+                          "wrap": false,
                           "href": "/docs/references/astro/session-store"
                         },
                         {
                           "title": "`$sessionListStore`",
+                          "wrap": false,
                           "href": "/docs/references/astro/session-list-store"
                         },
                         {
                           "title": "`$organizationStore`",
+                          "wrap": false,
                           "href": "/docs/references/astro/organization-store"
                         }
                       ]
@@ -1153,10 +1222,12 @@
                       [
                         {
                           "title": "Read session and user data",
+                          "wrap": false,
                           "href": "/docs/references/nuxt/read-session-data"
                         },
                         {
                           "title": "Protect pages",
+                          "wrap": false,
                           "href": "/docs/references/nuxt/protect-pages"
                         }
                       ]
@@ -1168,6 +1239,7 @@
                       [
                         {
                           "title": "`clerkMiddleware()`",
+                          "wrap": false,
                           "href": "/docs/references/nuxt/clerk-middleware"
                         }
                       ]
@@ -1200,34 +1272,42 @@
                       [
                         {
                           "title": "`useUser()`",
+                          "wrap": false,
                           "href": "/docs/references/vue/use-user"
                         },
                         {
                           "title": "`useClerk()`",
+                          "wrap": false,
                           "href": "/docs/references/vue/use-clerk"
                         },
                         {
                           "title": "`useAuth()`",
+                          "wrap": false,
                           "href": "/docs/references/vue/use-auth"
                         },
                         {
                           "title": "`useSignIn()`",
+                          "wrap": false,
                           "href": "/docs/references/vue/use-sign-in"
                         },
                         {
                           "title": "`useSignUp`",
+                          "wrap": false,
                           "href": "/docs/references/vue/use-sign-up"
                         },
                         {
                           "title": "`useSession()`",
+                          "wrap": false,
                           "href": "/docs/references/vue/use-session"
                         },
                         {
                           "title": "`useSessionList()`",
+                          "wrap": false,
                           "href": "/docs/references/vue/use-session-list"
                         },
                         {
                           "title": "`useOrganization()`",
+                          "wrap": false,
                           "href": "/docs/references/vue/use-organization"
                         }
                       ]
@@ -1274,6 +1354,19 @@
               ]
             },
             {
+              "title": "C#",
+              "icon": "csharp",
+              "items": [
+                [
+                  {
+                    "title": "Quickstart",
+                    "href": "https://github.com/clerk/clerk-sdk-csharp/blob/main/README.md",
+                    "target": "_blank"
+                  }
+                ]
+              ]
+            },
+            {
               "title": "JS Backend SDK",
               "icon": "clerk",
               "items": [
@@ -1289,74 +1382,92 @@
                       [
                         {
                           "title": "`getUserList()`",
+                          "wrap": false,
                           "href": "/docs/references/backend/user/get-user-list"
                         },
                         {
                           "title": "`getUser()`",
+                          "wrap": false,
                           "href": "/docs/references/backend/user/get-user"
                         },
                         {
                           "title": "`getCount()`",
+                          "wrap": false,
                           "href": "/docs/references/backend/user/get-count"
                         },
                         {
                           "title": "`getOrganizationMembershipList()`",
+                          "wrap": false,
                           "href": "/docs/references/backend/user/get-organization-membership-list"
                         },
                         {
                           "title": "`getUserOAuthAccessToken()`",
+                          "wrap": false,
                           "href": "/docs/references/backend/user/get-user-oauth-access-token"
                         },
                         {
                           "title": "`createUser()`",
+                          "wrap": false,
                           "href": "/docs/references/backend/user/create-user"
                         },
                         {
                           "title": "`verifyPassword()`",
+                          "wrap": false,
                           "href": "/docs/references/backend/user/verify-password"
                         },
                         {
                           "title": "`banUser()`",
+                          "wrap": false,
                           "href": "/docs/references/backend/user/ban-user"
                         },
                         {
                           "title": "`unbanUser()`",
+                          "wrap": false,
                           "href": "/docs/references/backend/user/unban-user"
                         },
                         {
                           "title": "`lockUser()`",
+                          "wrap": false,
                           "href": "/docs/references/backend/user/lock-user"
                         },
                         {
                           "title": "`unlockUser()`",
+                          "wrap": false,
                           "href": "/docs/references/backend/user/unlock-user"
                         },
                         {
                           "title": "`updateUser()`",
+                          "wrap": false,
                           "href": "/docs/references/backend/user/update-user"
                         },
                         {
                           "title": "`updateUserProfileImage()`",
+                          "wrap": false,
                           "href": "/docs/references/backend/user/update-user-profile-image"
                         },
                         {
                           "title": "`updateUserMetadata()`",
+                          "wrap": false,
                           "href": "/docs/references/backend/user/update-user-metadata"
                         },
                         {
                           "title": "`deleteUser()`",
+                          "wrap": false,
                           "href": "/docs/references/backend/user/delete-user"
                         },
                         {
                           "title": "`disableUserMFA()`",
+                          "wrap": false,
                           "href": "/docs/references/backend/user/disable-user-mfa"
                         },
                         {
                           "title": "`verifyTOTP()`",
+                          "wrap": false,
                           "href": "/docs/references/backend/user/verify-totp"
                         },
                         {
                           "title": "`deleteUserProfileImage()`",
+                          "wrap": false,
                           "href": "/docs/references/backend/user/delete-user-profile-image"
                         }
                       ]
@@ -1369,80 +1480,77 @@
                       [
                         {
                           "title": "`getOrganization()`",
+                          "wrap": false,
                           "href": "/docs/references/backend/organization/get-organization"
                         },
                         {
                           "title": "`getOrganizationList()`",
+                          "wrap": false,
                           "href": "/docs/references/backend/organization/get-organization-list"
                         },
                         {
                           "title": "`getOrganizationMembershipList()`",
+                          "wrap": false,
                           "href": "/docs/references/backend/organization/get-organization-membership-list"
                         },
                         {
                           "title": "`getOrganizationInvitationList()`",
+                          "wrap": false,
                           "href": "/docs/references/backend/organization/get-organization-invitation-list"
                         },
                         {
                           "title": "`createOrganization()`",
+                          "wrap": false,
                           "href": "/docs/references/backend/organization/create-organization"
                         },
                         {
                           "title": "`createOrganizationMembership()`",
+                          "wrap": false,
                           "href": "/docs/references/backend/organization/create-organization-membership"
                         },
                         {
                           "title": "`createOrganizationInvitation()`",
+                          "wrap": false,
                           "href": "/docs/references/backend/organization/create-organization-invitation"
                         },
                         {
-<<<<<<< HEAD
                           "title": "`updateOrganization()`",
+                          "wrap": false,
                           "href": "/docs/references/backend/organization/update-organization"
-=======
-                          "title": "Add a custom sign-in-or-up page",
-                          "href": "/docs/references/nextjs/custom-sign-in-or-up-page"
-                        },
-                        {
-                          "title": "Add a custom sign-up page",
-                          "href": "/docs/references/nextjs/custom-sign-up-page"
->>>>>>> b1ba817c
                         },
                         {
                           "title": "`updateOrganizationLogo()`",
+                          "wrap": false,
                           "href": "/docs/references/backend/organization/update-organization-logo"
                         },
                         {
                           "title": "`updateOrganizationMembership()`",
+                          "wrap": false,
                           "href": "/docs/references/backend/organization/update-organization-membership"
                         },
                         {
                           "title": "`updateOrganizationMetadata()`",
+                          "wrap": false,
                           "href": "/docs/references/backend/organization/update-organization-metadata"
                         },
                         {
                           "title": "`updateOrganizationMembershipMetadata()`",
+                          "wrap": false,
                           "href": "/docs/references/backend/organization/update-organization-membership-metadata"
                         },
                         {
-<<<<<<< HEAD
                           "title": "`deleteOrganization()`",
+                          "wrap": false,
                           "href": "/docs/references/backend/organization/delete-organization"
-=======
-                          "title": "Geo blocking",
-                          "href": "/docs/references/nextjs/geo-blocking"
-                        },
-                        {
-                          "title": "Migrate from Auth.js",
-                          "href": "/docs/references/nextjs/authjs-migration"
->>>>>>> b1ba817c
                         },
                         {
                           "title": "`deleteOrganizationMembership()`",
+                          "wrap": false,
                           "href": "/docs/references/backend/organization/delete-organization-membership"
                         },
                         {
                           "title": "`revokeOrganizationInvitation()`",
+                          "wrap": false,
                           "href": "/docs/references/backend/organization/revoke-organization-invitation"
                         }
                       ]
@@ -1455,14 +1563,17 @@
                       [
                         {
                           "title": "`getAllowlistIdentifierList()`",
+                          "wrap": false,
                           "href": "/docs/references/backend/allowlist/get-allowlist-identifier-list"
                         },
                         {
                           "title": "`createAllowlistIdentifier()`",
+                          "wrap": false,
                           "href": "/docs/references/backend/allowlist/create-allowlist-identifier"
                         },
                         {
                           "title": "`deleteAllowlistIdentifier()`",
+                          "wrap": false,
                           "href": "/docs/references/backend/allowlist/delete-allowlist-identifier"
                         }
                       ]
@@ -1475,22 +1586,27 @@
                       [
                         {
                           "title": "`getSession()`",
+                          "wrap": false,
                           "href": "/docs/references/backend/sessions/get-session"
                         },
                         {
                           "title": "`getSessionList()`",
+                          "wrap": false,
                           "href": "/docs/references/backend/sessions/get-session-list"
                         },
                         {
                           "title": "`getToken()`",
+                          "wrap": false,
                           "href": "/docs/references/backend/sessions/get-token"
                         },
                         {
                           "title": "`verifySession()`",
+                          "wrap": false,
                           "href": "/docs/references/backend/sessions/verify-session"
                         },
                         {
                           "title": "`revokeSession()`",
+                          "wrap": false,
                           "href": "/docs/references/backend/sessions/revoke-session"
                         }
                       ]
@@ -1503,14 +1619,17 @@
                       [
                         {
                           "title": "`getClient()`",
+                          "wrap": false,
                           "href": "/docs/references/backend/client/get-client"
                         },
                         {
                           "title": "`getClientList()`",
+                          "wrap": false,
                           "href": "/docs/references/backend/client/get-client-list"
                         },
                         {
                           "title": "`verifyClient()`",
+                          "wrap": false,
                           "href": "/docs/references/backend/client/verify-client"
                         }
                       ]
@@ -1523,14 +1642,17 @@
                       [
                         {
                           "title": "`getInvitationList()`",
+                          "wrap": false,
                           "href": "/docs/references/backend/invitations/get-invitation-list"
                         },
                         {
                           "title": "`createInvitation()`",
+                          "wrap": false,
                           "href": "/docs/references/backend/invitations/create-invitation"
                         },
                         {
                           "title": "`revokeInvitation()`",
+                          "wrap": false,
                           "href": "/docs/references/backend/invitations/revoke-invitation"
                         }
                       ]
@@ -1543,18 +1665,22 @@
                       [
                         {
                           "title": "`getRedirectUrl()`",
+                          "wrap": false,
                           "href": "/docs/references/backend/redirect-urls/get-redirect-url"
                         },
                         {
                           "title": "`getRedirectUrlList()`",
+                          "wrap": false,
                           "href": "/docs/references/backend/redirect-urls/get-redirect-url-list"
                         },
                         {
                           "title": "`createRedirectUrl()`",
+                          "wrap": false,
                           "href": "/docs/references/backend/redirect-urls/create-redirect-url"
                         },
                         {
                           "title": "`deleteRedirectUrl()`",
+                          "wrap": false,
                           "href": "/docs/references/backend/redirect-urls/delete-redirect-url"
                         }
                       ]
@@ -1567,18 +1693,22 @@
                       [
                         {
                           "title": "`getEmailAddress()`",
+                          "wrap": false,
                           "href": "/docs/references/backend/email-addresses/get-email-address"
                         },
                         {
                           "title": "`createEmailAddress()`",
+                          "wrap": false,
                           "href": "/docs/references/backend/email-addresses/create-email-address"
                         },
                         {
                           "title": "`updateEmailAddress()`",
+                          "wrap": false,
                           "href": "/docs/references/backend/email-addresses/update-email-address"
                         },
                         {
                           "title": "`deleteEmailAddress()`",
+                          "wrap": false,
                           "href": "/docs/references/backend/email-addresses/delete-email-address"
                         }
                       ]
@@ -1591,18 +1721,22 @@
                       [
                         {
                           "title": "`getPhoneNumber()`",
+                          "wrap": false,
                           "href": "/docs/references/backend/phone-numbers/get-phone-number"
                         },
                         {
                           "title": "`createPhoneNumber()`",
+                          "wrap": false,
                           "href": "/docs/references/backend/phone-numbers/create-phone-number"
                         },
                         {
                           "title": "`updatePhoneNumber()`",
+                          "wrap": false,
                           "href": "/docs/references/backend/phone-numbers/update-phone-number"
                         },
                         {
                           "title": "`deletePhoneNumber()`",
+                          "wrap": false,
                           "href": "/docs/references/backend/phone-numbers/delete-phone-number"
                         }
                       ]
@@ -1615,22 +1749,27 @@
                       [
                         {
                           "title": "`getSamlConnectionList()`",
+                          "wrap": false,
                           "href": "/docs/references/backend/saml-connections/get-saml-connection-list"
                         },
                         {
                           "title": "`getSamlConnection()`",
+                          "wrap": false,
                           "href": "/docs/references/backend/saml-connections/get-saml-connection"
                         },
                         {
                           "title": "`createSamlConnection()`",
+                          "wrap": false,
                           "href": "/docs/references/backend/saml-connections/create-saml-connection"
                         },
                         {
                           "title": "`updateSamlConnection()`",
+                          "wrap": false,
                           "href": "/docs/references/backend/saml-connections/update-saml-connection"
                         },
                         {
                           "title": "`deleteSamlConnection()`",
+                          "wrap": false,
                           "href": "/docs/references/backend/saml-connections/delete-saml-connection"
                         }
                       ]
@@ -1643,10 +1782,12 @@
                       [
                         {
                           "title": "`createSignInToken()`",
+                          "wrap": false,
                           "href": "/docs/references/backend/sign-in-tokens/create-sign-in-token"
                         },
                         {
                           "title": "`revokeSignInToken()`",
+                          "wrap": false,
                           "href": "/docs/references/backend/sign-in-tokens/revoke-sign-in-token"
                         }
                       ]
@@ -1659,6 +1800,7 @@
                       [
                         {
                           "title": "`createTestingToken()`",
+                          "wrap": false,
                           "href": "/docs/references/backend/testing-tokens/create-testing-token"
                         }
                       ]
@@ -1666,10 +1808,12 @@
                   },
                   {
                     "title": "`authenticateRequest()`",
+                    "wrap": false,
                     "href": "/docs/references/backend/authenticate-request"
                   },
                   {
                     "title": "`verifyToken()`",
+                    "wrap": false,
                     "href": "/docs/references/backend/verify-token"
                   },
                   {
@@ -1698,53 +1842,8 @@
                           "href": "/docs/references/backend/types/backend-organization"
                         },
                         {
-<<<<<<< HEAD
                           "title": "Backend `OrganizationInvitation` object",
                           "href": "/docs/references/backend/types/backend-organization-invitation"
-=======
-                          "title": "`DeletedObject`",
-                          "href": "/docs/references/javascript/types/deleted-object"
-                        },
-                        {
-                          "title": "Metadata types",
-                          "href": "/docs/references/javascript/types/metadata"
-                        },
-                        {
-                          "title": "OAuth types",
-                          "href": "/docs/references/javascript/types/oauth"
-                        },
-                        {
-                          "title": "`PasskeyResource`",
-                          "href": "/docs/references/javascript/types/passkey-resource"
-                        },
-                        {
-                          "title": "`PublicUserData`",
-                          "href": "/docs/references/javascript/types/public-user-data"
-                        },
-                        {
-                          "title": "`SessionStatus`",
-                          "href": "/docs/references/javascript/types/session-status"
-                        },
-                        {
-                          "title": "`SessionVerification`",
-                          "href": "/docs/references/javascript/types/session-verification"
-                        },
-                        {
-                          "title": "`SetActiveParams`",
-                          "href": "/docs/references/javascript/types/set-active-params"
-                        },
-                        {
-                          "title": "`SignInFirstFactor`",
-                          "href": "/docs/references/javascript/types/sign-in-first-factor"
-                        },
-                        {
-                          "title": "`SignInSecondFactor`",
-                          "href": "/docs/references/javascript/types/sign-in-second-factor"
-                        },
-                        {
-                          "title": "`SignInRedirectOptions`",
-                          "href": "/docs/references/javascript/types/sign-in-redirect-options"
->>>>>>> b1ba817c
                         },
                         {
                           "title": "Backend `OrganizationMembership` object",
@@ -1847,44 +1946,9 @@
                     "icon": "svelte"
                   },
                   {
-<<<<<<< HEAD
                     "title": "Elysia",
                     "href": "https://github.com/wobsoriano/elysia-clerk",
                     "icon": "elysia"
-=======
-                    "title": "Web support",
-                    "collapse": true,
-                    "items": [
-                      [
-                        {
-                          "title": "Overview",
-                          "href": "/docs/references/expo/web-support/overview"
-                        },
-                        {
-                          "title": "Add a custom sign-in-or-up page",
-                          "href": "/docs/references/expo/web-support/custom-sign-in-or-up-page"
-                        },
-                        {
-                          "title": "Add a custom sign-up page",
-                          "href": "/docs/references/expo/web-support/custom-sign-up-page"
-                        }
-                      ]
-                    ]
-                  }
-                ]
-              ]
-            },
-            {
-              "title": "iOS",
-              "tag": "(Beta)",
-              "collapse": true,
-              "icon": "apple",
-              "items": [
-                [
-                  {
-                    "title": "Overview",
-                    "href": "/docs/references/ios/overview"
->>>>>>> b1ba817c
                   },
                   {
                     "title": "Rust",
@@ -1929,24 +1993,7 @@
         "items": [
           [
             {
-<<<<<<< HEAD
               "title": "Sign-up & Sign-in",
-=======
-              "title": "Fastify",
-              "collapse": true,
-              "icon": "fastify",
-              "items": [
-                [
-                  {
-                    "title": "Overview",
-                    "href": "/docs/references/fastify/overview"
-                  }
-                ]
-              ]
-            },
-            {
-              "title": "React Router",
->>>>>>> b1ba817c
               "collapse": true,
               "items": [
                 [
@@ -1963,87 +2010,17 @@
                           "href": "/docs/authentication/configuration/sign-up-sign-in-options"
                         },
                         {
-<<<<<<< HEAD
                           "title": "Session options",
                           "href": "/docs/authentication/configuration/session-options"
-=======
-                          "title": "Add custom sign-in-or-up page",
-                          "href": "/docs/references/react-router/custom-sign-in-or-up-page"
-                        },
-                        {
-                          "title": "Add custom sign-up page",
-                          "href": "/docs/references/react-router/custom-sign-up-page"
->>>>>>> b1ba817c
                         },
                         {
                           "title": "Email & SMS templates",
                           "href": "/docs/authentication/configuration/email-sms-templates"
                         },
                         {
-<<<<<<< HEAD
                           "title": "Restrictions",
                           "href": "/docs/authentication/configuration/restrictions"
                         },
-=======
-                          "title": "`getAuth()`",
-                          "href": "/docs/references/react-router/get-auth"
-                        }
-                      ]
-                    ]
-                  }
-                ]
-              ]
-            },
-            {
-              "title": "Remix",
-              "collapse": true,
-              "icon": "remix",
-              "items": [
-                [
-                  {
-                    "title": "`<ClerkApp />`",
-                    "wrap": false,
-                    "href": "/docs/references/remix/clerk-app"
-                  },
-                  {
-                    "title": "SPA Mode",
-                    "wrap": false,
-                    "href": "/docs/references/remix/spa-mode"
-                  },
-                  {
-                    "title": "Add custom sign-in-or-up page",
-                    "wrap": true,
-                    "href": "/docs/references/remix/custom-sign-in-or-up-page"
-                  },
-                  {
-                    "title": "Add custom sign-up page",
-                    "wrap": true,
-                    "href": "/docs/references/remix/custom-sign-up-page"
-                  },
-                  {
-                    "title": "Read session and user data",
-                    "wrap": true,
-                    "href": "/docs/references/remix/read-session-data"
-                  }
-                ]
-              ]
-            },
-            {
-              "title": "TanStack Start",
-              "collapse": true,
-              "icon": "tanstack",
-              "tag": "(Beta)",
-              "items": [
-                [
-                  {
-                    "title": "Overview",
-                    "href": "/docs/references/tanstack-start/overview"
-                  },
-                  {
-                    "title": "General references",
-                    "items": [
-                      [
->>>>>>> b1ba817c
                         {
                           "title": "Legal compliance",
                           "href": "/docs/authentication/configuration/legal-compliance"
@@ -2060,19 +2037,8 @@
                     "items": [
                       [
                         {
-<<<<<<< HEAD
                           "title": "Overview",
                           "href": "/docs/authentication/social-connections/overview"
-=======
-                          "title": "Add custom sign-in-or-up-page",
-                          "href": "/docs/references/tanstack-start/custom-sign-in-or-up-page",
-                          "wrap": true
-                        },
-                        {
-                          "title": "Add custom sign-up-page",
-                          "href": "/docs/references/tanstack-start/custom-sign-up-page",
-                          "wrap": true
->>>>>>> b1ba817c
                         },
                         {
                           "title": "Social connections (OAuth)",
@@ -2331,23 +2297,7 @@
               ]
             },
             {
-<<<<<<< HEAD
               "title": "Organizations, Roles, and Permissions",
-=======
-              "title": "Python",
-              "icon": "python",
-              "href": "https://github.com/clerk/clerk-sdk-python/blob/main/README.md",
-              "target": "_blank"
-            },
-            {
-              "title": "C#",
-              "icon": "csharp",
-              "href": "https://github.com/clerk/clerk-sdk-csharp/blob/main/README.md",
-              "target": "_blank"
-            },
-            {
-              "title": "JS Backend SDK",
->>>>>>> b1ba817c
               "collapse": true,
               "items": [
                 [
