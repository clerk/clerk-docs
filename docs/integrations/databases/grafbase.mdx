---
title: Integrate Grafbase with Clerk
description: Learn how to integrate Clerk and Grafbase into your application
---

The first step is to create a new Clerk application from the Clerk Dashboard if you haven’t done so already. You can choose whichever authentication strategy and social sign-in providers you prefer. For more information, see the [setup guide](/docs/quickstarts/setup-clerk).

<<<<<<< HEAD
After your Clerk application has been created, navigate to the [**JWT templates**](https://dashboard.clerk.com/last-active?path=jwt-templates) page in the Clerk Dashboard. Click on the **New template** button to create a new template based on Grafbase.
=======
After your Clerk application has been created, go to the Clerk Dashboard and navigate to the [**JWT templates**](https://dashboard.clerk.com/last-active?path=jwt-templates) page. Click on the **New template** button to create a new template based on Grafbase.
>>>>>>> 212ffdcf

![The JWT templates page in the Clerk Dashboard. The 'New template' button was clicked, and a pop up titled 'New JWT template' is shown. The 'Grafbase' template is hovered over](/docs/images/integrations/grafbase/jwt-template.webp)

Once the Grafbase template is created, you will be redirected to the template's page. You can now configure the template to your needs.

![The 'Create new template' page of the JWT templates page in the Clerk Dashboard](/docs/images/integrations/grafbase/create-template.webp)

The Grafbase template will pre-populate the default claims required by Grafbase. You can include additional claims as necessary. [Shortcodes](/docs/backend-requests/making/jwt-templates#shortcodes) are available to make adding dynamic user values easy.

> [!NOTE]
> If your GraphQL API restricts access based on groups, you’ll need to specify the users groups in the `groups` claim.

![The 'Create new template' page of the JWT templates page in the Clerk Dashboard. The page is scrolled down to the 'Claims' section](/docs/images/integrations/grafbase/template-shortcodes.webp)

## Configure Grafbase

The next step is to configure Grafbase with the issuer domain provided by Clerk. From your Clerk **JWT template** screen, find the **Issuer** input and click to **Copy** the URL.

![The 'Create new template' page of the JWT templates page in the Clerk Dashboard. There is a red box surrounding the 'Issuer' section](/docs/images/integrations/grafbase/template-issuer.webp)

### Signed in user authentication

If you want to enable access to your Grafbase data for any signed-in user, then you’ll want to configure your schema with the `allow: private` rule:

```graphql
schema
  @auth(providers: [{ type: oidc, issuer: "{{ env.ISSUER_URL }}" }], rules: [{ allow: private }]) {
  query: Query
}
```

Make sure to set the environment variable `ISSUER_URL` (using the Grafbase CLI, or Clerk Dashboard) to be your Frontend API value. This value can be found on the [**API keys**](https://dashboard.clerk.com/last-active?path=api-keys) page in the Clerk Dashboard.

### Group-based authentication

If you’re working with group-based user access then you can use `allow: groups`, and provide an array of groups to your schema `@auth` rules:

```graphql
schema
  @auth(
    providers: [{ type: oidc, issuer: "{{ env.ISSUER_URL }}" }]
    rules: [{ allow: groups, groups: ["backend", "admin"] }]
  ) {
  query: Query
}
```

Make sure to replace `YOUR_FRONTEND_API` with the Frontend API value. This value can be found on the [**API keys**](https://dashboard.clerk.com/last-active?path=api-keys) page in the Clerk Dashboard.

<<<<<<< HEAD
If needed, you can also use a shortcode to dynamically include the users current organization's role. Shortcodes can be found and updated on the [**JWT templates**](https://dashboard.clerk.com/last-active?path=jwt-templates) page in the Clerk Dashboard.
=======
If needed, you can also use a shortcode to dynamically include the users current organization's role. Shortcodes can be found and updated on your [**JWT templates**](https://dashboard.clerk.com/last-active?path=jwt-templates) for Grafbase in the Clerk Dashboard.
>>>>>>> 212ffdcf

```json
{
  "groups": ["{{org.role}}"]
}
```

## Authenticating requests

You must send OIDC (JWT) tokens using an `Authorization: Bearer TOKEN` header. Your token must include the group if using group-based authentication.

The [`useAuth()`](/docs/references/react/use-auth) hook os the easiest way to generate JWTs. Use `await getToken({ template: "..." })` and specify your grafbase template to retrieve a new JWT.

<CodeBlockTabs options={["Next.js with SWR", "Next.js with Apollo"]}>
  ```tsx
  import { useAuth } from '@clerk/nextjs'
  import useSWR from 'swr'

  export const useQuery = (query, variables) => {
    if (!query) {
      throw Error('No query provided to `useQuery`')
    }

    const { getToken } = useAuth()

    const fetcher = async () => {
      const token = await getToken({ template: 'grafbase' })
      const results = await fetch('YOUR_GRAFBASE_API', {
        method: 'POST',
        headers: {
          'Content-Type': 'application/json',
          authorization: `Bearer ${token}`,
        },
        body: JSON.stringify({ query, variables }),
      }).then((res) => res.json())
      return results
    }
    return useSWR(query, fetcher)
  }

  const YOUR_GRAPHQL_QUERY = `
  	query {
  		__schema {
  			types {
  				name
  			}
  		}
  	}
  `

  const SchemaPage = () => {
    const { data, error } = useQuery(YOUR_GRAPHQL_QUERY)
    if (error) {
      return <div>error</div>
    }
    return <pre>{JSON.stringify({ data }, 2, null)}</pre>
  }

  export default SchemaPage
  ```

  ```tsx
  import { useAuth } from '@clerk/nextjs'

  export const ApolloProviderWrapper = ({ children }: PropsWithChildren) => {
    const { getToken } = useAuth()

    const client = useMemo(() => {
      const authMiddleware = setContext(async (operation, { headers }) => {
        const token = await getToken({ template: 'grafbase' })

        return {
          headers: {
            ...headers,
            authorization: `Bearer ${token}`,
          },
        }
      })

      return new ApolloClient({
        link: from([authMiddleware, httpLink]),
        cache: new InMemoryCache(),
      })
    }, [getToken])

    return <ApolloProvider client={client}>{children}</ApolloProvider>
  }
  ```
</CodeBlockTabs><|MERGE_RESOLUTION|>--- conflicted
+++ resolved
@@ -5,30 +5,26 @@
 
 The first step is to create a new Clerk application from the Clerk Dashboard if you haven’t done so already. You can choose whichever authentication strategy and social sign-in providers you prefer. For more information, see the [setup guide](/docs/quickstarts/setup-clerk).
 
-<<<<<<< HEAD
-After your Clerk application has been created, navigate to the [**JWT templates**](https://dashboard.clerk.com/last-active?path=jwt-templates) page in the Clerk Dashboard. Click on the **New template** button to create a new template based on Grafbase.
-=======
-After your Clerk application has been created, go to the Clerk Dashboard and navigate to the [**JWT templates**](https://dashboard.clerk.com/last-active?path=jwt-templates) page. Click on the **New template** button to create a new template based on Grafbase.
->>>>>>> 212ffdcf
+After your Clerk application has been created, navigate to the [**JWT templates**](https://dashboard.clerk.com/last-active?path=jwt-templates) page of the Clerk Dashboard. Click on the **New template** button to create a new template based on Grafbase.
 
-![The JWT templates page in the Clerk Dashboard. The 'New template' button was clicked, and a pop up titled 'New JWT template' is shown. The 'Grafbase' template is hovered over](/docs/images/integrations/grafbase/jwt-template.webp)
+![The JWT templates page of the Clerk Dashboard. The 'New template' button was clicked, and a pop up titled 'New JWT template' is shown. The 'Grafbase' template is hovered over](/docs/images/integrations/grafbase/jwt-template.webp)
 
 Once the Grafbase template is created, you will be redirected to the template's page. You can now configure the template to your needs.
 
-![The 'Create new template' page of the JWT templates page in the Clerk Dashboard](/docs/images/integrations/grafbase/create-template.webp)
+![The 'Create new template' page of the JWT templates page of the Clerk Dashboard](/docs/images/integrations/grafbase/create-template.webp)
 
 The Grafbase template will pre-populate the default claims required by Grafbase. You can include additional claims as necessary. [Shortcodes](/docs/backend-requests/making/jwt-templates#shortcodes) are available to make adding dynamic user values easy.
 
 > [!NOTE]
 > If your GraphQL API restricts access based on groups, you’ll need to specify the users groups in the `groups` claim.
 
-![The 'Create new template' page of the JWT templates page in the Clerk Dashboard. The page is scrolled down to the 'Claims' section](/docs/images/integrations/grafbase/template-shortcodes.webp)
+![The 'Create new template' page of the JWT templates page of the Clerk Dashboard. The page is scrolled down to the 'Claims' section](/docs/images/integrations/grafbase/template-shortcodes.webp)
 
 ## Configure Grafbase
 
 The next step is to configure Grafbase with the issuer domain provided by Clerk. From your Clerk **JWT template** screen, find the **Issuer** input and click to **Copy** the URL.
 
-![The 'Create new template' page of the JWT templates page in the Clerk Dashboard. There is a red box surrounding the 'Issuer' section](/docs/images/integrations/grafbase/template-issuer.webp)
+![The 'Create new template' page of the JWT templates page of the Clerk Dashboard. There is a red box surrounding the 'Issuer' section](/docs/images/integrations/grafbase/template-issuer.webp)
 
 ### Signed in user authentication
 
@@ -41,7 +37,7 @@
 }
 ```
 
-Make sure to set the environment variable `ISSUER_URL` (using the Grafbase CLI, or Clerk Dashboard) to be your Frontend API value. This value can be found on the [**API keys**](https://dashboard.clerk.com/last-active?path=api-keys) page in the Clerk Dashboard.
+Make sure to set the environment variable `ISSUER_URL` (using the Grafbase CLI, or Clerk Dashboard) to be your Frontend API value. This value can be found on the [**API keys**](https://dashboard.clerk.com/last-active?path=api-keys) page of the Clerk Dashboard.
 
 ### Group-based authentication
 
@@ -57,13 +53,9 @@
 }
 ```
 
-Make sure to replace `YOUR_FRONTEND_API` with the Frontend API value. This value can be found on the [**API keys**](https://dashboard.clerk.com/last-active?path=api-keys) page in the Clerk Dashboard.
+Make sure to replace `YOUR_FRONTEND_API` with the Frontend API value. This value can be found on the [**API keys**](https://dashboard.clerk.com/last-active?path=api-keys) page of the Clerk Dashboard.
 
-<<<<<<< HEAD
-If needed, you can also use a shortcode to dynamically include the users current organization's role. Shortcodes can be found and updated on the [**JWT templates**](https://dashboard.clerk.com/last-active?path=jwt-templates) page in the Clerk Dashboard.
-=======
-If needed, you can also use a shortcode to dynamically include the users current organization's role. Shortcodes can be found and updated on your [**JWT templates**](https://dashboard.clerk.com/last-active?path=jwt-templates) for Grafbase in the Clerk Dashboard.
->>>>>>> 212ffdcf
+If needed, you can also use a shortcode to dynamically include the users current organization's role. Shortcodes can be found and updated on the [**JWT templates**](https://dashboard.clerk.com/last-active?path=jwt-templates) page of the Clerk Dashboard.
 
 ```json
 {
