---
title: The Backend `AllowlistIdentifier` object
description: The Backend AllowlistIdentifier object holds information about a AllowlistIdentifier of your application. However, the Backend AllowlistIdentifier object is different from the AllowlistIdentifier object in that it is used in the Backend API.
---

<<<<<<< HEAD
The Backend `AllowlistIdentifier` object represents an identifier that has been added to the allowlist of your application. The Backend `AllowlistIdentifier` object is used in the [Backend API](https://clerk.com/docs/reference/backend-api/tag/Allow-list-Block-list#operation/ListAllowlistIdentifiers) and is not directly accessible from the Frontend API.
=======
# The Backend `AllowlistIdentifier` object

The Backend `AllowlistIdentifier` object represents an identifier that has been added to the allowlist of your application. The Backend `AllowlistIdentifier` object is used in the [Backend API](/docs/reference/backend-api/tag/Allow-list-Block-list#operation/ListAllowlistIdentifiers){{ target: '_blank' }} and is not directly accessible from the Frontend API.
>>>>>>> 277bc549

## Properties

<Properties>
  - `id`
  - `string`

  A unique ID for the allowlist identifier.

  ---

  - `identifier`
  - `string`

  The [identifier](/docs/authentication/configuration/sign-up-sign-in-options#identifiers) that was added to the allowlist.

  ---

  - `createdAt`
  - `number`

  Date when the allowlist identifier was first created.

  ---

  - `updatedAt`
  - `number`

  Date of the last time the allowlist identifier was updated.

  ---

  - `invitationId?`
  - `string`

  The ID of the invitation sent to the identifier.
</Properties><|MERGE_RESOLUTION|>--- conflicted
+++ resolved
@@ -3,13 +3,7 @@
 description: The Backend AllowlistIdentifier object holds information about a AllowlistIdentifier of your application. However, the Backend AllowlistIdentifier object is different from the AllowlistIdentifier object in that it is used in the Backend API.
 ---
 
-<<<<<<< HEAD
-The Backend `AllowlistIdentifier` object represents an identifier that has been added to the allowlist of your application. The Backend `AllowlistIdentifier` object is used in the [Backend API](https://clerk.com/docs/reference/backend-api/tag/Allow-list-Block-list#operation/ListAllowlistIdentifiers) and is not directly accessible from the Frontend API.
-=======
-# The Backend `AllowlistIdentifier` object
-
 The Backend `AllowlistIdentifier` object represents an identifier that has been added to the allowlist of your application. The Backend `AllowlistIdentifier` object is used in the [Backend API](/docs/reference/backend-api/tag/Allow-list-Block-list#operation/ListAllowlistIdentifiers){{ target: '_blank' }} and is not directly accessible from the Frontend API.
->>>>>>> 277bc549
 
 ## Properties
 
