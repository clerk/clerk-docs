--- conflicted
+++ resolved
@@ -3,11 +3,7 @@
 description: Clerk's <SignUp /> component renders a UI for signing up users.
 ---
 
-<<<<<<< HEAD
-![Clerk's \<SignUp /> component renders a UI for signing up users](/docs/images/ui-components/sign-up.svg).
-=======
-![The \<SignUp /> component renders a UI for signing up users.](/docs/images/ui-components/sign-up.svg)
->>>>>>> cefc6d82
+![The \<SignUp /> component renders a UI for signing up users](/docs/images/ui-components/sign-up.svg).
 
 The `<SignUp />` component renders a UI for signing up users. The functionality of the `<SignUp />` component is controlled by the instance settings you specify in your [Clerk Dashboard](https://dashboard.clerk.com), such as [sign-in and sign-up options](/docs/authentication/configuration/sign-up-sign-in-options) and [social connections](/docs/authentication/social-connections/overview). You can further customize your `<SignUp />` component by passing additional [properties](#properties) at the time of rendering.
 
