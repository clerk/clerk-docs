[
  {
    "source": "/docs/advanced-usage/custom-session-token",
    "destination": "/docs/backend-requests/custom-session-token",
    "permanent": true
  },
  {
    "source": "/docs/advanced-usage/manual-jwt",
    "destination": "/docs/backend-requests/manual-jwt",
    "permanent": true
  },
  {
    "source": "/docs/advanced-usage/clerk-idp",
    "destination": "/docs/oauth/single-sign-on",
    "permanent": true
  },
  {
    "source": "/docs/authentication/allowlist",
    "destination": "/docs/authentication/configuration/restrictions",
    "permanent": true
  },
  {
    "source": "/docs/authentication/components/sign-in",
    "destination": "/docs/components/authentication/sign-in",
    "permanent": true
  },
  {
    "source": "/docs/authentication/components/sign-up",
    "destination": "/docs/components/authentication/sign-up",
    "permanent": true
  },
  {
    "source": "/docs/authentication/custom-flows",
    "destination": "/docs/custom-flows/overview",
    "permanent": true
  },
  {
    "source": "/docs/authentication/custom-flows/email-sms-otp",
    "destination": "/docs/custom-flows/email-sms-otp",
    "permanent": true
  },
  {
    "source": "/docs/authentication/custom-flows/magic-links",
    "destination": "/docs/custom-flows/email-links",
    "permanent": true
  },
  {
    "source": "/docs/authentication/custom-flows/multifactor",
    "destination": "/docs/custom-flows/email-password-mfa",
    "permanent": true
  },
  {
    "source": "/docs/authentication/custom-flows/password",
    "destination": "/docs/custom-flows/email-password",
    "permanent": true
  },
  {
    "source": "/docs/authentication/email-sms-templates",
    "destination": "/docs/authentication/configuration/email-sms-templates",
    "permanent": true
  },
  {
    "source": "/docs/authentication/embeddable-magic-links",
    "destination": "/docs/custom-flows/embedded-email-links",
    "permanent": true
  },
  {
    "source": "/docs/authentication/error-handling",
    "destination": "/docs/custom-flows/error-handling",
    "permanent": true
  },
  {
    "source": "/docs/authentication/forgot-password",
    "destination": "/docs/custom-flows/forgot-password",
    "permanent": true
  },
  {
    "source": "/docs/authentication/invitations",
    "destination": "/docs/custom-flows/invitations",
    "permanent": true
  },
  {
    "source": "/docs/authentication/multi-factor",
    "destination": "/docs/custom-flows/email-password-mfa",
    "permanent": true
  },
  {
    "source": "/docs/authentication/multi-session-applications",
    "destination": "/docs/custom-flows/multi-session-applications",
    "permanent": true
  },
  {
    "source": "/docs/authentication/oauth-custom-flow",
    "destination": "/docs/custom-flows/oauth-connections",
    "permanent": true
  },
  {
    "source": "/docs/authentication/saml-custom-flow",
    "destination": "/docs/custom-flows/saml-connections",
    "permanent": true
  },
  {
    "source": "/docs/authentication/session-options",
    "destination": "/docs/authentication/configuration/session-options",
    "permanent": true
  },
  {
    "source": "/docs/authentication/set-up-your-application",
    "destination": "/docs/quickstarts/setup-clerk",
    "permanent": true
  },
  {
    "source": "/docs/authentication/sign-in",
    "destination": "/docs/authentication/components/sign-in",
    "permanent": true
  },
  {
    "source": "/docs/authentication/sign-in-options",
    "destination": "/docs/authentication/configuration/sign-in-options",
    "permanent": true
  },
  {
    "source": "/docs/authentication/sign-out",
    "destination": "/docs/custom-flows/sign-out",
    "permanent": true
  },
  {
    "source": "/docs/authentication/sign-up",
    "destination": "/docs/authentication/components/sign-up",
    "permanent": true
  },
  {
    "source": "/docs/authentication/sign-up-options",
    "destination": "/docs/authentication/configuration/sign-up-options",
    "permanent": true
  },
  {
    "source": "/docs/authentication/social-connection-with-apple",
    "destination": "/docs/authentication/social-connections/apple",
    "permanent": true
  },
  {
    "source": "/docs/authentication/social-connection-with-atlassian",
    "destination": "/docs/authentication/social-connections/atlassian",
    "permanent": true
  },
  {
    "source": "/docs/authentication/social-connection-with-bitbucket",
    "destination": "/docs/authentication/social-connections/bitbucket",
    "permanent": true
  },
  {
    "source": "/docs/authentication/social-connection-with-box",
    "destination": "/docs/authentication/social-connections/box",
    "permanent": true
  },
  {
    "source": "/docs/authentication/social-connection-with-coinbase",
    "destination": "/docs/authentication/social-connections/coinbase",
    "permanent": true
  },
  {
    "source": "/docs/authentication/social-connection-with-discord",
    "destination": "/docs/authentication/social-connections/discord",
    "permanent": true
  },
  {
    "source": "/docs/authentication/social-connection-with-dropbox",
    "destination": "/docs/authentication/social-connections/dropbox",
    "permanent": true
  },
  {
    "source": "/docs/authentication/social-connection-with-facebook",
    "destination": "/docs/authentication/social-connections/facebook",
    "permanent": true
  },
  {
    "source": "/docs/authentication/social-connection-with-github",
    "destination": "/docs/authentication/social-connections/github",
    "permanent": true
  },
  {
    "source": "/docs/authentication/social-connection-with-gitlab",
    "destination": "/docs/authentication/social-connections/gitlab",
    "permanent": true
  },
  {
    "source": "/docs/authentication/social-connection-with-google",
    "destination": "/docs/authentication/social-connections/google",
    "permanent": true
  },
  {
    "source": "/docs/authentication/social-connection-with-hubspot",
    "destination": "/docs/authentication/social-connections/hubspot",
    "permanent": true
  },
  {
    "source": "/docs/authentication/social-connection-with-line",
    "destination": "/docs/authentication/social-connections/line",
    "permanent": true
  },
  {
    "source": "/docs/authentication/social-connection-with-linear",
    "destination": "/docs/authentication/social-connections/linear",
    "permanent": true
  },
  {
    "source": "/docs/authentication/social-connection-with-linkedin",
    "destination": "/docs/authentication/social-connections/linkedin",
    "permanent": true
  },
  {
    "source": "/docs/authentication/social-connection-with-microsoft",
    "destination": "/docs/authentication/social-connections/microsoft",
    "permanent": true
  },
  {
    "source": "/docs/authentication/social-connection-with-notion",
    "destination": "/docs/authentication/social-connections/notion",
    "permanent": true
  },
  {
    "source": "/docs/authentication/social-connection-with-slack",
    "destination": "/docs/authentication/social-connections/slack",
    "permanent": true
  },
  {
    "source": "/docs/authentication/social-connection-with-spotify",
    "destination": "/docs/authentication/social-connections/spotify",
    "permanent": true
  },
  {
    "source": "/docs/authentication/social-connection-with-tiktok",
    "destination": "/docs/authentication/social-connections/tiktok",
    "permanent": true
  },
  {
    "source": "/docs/authentication/social-connection-with-twitch",
    "destination": "/docs/authentication/social-connections/twitch",
    "permanent": true
  },
  {
    "source": "/docs/authentication/social-connection-with-twitter",
    "destination": "/docs/authentication/social-connections/twitter",
    "permanent": true
  },
  {
    "source": "/docs/authentication/social-connection-with-xero",
    "destination": "/docs/authentication/social-connections/xero",
    "permanent": true
  },
  {
    "source": "/docs/authentication/social-connection-with-x-twitter-v2",
    "destination": "/docs/authentication/social-connections/x-twitter",
    "permanent": true
  },
  {
    "source": "/docs/authentication/social-connections/x-twitter-v2",
    "destination": "/docs/authentication/social-connections/x-twitter",
    "permanent": true
  },
  {
    "source": "/docs/authentication/social-connections-oauth",
    "destination": "/docs/authentication/social-connections/oauth",
    "permanent": true
  },
  {
    "source": "/docs/authentication/user-impersonation",
    "destination": "/docs/custom-flows/user-impersonation",
    "permanent": true
  },
  {
    "source": "/docs/authentication/usesignup-and-usesignin",
    "destination": "/docs/custom-flows/overview",
    "permanent": true
  },
  {
    "source": "/docs/authentication/using-clerk-components",
    "destination": "/docs/components/overview",
    "permanent": true
  },
  {
    "source": "/docs/authentication/using-clerk-hosted-pages",
    "destination": "/docs/account-portal/overview",
    "permanent": true
  },
  {
    "source": "/docs/authentication/using-clerk-hosted-uis",
    "destination": "/docs/account-portal/overview",
    "permanent": true
  },
  {
    "source": "/docs/account-portal/custom-redirects",
    "destination": "/docs/account-portal/direct-links",
    "permanent": true
  },
  {
    "source": "/docs/component-customization/appearance-prop",
    "destination": "/docs/customization/overview",
    "permanent": true
  },
  {
    "source": "/docs/component-customization/localization-prop",
    "destination": "/docs/customization/localization",
    "permanent": true
  },
  {
    "source": "/docs/component-customization/using-css-modules",
    "destination": "/docs/customization/overview#using-css-modules",
    "permanent": true
  },
  {
    "source": "/docs/component-customization/using-global-css",
    "destination": "/docs/customization/overview#global-css",
    "permanent": true
  },
  {
    "source": "/docs/component-customization/using-inline-css",
    "destination": "/docs/customization/overview#inline-css-objects",
    "permanent": true
  },
  {
    "source": "/docs/component-customization/using-tailwind",
    "destination": "/docs/customization/overview#using-tailwind",
    "permanent": true
  },
  {
    "source": "/docs/component-reference/authenticate-with-redirect-callback",
    "destination": "/docs/components/control/authenticate-with-callback",
    "permanent": true
  },
  {
    "source": "/docs/component-reference/clerk-loaded",
    "destination": "/docs/components/control/clerk-loaded",
    "permanent": true
  },
  {
    "source": "/docs/component-reference/clerk-loading",
    "destination": "/docs/components/control/clerk-loading",
    "permanent": true
  },
  {
    "source": "/docs/component-reference/createorganization",
    "destination": "/docs/components/organization/create-organization",
    "permanent": true
  },
  {
    "source": "/docs/component-reference/customization",
    "destination": "/docs/customization/overview",
    "permanent": true
  },
  {
    "source": "/docs/component-reference/multisession-app-support",
    "destination": "/docs/authentication/configuration/session-options#multi-session-applications",
    "permanent": true
  },
  {
    "source": "/docs/component-reference/organizationprofile",
    "destination": "/docs/components/organization/organization-profile",
    "permanent": true
  },
  {
    "source": "/docs/component-reference/organizationswitcher",
    "destination": "/docs/components/organization/organization-switcher",
    "permanent": true
  },
  {
    "source": "/docs/component-reference/overview",
    "destination": "/docs/components/overview",
    "permanent": true
  },
  {
    "source": "/docs/component-reference/redirect-to-sign-in",
    "destination": "/docs/components/control/redirect-to-signin",
    "permanent": true
  },
  {
    "source": "/docs/component-reference/redirect-to-sign-up",
    "destination": "/docs/components/control/redirect-to-signup",
    "permanent": true
  },
  {
    "source": "/docs/component-reference/redirect-to-user-profile",
    "destination": "/docs/components/control/redirect-to-userprofile",
    "permanent": true
  },
  {
    "source": "/docs/component-reference/sign-in",
    "destination": "/docs/components/authentication/sign-in",
    "permanent": true
  },
  {
    "source": "/docs/component-reference/sign-in-button",
    "destination": "/docs/components/unstyled/sign-in-button",
    "permanent": true
  },
  {
    "source": "/docs/component-reference/sign-up",
    "destination": "/docs/components/authentication/sign-up",
    "permanent": true
  },
  {
    "source": "/docs/component-reference/sign-up-button",
    "destination": "/docs/components/unstyled/sign-up-button",
    "permanent": true
  },
  {
    "source": "/docs/component-reference/signed-in",
    "destination": "/docs/components/control/signed-in",
    "permanent": true
  },
  {
    "source": "/docs/component-reference/signed-out",
    "destination": "/docs/components/control/signed-out",
    "permanent": true
  },
  {
    "source": "/docs/component-reference/signin-with-metamask-button",
    "destination": "/docs/components/unstyled/sign-in-with-metamask",
    "permanent": true
  },
  {
    "source": "/docs/component-reference/signoutbutton",
    "destination": "/docs/components/unstyled/sign-out-button",
    "permanent": true
  },
  {
    "source": "/docs/component-reference/user-button",
    "destination": "/docs/components/user/user-button",
    "permanent": true
  },
  {
    "source": "/docs/component-reference/user-profile",
    "destination": "/docs/components/user/user-profile",
    "permanent": true
  },
  {
    "source": "/docs/deployments/change-production-domain",
    "destination": "/docs/deployments/changing-domains",
    "permanent": true
  },
  {
    "source": "/docs/deployments/vercel",
    "destination": "/docs/deployments/deploy-to-vercel",
    "permanent": true
  },
  {
    "source": "/docs/deployments/import-users",
    "destination": "/docs/deployments/migrate-overview",
    "permanent": true
  },
  {
    "source": "/docs/deployments/export-users",
    "destination": "/docs/deployments/exporting-users",
    "permanent": true
  },
  {
    "source": "/docs/integration/convex",
    "destination": "/docs/integrations/databases/convex",
    "permanent": true
  },
  {
    "source": "/docs/integration/fauna",
    "destination": "/docs/integrations/databases/fauna",
    "permanent": true
  },
  {
    "source": "/docs/integration/firebase",
    "destination": "/docs/integrations/databases/firebase",
    "permanent": true
  },
  {
    "source": "/docs/integration/google-analytics",
    "destination": "/docs/integrations/analytics/google-analytics",
    "permanent": true
  },
  {
    "source": "/docs/integration/grafbase",
    "destination": "/docs/integrations/databases/grafbase",
    "permanent": true
  },
  {
    "source": "/docs/integration/hasura",
    "destination": "/docs/integrations/databases/hasura",
    "permanent": true
  },
  {
    "source": "/docs/integration/nhost",
    "destination": "/docs/integrations/databases/nhost",
    "permanent": true
  },
  {
    "source": "/docs/integration/overview",
    "destination": "/docs/integrations/overview",
    "permanent": true
  },
  {
    "source": "/docs/integration/supabase",
    "destination": "/docs/integrations/databases/supabase",
    "permanent": true
  },
  {
    "source": "/docs/integration/webhooks",
    "destination": "/docs/webhooks/overview",
    "permanent": true
  },
  {
    "source": "/docs/nextjs/accessing-the-api",
    "destination": "/docs/references/backend/overview",
    "permanent": true
  },
  {
    "source": "/docs/nextjs/api-routes",
    "destination": "/docs/references/nextjs/get-auth",
    "permanent": true
  },
  {
    "source": "/docs/nextjs/appearance-prop",
    "destination": "/docs/customization/overview",
    "permanent": true
  },
  {
    "source": "/docs/nextjs/auth",
    "destination": "/docs/references/nextjs/auth",
    "permanent": true
  },
  {
    "source": "/docs/nextjs/authentication-props",
    "destination": "/docs/references/backend/types/auth-object",
    "permanent": true
  },
  {
    "source": "/docs/references/nextjs/authentication-object",
    "destination": "/docs/references/backend/types/auth-object",
    "permanent": true
  },
  {
    "source": "/docs/nextjs/build-your-own-pages",
    "destination": "/docs/quickstarts/nextjs#build-your-own-sign-in-and-sign-up-pages",
    "permanent": true
  },
  {
    "source": "/docs/nextjs/configure-clerkprovider",
    "destination": "/docs/components/clerk-provider#clerk-provider",
    "permanent": true
  },
  {
    "source": "/docs/nextjs/configure-middleware",
    "destination": "/docs/quickstarts/nextjs#protect-your-application",
    "permanent": true
  },
  {
    "source": "/docs/nextjs/convex",
    "destination": "/docs/integrations/databases/convex",
    "permanent": true
  },
  {
    "source": "/docs/nextjs/createorganization",
    "destination": "/docs/components/organization/create-organization",
    "permanent": true
  },
  {
    "source": "/docs/nextjs/current-user",
    "destination": "/docs/references/nextjs/current-user",
    "permanent": true
  },
  {
    "source": "/docs/nextjs/fauna",
    "destination": "/docs/integrations/databases/fauna",
    "permanent": true
  },
  {
    "source": "/docs/nextjs/firebase",
    "destination": "/docs/integrations/databases/firebase",
    "permanent": true
  },
  {
    "source": "/docs/nextjs/get-started-with-nextjs",
    "destination": "/docs/quickstarts/nextjs",
    "permanent": true
  },
  {
    "source": "/docs/nextjs/getserversideprops",
    "destination": "/docs/references/nextjs/build-clerk-props",
    "permanent": true
  },
  {
    "source": "/docs/nextjs/grafbase",
    "destination": "/docs/integrations/databases/grafbase",
    "permanent": true
  },
  {
    "source": "/docs/nextjs/hasura",
    "destination": "/docs/integrations/databases/hasura",
    "permanent": true
  },
  {
    "source": "/docs/nextjs/localization",
    "destination": "/docs/customization/localization",
    "permanent": true
  },
  {
    "source": "/docs/nextjs/middleware",
    "destination": "/docs/references/nextjs/clerk-middleware",
    "permanent": true
  },
  {
    "source": "/docs/nextjs/nextjs-with-app-router",
    "destination": "/docs/quickstarts/nextjs",
    "permanent": true
  },
  {
    "source": "/docs/nextjs/nextjs-with-pages",
    "destination": "/docs/quickstarts/nextjs",
    "permanent": true
  },
  {
    "source": "/docs/nextjs/nhost",
    "destination": "/docs/integrations/databases/nhost",
    "permanent": true
  },
  {
    "source": "/docs/nextjs/organization-object",
    "destination": "/docs/references/backend/overview#organization-operations",
    "permanent": true
  },
  {
    "source": "/docs/nextjs/organizationprofile",
    "destination": "/docs/components/organization/organization-profile",
    "permanent": true
  },
  {
    "source": "/docs/nextjs/organizationswitcher",
    "destination": "/docs/components/organization/organization-switcher",
    "permanent": true
  },
  {
    "source": "/docs/nextjs/overview",
    "destination": "/docs/references/nextjs/overview",
    "permanent": true
  },
  {
    "source": "/docs/nextjs/pages-react",
    "destination": "/docs/quickstarts/nextjs",
    "permanent": true
  },
  {
    "source": "/docs/nextjs/read-session-and-user-data",
    "destination": "/docs/quickstarts/nextjs#read-session-user-data",
    "permanent": true
  },
  {
    "source": "/docs/nextjs/route-handlers",
    "destination": "/docs/references/nextjs/route-handlers",
    "permanent": true
  },
  {
    "source": "/docs/nextjs/server-actions",
    "destination": "/docs/references/nextjs/server-actions",
    "permanent": true
  },
  {
    "source": "/docs/nextjs/set-environment-keys",
    "destination": "/docs/quickstarts/nextjs#set-environment-keys",
    "permanent": true
  },
  {
    "source": "/docs/nextjs/signin",
    "destination": "/docs/components/authentication/sign-in",
    "permanent": true
  },
  {
    "source": "/docs/nextjs/signup",
    "destination": "/docs/components/authentication/sign-up",
    "permanent": true
  },
  {
    "source": "/docs/nextjs/supabase",
    "destination": "/docs/integrations/databases/supabase",
    "permanent": true
  },
  {
    "source": "/docs/nextjs/trpc",
    "destination": "/docs/references/nextjs/trpc",
    "permanent": true
  },
  {
    "source": "/docs/nextjs/useauth",
    "destination": "/docs/hooks/use-auth",
    "permanent": true
  },
  {
    "source": "/docs/nextjs/useorganization",
    "destination": "/docs/hooks/use-organization",
    "permanent": true
  },
  {
    "source": "/docs/nextjs/user-object",
    "destination": "/docs/references/backend/overview#user-operations",
    "permanent": true
  },
  {
    "source": "/docs/nextjs/userbutton",
    "destination": "/docs/components/user/user-button",
    "permanent": true
  },
  {
    "source": "/docs/nextjs/userprofile",
    "destination": "/docs/components/user/user-profile",
    "permanent": true
  },
  {
    "source": "/docs/nextjs/useuser",
    "destination": "/docs/hooks/use-user",
    "permanent": true
  },
  {
    "source": "/docs/nextjs/v13-beta",
    "destination": "/docs/quickstarts/nextjs",
    "permanent": true
  },
  {
    "source": "/docs/next/api-routes",
    "destination": "/docs/references/nextjs/clerk-middleware",
    "permanent": true
  },
  {
    "source": "/docs/next.js/configure-middleware",
    "destination": "/docs/references/nextjs/clerk-middleware",
    "permanent": true
  },
  {
    "source": "/docs/organizations/create-an-organization",
    "destination": "/docs/organizations/creating-organizations",
    "permanent": true
  },
  {
    "source": "/docs/organizations/create-component",
    "destination": "/docs/components/organization/create-organization",
    "permanent": true
  },
  {
    "source": "/docs/organizations/organization-profile",
    "destination": "/docs/components/organization/organization-profile",
    "permanent": true
  },
  {
    "source": "/docs/organizations/organization-switcher",
    "destination": "/docs/components/organization/organization-switcher",
    "permanent": true
  },
  {
    "source": "/docs/organizations/invite-users",
    "destination": "/docs/custom-flows/manage-organization-invitations",
    "permanent": true
  },
  {
    "source": "/docs/organizations/manage-member-roles",
    "destination": "/docs/custom-flows/manage-roles",
    "permanent": true
  },
  {
    "source": "/docs/organizations/organization-metadata",
    "destination": "/docs/organizations/metadata",
    "permanent": true
  },
  {
    "source": "/docs/organizations/organization-switching",
    "destination": "/docs/custom-flows/organization-switcher",
    "permanent": true
  },
  {
    "source": "/docs/quickstarts/clerk-oauth2",
    "destination": "/docs/oauth/single-sign-on",
    "permanent": true
  },
  {
    "source": "/docs/quickstarts/get-started-with-create-react-app",
    "destination": "/docs/quickstarts/react",
    "permanent": true
  },
  {
    "source": "/docs/quickstarts/get-started-with-expo",
    "destination": "/docs/quickstarts/expo",
    "permanent": true
  },
  {
    "source": "/docs/quickstarts/get-started-with-fastify",
    "destination": "/docs/quickstarts/fastify",
    "permanent": true
  },
  {
    "source": "/docs/quickstarts/get-started-with-gatsby",
    "destination": "/docs/quickstarts/gatsby",
    "permanent": true
  },
  {
    "source": "/docs/quickstarts/get-started-with-nextjs",
    "destination": "/docs/quickstarts/nextjs",
    "permanent": true
  },
  {
    "source": "/docs/quickstarts/get-started-with-redwoodjs",
    "destination": "/docs/references/redwood/overview",
    "permanent": true
  },
  {
    "source": "/docs/quickstarts/get-started-with-remix",
    "destination": "/docs/quickstarts/remix",
    "permanent": true
  },
  {
    "source": "/docs/reference/clerk-react/clerkprovider",
    "destination": "/docs/components/clerk-provider",
    "permanent": true
  },
  {
    "source": "/docs/reference/clerk-react/installation",
    "destination": "/docs/references/react/overview",
    "permanent": true
  },
  {
    "source": "/docs/reference/clerk-react/useauth",
    "destination": "/docs/hooks/use-auth",
    "permanent": true
  },
  {
    "source": "/docs/reference/clerk-react/useclerk",
    "destination": "/docs/hooks/use-clerk",
    "permanent": true
  },
  {
    "source": "/docs/reference/clerk-react/useorganization",
    "destination": "/docs/hooks/use-organization",
    "permanent": true
  },
  {
    "source": "/docs/reference/clerk-react/useorganizationlist",
    "destination": "/docs/hooks/use-organization-list",
    "permanent": true
  },
  {
    "source": "/docs/reference/clerk-react/useorganizations",
    "destination": "/docs/hooks/use-organization-list",
    "permanent": true
  },
  {
    "source": "/docs/reference/clerk-react/usesession",
    "destination": "/docs/hooks/use-session",
    "permanent": true
  },
  {
    "source": "/docs/reference/clerk-react/usesessionlist",
    "destination": "/docs/hooks/use-session-list",
    "permanent": true
  },
  {
    "source": "/docs/reference/clerk-react/usesignin",
    "destination": "/docs/hooks/use-sign-in",
    "permanent": true
  },
  {
    "source": "/docs/reference/clerk-react/usesignup",
    "destination": "/docs/hooks/use-sign-up",
    "permanent": true
  },
  {
    "source": "/docs/reference/clerk-react/useuser",
    "destination": "/docs/hooks/use-user",
    "permanent": true
  },
  {
    "source": "/docs/reference/clerkjs/clerk",
    "destination": "/docs/references/javascript/clerk",
    "permanent": true
  },
  {
    "source": "/docs/reference/clerkjs/client",
    "destination": "/docs/references/javascript/client",
    "permanent": true
  },
  {
    "source": "/docs/reference/clerkjs/emailaddress",
    "destination": "/docs/references/javascript/types/email-address",
    "permanent": true
  },
  {
    "source": "/docs/reference/clerkjs/externalaccount",
    "destination": "/docs/references/javascript/types/external-account",
    "permanent": true
  },
  {
    "source": "/docs/reference/clerkjs/installation",
    "destination": "/docs/references/javascript/overview",
    "permanent": true
  },
  {
    "source": "/docs/reference/clerkjs/organization",
    "destination": "/docs/references/javascript/organization",
    "permanent": true
  },
  {
    "source": "/docs/reference/clerkjs/organization-invitation",
    "destination": "/docs/references/javascript/types/organization-invitation",
    "permanent": true
  },
  {
    "source": "/docs/reference/clerkjs/organization-membership",
    "destination": "/docs/references/javascript/types/organization-membership",
    "permanent": true
  },
  {
    "source": "/docs/reference/clerkjs/phonenumber",
    "destination": "/docs/references/javascript/types/phone-number",
    "permanent": true
  },
  {
    "source": "/docs/reference/clerkjs/session",
    "destination": "/docs/references/javascript/session",
    "permanent": true
  },
  {
    "source": "/docs/reference/clerkjs/sessionwithactivities",
    "destination": "/docs/references/javascript/types/session-with-activities",
    "permanent": true
  },
  {
    "source": "/docs/reference/clerkjs/signin",
    "destination": "/docs/references/javascript/sign-in",
    "permanent": true
  },
  {
    "source": "/docs/reference/clerkjs/signup",
    "destination": "/docs/references/javascript/sign-up",
    "permanent": true
  },
  {
    "source": "/docs/reference/clerkjs/user",
    "destination": "/docs/references/javascript/user",
    "permanent": true
  },
  {
    "source": "/docs/reference/clerkjs/web3wallet",
    "destination": "/docs/references/javascript/types/web3-wallet",
    "permanent": true
  },
  {
    "source": "/docs/reference/golang/getting-started",
    "destination": "/docs/references/go/overview",
    "permanent": true
  },
  {
    "source": "/docs/reference/golang/other-examples",
    "destination": "/docs/references/go/other-examples",
    "permanent": true
  },
  {
    "source": "/docs/reference/golang/verifying-a-session",
    "destination": "/docs/references/go/verifying-sessions",
    "permanent": true
  },
  {
    "source": "/docs/reference/node/available-methods",
    "destination": "/docs/references/nodejs/methods",
    "permanent": true
  },
  {
    "source": "/docs/reference/node/getting-started",
    "destination": "/docs/references/express/overview",
    "permanent": true
  },
  {
    "source": "/docs/reference/node/networkless-token-verification",
    "destination": "/docs/backend-requests/manual-jwt",
    "permanent": true
  },
  {
    "source": "/docs/reference/node/troubleshooting",
    "destination": "/docs/references/nodejs/troubleshooting",
    "permanent": true
  },
  {
    "source": "/docs/reference/overview",
    "destination": "/docs/references/overview",
    "permanent": true
  },
  {
    "source": "/docs/reference/rate-limits",
    "destination": "/docs/backend-requests/resources/rate-limits",
    "permanent": true
  },
  {
    "source": "/docs/reference/ruby/available-methods",
    "destination": "/docs/references/ruby/available-methods",
    "permanent": true
  },
  {
    "source": "/docs/reference/ruby/getting-started",
    "destination": "/docs/references/ruby/overview",
    "permanent": true
  },
  {
    "source": "/docs/reference/ruby/rack-rails-integration",
    "destination": "/docs/references/ruby/rack-rails",
    "permanent": true
  },
  {
    "source": "/docs/request-authentication/backend",
    "destination": "/docs/backend-requests/overview",
    "permanent": true
  },
  {
    "source": "/docs/request-authentication/cross-origin",
    "destination": "/docs/backend-requests/making-requests#cross-origin-requests",
    "permanent": true
  },
  {
    "source": "/docs/request-authentication/customizing-session-tokens",
    "destination": "/docs/backend-requests/custom-session-token",
    "permanent": true
  },
  {
    "source": "/docs/request-authentication/go",
    "destination": "/docs/references/go/overview",
    "permanent": true
  },
  {
    "source": "/docs/request-authentication/jwt-templates",
    "destination": "/docs/backend-requests/jwt-templates",
    "permanent": true
  },
  {
    "source": "/docs/request-authentication/nextjs",
    "destination": "/docs/references/nextjs/clerk-middleware",
    "permanent": true
  },
  {
    "source": "/docs/request-authentication/nodejs-express",
    "destination": "/docs/references/express/overview",
    "permanent": true
  },
  {
    "source": "/docs/request-authentication/overview",
    "destination": "/docs/backend-requests/overview",
    "permanent": true
  },
  {
    "source": "/docs/request-authentication/rack-rails",
    "destination": "/docs/references/ruby/rails",
    "permanent": true
  },
  {
    "source": "/docs/request-authentication/same-origin",
    "destination": "/docs/backend-requests/making-requests#same-origin-requests",
    "permanent": true
  },
  {
    "source": "/docs/request-authentication/validate-session-tokens",
    "destination": "/docs/backend-requests/manual-jwt",
    "permanent": true
  },
  {
    "source": "/docs/security/introduction",
    "destination": "/docs/security/overview",
    "permanent": true
  },
  {
    "source": "/docs/security/session-leak-protection",
    "destination": "/docs/security/overview",
    "permanent": true
  },
  {
    "source": "/docs/testing/e2e-testing",
    "destination": "/docs/testing/test-emails-and-phones",
    "permanent": true
  },
  {
    "source": "/docs/upgrade-guides/client-side-changes-all-frameworks",
    "destination": "/docs/upgrade-guides/upgrading-from-v2-to-v3",
    "permanent": true
  },
  {
    "source": "/docs/upgrade-guides/express-server-side-changes",
    "destination": "/docs/upgrade-guides/upgrading-from-v2-to-v3",
    "permanent": true
  },
  {
    "source": "/docs/upgrade-guides/nextjs-server-side-changes",
    "destination": "/docs/upgrade-guides/upgrading-from-v2-to-v3",
    "permanent": true
  },
  {
    "source": "/docs/users/contact-users",
    "destination": "/docs/users/overview",
    "permanent": true
  },
  {
    "source": "/docs/users/create-users",
    "destination": "/docs/users/overview",
    "permanent": true
  },
  {
    "source": "/docs/users/identify-users",
    "destination": "/docs/users/overview",
    "permanent": true
  },
  {
    "source": "/docs/users/sync-data-to-your-backend",
    "destination": "/docs/webhooks/sync-data",
    "permanent": true
  },
  {
    "source": "/docs/users/update-user-profiles",
    "destination": "/docs/users/overview",
    "permanent": true
  },
  {
    "source": "/docs/users/user-account-security",
    "destination": "/docs/users/overview",
    "permanent": true
  },
  {
    "source": "/docs/users/user-metadata",
    "destination": "/docs/users/metadata",
    "permanent": true
  },
  {
    "source": "/docs/users/build-your-own-ui",
    "destination": "/docs/custom-flows/overview",
    "permanent": true
  },
  {
    "source": "/docs/users/user-button",
    "destination": "/docs/components/user/user-button",
    "permanent": true
  },
  {
    "source": "/docs/users/user-profile",
    "destination": "/docs/components/user/user-profile",
    "permanent": true
  },
  {
    "source": "/docs/users",
    "destination": "/docs/users/overview",
    "permanent": true
  },
  {
    "source": "/docs/users/web3-wallets",
    "destination": "/docs/users/web3",
    "permanent": true
  },
  {
    "source": "/docs/reference/social-login-with-github",
    "destination": "/docs/authentication/social-connections/github",
    "permanent": true
  },
  {
    "source": "/docs/get-started/gatsby",
    "destination": "/docs/quickstarts/gatsby",
    "permanent": true
  },
  {
    "source": "/docs/how-to/set-up-your-application",
    "destination": "/docs/quickstarts/setup-clerk",
    "permanent": true
  },
  {
    "source": "/docs/how-to/authenticate-with-email-and-password",
    "destination": "/docs/authentication/configuration/sign-in-options",
    "permanent": true
  },
  {
    "source": "/docs/get-started/create-react-app",
    "destination": "/docs/quickstarts/react",
    "permanent": true
  },
  {
    "source": "/docs/main-concepts/user-object",
    "destination": "/docs/users/overview",
    "permanent": true
  },
  {
    "source": "/docs/authentication/social-login-with-gitlab",
    "destination": "/docs/authentication/social-connections/gitlab",
    "permanent": true
  },
  {
    "source": "/docs/authentication/social-login-with-spotify",
    "destination": "/docs/authentication/social-connections/spotify",
    "permanent": true
  },
  {
    "source": "/docs/upgrading-to-v3/introduction",
    "destination": "/docs/upgrade-guides/upgrading-from-v2-to-v3",
    "permanent": true
  },
  {
    "source": "/docs/how-to/e2e-testing",
    "destination": "/docs/testing/overview",
    "permanent": true
  },
  {
    "source": "/docs/learning-center/security",
    "destination": "/docs/security/introduction",
    "permanent": true
  },
  {
    "source": "/docs/main-concepts/progressive-sign-up-beta",
    "destination": "/docs/upgrade-guides/progressive-sign-up",
    "permanent": true
  },
  {
    "source": "/docs/authentication/e2e-testing",
    "destination": "/docs/testing/e2e-testing",
    "permanent": true
  },
  {
    "source": "/docs/authentication/social-login-with-bitbucket",
    "destination": "/docs/authentication/social-connections/bitbucket",
    "permanent": true
  },
  {
    "source": "/docs/reference/clerk-expo",
    "destination": "/docs/quickstarts/expo",
    "permanent": true
  },
  {
    "source": "/docs/how-to/sync-data-to-your-backend",
    "destination": "/docs/webhooks/sync-data",
    "permanent": true
  },
  {
    "source": "/docs/how-to/deploy-to-production",
    "destination": "/docs/deployments/overview",
    "permanent": true
  },
  {
    "source": "/docs/reference/webhooks",
    "destination": "/docs/webhooks/overview",
    "permanent": true
  },
  {
    "source": "/docs/main-concepts/import-users",
    "destination": "/docs/deployments/migrate-overview",
    "permanent": true
  },
  {
    "source": "/docs/main-concepts/email-deliverability",
    "destination": "/docs/troubleshooting/email-deliverability",
    "permanent": true
  },
  {
    "source": "/docs/authentication/social-login-with-notion",
    "destination": "/docs/authentication/social-connections/notion",
    "permanent": true
  },
  {
    "source": "/docs/authentication/session-lifetime",
    "destination": "/docs/authentication/configuration/session-options#session-lifetime",
    "permanent": true
  },
  {
    "source": "/docs/authentication/social-login-with-hubspot",
    "destination": "/docs/authentication/social-connections/hubspot",
    "permanent": true
  },
  {
    "source": "/docs/how-to/social-login-oauth",
    "destination": "/docs/authentication/social-connections/oauth",
    "permanent": true
  },
  {
    "source": "/docs/authentication/sign-in-flow",
    "destination": "/docs/authentication/configuration/sign-in-options",
    "permanent": true
  },
  {
    "source": "/docs/how-to/invitations",
    "destination": "/docs/custom-flows/invitations",
    "permanent": true
  },
  {
    "source": "/docs/how-to/validate-session-tokens",
    "destination": "/docs/backend-requests/resources/session-tokens#how-do-i-validate-a-session-token",
    "permanent": true
  },
  {
    "source": "/docs/authentication/social-login-with-dropbox",
    "destination": "/docs/authentication/social-connections/dropbox",
    "permanent": true
  },
  {
    "source": "/docs/reference/social-login-with-twitch",
    "destination": "/docs/authentication/social-connections/twitch",
    "permanent": true
  },
  {
    "source": "/docs/nextjs/control-components",
    "destination": "/docs/components/overview",
    "permanent": true
  },
  {
    "source": "/docs/main-concepts/sign-up-flow",
    "destination": "/docs/authentication/configuration/sign-up-options",
    "permanent": true
  },
  {
    "source": "/docs/how-to/organizations",
    "destination": "/docs/organizations/overview",
    "permanent": true
  },
  {
    "source": "/docs/how-to/passwordless-authentication",
    "destination": "/docs/custom-flows/email-sms-otp",
    "permanent": true
  },
  {
    "source": "/docs/how-to/sign-out",
    "destination": "/docs/custom-flows/sign-out",
    "permanent": true
  },
  {
    "source": "/docs/get-started/remix",
    "destination": "/docs/quickstarts/remix",
    "permanent": true
  },
  {
    "source": "/docs/get-started/redwoodjs",
    "destination": "/docs/references/redwood/overview",
    "permanent": true
  },
  {
    "source": "/docs/users/jwt-templates",
    "destination": "/docs/backend-requests/jwt-templates",
    "permanent": true
  },
  {
    "source": "/docs/how-to/make-authenticated-requests-to-the-backend",
    "destination": "/docs/backend-requests/overview",
    "permanent": true
  },
  {
    "source": "/docs/authentication/email-and-password",
    "destination": "/docs/custom-flows/email-password",
    "permanent": true
  },
  {
    "source": "/docs/get-started/web3",
    "destination": "/docs/users/web3",
    "permanent": true
  },
  {
    "source": "/docs/authentication/social-login-with-discord",
    "destination": "/docs/authentication/social-connections/discord",
    "permanent": true
  },
  {
    "source": "/docs/authentication/social-login-with-tiktok",
    "destination": "/docs/authentication/social-connections/tiktok",
    "permanent": true
  },
  {
    "source": "/docs/how-to/embeddable-magic-links",
    "destination": "/docs/custom-flows/embedded-email-links",
    "permanent": true
  },
  {
    "source": "/docs/upgrading-to-v3/client-side-changes-all-frameworks",
    "destination": "/docs/upgrade-guides/upgrading-from-v2-to-v3",
    "permanent": true
  },
  {
    "source": "/docs/troubleshooting/rate-limits",
    "destination": "/docs/backend-requests/resources/rate-limits",
    "permanent": true
  },
  {
    "source": "/docs/get-started/nextjs",
    "destination": "/docs/quickstarts/nextjs",
    "permanent": true
  },
  {
    "source": "/docs/reference/social-login-with-twitter",
    "destination": "/docs/authentication/social-connections/twitter",
    "permanent": true
  },
  {
    "source": "/docs/authentication/social-login-oauth",
    "destination": "/docs/authentication/social-connections/oauth",
    "permanent": true
  },
  {
    "source": "/docs/authentication/social-login-with-google",
    "destination": "/docs/authentication/social-connections/google",
    "permanent": true
  },
  {
    "source": "/docs/main-concepts/sign-in-flow",
    "destination": "/docs/authentication/configuration/sign-in-options",
    "permanent": true
  },
  {
    "source": "/docs/users/make-authenticated-requests-to-the-backend",
    "destination": "/docs/backend-requests/overview",
    "permanent": true
  },
  {
    "source": "/docs/reference/social-login-with-apple",
    "destination": "/docs/authentication/social-connections/apple",
    "permanent": true
  },
  {
    "source": "/docs/authentication/social-login-with-coinbase",
    "destination": "/docs/authentication/social-connections/coinbase",
    "permanent": true
  },
  {
    "source": "/docs/authentication/social-login-with-twitter",
    "destination": "/docs/authentication/social-connections/twitter",
    "permanent": true
  },
  {
    "source": "/docs/authentication/social-login-with-facebook",
    "destination": "/docs/authentication/social-connections/facebook",
    "permanent": true
  },
  {
    "source": "/docs/authentication/magic-links",
    "destination": "/docs/authentication/custom-flows/magic-links",
    "permanent": true
  },
  {
    "source": "/docs/authentication/social-login-with-twitch",
    "destination": "/docs/authentication/social-connections/twitch",
    "permanent": true
  },
  {
    "source": "/docs/upgrading-to-v3/express-server-side-changes",
    "destination": "/docs/upgrade-guides/upgrading-from-v2-to-v3",
    "permanent": true
  },
  {
    "source": "/docs/reference/social-login-with-linkedin",
    "destination": "/docs/authentication/social-connections/linkedin",
    "permanent": true
  },
  {
    "source": "/docs/authentication/social-login-with-linkedin",
    "destination": "/docs/authentication/social-connections/linkedin",
    "permanent": true
  },
  {
    "source": "/docs/how-to/build-your-own-ui",
    "destination": "/docs/custom-flows/overview",
    "permanent": true
  },
  {
    "source": "/docs/reference/social-login-with-discord",
    "destination": "/docs/authentication/social-connections/discord",
    "permanent": true
  },
  {
    "source": "/docs/upgrade-guides/cookieless-dev",
    "destination": "/docs/upgrade-guides/url-based-session-syncing",
    "permanent": true
  },
  {
    "source": "/docs/authentication/social-login-with-apple",
    "destination": "/docs/authentication/social-connections/apple",
    "permanent": true
  },
  {
    "source": "/docs/main-concepts/export-users",
    "destination": "/docs/deployments/exporting-users",
    "permanent": true
  },
  {
    "source": "/docs/how-to/email-sms-templates",
    "destination": "/docs/authentication/configuration/email-sms-templates",
    "permanent": true
  },
  {
    "source": "/docs/reference/social-login-with-google",
    "destination": "/docs/authentication/social-connections/google",
    "permanent": true
  },
  {
    "source": "/docs/reference/social-login-with-bitbucket",
    "destination": "/docs/authentication/social-connections/bitbucket",
    "permanent": true
  },
  {
    "source": "/docs/how-to/authenticate-with-magic-links",
    "destination": "/docs/custom-flows/email-links",
    "permanent": true
  },
  {
    "source": "/docs/reference/social-login-with-gitlab",
    "destination": "/docs/authentication/social-connections/gitlab",
    "permanent": true
  },
  {
    "source": "/docs/authentication/one-time-codes",
    "destination": "/docs/custom-flows/email-sms-otp",
    "permanent": true
  },
  {
    "source": "/docs/reference/social-login-with-microsoft",
    "destination": "/docs/authentication/social-connections/microsoft",
    "permanent": true
  },
  {
    "source": "/docs/reference/social-login-with-notion",
    "destination": "/docs/authentication/social-connections/notion",
    "permanent": true
  },
  {
    "source": "/docs/authentication/sign-up-flow",
    "destination": "/docs/custom-flows/overview#sign-up-flow",
    "permanent": true
  },
  {
    "source": "/docs/how-to/jwt-templates",
    "destination": "/docs/backend-requests/jwt-templates",
    "permanent": true
  },
  {
    "source": "/docs/reference/social-login-with-dropbox",
    "destination": "/docs/authentication/social-connections/dropbox",
    "permanent": true
  },
  {
    "source": "/docs/authentication/social-login-with-microsoft",
    "destination": "/docs/authentication/social-connections/microsoft",
    "permanent": true
  },
  {
    "source": "/docs/reference/social-login-with-hubspot",
    "destination": "/docs/authentication/social-connections/hubspot",
    "permanent": true
  },
  {
    "source": "/docs/reference/social-login-with-facebook",
    "destination": "/docs/authentication/social-connections/facebook",
    "permanent": true
  },
  {
    "source": "/docs/how-to/multi-factor-authentication",
    "destination": "/docs/custom-flows/email-password-mfa",
    "permanent": true
  },
  {
    "source": "/docs/authentication/social-login-with-line",
    "destination": "/docs/authentication/social-connections/line",
    "permanent": true
  },
  {
    "source": "/docs/how-to/multi-session-applications",
    "destination": "/docs/custom-flows/multi-session-applications",
    "permanent": true
  },
  {
    "source": "/docs/how-to/organizations",
    "destination": "/docs/organizations/overview",
    "permanent": true
  },
  {
    "source": "/docs/authentication/progressive-sign-up-beta",
    "destination": "/docs/upgrade-guides/progressive-sign-up",
    "permanent": true
  },
  {
    "source": "/docs/authentication/social-login-with-github",
    "destination": "/docs/authentication/social-connections/github",
    "permanent": true
  },
  {
    "source": "/docs/how-to/migrate-from-firebase",
    "destination": "/docs/deployments/migrate-from-firebase",
    "permanent": true
  },
  {
    "source": "/docs/main-concepts/session-lifetime",
    "destination": "/docs/authentication/configuration/session-options#session-lifetime",
    "permanent": true
  },
  {
    "source": "/docs/upgrading-to-v3/nextjs-server-side-changes",
    "destination": "/docs/upgrade-guides/upgrading-from-v2-to-v3",
    "permanent": true
  },
  {
    "source": "/docs/nextjs/installation",
    "destination": "/docs/quickstarts/nextjs",
    "permanent": true
  },
  {
    "source": "/docs/references/remix/clerk-catch-boundary",
    "destination": "/docs/references/remix/clerk-error-boundary",
    "permanent": true
  },
  {
    "source": "/docs/deployments/import-and-export-users",
    "destination": "/docs/deployments/migrate-overview",
    "permanent": true
  },
  {
    "source": "/docs/references/backend/emails/create-email",
    "destination": "/docs/references/backend/overview",
    "permanent": true
  },
  {
    "source": "/docs/references/backend/organization/get-pending-organization-invitation-list",
    "destination": "/docs/references/backend/organization/get-organization-invitation-list",
    "permanent": true
  },
  {
    "source": "/docs/references/javascript/types/paginated-response",
    "destination": "/docs/references/javascript/types/clerk-paginated-response",
    "permanent": true
  },
  {
    "source": "/docs/references/nextjs/with-clerk-middleware",
    "destination": "/docs/references/nextjs/clerk-middleware",
    "permanent": true
  },
  {
    "source": "/docs/references/react/use-organizations",
    "destination": "/docs/hooks/use-organization-list",
    "permanent": true
  },
  {
    "source": "/docs/upgrade-guides/v3-introduction",
    "destination": "/docs/upgrade-guides/upgrading-from-v2-to-v3",
    "permanent": true
  },
  {
    "source": "/docs/upgrade-guides/v3-client-side-changes",
    "destination": "/docs/upgrade-guides/upgrading-from-v2-to-v3",
    "permanent": true
  },
  {
    "source": "/docs/upgrade-guides/v3-nextjs-server-side-changes",
    "destination": "/docs/upgrade-guides/upgrading-from-v2-to-v3",
    "permanent": true
  },
  {
    "source": "/docs/upgrade-guides/v3-express-server-side-changes",
    "destination": "/docs/upgrade-guides/upgrading-from-v2-to-v3",
    "permanent": true
  },
  {
    "source": "/docs/custom-flows/magic-links",
    "destination": "/docs/custom-flows/email-links",
    "permanent": true
  },
  {
    "source": "/docs/custom-flows/embedded-magic-links",
    "destination": "/docs/custom-flows/embedded-email-links",
    "permanent": true
  },
  {
    "source": "/docs/references/javascript/types/magic-link-error",
    "destination": "/docs/references/javascript/types/email-link-error",
    "permanent": true
  },
  {
    "source": "/docs/organizations/multiple-orgs",
    "destination": "/docs/custom-flows/organization-switcher",
    "permanent": true
  },
  {
    "source": "/docs/integrations/webhooks",
    "destination": "/docs/webhooks/overview",
    "permanent": true
  },
  {
    "source": "/docs/users/sync-data",
    "destination": "/docs/webhooks/sync-data",
    "permanent": true
  },
  {
    "source": "/docs/quickstarts/redwood",
    "destination": "/docs/references/redwood/overview",
    "permanent": true
  },
  {
    "source": "/docs/references/javascript/clerk/sign-in",
    "destination": "/docs/components/authentication/sign-in",
    "permanent": true
  },
  {
    "source": "/docs/references/javascript/clerk/sign-up",
    "destination": "/docs/components/authentication/sign-up",
    "permanent": true
  },
  {
    "source": "/docs/references/javascript/clerk/user-button",
    "destination": "/docs/components/user/user-button",
    "permanent": true
  },
  {
    "source": "/docs/references/javascript/clerk/user-profile",
    "destination": "/docs/components/user/user-profile",
    "permanent": true
  },
  {
    "source": "/docs/references/javascript/clerk/create-organization",
    "destination": "/docs/components/organization/create-organization",
    "permanent": true
  },
  {
    "source": "/docs/references/javascript/clerk/organization-profile",
    "destination": "/docs/components/organization/organization-profile",
    "permanent": true
  },
  {
    "source": "/docs/references/javascript/clerk/organization-switcher",
    "destination": "/docs/components/organization/organization-switcher",
    "permanent": true
  },
  {
    "source": "/docs/references/javascript/types/paginated-response",
    "destination": "/docs/references/javascript/types/clerk-paginated-response",
    "permanent": true
  },
  {
    "source": "/docs/references/javascript/types/oauth-strategy",
    "destination": "/docs/references/javascript/types/sso",
    "permanent": true
  },
  {
    "source": "/docs/references/javascript/types/oauth-provider",
    "destination": "/docs/references/javascript/types/sso",
    "permanent": true
  },
  {
    "source": "/docs/authentication/saml-at-clerk",
    "destination": "/docs/authentication/saml/overview",
    "permanent": true
  },
  {
    "source": "/docs/authentication/configuration/email-options",
    "destination": "/docs/authentication/configuration/email-sms-templates",
    "permanent": true
  },
  {
    "source": "/docs/component-redesign",
    "destination": "docs/components/overview",
    "permanent": true
  },
  {
    "source": "/docs/custom-flows/use-sign-up",
    "destination": "/docs/custom-flows/overview",
    "permanent": true
  },
  {
    "source": "/docs/custom-flows/mfa",
    "destination": "/docs/custom-flows/email-password-mfa",
    "permanent": true
  },
  {
    "source": "/docs/references/javascript/phone-number/phone-number",
    "destination": "/docs/references/javascript/types/phone-number",
    "permanent": true
  },
  {
    "source": "/docs/references/javascript/phone-number/second-factor",
    "destination": "/docs/references/javascript/types/phone-number",
    "permanent": true
  },
  {
    "source": "/docs/references/javascript/phone-number/verification",
    "destination": "/docs/references/javascript/types/phone-number",
    "permanent": true
  },
  {
    "source": "/docs/references/javascript/email-address/email-address",
    "destination": "/docs/references/javascript/types/email-address",
    "permanent": true
  },
  {
    "source": "/docs/references/javascript/email-address/verification",
    "destination": "/docs/references/javascript/types/email-address",
    "permanent": true
  },
  {
    "source": "/docs/references/backend/sessions/authenticate-request",
    "destination": "/docs/references/backend/authenticate-request",
    "permanent": true
  },
  {
    "source": "/docs/references/expo/expo-read-session-user-data",
    "destination": "/docs/references/expo/read-session-user-data",
    "permanent": true
  },
  {
    "source": "/docs/references/nodejs/token-verification",
    "destination": "/docs/backend-requests/manual-jwt",
    "permanent": true
  },
  {
    "source": "/docs/components/customization",
    "destination": "/docs/customization/overview",
    "permanent": true
  },
  {
    "source": "/docs/account-portal",
    "destination": "/docs/account-portal/overview",
    "permanent": true
  },
  {
    "source": "/docs/account-portal/user-profile-org-profile",
    "destination": "/docs/account-portal/overview",
    "permanent": true
  },
  {
    "source": "/docs/testing/playwright",
    "destination": "/docs/testing/playwright/overview",
    "permanent": true
  },
  {
    "source": "/docs/testing/cypress",
    "destination": "/docs/testing/cypress/overview",
    "permanent": true
  },
  {
    "source": "/docs/references/nextjs/auth-middleware",
    "destination": "/docs/references/nextjs/clerk-middleware",
    "permanent": true
  },
  {
    "source": "/docs/components/waitlist/overview",
    "destination": "/docs/components/waitlist",
    "permanent": true
  },
  {
    "source": "/docs/backend-requests/resources/cookie-size-limits",
    "destination": "/docs/backend-requests/resources/session-tokens#size-limitations",
    "permanent": true
  },
  {
    "source": "/docs/custom-flows/saml-connections",
    "destination": "/docs/custom-flows/enterprise-connections",
    "permanent": true
  },
  {
    "source": "/docs/references/react/add-react-router",
    "destination": "/docs/quickstarts/react-router",
    "permanent": true
  },
  {
    "source": "/docs/upgrade-guides/api-keys",
    "destination": "/docs/deployments/clerk-environment-variables",
    "permanent": true
  },
  {
    "source": "/docs/references/nextjs/auth-object",
    "destination": "/docs/references/backend/types/auth-object",
    "permanent": true
  },
  {
    "source": "/docs/guides/add-onboarding-flow",
    "destination": "/docs/references/nextjs/add-onboarding-flow",
    "permanent": true
  },
  {
    "source": "/docs/guides/waitlist",
    "destination": "/docs/references/nextjs/waitlist",
    "permanent": true
  },
  {
    "source": "/docs/how-clerk-works/routing",
    "destination": "/docs/guides/routing",
    "permanent": true
  },
  {
    "source": "/docs/guides/image-optimization/imageurl-image-optimization",
    "destination": "/docs/guides-image-optimization",
    "permanent": true
  },
  {
    "source": "/docs/guides/basic-rbac",
    "destination": "/docs/references/nextjs/basic-rbac",
    "permanent": true
  },
  {
    "source": "/docs/guides/force-organizations",
    "destination": "/docs/organizations/force-organizations",
    "permanent": true
  },
  {
    "source": "/docs/guides/authjs-migration",
    "destination": "/docs/references/nextjs/authjs-migration",
    "permanent": true
  },
  {
    "source": "/docs/guides/force-mfa",
    "destination": "/docs/authentication/configuration/force-mfa",
    "permanent": true
  },
  {
    "source": "/docs/references/expo/web-support/custom-signup-signin-pages",
    "destination": "/docs/references/expo/web-support/custom-sign-in-or-up-page",
    "permanent": true
  },
  {
    "source": "/docs/guides/architecture-scenarios",
    "destination": "/docs/guides/multi-tenant-architecture",
    "permanent": true
  },
  {
    "source": "/docs/references/javascript/phone-number",
    "destination": "/docs/references/javascript/types/phone-number",
    "permanent": true
  },
  {
    "source": "/docs/references/javascript/email-address",
    "destination": "/docs/references/javascript/types/email-address",
    "permanent": true
  },
  {
    "source": "/docs/references/javascript/external-account",
    "destination": "/docs/references/javascript/types/external-account",
    "permanent": true
  },
  {
    "source": "/docs/references/javascript/session-with-activities",
    "destination": "/docs/references/javascript/types/session-with-activities",
    "permanent": true
  },
  {
    "source": "/docs/references/javascript/web3-wallet/web3-wallet",
    "destination": "/docs/references/javascript/types/web3-wallet",
    "permanent": true
  },
  {
    "source": "/docs/references/javascript/web3-wallet/verification",
    "destination": "/docs/references/javascript/types/web3-wallet",
    "permanent": true
  },
  {
    "source": "/docs/references/javascript/organization-domain",
    "destination": "/docs/references/javascript/types/organization-domain",
    "permanent": true
  },
  {
    "source": "/docs/references/javascript/organization-invitation",
    "destination": "/docs/references/javascript/types/organization-invitation",
    "permanent": true
  },
  {
    "source": "/docs/references/javascript/organization-membership-request",
    "destination": "/docs/references/javascript/types/organization-membership-request",
    "permanent": true
  },
  {
    "source": "/docs/references/javascript/organization-membership",
    "destination": "/docs/references/javascript/types/organization-membership",
    "permanent": true
  },
  {
    "source": "/docs/backend-requests/handling/nodejs",
    "destination": "/docs/references/express/overview",
    "permanent": true
  },
  {
    "source": "/docs/references/nodejs/overview",
    "destination": "/docs/references/express/overview",
    "permanent": true
  },
  {
    "source": "/docs/references/nodejs/available-methods",
    "destination": "/docs/references/express/overview",
    "permanent": true
  },
  {
    "source": "/docs/references/javascript/types/oauth",
    "destination": "/docs/references/javascript/types/sso",
    "permanent": true
  },
  {
    "source": "/docs/organizations/accept-organization-invitations",
    "destination": "/docs/custom-flows/accept-organization-invitations",
    "permanent": true
  },
  {
    "source": "/docs/custom-flows/invitations",
    "destination": "/docs/custom-flows/application-invitations",
    "permanent": true
  },
  {
    "source": "/docs/organizations/creating-organizations",
    "destination": "/docs/custom-flows/create-organizations",
    "permanent": true
  },
  {
    "source": "/docs/organizations/updating-organizations",
    "destination": "/docs/custom-flows/update-organizations",
    "permanent": true
  },
  {
    "source": "/docs/organizations/inviting-users",
    "destination": "/docs/custom-flows/manage-organization-invitations",
    "permanent": true
  },
  {
    "source": "/docs/organizations/manage-invitations",
    "destination": "/docs/custom-flows/manage-user-org-invitations",
    "permanent": true
  },
  {
    "source": "/docs/organizations/manage-membership-requests",
    "destination": "/docs/custom-flows/manage-membership-requests",
    "permanent": true
  },
  {
    "source": "/docs/organizations/managing-roles",
    "destination": "/docs/custom-flows/manage-roles",
    "permanent": true
  },
  {
    "source": "/docs/organizations/viewing-memberships",
    "destination": "/docs/custom-flows/organization-switcher",
    "permanent": true
  },
  {
    "source": "/docs/organizations/custom-organization-switcher",
    "destination": "/docs/custom-flows/organization-switcher",
    "permanent": true
  },
  {
    "source": "/docs/references/javascript/clerk/clerk",
    "destination": "/docs/references/javascript/clerk",
    "permanent": true
  },
  {
    "source": "/docs/references/javascript/clerk/build-urls",
    "destination": "/docs/references/javascript/clerk",
    "permanent": true
  },
  {
    "source": "/docs/references/javascript/clerk/handle-navigation",
    "destination": "/docs/references/javascript/clerk",
    "permanent": true
  },
  {
    "source": "/docs/references/javascript/clerk/organization-methods",
    "destination": "/docs/references/javascript/clerk",
    "permanent": true
  },
  {
    "source": "/docs/references/javascript/clerk/redirect-methods",
    "destination": "/docs/references/javascript/clerk",
    "permanent": true
  },
  {
    "source": "/docs/references/javascript/clerk/session-methods",
    "destination": "/docs/references/javascript/clerk",
    "permanent": true
  },
  {
    "source": "/docs/references/javascript/clerk/waitlist-methods",
    "destination": "/docs/references/javascript/clerk",
    "permanent": true
  },
  {
    "source": "/docs/references/javascript/organization/organization",
    "destination": "/docs/references/javascript/organization",
    "permanent": true
  },
  {
    "source": "/docs/references/javascript/organization/domains",
    "destination": "/docs/references/javascript/organization",
    "permanent": true
  },
  {
    "source": "/docs/references/javascript/organization/invitations",
    "destination": "/docs/references/javascript/organization",
    "permanent": true
  },
  {
    "source": "/docs/references/javascript/organization/members",
    "destination": "/docs/references/javascript/organization",
    "permanent": true
  },
  {
    "source": "/docs/references/javascript/organization/membership-requests",
    "destination": "/docs/references/javascript/organization",
    "permanent": true
  },
  {
    "source": "/docs/references/javascript/sign-in/sign-in",
    "destination": "/docs/references/javascript/sign-in",
    "permanent": true
  },
  {
    "source": "/docs/references/javascript/sign-in/authenticate-with",
    "destination": "/docs/references/javascript/sign-in",
    "permanent": true
  },
  {
    "source": "/docs/references/javascript/sign-in/first-factor",
    "destination": "/docs/references/javascript/sign-in",
    "permanent": true
  },
  {
    "source": "/docs/references/javascript/sign-in/second-factor",
    "destination": "/docs/references/javascript/sign-in",
    "permanent": true
  },
  {
    "source": "/docs/references/javascript/sign-up/sign-up",
    "destination": "/docs/references/javascript/sign-up",
    "permanent": true
  },
  {
    "source": "/docs/references/javascript/sign-up/authenticate-with",
    "destination": "/docs/references/javascript/sign-up",
    "permanent": true
  },
  {
    "source": "/docs/references/javascript/sign-up/email-verification",
    "destination": "/docs/references/javascript/sign-up",
    "permanent": true
  },
  {
    "source": "/docs/references/javascript/sign-up/phone-verification",
    "destination": "/docs/references/javascript/sign-up",
    "permanent": true
  },
  {
    "source": "/docs/references/javascript/sign-up/verification",
    "destination": "/docs/references/javascript/sign-up",
    "permanent": true
  },
  {
    "source": "/docs/references/javascript/sign-up/web3-verification",
    "destination": "/docs/references/javascript/sign-up",
    "permanent": true
  },
  {
    "source": "/docs/references/javascript/user/user",
    "destination": "/docs/references/javascript/user",
    "permanent": true
  },
  {
    "source": "/docs/references/javascript/user/create-metadata",
    "destination": "/docs/references/javascript/user",
    "permanent": true
  },
  {
    "source": "/docs/references/javascript/user/password-management",
    "destination": "/docs/references/javascript/user",
    "permanent": true
  },
  {
    "source": "/docs/references/javascript/user/totp",
    "destination": "/docs/references/javascript/user",
    "permanent": true
  },
  {
    "source": "/docs/components/control/multi-session",
    "destination": "/docs/authentication/configuration/session-options#multi-session-applications",
    "permanent": true
  },
  {
    "source": "/docs/guides/transferring-your-app",
    "destination": "/docs/organizations/organization-workspaces#transfer-ownership-of-an-application",
    "permanent": true
  },
  {
    "source": "/docs/how-clerk-works/tokens-signatures",
    "destination": "/docs/backend-requests/resources/tokens-and-signatures",
    "permanent": true
  },
  {
    "source": "/docs/backend-requests/making/same-origin",
    "destination": "/docs/backend-requests/making-requests#same-origin-requests",
    "permanent": true
  },
  {
    "source": "/docs/backend-requests/making/cross-origin",
    "destination": "/docs/backend-requests/making-requests#cross-origin-requests",
    "permanent": true
  },
  {
    "source": "/docs/backend-requests/making/custom-session-token",
    "destination": "/docs/backend-requests/custom-session-token",
    "permanent": true
  },
  {
    "source": "/docs/backend-requests/making/jwt-templates",
    "destination": "/docs/backend-requests/jwt-templates",
    "permanent": true
  },
  {
    "source": "/docs/backend-requests/handling/go",
    "destination": "/docs/references/go/overview",
    "permanent": true
  },
  {
    "source": "/docs/backend-requests/handling/ruby-rails",
    "destination": "/docs/references/ruby/overview",
    "permanent": true
  },
  {
    "source": "/docs/backend-requests/handling/manual-jwt",
    "destination": "/docs/backend-requests/manual-jwt",
    "permanent": true
  },
  {
    "source": "/docs/backend-requests/versioning/overview",
    "destination": "/docs/versioning/overview",
    "permanent": true
  },
  {
    "source": "/docs/backend-requests/versioning/available-versions",
    "destination": "/docs/versioning/available-versions",
    "permanent": true
  },
  {
    "source": "/docs/deployments/clerk-cookies",
    "destination": "/docs/how-clerk-works/cookies",
    "permanent": true
  },
  {
    "source": "/docs/references/redwood/overview",
    "destination": "https://docs.redwoodjs.com/docs/auth/clerk/",
    "permanent": true
  },
  {
    "source": "/docs/references/react/use-auth",
    "destination": "/docs/hooks/use-auth",
    "permanent": true
  },
  {
    "source": "/docs/references/react/use-clerk",
    "destination": "/docs/hooks/use-clerk",
    "permanent": true
  },
  {
    "source": "/docs/references/react/use-organization-list",
    "destination": "/docs/hooks/use-organization-list",
    "permanent": true
  },
  {
    "source": "/docs/references/react/use-organization",
    "destination": "/docs/hooks/use-organization",
    "permanent": true
  },
  {
    "source": "/docs/references/react/use-reverification",
    "destination": "/docs/hooks/use-reverification",
    "permanent": true
  },
  {
    "source": "/docs/references/react/use-session-list",
    "destination": "/docs/hooks/use-session-list",
    "permanent": true
  },
  {
    "source": "/docs/references/react/use-session",
    "destination": "/docs/hooks/use-session",
    "permanent": true
  },
  {
    "source": "/docs/references/react/use-sign-in",
    "destination": "/docs/hooks/use-sign-in",
    "permanent": true
  },
  {
    "source": "/docs/references/react/use-sign-up",
    "destination": "/docs/hooks/use-sign-up",
    "permanent": true
  },
  {
    "source": "/docs/references/react/use-user",
    "destination": "/docs/hooks/use-user",
    "permanent": true
  },
  {
    "source": "/docs/quickstarts/tanstack-start",
    "destination": "/docs/quickstarts/tanstack-react-start",
    "permanent": true
  },
  {
    "source": "/docs/organizations/verify-user-permissions",
    "destination": "/docs/guides/authorization-checks",
    "permanent": true
  },
  {
    "source": "/docs/errors/actor-tokens",
    "destination": "/docs/errors/overview",
    "permanent": true
  },
  {
    "source": "/docs/errors/allowlist-identifiers",
    "destination": "/docs/errors/overview",
    "permanent": true
  },
  {
    "source": "/docs/errors/application",
    "destination": "/docs/errors/overview",
    "permanent": true
  },
  {
    "source": "/docs/errors/authentication",
    "destination": "/docs/errors/overview",
    "permanent": true
  },
  {
    "source": "/docs/errors/backup-codes",
    "destination": "/docs/errors/overview",
    "permanent": true
  },
  {
    "source": "/docs/errors/billing",
    "destination": "/docs/errors/overview",
    "permanent": true
  },
  {
    "source": "/docs/errors/billing-accounts",
    "destination": "/docs/errors/overview",
    "permanent": true
  },
  {
    "source": "/docs/errors/",
    "destination": "/docs/errors/overview",
    "permanent": true
  },
  {
    "source": "/docs/errors/blocklist-identifiers",
    "destination": "/docs/errors/overview",
    "permanent": true
  },
  {
    "source": "/docs/errors/clients",
    "destination": "/docs/errors/overview",
    "permanent": true
  },
  {
    "source": "/docs/errors/cookie",
    "destination": "/docs/errors/overview",
    "permanent": true
  },
  {
    "source": "/docs/errors/deprecation",
    "destination": "/docs/errors/overview",
    "permanent": true
  },
  {
    "source": "/docs/errors/",
    "destination": "/docs/errors/overview",
    "permanent": true
  },
  {
    "source": "/docs/errors/domains",
    "destination": "/docs/errors/overview",
    "permanent": true
  },
  {
    "source": "/docs/errors/entitlements",
    "destination": "/docs/errors/overview",
    "permanent": true
  },
  {
    "source": "/docs/errors/features",
    "destination": "/docs/errors/overview",
    "permanent": true
  },
  {
    "source": "/docs/errors/forms",
    "destination": "/docs/errors/overview",
    "permanent": true
  },
  {
    "source": "/docs/errors/identifications",
    "destination": "/docs/errors/overview",
    "permanent": true
  },
  {
    "source": "/docs/errors/passkeys",
    "destination": "/docs/errors/overview",
    "permanent": true
  },
  {
    "source": "/docs/errors/rate-limits",
    "destination": "/docs/errors/overview",
    "permanent": true
  },
  {
    "source": "/docs/errors/sign-in",
    "destination": "/docs/errors/overview",
    "permanent": true
  },
  {
    "source": "/docs/errors/sign-up",
    "destination": "/docs/errors/overview",
    "permanent": true
  },
  {
    "source": "/docs/errors/sign-in-tokens",
    "destination": "/docs/errors/overview",
    "permanent": true
  },
  {
    "source": "/docs/references/backend/types/saml-connection",
    "destination": "/docs/references/backend/types/backend-saml-connection",
    "permanent": true
  },
  {
    "source": "/docs/oauth/oauth-overview",
    "destination": "/docs/oauth/overview",
    "permanent": true
  },
  {
    "source": "/docs/oauth/oauth-single-sign-on",
    "destination": "/docs/oauth/single-sign-on",
    "permanent": true
  },
  {
    "source": "/docs/oauth/oauth-scoped-access",
    "destination": "/docs/oauth/scoped-access",
    "permanent": true
  },
  {
    "source": "/docs/oauth/oauth-verify-tokens",
    "destination": "/docs/oauth/verify-oauth-tokens",
    "permanent": true
  },
  {
    "source": "/docs/security/customize-user-lockout",
    "destination": "/docs/security/user-lock-guide#customize-max-sign-in-attempts-and-lockout-duration",
    "permanent": true
  },
  {
    "source": "/docs/security/unlock-user-accounts",
    "destination": "/docs/security/user-lock-guide#unlock-user-accounts",
    "permanent": true
  },
  {
    "source": "/docs/security/programmatically-lock-user-accounts",
    "destination": "/docs/security/user-lock-guide#lock-a-user-programmatically",
    "permanent": true
  },
  {
    "source": "/docs/organizations/creator-role",
    "destination": "/docs/organizations/roles-permissions#the-creator-role",
    "permanent": true
  },
  {
    "source": "/docs/organizations/default-role",
    "destination": "/docs/organizations/roles-permissions#the-default-role-for-members",
    "permanent": true
  },
  {
    "source": "/docs/organizations/create-roles-permissions",
    "destination": "/docs/organizations/roles-permissions#custom-roles",
    "permanent": true
  },
  {
    "source": "/docs/upgrade-guides/core-2/component-redesign",
    "destination": "/docs/upgrade-guides/core-2/overview#component-redesign",
    "permanent": true
  },
  {
    "source": "/docs/references/community-sdk/overview",
    "destination": "/docs/references/overview#build-with-community-maintained-sdks",
    "permanent": true
  },
  {
<<<<<<< HEAD
    "source": "/docs/components/checkout-button",
    "destination": "/docs/components/billing/checkout-button",
    "permanent": true
  },
  {
    "source": "/docs/components/plan-details-button",
    "destination": "/docs/components/billing/plan-details-button",
    "permanent": true
  },
  {
    "source": "/docs/components/pricing-table",
    "destination": "/docs/components/billing/pricing-table",
    "permanent": true
  },
  {
    "source": "/docs/components/subscription-details-button",
    "destination": "/docs/components/billing/subscription-details-button",
=======
    "source": "/docs/references/nextjs/build-mcp-server",
    "destination": "/docs/mcp/build-mcp-server",
    "permanent": true
  },
  {
    "source": "/docs/references/nextjs/connect-mcp-client",
    "destination": "/docs/mcp/connect-mcp-client",
>>>>>>> 2497d5d9
    "permanent": true
  }
]<|MERGE_RESOLUTION|>--- conflicted
+++ resolved
@@ -2470,7 +2470,6 @@
     "permanent": true
   },
   {
-<<<<<<< HEAD
     "source": "/docs/components/checkout-button",
     "destination": "/docs/components/billing/checkout-button",
     "permanent": true
@@ -2488,7 +2487,9 @@
   {
     "source": "/docs/components/subscription-details-button",
     "destination": "/docs/components/billing/subscription-details-button",
-=======
+    "permanent": true
+  },
+  {
     "source": "/docs/references/nextjs/build-mcp-server",
     "destination": "/docs/mcp/build-mcp-server",
     "permanent": true
@@ -2496,7 +2497,6 @@
   {
     "source": "/docs/references/nextjs/connect-mcp-client",
     "destination": "/docs/mcp/connect-mcp-client",
->>>>>>> 2497d5d9
     "permanent": true
   }
 ]