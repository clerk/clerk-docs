---
title: Add Microsoft Entra ID as a SAML connection
description: Learn how to allow users to sign into your Clerk app with their Microsoft account using SAML SSO.
---

<TutorialHero
  beforeYouStart={[
    {
      title: "Add the Enhanced authentication add-on to your Pro plan",
      link: "/pricing",
      icon: "plus-circle",
    },
    {
      title: "Enable email address as an identifier for your application.",
      link: "/docs/authentication/configuration/sign-up-sign-in-options#identifiers",
      icon: "key",
    }
  ]}
>
  - Use Microsoft Azure Entra ID (formerly [Active Directory](https://learn.microsoft.com/en-us/entra/fundamentals/new-name)) to enable single sign-on (SSO) via SAML for your Clerk application.
</TutorialHero>

## Tutorial

<Steps>
  ### Set up an enterprise connection in Clerk

  To create a SAML connection in Clerk:

  1. Navigate to the [Clerk Dashboard](https://dashboard.clerk.com/last-active?path=user-authentication/sso-connections).
  1. In the top navigation, select **Configure**. Then in the sidebar, select **SSO Connections**.
  1. Select the **Add connection** button, and select **For specific domains**.
  1. Select **Microsoft Entra ID (Formerly AD)** as the identity provider.
  1. Add the **Name** of the connection. This is the name that will be displayed in the sign-in form.
  1. Add the **Specific Domain** that you want to allow this connection for. This is the domain of the users you want to allow to sign in to your application.
  1. Select **Add connection**. You will be redirected to the connection's configuration page.
  1. Find the **Service Provider Configuration** section.
  1. Save the **Reply URL (Assertion Consumer Service URL)** and the **Identifier (Entity ID)** values somewhere secure. You'll need these in the [Configure your service provider](#configure-your-service-provider) step.
  1. Leave this page open.

  ### Create a new enterprise application in Microsoft

  To create a new enterprise application in Microsoft:

  1. Navigate to the [Microsoft Portal](https://azure.microsoft.com/en-us/get-started/azure-portal) and sign in.
  1. Under the **Azure Services** section, find and select **Enterprise Applications**. You may have to go to the [**All services**](https://portal.azure.com/#allservices) page and then scroll down to the **Identity** section to find it.
  1. Select the **New Application** button.
  1. Select the **Create your own application** button.
  1. Fill in the **Name**, ensure **Integrate any other application you don't find in the gallery (Non-gallery)** is selected, and select the **Create** button.

  ### Assign selected user or group in Microsoft

  Now that you have created the enterprise application, you need to assign your users/user groups to it. For example, if you were part of the Clerk organization, you would have access to users and groups in the Clerk organization. In this case, you could assign one or more users or entire groups to the enterprise application you just created.

  1. Under the **Getting started** section, select **Assign users and groups**.
  1. Select the **Add user/group** button.
  1. Under **Users**, select the **None Selected** link.
  1. In the search field, enter the user or group of users that you want to assign to the enterprise application.
  1. Select the check box next to the user or group that you want to assign.
  1. Select the **Select** button at the bottom of the page.
  1. Select the **Assign** button at the bottom of the page.

  ### Configure single sign-on (SSO) in Microsoft

  After you have assigned the user or group of users to the enterprise application, you need to configure the single sign-on (SSO) settings to enable SAML SSO.

  1. In the navigation sidebar, select **Manage** and select **Single sign-on**.
  1. Select **SAML** as the single sign-on method.

  ### Configure your service provider

  To configure your service provider (Clerk), you must add these two fields to your IdP's application:

  - **Reply URL (Assertion Consumer Service URL)** - This is your application's URL that your IdP will redirect your users back to after they have authenticated in your IdP.
  - **Identifier (Entity ID)** - This is a unique identifier for your SAML connection that your IdP application needs.

  To fill out the appropriate values for these fields:

  1. On the **Set up Single Sign-On with SAML** page, find the **Basic SAML Configuration** section.
  1. Select the **Edit** button. This will open a **Basic SAML Configuration** modal.
  1. Paste the **Reply URL (Assertion Consumer Service URL)** and the **Identifier (Entity ID)** values that you saved earlier into their respective fields.
  1. Select **Save** at the top of the modal.

  ### Configure your identity provider

  To configure your identity provider (Microsoft Entra ID), you need to add the following fields to your application:
<<<<<<< HEAD

  1. Find the **SAML Certificates** section.
  1. Copy the **App Federation Metadata URL**.
  1. Navigate back to the Clerk Dashboard. In the **Identity Provider Configuration** section, under **Metadata**, paste the **App Federation Metadata URL**.

=======

  1. Find the **SAML Certificates** section.
  1. Copy the **App Federation Metadata URL**.
  1. Navigate back to the Clerk Dashboard. In the **Identity Provider Configuration** section, under **Metadata**, paste the **App Federation Metadata URL**.

>>>>>>> d481ff0f
  ### Map Microsoft claims to Clerk attributes

  Mapping the claims in your IdP to the attributes in Clerk ensures that the data from your IdP is correctly mapped to the data in Clerk.

  | Clerk attribute | Microsoft claim |
  | - | - |
  | `mail` | `user.userprincipalname` |
  | `firstName` | `user.givenname` |
  | `lastName` | `user.surname` |

  The only Microsoft claim that is necessary to map is the email address claim. This is the email address that your users will use to log in to your application.

  1. On the **Set up Single Sign-On with SAML** page, find the **Attributes & Claims** section.
  1. Select the **Edit** button.
  1. Select the email address claim (`http://schemas.xmlsoap.org/ws/2005/05/identity/claims/emailaddress`) to edit the field.
  1. Next to **Source attribute**, select the dropdown and choose `user.userprincipalname`.
  1. Select **Save** at the top of the page.

  ### Enable the connection for Clerk

  To make the connection available for your users to authenticate with:

  1. In the Clerk Dashboard, you should still have the connection's configuration page open. If not, navigate to the [**SSO Connections**](https://dashboard.clerk.com/last-active?path=user-authentication/sso-connections) page and select the connection.
  1. Toggle on **Enable connection** and select **Save**.
</Steps><|MERGE_RESOLUTION|>--- conflicted
+++ resolved
@@ -84,19 +84,11 @@
   ### Configure your identity provider
 
   To configure your identity provider (Microsoft Entra ID), you need to add the following fields to your application:
-<<<<<<< HEAD
 
   1. Find the **SAML Certificates** section.
   1. Copy the **App Federation Metadata URL**.
   1. Navigate back to the Clerk Dashboard. In the **Identity Provider Configuration** section, under **Metadata**, paste the **App Federation Metadata URL**.
 
-=======
-
-  1. Find the **SAML Certificates** section.
-  1. Copy the **App Federation Metadata URL**.
-  1. Navigate back to the Clerk Dashboard. In the **Identity Provider Configuration** section, under **Metadata**, paste the **App Federation Metadata URL**.
-
->>>>>>> d481ff0f
   ### Map Microsoft claims to Clerk attributes
 
   Mapping the claims in your IdP to the attributes in Clerk ensures that the data from your IdP is correctly mapped to the data in Clerk.
