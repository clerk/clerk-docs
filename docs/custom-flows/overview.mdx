--- conflicted
+++ resolved
@@ -47,31 +47,7 @@
 
 ## Sign-in flow
 
-<<<<<<< HEAD
-Sign-in's are initiated by creating a [`SignIn`][sign-in-ref] object on the current [`Client`][client-ref]. The [`SignIn`][sign-in-ref] handles all the state and logic associated with a sign-in. If the sign-in is successfully authenticated, it will transform into an active session on the current [`Client`][client-ref].
-
-### Completing a sign-in
-
-There are 3 main steps a user must perform in order to complete a sign-in.
-
-<Steps>
-
-### Identification
-
-The first step a user needs to make is to identify what account they'd like to sign in to. This is done with an identifier, which can either be an email address, a phone number, or a username.
-
-### Factor one verification
-
-Once a user is identified, they need to prove their identity. This is the process of "authenticating" the user. There's a number of strategies a user can use to perform authentication with the most basic being the humble password. Other authentication strategies, like passwordless sign-in, can be explored in the [sign-in and sign-up options](/docs/authentication/configuration/sign-up-sign-in-options#authentication-strategies) guide.
-
-### Factor two verification (optional)
-
-This step only applies to users that have enabled [multifactor authentication](/docs/custom-flows/email-password-mfa) for their user.
-
-Forcing two different verification steps vastly increases the security of your account. The most common setup a user will have to protect their account is using a password as their first kind of verification and a `phone_code` as their second kind of verification.
-=======
 Sign-in's are initiated by creating a [`SignIn`](/docs/references/javascript/sign-in/sign-in) object on the current `Client`. The `SignIn` handles all the state and logic associated with a sign-in. If the sign-in is successfully authenticated, it will transform into an active session on the current `Client`.
->>>>>>> 32a4a383
 
 The following steps outline the sign-in process:
 
