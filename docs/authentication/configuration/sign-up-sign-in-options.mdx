--- conflicted
+++ resolved
@@ -126,7 +126,6 @@
 
 ### Email link
 
-<<<<<<< HEAD
 When the **Email verification link** option is selected as an authentication strategy, users receive an email message with a link to complete the authentication process. Email links can be used to sign up new users, sign in existing ones, or allow existing users to verify newly entered email addresses to user profiles.
 
 As a security measure, email links expire after 10 minutes prevent the use of compromised or stale links.
@@ -140,9 +139,6 @@
 1. In the Clerk Dashboard, navigate to the [**Email, phone, username**](https://dashboard.clerk.com/last-active?path=user-authentication/email-phone-username) page.
 1. In the **Authentication strategies** section, next to **Email verification link**, select the settings icon.
 1. Enable or disable the **Require the same device and browser** setting.
-=======
-When the **Email verification link** option is selected as an authentication strategy, users receive an email with a link to complete the sign-in process. Email links can be used to sign up new users, sign in existing ones, or allow existing users to verify newly entered email addresses to their profile. Email links work on any device. There's no constraint on where the link can be opened. For example, a user might try to sign in from their desktop browser, but open the link from their mobile phone.
->>>>>>> 212ffdcf
 
 ## Verification methods
 
