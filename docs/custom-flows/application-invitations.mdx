--- conflicted
+++ resolved
@@ -7,11 +7,7 @@
 
 When a user visits an [invitation](/docs/guides/users/inviting) link, and no custom redirect URL was specified, then they will be redirected to the [Account Portal sign-up page](/docs/guides/customizing-clerk/account-portal#sign-up) and **their email address will be automatically verified.**
 
-<<<<<<< HEAD
-However, if you specified [a redirect URL when creating the invitation](/docs/users/invitations#redirect-url), you must handle the sign-up flow in your code for that page. You can either embed the [`<SignUp />`](/docs/reference/general/components/authentication/sign-up) component on that page, or if the prebuilt component doesn't meet your specific needs or if you require more control over the logic, you can rebuild the existing Clerk flows using the Clerk API.
-=======
-However, if you specified [a redirect URL when creating the invitation](/docs/guides/users/inviting#redirect-url), you must handle the sign-up flow in your code for that page. You can either embed the [`<SignUp />`](/docs/components/authentication/sign-up) component on that page, or if the prebuilt component doesn't meet your specific needs or if you require more control over the logic, you can rebuild the existing Clerk flows using the Clerk API.
->>>>>>> 4fcfe366
+However, if you specified [a redirect URL when creating the invitation](/docs/guides/users/inviting#redirect-url), you must handle the sign-up flow in your code for that page. You can either embed the [`<SignUp />`](/docs/reference/general/components/authentication/sign-up) component on that page, or if the prebuilt component doesn't meet your specific needs or if you require more control over the logic, you can rebuild the existing Clerk flows using the Clerk API.
 
 This guide demonstrates how to use Clerk's API to build a custom flow for accepting application invitations.
 
