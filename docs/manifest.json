--- conflicted
+++ resolved
@@ -315,11 +315,7 @@
                   },
                   {
                     "title": "Tasks after sign-up/sign-in",
-<<<<<<< HEAD
-                    "href": "/docs/guides/secure/session-tasks"
-=======
                     "href": "/docs/guides/configure/session-tasks"
->>>>>>> fc48d761
                   }
                 ]
               ]
