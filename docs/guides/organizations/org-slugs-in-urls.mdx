--- conflicted
+++ resolved
@@ -111,11 +111,7 @@
   ## Configure `clerkMiddleware()` to set the Active Organization
 
   > [!TIP]
-<<<<<<< HEAD
-  > If your app doesn't use `clerkMiddleware()`, or you prefer to manually set the [Active Organization](/docs/guides/organizations/overview#how-do-organizations-work), use the [`setActive()`](/docs/reference/javascript/clerk) method to control the Active Organization on the client-side.
-=======
   > If your app doesn't use `clerkMiddleware()`, or you prefer to manually set the [Active Organization](!active-organization), use the [`setActive()`](/docs/reference/javascript/clerk) method to control the Active Organization on the client-side.
->>>>>>> cdf782b5
 
   With [`clerkMiddleware()`](/docs/reference/nextjs/clerk-middleware), you can use the [`organizationSyncOptions`](/docs/reference/nextjs/clerk-middleware#organization-sync-options) property to declare URL patterns that determine whether a specific Organization should be activated.
 
@@ -124,11 +120,7 @@
   In the following example, two `organizationPatterns` are defined: one for the root (e.g., `/orgs/acmecorp`) and one as the wildcard matcher `(.*)` to match `/orgs/acmecorp/any/other/resource`. This configuration ensures that the path `/orgs/:slug` with any optional trailing path segments will set the Organization indicated by the slug as the active one.
 
   > [!WARNING]
-<<<<<<< HEAD
-  > If no Organization with the specified slug exists, or if the user isn't a member of the Organization, then `clerkMiddleware()` **won't** modify the active Organization. Instead, it will leave the previously active Organization unchanged on the Clerk session.
-=======
-  > If no organization with the specified slug exists, or if the user isn't a member of the organization, then `clerkMiddleware()` **won't** modify the Active Organization. Instead, it will leave the previously Active Organization unchanged on the Clerk session.
->>>>>>> cdf782b5
+  > If no Organization with the specified slug exists, or if the user isn't a member of the Organization, then `clerkMiddleware()` **won't** modify the Active Organization. Instead, it will leave the previously Active Organization unchanged on the Clerk session.
 
   ```tsx {{ filename: 'proxy.ts', mark: [[7, 13]] }}
   import { clerkMiddleware } from '@clerk/nextjs/server'
@@ -161,11 +153,7 @@
 
   Now that `clerkMiddleware()` is configured to activate Organizations, you can build an Organization-specific page while handling cases where the Organization can't be activated.
 
-<<<<<<< HEAD
-  Failed activation occurs if no Organization with the specified slug exists, or if the given user isn't a member of the Organization. When this happens, the middleware won't change the active Organization, leaving the previously active one unchanged.
-=======
-  Failed activation occurs if no organization with the specified slug exists, or if the given user isn't a member of the organization. When this happens, the middleware won't change the Active Organization, leaving the previously active one unchanged.
->>>>>>> cdf782b5
+  Failed activation occurs if no Organization with the specified slug exists, or if the given user isn't a member of the Organization. When this happens, the middleware won't change the Active Organization, leaving the previously active one unchanged.
 
   For troubleshooting, Clerk will also log a message on the server:
 
@@ -173,11 +161,7 @@
 
   It's ultimately the responsibility of the page to ensure that it renders the appropriate content for a given URL, and to handle the case where the expected Organization **isn't** active.
 
-<<<<<<< HEAD
-  In the following example, the Organization slug is detected as a Next.js [Dynamic Route](https://nextjs.org/docs/pages/building-your-application/routing/dynamic-routes) param and passed as a parameter to the page. If the slug doesn't match the active Organization slug, an error message is rendered and the [`<OrganizationList />`](/docs/reference/components/organization/organization-list) component allows the user to select a valid Organization.
-=======
-  In the following example, the organization slug is detected as a Next.js [Dynamic Route](https://nextjs.org/docs/pages/building-your-application/routing/dynamic-routes) param and passed as a parameter to the page. If the slug doesn't match the Active Organization slug, an error message is rendered and the [`<OrganizationList />`](/docs/reference/components/organization/organization-list) component allows the user to select a valid organization.
->>>>>>> cdf782b5
+  In the following example, the Organization slug is detected as a Next.js [Dynamic Route](https://nextjs.org/docs/pages/building-your-application/routing/dynamic-routes) param and passed as a parameter to the page. If the slug doesn't match the Active Organization slug, an error message is rendered and the [`<OrganizationList />`](/docs/reference/components/organization/organization-list) component allows the user to select a valid Organization.
 
   ```tsx {{ filename: 'app/orgs/[slug]/page.tsx' }}
   import { auth } from '@clerk/nextjs/server'
@@ -187,15 +171,9 @@
     const { orgSlug } = await auth()
     const { slug } = await params
 
-<<<<<<< HEAD
     // Check if the org slug from the URL params doesn't match
     // the active org slug from the user's session.
     // If they don't match, show an error message and the list of valid Organizations.
-=======
-    // Check if the organization slug from the URL params doesn't match
-    // the Active Organization slug from the user's session.
-    // If they don't match, show an error message and the list of valid organizations.
->>>>>>> cdf782b5
     if (slug != orgSlug) {
       return (
         <>
@@ -241,15 +219,9 @@
         const { orgSlug, sessionClaims } = await auth()
         const { slug } = await params
 
-<<<<<<< HEAD
         // Check if the org slug from the URL params doesn't match
         // the active org slug from the user's session.
         // If they don't match, show an error message and the list of valid Organizations.
-=======
-        // Check if the organization slug from the URL params doesn't match
-        // the Active Organization slug from the user's session.
-        // If they don't match, show an error message and the list of valid organizations.
->>>>>>> cdf782b5
         if (slug != orgSlug) {
           return (
             <>
@@ -280,21 +252,12 @@
       import { OrganizationList, useOrganization } from '@clerk/nextjs'
 
       export default function Home({ params }: { params: { slug: string } }) {
-<<<<<<< HEAD
         // Use `useOrganization()` to access the currently active org's `Organization` object
         const { organization } = useOrganization()
 
         // Check if the org slug from the URL params doesn't match
         // the active org slug from the user's session.
         // If they don't match, show an error message and the list of valid Organizations.
-=======
-        // Use `useOrganization()` to access the currently Active Organization's `Organization` object
-        const { organization } = useOrganization()
-
-        // Check if the organization slug from the URL params doesn't match
-        // the Active Organization slug from the user's session.
-        // If they don't match, show an error message and the list of valid organizations.
->>>>>>> cdf782b5
         if (!organization || organization.slug != params.slug) {
           return (
             <>
