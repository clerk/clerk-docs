--- conflicted
+++ resolved
@@ -63,88 +63,6 @@
     return path.isAbsolute(relativePath) ? relativePath : path.join(config.basePath, relativePath)
   }
 
-<<<<<<< HEAD
-  const tempDist = await fs.mkdtemp(path.join(os.tmpdir(), 'clerk-docs-dist-'))
-
-  return {
-    basePath: config.basePath,
-    baseDocsLink: config.baseDocsLink,
-    validSdks: config.validSdks,
-
-    manifestRelativePath: config.manifestPath,
-    manifestFilePath: resolve(config.manifestPath),
-
-    partialsRelativePath: config.partialsPath,
-    partialsPath: resolve(config.partialsPath),
-
-    dataRelativePath: config.dataPath,
-    dataPath: resolve(config.dataPath),
-
-    docsRelativePath: config.docsPath,
-    docsPath: resolve(config.docsPath),
-
-    distTempRelativePath: tempDist,
-    distTempPath: resolve(tempDist),
-
-    distFinalRelativePath: config.distPath,
-    distFinalPath: resolve(config.distPath),
-
-    typedocRelativePath: config.typedocPath,
-    typedocPath: resolve(config.typedocPath),
-
-    publicRelativePath: config.publicPath,
-    publicPath: config.publicPath ? resolve(config.publicPath) : undefined,
-
-    ignoredPaths: (url: string) => config.ignorePaths.some((ignoreItem) => url.startsWith(ignoreItem)),
-    ignoredLinks: (url: string) => config.ignoreLinks.some((ignoreItem) => url === ignoreItem),
-    ignoreWarnings: config.ignoreWarnings ?? {
-      docs: {},
-      partials: {},
-      typedoc: {},
-    },
-
-    manifestOptions: config.manifestOptions ?? {
-      wrapDefault: true,
-      collapseDefault: false,
-      hideTitleDefault: false,
-    },
-
-    redirects: config.redirects
-      ? {
-          static: {
-            inputPath: resolve(path.join(config.basePath, config.redirects.static.inputPath)),
-            outputPath: resolve(path.join(tempDist, config.redirects.static.outputPath)),
-          },
-          dynamic: {
-            inputPath: resolve(path.join(config.basePath, config.redirects.dynamic.inputPath)),
-            outputPath: resolve(path.join(tempDist, config.redirects.dynamic.outputPath)),
-          },
-        }
-      : null,
-
-    prompts: config.prompts
-      ? {
-          inputPath: resolve(path.join(config.basePath, config.prompts.inputPath)),
-          inputPathRelative: config.prompts.inputPath,
-          outputPath: resolve(path.join(tempDist, config.prompts.outputPath)),
-          outputPathRelative: config.prompts.outputPath,
-        }
-      : null,
-
-    llms: config.llms
-      ? {
-          overviewPath: config.llms.overviewPath,
-          fullPath: config.llms.fullPath,
-        }
-      : null,
-
-    flags: {
-      watch: config.flags?.watch ?? false,
-      controlled: config.flags?.controlled ?? false,
-      skipGit: config.flags?.skipGit ?? false,
-      skipApiErrors: config.flags?.skipApiErrors ?? false,
-    },
-=======
   const changeTempDist = async () => {
     const tempDist = await fs.mkdtemp(path.join(os.tmpdir(), 'clerk-docs-dist-'))
 
@@ -214,6 +132,13 @@
           }
         : null,
 
+      llms: config.llms
+        ? {
+            overviewPath: config.llms.overviewPath,
+            fullPath: config.llms.fullPath,
+          }
+        : null,
+
       flags: {
         watch: config.flags?.watch ?? false,
         controlled: config.flags?.controlled ?? false,
@@ -221,7 +146,6 @@
         skipApiErrors: config.flags?.skipApiErrors ?? false,
       },
     }
->>>>>>> a02ca803
   }
 
   return changeTempDist()
