{
  "$schema": "./manifest.schema.json",
  "navigation": [
    [
      { "title": "Home", "href": "/docs", "icon": "home" },
      {
        "title": "Learning",
        "items": [
          [
            {
              "title": "Quickstarts",
              "collapse": true,
              "icon": "checkmark-circle",
              "items": [
                [
                  { "title": "Overview", "href": "/docs/quickstarts/overview" },
                  { "title": "Set up Clerk", "href": "/docs/quickstarts/setup-clerk" },
                  {
                    "title": "Full Stack",
                    "items": [
                      [
                        {
                          "title": "Next.js",
                          "href": "/docs/quickstarts/nextjs",
                          "icon": "nextjs"
                        },
                        { "title": "Remix", "href": "/docs/quickstarts/remix", "icon": "remix" },
                        { "title": "Gatsby", "href": "/docs/quickstarts/gatsby", "icon": "gatsby" }
                      ]
                    ]
                  },
                  {
                    "title": "Frontend",
                    "items": [
                      [
                        {
                          "title": "JavaScript",
                          "href": "/docs/quickstarts/javascript",
                          "icon": "javascript"
                        },
                        { "title": "React", "href": "/docs/quickstarts/react", "icon": "react" },
                        { "title": "Expo", "href": "/docs/quickstarts/expo" }
                      ]
                    ]
                  },
                  {
                    "title": "Backend",
                    "items": [[{ "title": "Fastify", "href": "/docs/quickstarts/fastify" }]]
                  }
                ]
              ]
            },
            {
              "title": "Guides",
              "collapse": true,
              "icon": "book",
              "items": [
                [
                  { "title": "Overview", "href": "/docs/guides/overview" },
                  {
                    "title": "Add custom onboarding to your authentication flow",
                    "href": "/docs/guides/add-onboarding-flow"
                  },
                  {
                    "title": "Architecture scenarios",
                    "href": "/docs/guides/architecture-scenarios"
                  },
                  { "title": "Routing in Clerk", "href": "/docs/guides/routing" },
                  { "title": "Custom redirects", "href": "/docs/guides/custom-redirects" },
                  {
                    "title": "Transferring ownership of your App",
                    "href": "/docs/guides/transferring-your-app"
                  },
                  {
                    "title": "Use image optimization to improve app performance",
                    "href": "/docs/guides/image-optimization/imageurl-image-optimization"
                  },
                  {
                    "title": "Implement basic Role Based Access Control with metadata",
                    "href": "/docs/guides/basic-rbac"
                  },
                  {
                    "title": "Hide Personal Accounts and force organizations",
                    "href": "/docs/guides/force-organizations"
                  },
                  {
                    "title": "Migrating to Clerk from Auth.js",
                    "href": "/docs/guides/authjs-migration"
                  }
                ]
              ]
            }
          ],
          [
            {
              "title": "Sign Up & Sign In",
              "collapse": true,
              "icon": "door",
              "items": [
                [
                  { "title": "Overview", "href": "/docs/authentication/overview" },
                  {
                    "title": "Configuration",
                    "items": [
                      [
                        {
                          "title": "Sign-up and sign-in options",
                          "href": "/docs/authentication/configuration/sign-up-sign-in-options"
                        },
                        {
                          "title": "Session options",
                          "href": "/docs/authentication/configuration/session-options"
                        },
                        {
                          "title": "Email & SMS templates",
                          "href": "/docs/authentication/configuration/email-sms-templates"
                        },
                        {
                          "title": "Restrictions",
                          "href": "/docs/authentication/configuration/restrictions"
                        }
                      ]
                    ]
                  },
                  {
                    "title": "Social Connections",
                    "items": [
                      [
                        {
                          "title": "Overview",
                          "href": "/docs/authentication/social-connections/overview"
                        },
                        {
                          "title": "Social connections (OAuth)",
                          "href": "/docs/authentication/social-connections/oauth"
                        },
                        {
                          "title": "Account linking",
                          "href": "/docs/authentication/social-connections/account-linking"
                        },
                        {
                          "title": "Google",
                          "href": "/docs/authentication/social-connections/google"
                        },
                        {
                          "title": "Facebook",
                          "href": "/docs/authentication/social-connections/facebook"
                        },
                        {
                          "title": "Microsoft",
                          "href": "/docs/authentication/social-connections/microsoft"
                        },
                        {
                          "title": "See all",
                          "collapse": true,
                          "items": [
                            [
                              {
                                "title": "Apple",
                                "href": "/docs/authentication/social-connections/apple"
                              },
                              {
                                "title": "Atlassian",
                                "href": "/docs/authentication/social-connections/atlassian"
                              },
                              {
                                "title": "Bitbucket",
                                "href": "/docs/authentication/social-connections/bitbucket"
                              },
                              {
                                "title": "Box",
                                "href": "/docs/authentication/social-connections/box"
                              },
                              {
                                "title": "Coinbase",
                                "href": "/docs/authentication/social-connections/coinbase"
                              },
                              {
                                "title": "Discord",
                                "href": "/docs/authentication/social-connections/discord"
                              },
                              {
                                "title": "Dropbox",
                                "href": "/docs/authentication/social-connections/dropbox"
                              },
                              {
                                "title": "GitHub",
                                "href": "/docs/authentication/social-connections/github"
                              },
                              {
                                "title": "GitLab",
                                "href": "/docs/authentication/social-connections/gitlab"
                              },
                              {
                                "title": "HubSpot",
                                "href": "/docs/authentication/social-connections/hubspot"
                              },
                              {
                                "title": "Line",
                                "href": "/docs/authentication/social-connections/line"
                              },
                              {
                                "title": "Linear",
                                "href": "/docs/authentication/social-connections/linear"
                              },
                              {
                                "title": "LinkedIn (Deprecated)",
                                "href": "/docs/authentication/social-connections/linkedin"
                              },
                              {
                                "title": "LinkedIn",
                                "href": "/docs/authentication/social-connections/linkedin-oidc"
                              },
                              {
                                "title": "Notion",
                                "href": "/docs/authentication/social-connections/notion"
                              },
                              {
                                "title": "Slack",
                                "href": "/docs/authentication/social-connections/slack"
                              },
                              {
                                "title": "Spotify",
                                "href": "/docs/authentication/social-connections/spotify"
                              },
                              {
                                "title": "TikTok",
                                "href": "/docs/authentication/social-connections/tiktok"
                              },
                              {
                                "title": "Twitter v1",
                                "href": "/docs/authentication/social-connections/twitter"
                              },
                              {
                                "title": "X/Twitter v2",
                                "href": "/docs/authentication/social-connections/x-twitter"
                              },
                              {
                                "title": "Xero",
                                "href": "/docs/authentication/social-connections/xero"
                              }
                            ]
                          ]
                        }
                      ]
                    ]
                  },
                  {
                    "title": "SAML",
                    "items": [
                      [
                        { "title": "Overview", "href": "/docs/authentication/saml/overview" },
                        {
                          "title": "Authentication flows",
                          "href": "/docs/authentication/saml/authentication-flows"
                        },
                        {
                          "title": "Account linking",
                          "href": "/docs/authentication/saml/account-linking"
                        },
                        { "title": "Azure", "href": "/docs/authentication/saml/azure" },
                        { "title": "Google", "href": "/docs/authentication/saml/google" },
                        { "title": "Okta", "href": "/docs/authentication/saml/okta" },
                        {
                          "title": "Custom provider",
                          "href": "/docs/authentication/saml/custom-provider"
                        },
                        {
                          "title": "Just-in-Time account provisioning",
                          "href": "/docs/authentication/saml/jit-provisioning"
                        }
                      ]
                    ]
                  }
                ]
              ]
            },
            {
              "title": "Users",
              "collapse": true,
              "icon": "user-circle",
              "items": [
                [
                  { "title": "Overview", "href": "/docs/users/overview" },
                  { "title": "Metadata", "href": "/docs/users/metadata" },
                  { "title": "Delete users", "href": "/docs/users/deleting-users" },
                  {
                    "title": "Guides",
                    "items": [[{ "title": "Web3 authentication", "href": "/docs/users/web3" }]]
                  }
                ]
              ]
            },
            {
              "title": "Organizations, Roles, and Permissions",
              "collapse": true,
              "icon": "globe",
              "items": [
                [
                  { "title": "Overview", "href": "/docs/organizations/overview" },
                  {
                    "title": "Roles and permissions",
                    "href": "/docs/organizations/roles-permissions"
                  },
                  { "title": "Verified domains", "href": "/docs/organizations/verified-domains" },
                  {
                    "title": "Guides",
                    "items": [
                      [
                        {
                          "title": "Create roles and assign permissions",
                          "href": "/docs/organizations/create-roles-permissions"
                        },
                        {
                          "title": "Verify the active user’s permissions",
                          "href": "/docs/organizations/verify-user-permissions"
                        },
                        {
                          "title": "Reassign the creator role",
                          "href": "/docs/organizations/creator-role"
                        }
                      ]
                    ]
                  },
                  {
                    "title": "Building custom flows",
                    "items": [
                      [
                        { "title": "Using metadata", "href": "/docs/organizations/metadata" },
                        {
                          "title": "Create an organization",
                          "href": "/docs/organizations/creating-organizations"
                        },
                        {
                          "title": "Update an organization",
                          "href": "/docs/organizations/updating-organizations"
                        },
                        { "title": "Invite users", "href": "/docs/organizations/inviting-users" },
                        { "title": "Manage member roles", "href": "/docs/organizations/managing-roles" },
                        {
                          "title": "View a user's organization memberships",
                          "href": "/docs/organizations/viewing-memberships"
                        },
                        {
                          "title": "Manage membership requests",
                          "href": "/docs/organizations/manage-membership-requests"
                        },
                        {
                          "title": "Switch between organizations",
                          "href": "/docs/organizations/custom-organization-switcher"
                        }
                      ]
                    ]
                  }
                ]
              ]
            },
            {
              "title": "Backend Requests",
              "collapse": true,
              "icon": "stacked-rectangle",
              "items": [
                [
                  { "title": "Overview", "href": "/docs/backend-requests/overview" },
                  {
                    "title": "Making requests",
                    "items": [
                      [
                        {
                          "title": "Same-Origin Requests",
                          "href": "/docs/backend-requests/making/same-origin"
                        },
                        {
                          "title": "Cross-Origin Requests",
                          "href": "/docs/backend-requests/making/cross-origin"
                        },
                        {
                          "title": "Customize your session token",
                          "href": "/docs/backend-requests/making/custom-session-token"
                        },
                        {
                          "title": "JWT Templates",
                          "href": "/docs/backend-requests/making/jwt-templates"
                        }
                      ]
                    ]
                  },
                  {
                    "title": "Handling requests",
                    "items": [
                      [
                        {
                          "title": "Node.js & Express",
                          "href": "/docs/backend-requests/handling/nodejs"
                        },
                        {
                          "title": "Go",
                          "href": "/docs/backend-requests/handling/go",
                          "icon": "go"
                        },
                        {
                          "title": "Gatsby",
                          "href": "/docs/backend-requests/handling/gatsby",
                          "icon": "gatsby"
                        },
                        {
                          "title": "Ruby / Rails",
                          "href": "/docs/backend-requests/handling/ruby-rails",
                          "icon": "ruby"
                        },
                        {
                          "title": "Manual JWT Verification",
                          "href": "/docs/backend-requests/handling/manual-jwt"
                        }
                      ]
                    ]
                  },
                  {
                    "title": "Versioning",
                    "items": [
                      [
                        {
                          "title": "Overview",
                          "href": "/docs/backend-requests/versioning/overview"
                        },
                        {
                          "title": "Available versions",
                          "href": "/docs/backend-requests/versioning/available-versions"
                        }
                      ]
                    ]
                  },
                  {
                    "title": "Resources",
                    "items": [
                      [
                        {
                          "title": "Session tokens",
                          "href": "/docs/backend-requests/resources/session-tokens"
                        },
                        {
                          "title": "Rate limits",
                          "href": "/docs/backend-requests/resources/rate-limits"
                        }
                      ]
                    ]
                  }
                ]
              ]
            }
          ],
          [
            {
              "title": "Account Portal",
              "collapse": true,
              "icon": "user-dotted-circle",
              "items": [
                [
                  { "title": "Overview", "href": "/docs/account-portal/overview" },
                  { "title": "Getting started", "href": "/docs/account-portal/getting-started" },
                  {
                    "title": "Advanced Usage",
                    "items": [
                      [
                        { "title": "Direct links", "href": "/docs/account-portal/direct-links" },
                        {
                          "title": "User & Organization Pages",
                          "href": "/docs/account-portal/user-profile-org-profile"
                        },
                        {
                          "title": "Disable Account Portal",
                          "href": "/docs/account-portal/disable-account-portal"
                        }
                      ]
                    ]
                  }
                ]
              ]
            },
            {
              "title": "Component Reference",
              "collapse": true,
              "icon": "box",
              "items": [
                [
                  { "title": "Overview", "href": "/docs/components/overview" },
                  {
                    "title": "`<ClerkProvider>`",
                    "wrap": false,
                    "href": "/docs/components/clerk-provider"
                  },
                  {
                    "title": "Authentication Components",
                    "items": [
                      [
                        {
                          "title": "`<SignIn />`",
                          "wrap": false,
                          "href": "/docs/components/authentication/sign-in"
                        },
                        {
                          "title": "`<SignUp />`",
                          "wrap": false,
                          "href": "/docs/components/authentication/sign-up"
                        },
                        {
                          "title": "`<GoogleOneTap />`",
                          "wrap": false,
                          "href": "/docs/components/authentication/google-one-tap"
                        }
                      ]
                    ]
                  },
                  {
                    "title": "User Components",
                    "items": [
                      [
                        {
                          "title": "`<UserButton />`",
                          "wrap": false,
                          "href": "/docs/components/user/user-button"
                        },
                        {
                          "title": "`<UserProfile />`",
                          "wrap": false,
                          "href": "/docs/components/user/user-profile"
                        }
                      ]
                    ]
                  },
                  {
                    "title": "Organization Components",
                    "items": [
                      [
                        {
                          "title": "`<CreateOrganization />`",
                          "wrap": false,
                          "href": "/docs/components/organization/create-organization"
                        },
                        {
                          "title": "`<OrganizationProfile />`",
                          "wrap": false,
                          "href": "/docs/components/organization/organization-profile"
                        },
                        {
                          "title": "`<OrganizationSwitcher />`",
                          "wrap": false,
                          "href": "/docs/components/organization/organization-switcher"
                        },
                        {
                          "title": "`<OrganizationList />`",
                          "wrap": false,
                          "href": "/docs/components/organization/organization-list"
                        }
                      ]
                    ]
                  },
                  {
                    "title": "Customization",
                    "items": [
                      [
                        {
                          "title": "Appearance prop",
                          "collapse": true,
                          "items": [
                            [
                              {
                                "title": "Overview",
                                "href": "/docs/components/customization/overview"
                              },
                              {
                                "title": "Layout",
                                "href": "/docs/components/customization/layout"
                              },
                              {
                                "title": "Themes",
                                "href": "/docs/components/customization/themes"
                              },
                              {
                                "title": "Variables",
                                "href": "/docs/components/customization/variables"
                              }
                            ]
                          ]
                        },
                        {
                          "title": "Localization prop (i18n)",
                          "href": "/docs/components/customization/localization"
                        },
                        {
                          "title": "Custom Pages",
                          "collapse": true,
                          "items": [
                            [
                              {
                                "title": "`<UserProfile />`",
                                "wrap": false,
                                "href": "/docs/components/customization/user-profile"
                              },
                              {
                                "title": "`<OrganizationProfile />`",
                                "wrap": false,
                                "href": "/docs/components/customization/organization-profile"
                              }
                            ]
                          ]
                        }
                      ]
                    ]
                  },
                  {
                    "title": "Control Components",
                    "items": [
                      [
                        {
                          "title": "`<AuthenticateWithRedirectCallback />`",
                          "wrap": false,
                          "href": "/docs/components/control/authenticate-with-callback"
                        },
                        {
                          "title": "`<ClerkLoaded>`",
                          "wrap": false,
                          "href": "/docs/components/control/clerk-loaded"
                        },
                        {
                          "title": "`<ClerkLoading>`",
                          "wrap": false,
                          "href": "/docs/components/control/clerk-loading"
                        },
                        {
                          "title": "`<Protect>`",
                          "wrap": false,
                          "href": "/docs/components/protect"
                        },
                        {
                          "title": "`<MultisessionAppSupport>`",
                          "wrap": false,
                          "href": "/docs/components/control/multi-session"
                        },
                        {
                          "title": "`<RedirectToSignIn />`",
                          "wrap": false,
                          "href": "/docs/components/control/redirect-to-signin"
                        },
                        {
                          "title": "`<RedirectToSignUp />`",
                          "wrap": false,
                          "href": "/docs/components/control/redirect-to-signup"
                        },
                        {
                          "title": "`<RedirectToUserProfile />`",
                          "wrap": false,
                          "href": "/docs/components/control/redirect-to-userprofile"
                        },
                        {
                          "title": "`<RedirectToOrganizationProfile />`",
                          "wrap": false,
                          "href": "/docs/components/control/redirect-to-organizationprofile"
                        },
                        {
                          "title": "`<RedirectToCreateOrganization />`",
                          "wrap": false,
                          "href": "/docs/components/control/redirect-to-createorganization"
                        },
                        {
                          "title": "`<SignedIn>`",
                          "wrap": false,
                          "href": "/docs/components/control/signed-in"
                        },
                        {
                          "title": "`<SignedOut>`",
                          "wrap": false,
                          "href": "/docs/components/control/signed-out"
                        }
                      ]
                    ]
                  },
                  {
                    "title": "Unstyled Components",
                    "items": [
                      [
                        {
                          "title": "`<SignInButton>`",
                          "wrap": false,
                          "href": "/docs/components/unstyled/sign-in-button"
                        },
                        {
                          "title": "`<SignInWithMetamaskButton>`",
                          "wrap": false,
                          "href": "/docs/components/unstyled/sign-in-with-metamask"
                        },
                        {
                          "title": "`<SignUpButton>`",
                          "wrap": false,
                          "href": "/docs/components/unstyled/sign-up-button"
                        },
                        {
                          "title": "`<SignOutButton>`",
                          "wrap": false,
                          "href": "/docs/components/unstyled/sign-out-button"
                        }
                      ]
                    ]
                  }
                ]
              ]
            },
            {
              "title": "Custom Flows",
              "collapse": true,
              "icon": "route",
              "items": [
                [
                  { "title": "Overview", "href": "/docs/custom-flows/overview" },
                  { "title": "Error handling", "href": "/docs/custom-flows/error-handling" },
                  {
                    "title": "Authentication",
                    "items": [
                      [
                        { "title": "Email & password", "href": "/docs/custom-flows/email-password" },
                        { "title": "Email / SMS OTP", "href": "/docs/custom-flows/email-sms-otp" },
                        { "title": "Email links", "href": "/docs/custom-flows/email-links" },
                        { "title": "Email & password + MFA", "href": "/docs/custom-flows/email-password-mfa" },
                        { "title": "Passkeys", "href": "/docs/custom-flows/passkeys" },
                        { "title": "Google One Tap", "href": "/docs/custom-flows/google-one-tap" },
                        { "title": "OAuth connections", "href": "/docs/custom-flows/oauth-connections" },
                        { "title": "SAML connections", "href": "/docs/custom-flows/saml-connections" },
                        { "title": "Sign out", "href": "/docs/custom-flows/sign-out" },
                        { "title": "Invitations", "href": "/docs/custom-flows/invitations" },
                        {
                          "title": "Embedded email links",
                          "href": "/docs/custom-flows/embedded-email-links"
                        },
                        {
                          "title": "Multi-session applications",
                          "href": "/docs/custom-flows/multi-session-applications"
                        },
                        {
                          "title": "Bot sign-up protection",
                          "href": "/docs/custom-flows/bot-sign-up-protection"
                        }
                      ]
                    ]
                  },
                  {
                    "title": "Account updates",
                    "items": [
                      [
                        { "title": "Forgot password", "href": "/docs/custom-flows/forgot-password" },
                        {
                          "title": "User impersonation",
                          "href": "/docs/custom-flows/user-impersonation"
                        },
                        {
                          "title": "Add email",
                          "href": "/docs/custom-flows/add-email"
                        },
                        {
<<<<<<< HEAD
                          "title": "Multi-session applications",
                          "href": "/docs/custom-flows/multi-session-applications"
                        },
                        {
                          "title": "Manage SMS based Multi-factor Authentication",
                          "href": "/docs/custom-flows/manage-sms-based-mfa"
=======
                          "title": "Add phone",
                          "href": "/docs/custom-flows/add-phone"
>>>>>>> 34879554
                        }
                      ]
                    ]
                  }
                ]
              ]
            },
            {
              "title": "Elements",
              "tag": "(Beta)",
              "collapse": true,
              "icon": "application-2",
              "items": [
                [
                  { "title": "Overview", "href": "/docs/elements/overview" },
                  {
                    "title": "Guides",
                    "items": [
                      [
                        {
                          "title": "Build a sign-in flow",
                          "href": "/docs/elements/guides/sign-in"
                        },
                        {
                          "title": "Build a sign-up flow",
                          "href": "/docs/elements/guides/sign-up"
                        },
                        { "title": "Styling", "href": "/docs/elements/guides/styling" }
                      ]
                    ]
                  },
                  {
                    "title": "Examples",
                    "items": [
                      [
                        { "title": "Sign-in", "href": "/docs/elements/examples/sign-in" },
                        { "title": "Sign-up", "href": "/docs/elements/examples/sign-up" },
                        { "title": "Primitives", "href": "/docs/elements/examples/primitives" },
                        { "title": "shadcn/ui", "href": "/docs/elements/examples/shadcn-ui" }
                      ]
                    ]
                  },
                  {
                    "title": "Component Reference",
                    "items": [
                      [
                        { "title": "Common", "href": "/docs/elements/reference/common" },
                        { "title": "Sign-in", "href": "/docs/elements/reference/sign-in" },
                        { "title": "Sign-up", "href": "/docs/elements/reference/sign-up" }
                      ]
                    ]
                  }
                ]
              ]
            }
          ],
          [
            {
              "title": "Integrations",
              "collapse": true,
              "icon": "plug",
              "items": [
                [
                  { "title": "Overview", "href": "/docs/integrations/overview" },
                  {
                    "title": "Webhooks",
                    "items": [
                      [
                        { "title": "Overview", "href": "/docs/integrations/webhooks/overview" },
                        {
                          "title": "Sync Clerk data to your application with webhooks",
                          "href": "/docs/integrations/webhooks/sync-data"
                        },
                        {
                          "title": "Handling webhooks with Inngest",
                          "href": "/docs/integrations/webhooks/inngest"
                        },
                        {
                          "title": "Debug your webhooks",
                          "href": "/docs/integrations/webhooks/debug-your-webhooks"
                        }
                      ]
                    ]
                  },
                  {
                    "title": "Databases",
                    "items": [
                      [
                        { "title": "Convex", "href": "/docs/integrations/databases/convex" },
                        { "title": "Fauna", "href": "/docs/integrations/databases/fauna" },
                        { "title": "Firebase", "href": "/docs/integrations/databases/firebase" },
                        { "title": "Grafbase", "href": "/docs/integrations/databases/grafbase" },
                        { "title": "Hasura", "href": "/docs/integrations/databases/hasura" },
                        { "title": "Nhost", "href": "/docs/integrations/databases/nhost" },
                        { "title": "Supabase", "href": "/docs/integrations/databases/supabase" },
                        { "title": "Neon", "href": "/docs/integrations/databases/neon" }
                      ]
                    ]
                  },
                  {
                    "title": "Analytics",
                    "items": [
                      [
                        {
                          "title": "Google Analytics",
                          "href": "/docs/integrations/analytics/google-analytics"
                        }
                      ]
                    ]
                  }
                ]
              ]
            },
            {
              "title": "Deployments & Migrations",
              "collapse": true,
              "icon": "rocket",
              "items": [
                [
                  { "title": "Instances / Environments", "href": "/docs/deployments/environments" },
                  {
                    "title": "Clerk environment variables",
                    "href": "/docs/deployments/clerk-environment-variables"
                  },
                  {
                    "title": "Deployment",
                    "items": [
                      [
                        { "title": "Deploy to production", "href": "/docs/deployments/overview" },
                        {
                          "title": "Deploy to Vercel",
                          "href": "/docs/deployments/deploy-to-vercel"
                        },
                        {
                          "title": "Set up a staging environment",
                          "href": "/docs/deployments/set-up-staging"
                        },
                        {
                          "title": "Deploy an Expo app to production",
                          "href": "/docs/deployments/deploy-expo"
                        },
                        {
                          "title": "Set up a preview environment",
                          "href": "/docs/deployments/set-up-preview-environment"
                        },
                        {
                          "title": "Changing domains",
                          "href": "/docs/deployments/changing-domains"
                        }
                      ]
                    ]
                  },
                  {
                    "title": "Migrations",
                    "items": [
                      [
                        {
                          "title": "Migrate to Clerk",
                          "href": "/docs/deployments/migrate-overview"
                        },
                        {
                          "title": "Migrate from Firebase",
                          "href": "/docs/deployments/migrate-from-firebase"
                        },
                        {
                          "title": "Exporting user data",
                          "href": "/docs/deployments/exporting-users"
                        }
                      ]
                    ]
                  },
                  {
                    "title": "Cookie Information",
                    "items": [
                      [
                        {
                          "title": "Clerk Cookie Information",
                          "href": "/docs/deployments/clerk-cookies"
                        }
                      ]
                    ]
                  }
                ]
              ]
            },
            {
              "title": "Testing",
              "collapse": true,
              "icon": "speedometer",
              "items": [
                [
                  { "title": "Overview", "href": "/docs/testing/overview" },
                  {
                    "title": "Test Emails and Phones",
                    "href": "/docs/testing/test-emails-and-phones"
                  },
                  {
                    "title": "Testing Frameworks",
                    "items": [
                      [
                        { "title": "Playwright", "href": "/docs/testing/playwright" },
                        {
                          "title": "Postman or Insomnia",
                          "href": "/docs/testing/postman-or-insomnia"
                        }
                      ]
                    ]
                  }
                ]
              ]
            },
            {
              "title": "Advanced Usage",
              "collapse": true,
              "icon": "chart",
              "items": [
                [
                  {
                    "title": "Clerk as an OAuth2 Provider",
                    "href": "/docs/advanced-usage/clerk-idp"
                  },
                  {
                    "title": "Authentication across different domains",
                    "href": "/docs/advanced-usage/satellite-domains"
                  },
                  {
                    "title": "Proxying the Clerk Frontend API",
                    "href": "/docs/advanced-usage/using-proxies"
                  }
                ]
              ]
            },
            {
              "title": "Errors",
              "collapse": true,
              "icon": "block",
              "items": [
                [
                  { "title": "Overview", "href": "/docs/errors/overview" },
                  { "title": "Actor tokens", "href": "/docs/errors/actor-tokens" },
                  {
                    "title": "Allowlist identifiers",
                    "href": "/docs/errors/allowlist-identifiers"
                  },
                  { "title": "Application", "href": "/docs/errors/application" },
                  { "title": "Authentication", "href": "/docs/errors/authentication" },
                  { "title": "Backup codes", "href": "/docs/errors/backup-codes" },
                  { "title": "Billing", "href": "/docs/errors/billing" },
                  { "title": "Billing accounts", "href": "/docs/errors/billing-accounts" },
                  {
                    "title": "Blocklist identifiers",
                    "href": "/docs/errors/blocklist-identifiers"
                  },
                  { "title": "Clients", "href": "/docs/errors/clients" },
                  { "title": "Cookie", "href": "/docs/errors/cookie" },
                  { "title": "Deprecation", "href": "/docs/errors/deprecation" },
                  { "title": "Domains", "href": "/docs/errors/domains" },
                  { "title": "Entitlements", "href": "/docs/errors/entitlements" },
                  { "title": "Features", "href": "/docs/errors/features" },
                  { "title": "Identifications", "href": "/docs/errors/identifications" },
                  { "title": "Passkeys", "href": "/docs/errors/passkeys" },
                  { "title": "Sign-in", "href": "/docs/errors/sign-in" },
                  { "title": "Sign-up", "href": "/docs/errors/sign-up" },
                  { "title": "Sign-in-tokens", "href": "/docs/errors/sign-in-tokens" }
                ]
              ]
            },
            {
              "title": "Troubleshooting",
              "collapse": true,
              "icon": "bolt",
              "items": [
                [
                  { "title": "Overview", "href": "/docs/troubleshooting/overview" },
                  {
                    "title": "Email Deliverability",
                    "href": "/docs/troubleshooting/email-deliverability"
                  },
                  { "title": "Script Loading", "href": "/docs/troubleshooting/script-loading" },
                  {
                    "title": "Help & Support",
                    "items": [
                      [
                        {
                          "title": "Create a minimal reproduction",
                          "href": "/docs/troubleshooting/create-a-minimal-reproduction"
                        },
                        { "title": "Community Discord", "href": "/discord", "target": "_blank" },
                        { "title": "Contact Support", "href": "/support", "target": "_blank" }
                      ]
                    ]
                  }
                ]
              ]
            },
            {
              "title": "Upgrade Guides",
              "collapse": true,
              "icon": "arrow-up-circle",
              "items": [
                [
                  { "title": "Overview", "href": "/docs/upgrade-guides/overview" },
                  {
                    "title": "Long term support policy",
                    "href": "/docs/upgrade-guides/long-term-support"
                  },
                  {
                    "title": "Clerk SDK versioning",
                    "href": "/docs/upgrade-guides/sdk-versioning"
                  },
                  {
                    "title": "Upgrading to Core 2",
                    "items": [
                      [
                        { "title": "Overview", "href": "/docs/upgrade-guides/core-2/overview" },
                        {
                          "title": "Component redesign",
                          "href": "/docs/upgrade-guides/core-2/component-redesign"
                        },
                        {
                          "title": "SDK Guides",
                          "collapse": true,
                          "items": [
                            [
                              {
                                "title": "Next.js",
                                "href": "/docs/upgrade-guides/core-2/nextjs",
                                "icon": "nextjs"
                              },
                              {
                                "title": "Remix",
                                "href": "/docs/upgrade-guides/core-2/remix",
                                "icon": "remix"
                              },
                              { "title": "Expo", "href": "/docs/upgrade-guides/core-2/expo" },
                              { "title": "Fastify", "href": "/docs/upgrade-guides/core-2/fastify" },
                              {
                                "title": "React",
                                "href": "/docs/upgrade-guides/core-2/react",
                                "icon": "react"
                              },
                              { "title": "Node", "href": "/docs/upgrade-guides/core-2/node" },
                              { "title": "Backend", "href": "/docs/upgrade-guides/core-2/backend" },
                              {
                                "title": "Chrome Extension",
                                "href": "/docs/upgrade-guides/core-2/chrome-extension"
                              },
                              {
                                "title": "JavaScript",
                                "href": "/docs/upgrade-guides/core-2/javascript",
                                "icon": "javascript"
                              }
                            ]
                          ]
                        }
                      ]
                    ]
                  },
                  {
                    "title": "Upgrading to Core 1",
                    "items": [
                      [
                        {
                          "title": "Overview",
                          "href": "/docs/upgrade-guides/upgrading-from-v2-to-v3"
                        }
                      ]
                    ]
                  },
                  {
                    "title": "Dashboard",
                    "items": [
                      [
                        { "title": "API Key Changes", "href": "/docs/upgrade-guides/api-keys" },
                        {
                          "title": "URL-based session syncing",
                          "href": "/docs/upgrade-guides/url-based-session-syncing"
                        },
                        {
                          "title": "Progressive Sign up",
                          "href": "/docs/upgrade-guides/progressive-sign-up"
                        }
                      ]
                    ]
                  }
                ]
              ]
            },
            {
              "title": "Security & Privacy",
              "collapse": true,
              "icon": "lock",
              "items": [
                [
                  { "title": "Overview", "href": "/docs/security/overview" },
                  {
                    "title": "Vulnerability disclosure policy",
                    "href": "/docs/security/vulnerability-disclosure-policy"
                  },
                  { "title": "XSS leak protection", "href": "/docs/security/xss-leak-protection" },
                  { "title": "CSRF protection", "href": "/docs/security/csrf-protection" },
                  { "title": "CSP Headers", "href": "/docs/security/clerk-csp" },
                  { "title": "Fixation protection", "href": "/docs/security/fixation-protection" },
                  {
                    "title": "Password protection and rules",
                    "href": "/docs/security/password-protection"
                  },
                  { "title": "Clerk Telemetry", "href": "/docs/telemetry" },
                  {
                    "title": "Protect accounts from attacks",
                    "items": [
                      [
                        {
                          "title": "Brute force attacks and locking user accounts",
                          "href": "/docs/security/user-lock-guide"
                        },
                        {
                          "title": "Protect sign ups from bots",
                          "href": "/docs/security/bot-protection"
                        },
                        {
                          "title": "Customize max sign-in attempts and duration of of user lockout",
                          "href": "/docs/security/customize-user-lockout"
                        },
                        {
                          "title": "Unlock accounts from the Clerk Dashboard",
                          "href": "/docs/security/unlock-user-accounts"
                        },
                        {
                          "title": "Programmatically lock and unlock accounts",
                          "href": "/docs/security/programmatically-lock-user-accounts"
                        },
                        {
                          "title": "Protect email link sign-ins and sign-ups",
                          "href": "/docs/security/email-link-protection"
                        }
                      ]
                    ]
                  }
                ]
              ]
            },
            { "title": "Core 1 Documentation", "href": "/docs/core-1", "icon": "link" }
          ]
        ]
      },
      {
        "title": "SDK References",
        "items": [
          [
            {
              "title": "Next.js",
              "collapse": true,
              "icon": "nextjs",
              "items": [
                [
                  { "title": "Overview", "href": "/docs/references/nextjs/overview" },
                  {
                    "title": "Guides",
                    "items": [
                      [
                        {
                          "title": "Read session and user data",
                          "href": "/docs/references/nextjs/read-session-data"
                        },
                        {
                          "title": "Add custom sign up and sign in pages",
                          "href": "/docs/references/nextjs/custom-signup-signin-pages"
                        },
                        {
                          "title": "Integrate Clerk into your app with tRPC",
                          "href": "/docs/references/nextjs/trpc"
                        }
                      ]
                    ]
                  },
                  {
                    "title": "General References",
                    "items": [
                      [
                        {
                          "title": "`clerkMiddleware()`",
                          "wrap": false,
                          "href": "/docs/references/nextjs/clerk-middleware"
                        },
                        { "title": "Auth Object", "href": "/docs/references/nextjs/auth-object" }
                      ]
                    ]
                  },
                  {
                    "title": "App Router References",
                    "items": [
                      [
                        {
                          "title": "`auth()`",
                          "wrap": false,
                          "href": "/docs/references/nextjs/auth"
                        },
                        {
                          "title": "`currentUser()`",
                          "wrap": false,
                          "href": "/docs/references/nextjs/current-user"
                        },
                        {
                          "title": "Route Handlers",
                          "href": "/docs/references/nextjs/route-handlers"
                        },
                        {
                          "title": "Server Actions",
                          "href": "/docs/references/nextjs/server-actions"
                        }
                      ]
                    ]
                  },
                  {
                    "title": "Pages Router References",
                    "items": [
                      [
                        {
                          "title": "`getAuth()`",
                          "wrap": false,
                          "href": "/docs/references/nextjs/get-auth"
                        },
                        {
                          "title": "`buildClerkProps()`",
                          "wrap": false,
                          "href": "/docs/references/nextjs/build-clerk-props"
                        }
                      ]
                    ]
                  },
                  {
                    "title": "Deprecated",
                    "items": [
                      [
                        {
                          "title": "`authMiddleware()`",
                          "wrap": false,
                          "href": "/docs/references/nextjs/auth-middleware"
                        },
                        {
                          "title": "Use Clerk with Next.js 12 and older",
                          "href": "/docs/references/nextjs/usage-with-older-versions"
                        }
                      ]
                    ]
                  },
                  {
                    "title": "Demo Repositories",
                    "items": [
                      [
                        {
                          "title": "App Router Demo Repo",
                          "href": "https://github.com/clerk/clerk-nextjs-demo-app-router"
                        },
                        {
                          "title": "Pages Router Demo Repo",
                          "href": "https://github.com/clerk/clerk-nextjs-demo-pages-router"
                        }
                      ]
                    ]
                  }
                ]
              ]
            },
            {
              "title": "React",
              "collapse": true,
              "icon": "react",
              "items": [
                [
                  { "title": "Overview", "href": "/docs/references/react/overview" },
                  {
                    "title": "Guides",
                    "items": [
                      [
                        {
                          "title": "Add React Router",
                          "href": "/docs/references/react/add-react-router"
                        }
                      ]
                    ]
                  },
                  {
                    "title": "Client-side Helpers",
                    "items": [
                      [
                        {
                          "title": "`useUser()`",
                          "wrap": false,
                          "href": "/docs/references/react/use-user"
                        },
                        {
                          "title": "`useClerk()`",
                          "wrap": false,
                          "href": "/docs/references/react/use-clerk"
                        },
                        {
                          "title": "`useAuth()`",
                          "wrap": false,
                          "href": "/docs/references/react/use-auth"
                        },
                        {
                          "title": "`useSignIn()`",
                          "wrap": false,
                          "href": "/docs/references/react/use-sign-in"
                        },
                        {
                          "title": "`useSignUp()`",
                          "wrap": false,
                          "href": "/docs/references/react/use-sign-up"
                        },
                        {
                          "title": "`useSession()`",
                          "wrap": false,
                          "href": "/docs/references/react/use-session"
                        },
                        {
                          "title": "`useSessionList()`",
                          "wrap": false,
                          "href": "/docs/references/react/use-session-list"
                        },
                        {
                          "title": "`useOrganization()`",
                          "wrap": false,
                          "href": "/docs/references/react/use-organization"
                        },
                        {
                          "title": "`useOrganizationList()`",
                          "wrap": false,
                          "href": "/docs/references/react/use-organization-list"
                        }
                      ]
                    ]
                  }
                ]
              ]
            },
            {
              "title": "JavaScript",
              "collapse": true,
              "icon": "javascript",
              "items": [
                [
                  { "title": "Overview", "href": "/docs/references/javascript/overview" },
                  {
                    "title": "Clerk",
                    "collapse": true,
                    "items": [
                      [
                        {
                          "title": "Clerk class",
                          "href": "/docs/references/javascript/clerk/clerk"
                        },
                        {
                          "title": "Organization methods",
                          "href": "/docs/references/javascript/clerk/organization-methods"
                        },
                        {
                          "title": "Redirect methods",
                          "href": "/docs/references/javascript/clerk/redirect-methods"
                        },
                        {
                          "title": "BuildURLs",
                          "href": "/docs/references/javascript/clerk/build-urls"
                        },
                        {
                          "title": "Handle navigation",
                          "href": "/docs/references/javascript/clerk/handle-navigation"
                        },
                        {
                          "title": "Session methods",
                          "href": "/docs/references/javascript/clerk/session-methods"
                        }
                      ]
                    ]
                  },
                  {
                    "title": "User",
                    "collapse": true,
                    "items": [
                      [
                        { "title": "User object", "href": "/docs/references/javascript/user/user" },
                        {
                          "title": "TOTP methods",
                          "href": "/docs/references/javascript/user/totp"
                        },
                        {
                          "title": "Password management methods",
                          "href": "/docs/references/javascript/user/password-management"
                        },
                        {
                          "title": "Create metadata methods",
                          "href": "/docs/references/javascript/user/create-metadata"
                        }
                      ]
                    ]
                  },
                  {
                    "title": "Organization",
                    "collapse": true,
                    "items": [
                      [
                        {
                          "title": "Organization object",
                          "href": "/docs/references/javascript/organization/organization"
                        },
                        {
                          "title": "Membership methods",
                          "href": "/docs/references/javascript/organization/members"
                        },
                        {
                          "title": "Invitation methods",
                          "href": "/docs/references/javascript/organization/invitations"
                        },
                        {
                          "title": "Domain methods",
                          "href": "/docs/references/javascript/organization/domains"
                        },
                        {
                          "title": "Membership request methods",
                          "href": "/docs/references/javascript/organization/membership-request"
                        }
                      ]
                    ]
                  },
                  {
                    "title": "Organization Invitation",
                    "href": "/docs/references/javascript/organization-invitation"
                  },
                  {
                    "title": "Organization Membership",
                    "href": "/docs/references/javascript/organization-membership"
                  },
                  {
                    "title": "Organization Domain",
                    "href": "/docs/references/javascript/organization-domain"
                  },
                  {
                    "title": "Organization Membership Request",
                    "href": "/docs/references/javascript/organization-membership-request"
                  },
                  { "title": "Session", "href": "/docs/references/javascript/session" },
                  {
                    "title": "SessionWithActivities",
                    "href": "/docs/references/javascript/session-with-activities"
                  },
                  { "title": "Client", "href": "/docs/references/javascript/client" },
                  {
                    "title": "ExternalAccount",
                    "href": "/docs/references/javascript/external-account"
                  },
                  {
                    "title": "Email Address",
                    "href": "/docs/references/javascript/email-address"
                  },
                  {
                    "title": "Phone Number",
                    "href": "/docs/references/javascript/phone-number"
                  },
                  {
                    "title": "Sign In",
                    "collapse": true,
                    "items": [
                      [
                        {
                          "title": "Sign In",
                          "href": "/docs/references/javascript/sign-in/sign-in"
                        },
                        {
                          "title": "First Factor",
                          "href": "/docs/references/javascript/sign-in/first-factor"
                        },
                        {
                          "title": "Second Factor",
                          "href": "/docs/references/javascript/sign-in/second-factor"
                        },
                        {
                          "title": "AuthenticateWith",
                          "href": "/docs/references/javascript/sign-in/authenticate-with"
                        }
                      ]
                    ]
                  },
                  {
                    "title": "Sign Up",
                    "collapse": true,
                    "items": [
                      [
                        {
                          "title": "Sign Up",
                          "href": "/docs/references/javascript/sign-up/sign-up"
                        },
                        {
                          "title": "AuthenticateWith",
                          "href": "/docs/references/javascript/sign-up/authenticate-with"
                        },
                        {
                          "title": "Verification",
                          "href": "/docs/references/javascript/sign-up/verification"
                        },
                        {
                          "title": "Email Verification",
                          "href": "/docs/references/javascript/sign-up/email-verification"
                        },
                        {
                          "title": "Phone Verification",
                          "href": "/docs/references/javascript/sign-up/phone-verification"
                        },
                        {
                          "title": "Web3 Verification",
                          "href": "/docs/references/javascript/sign-up/web3-verification"
                        }
                      ]
                    ]
                  },
                  {
                    "title": "Web3 Wallet",
                    "collapse": true,
                    "items": [
                      [
                        {
                          "title": "Web3 Wallet",
                          "href": "/docs/references/javascript/web3-wallet/web3-wallet"
                        },
                        {
                          "title": "Verification",
                          "href": "/docs/references/javascript/web3-wallet/verification"
                        }
                      ]
                    ]
                  },
                  {
                    "title": "Types",
                    "collapse": true,
                    "items": [
                      [
                        {
                          "title": "Overview",
                          "href": "/docs/references/javascript/types/overview"
                        },
                        {
                          "title": "ClerkAPIError",
                          "href": "/docs/references/javascript/types/clerk-api-error"
                        },
                        {
                          "title": "ClerkPaginatedResponse",
                          "href": "/docs/references/javascript/types/clerk-paginated-response"
                        },
                        {
                          "title": "CustomPage",
                          "href": "/docs/references/javascript/types/custom-page"
                        },
                        {
                          "title": "EmailLinkError",
                          "href": "/docs/references/javascript/types/email-link-error"
                        },
                        {
                          "title": "DeletedObject",
                          "href": "/docs/references/javascript/types/deleted-object"
                        },
                        {
                          "title": "OAuth types",
                          "href": "/docs/references/javascript/types/oauth"
                        },
                        {
                          "title": "PasskeyResource",
                          "href": "/docs/references/javascript/types/passkey-resource"
                        },
                        {
                          "title": "PublicUserData",
                          "href": "/docs/references/javascript/types/public-user-data"
                        },
                        {
                          "title": "SessionStatus",
                          "href": "/docs/references/javascript/types/session-status"
                        },
                        {
                          "title": "SignInFirstFactor",
                          "href": "/docs/references/javascript/types/sign-in-first-factor"
                        },
                        {
                          "title": "SignInSecondFactor",
                          "href": "/docs/references/javascript/types/sign-in-second-factor"
                        },
                        {
                          "title": "SignInRedirectOptions",
                          "href": "/docs/references/javascript/types/sign-in-redirect-options"
                        },
                        {
                          "title": "SignUpRedirectOptions",
                          "href": "/docs/references/javascript/types/sign-up-redirect-options"
                        },
                        {
                          "title": "SignInInitialValues",
                          "href": "/docs/references/javascript/types/sign-in-initial-values"
                        },
                        {
                          "title": "SignUpInitialValues",
                          "href": "/docs/references/javascript/types/sign-up-initial-values"
                        },
                        {
                          "title": "RedirectOptions",
                          "href": "/docs/references/javascript/types/redirect-options"
                        },
                        {
                          "title": "Verification",
                          "href": "/docs/references/javascript/types/verification"
                        }
                      ]
                    ]
                  }
                ]
              ]
            },
            {
              "title": "Expo",
              "collapse": true,
              "icon": "expo",
              "items": [
                [
                  {
                    "title": "Overview",
                    "href": "/docs/references/expo/overview"
                  },
                  {
                    "title": "Custom Auth Flow Examples",
                    "collapse": true,
                    "icon": "route",
                    "items": [
                      [
                        {
                          "title": "Multi-factor authentication",
                          "href": "/docs/references/expo/expo-mfa"
                        },
                        {
                          "title": "OAuth",
                          "href": "/docs/references/expo/expo-oauth"
                        },
                        {
                          "title": "Impersonation",
                          "href": "/docs/references/expo/expo-impersonation"
                        }
                                        ]
                    ]
                  },
                  {
                    "title": "Read session and user data",
                    "href": "/docs/references/expo/expo-read-session-user-data"
                  }
                ]
              ]
            },
            {
              "title": "Node.js",
              "collapse": true,
              "icon": "nodejs",
              "items": [
                [
                  { "title": "Overview", "href": "/docs/references/nodejs/overview" },
                  {
                    "title": "Available methods",
                    "href": "/docs/references/nodejs/available-methods"
                  },
                  {
                    "title": "Connect/Express Middleware",
                    "href": "/docs/backend-requests/handling/nodejs"
                  },
                  {
                    "title": "Networkless token verification",
                    "href": "/docs/references/nodejs/token-verification"
                  }
                ]
              ]
            },
            {
              "title": "Remix",
              "collapse": true,
              "icon": "remix",
              "items": [
                [
                  {
                    "title": "`<ClerkApp />`",
                    "wrap": false,
                    "href": "/docs/references/remix/clerk-app"
                  },
                  {
                    "title": "SPA Mode",
                    "wrap": false,
                    "href": "/docs/references/remix/spa-mode"
                  }
                ]
              ]
            },
            {
              "title": "Go",
              "collapse": true,
              "icon": "go",
              "items": [
                [
                  { "title": "Overview", "href": "/docs/references/go/overview" },
                  {
                    "title": "Verifying sessions",
                    "href": "/docs/references/go/verifying-sessions"
                  },
                  {
                    "title": "Use Clerk Go for Backend API Operations",
                    "href": "/docs/references/go/other-examples"
                  },
                  { "title": "Go SDK repository", "href": "https://github.com/clerk/clerk-sdk-go" }
                ]
              ]
            },
            {
              "title": "Gatsby",
              "collapse": true,
              "icon": "gatsby",
              "items": [
                [
                  {
                    "title": "`withServerAuth()`",
                    "wrap": false,
                    "href": "/docs/references/gatsby/with-server-auth"
                  }
                ]
              ]
            },
            {
              "title": "Ruby / Rails",
              "collapse": true,
              "icon": "ruby",
              "items": [
                [
                  { "title": "Overview", "href": "/docs/references/ruby/overview" },
                  {
                    "title": "Available Methods",
                    "href": "/docs/references/ruby/available-methods"
                  },
                  { "title": "Rack/Rails integration", "href": "/docs/references/ruby/rack-rails" },
                  {
                    "title": "Ruby SDK repository",
                    "href": "https://github.com/clerk/clerk-sdk-ruby"
                  }
                ]
              ]
            },
            {
              "title": "JavaScript Backend SDK",
              "collapse": true,
              "icon": "clerk",
              "items": [
                [
                  { "title": "Overview", "href": "/docs/references/backend/overview" },
                  {
                    "title": "User",
                    "collapse": true,
                    "items": [
                      [
                        {
                          "title": "`getUserList()`",
                          "wrap": false,
                          "href": "/docs/references/backend/user/get-user-list"
                        },
                        {
                          "title": "`getUser()`",
                          "wrap": false,
                          "href": "/docs/references/backend/user/get-user"
                        },
                        {
                          "title": "`getCount()`",
                          "wrap": false,
                          "href": "/docs/references/backend/user/get-count"
                        },
                        {
                          "title": "`getOrganizationMembershipList()`",
                          "wrap": false,
                          "href": "/docs/references/backend/user/get-organization-membership-list"
                        },
                        {
                          "title": "`getUserOAuthAccessToken()`",
                          "wrap": false,
                          "href": "/docs/references/backend/user/get-user-oauth-access-token"
                        },
                        {
                          "title": "`createUser()`",
                          "wrap": false,
                          "href": "/docs/references/backend/user/create-user"
                        },
                        {
                          "title": "`verifyPassword()`",
                          "wrap": false,
                          "href": "/docs/references/backend/user/verify-password"
                        },
                        {
                          "title": "`banUser()`",
                          "wrap": false,
                          "href": "/docs/references/backend/user/ban-user"
                        },
                        {
                          "title": "`unbanUser()`",
                          "wrap": false,
                          "href": "/docs/references/backend/user/unban-user"
                        },
                        {
                          "title": "`lockUser()`",
                          "wrap": false,
                          "href": "/docs/references/backend/user/lock-user"
                        },
                        {
                          "title": "`unlockUser()`",
                          "wrap": false,
                          "href": "/docs/references/backend/user/unlock-user"
                        },
                        {
                          "title": "`updateUser()`",
                          "wrap": false,
                          "href": "/docs/references/backend/user/update-user"
                        },
                        {
                          "title": "`updateUserMetadata()`",
                          "wrap": false,
                          "href": "/docs/references/backend/user/update-user-metadata"
                        },
                        {
                          "title": "`deleteUser()`",
                          "wrap": false,
                          "href": "/docs/references/backend/user/delete-user"
                        },
                        {
                          "title": "`disableUserMFA()`",
                          "wrap": false,
                          "href": "/docs/references/backend/user/disable-user-mfa"
                        },
                        {
                          "title": "`verifyTOTP()`",
                          "wrap": false,
                          "href": "/docs/references/backend/user/verify-totp"
                        }
                      ]
                    ]
                  },
                  {
                    "title": "Organization",
                    "collapse": true,
                    "items": [
                      [
                        {
                          "title": "`getOrganization()`",
                          "wrap": false,
                          "href": "/docs/references/backend/organization/get-organization"
                        },
                        {
                          "title": "`getOrganizationList()`",
                          "wrap": false,
                          "href": "/docs/references/backend/organization/get-organization-list"
                        },
                        {
                          "title": "`getOrganizationMembershipList()`",
                          "wrap": false,
                          "href": "/docs/references/backend/organization/get-organization-membership-list"
                        },
                        {
                          "title": "`getOrganizationInvitationList()`",
                          "wrap": false,
                          "href": "/docs/references/backend/organization/get-organization-invitation-list"
                        },
                        {
                          "title": "`createOrganization()`",
                          "wrap": false,
                          "href": "/docs/references/backend/organization/create-organization"
                        },
                        {
                          "title": "`createOrganizationMembership()`",
                          "wrap": false,
                          "href": "/docs/references/backend/organization/create-organization-membership"
                        },
                        {
                          "title": "`createOrganizationInvitation()`",
                          "wrap": false,
                          "href": "/docs/references/backend/organization/create-organization-invitation"
                        },
                        {
                          "title": "`updateOrganization()`",
                          "wrap": false,
                          "href": "/docs/references/backend/organization/update-organization"
                        },
                        {
                          "title": "`updateOrganizationLogo()`",
                          "wrap": false,
                          "href": "/docs/references/backend/organization/update-organization-logo"
                        },
                        {
                          "title": "`updateOrganizationMembership()`",
                          "wrap": false,
                          "href": "/docs/references/backend/organization/update-organization-membership"
                        },
                        {
                          "title": "`updateOrganizationMetadata()`",
                          "wrap": false,
                          "href": "/docs/references/backend/organization/update-organization-metadata"
                        },
                        {
                          "title": "`updateOrganizationMembershipMetadata()`",
                          "wrap": false,
                          "href": "/docs/references/backend/organization/update-organization-membership-metadata"
                        },
                        {
                          "title": "`deleteOrganization()`",
                          "wrap": false,
                          "href": "/docs/references/backend/organization/delete-organization"
                        },
                        {
                          "title": "`deleteOrganizationMembership()`",
                          "wrap": false,
                          "href": "/docs/references/backend/organization/delete-organization-membership"
                        },
                        {
                          "title": "`revokeOrganizationInvitation()`",
                          "wrap": false,
                          "href": "/docs/references/backend/organization/revoke-organization-invitation"
                        }
                      ]
                    ]
                  },
                  {
                    "title": "Allowlist Identifiers",
                    "collapse": true,
                    "items": [
                      [
                        {
                          "title": "`getAllowlistIdentifierList()`",
                          "wrap": false,
                          "href": "/docs/references/backend/allowlist/get-allowlist-identifier-list"
                        },
                        {
                          "title": "`createAllowlistIdentifier()`",
                          "wrap": false,
                          "href": "/docs/references/backend/allowlist/create-allowlist-identifier"
                        },
                        {
                          "title": "`deleteAllowlistIdentifier()`",
                          "wrap": false,
                          "href": "/docs/references/backend/allowlist/delete-allowlist-identifier"
                        }
                      ]
                    ]
                  },
                  {
                    "title": "Sessions",
                    "collapse": true,
                    "items": [
                      [
                        {
                          "title": "`getSession()`",
                          "wrap": false,
                          "href": "/docs/references/backend/sessions/get-session"
                        },
                        {
                          "title": "`getSessionList()`",
                          "wrap": false,
                          "href": "/docs/references/backend/sessions/get-session-list"
                        },
                        {
                          "title": "`getToken()`",
                          "wrap": false,
                          "href": "/docs/references/backend/sessions/get-token"
                        },
                        {
                          "title": "`verifySession()`",
                          "wrap": false,
                          "href": "/docs/references/backend/sessions/verify-session"
                        },
                        {
                          "title": "`revokeSession()`",
                          "wrap": false,
                          "href": "/docs/references/backend/sessions/revoke-session"
                        }
                      ]
                    ]
                  },
                  {
                    "title": "Client",
                    "collapse": true,
                    "items": [
                      [
                        {
                          "title": "`getClient()`",
                          "wrap": false,
                          "href": "/docs/references/backend/client/get-client"
                        },
                        {
                          "title": "`getClientList()`",
                          "wrap": false,
                          "href": "/docs/references/backend/client/get-client-list"
                        },
                        {
                          "title": "`verifyClient()`",
                          "wrap": false,
                          "href": "/docs/references/backend/client/verify-client"
                        }
                      ]
                    ]
                  },
                  {
                    "title": "Invitations",
                    "collapse": true,
                    "items": [
                      [
                        {
                          "title": "`getInvitationList()`",
                          "wrap": false,
                          "href": "/docs/references/backend/invitations/get-invitation-list"
                        },
                        {
                          "title": "`createInvitation()`",
                          "wrap": false,
                          "href": "/docs/references/backend/invitations/create-invitation"
                        },
                        {
                          "title": "`revokeInvitation()`",
                          "wrap": false,
                          "href": "/docs/references/backend/invitations/revoke-invitation"
                        }
                      ]
                    ]
                  },
                  {
                    "title": "Redirect Urls",
                    "collapse": true,
                    "items": [
                      [
                        {
                          "title": "`getRedirectUrl()`",
                          "wrap": false,
                          "href": "/docs/references/backend/redirect-urls/get-redirect-url"
                        },
                        {
                          "title": "`getRedirectUrlList()`",
                          "wrap": false,
                          "href": "/docs/references/backend/redirect-urls/get-redirect-url-list"
                        },
                        {
                          "title": "`createRedirectUrl()`",
                          "wrap": false,
                          "href": "/docs/references/backend/redirect-urls/create-redirect-url"
                        },
                        {
                          "title": "`deleteRedirectUrl()`",
                          "wrap": false,
                          "href": "/docs/references/backend/redirect-urls/delete-redirect-url"
                        }
                      ]
                    ]
                  },
                  {
                    "title": "Email addresses",
                    "collapse": true,
                    "items": [
                      [
                        {
                          "title": "`getEmailAddress()`",
                          "wrap": false,
                          "href": "/docs/references/backend/email-addresses/get-email-address"
                        },
                        {
                          "title": "`createEmailAddress()`",
                          "wrap": false,
                          "href": "/docs/references/backend/email-addresses/create-email-address"
                        },
                        {
                          "title": "`updateEmailAddress()`",
                          "wrap": false,
                          "href": "/docs/references/backend/email-addresses/update-email-address"
                        },
                        {
                          "title": "`deleteEmailAddress()`",
                          "wrap": false,
                          "href": "/docs/references/backend/email-addresses/delete-email-address"
                        }
                      ]
                    ]
                  },
                  {
                    "title": "Phone numbers",
                    "collapse": true,
                    "items": [
                      [
                        {
                          "title": "`getPhoneNumber()`",
                          "wrap": false,
                          "href": "/docs/references/backend/phone-numbers/get-phone-number"
                        },
                        {
                          "title": "`createPhoneNumber()`",
                          "wrap": false,
                          "href": "/docs/references/backend/phone-numbers/create-phone-number"
                        },
                        {
                          "title": "`updatePhoneNumber()`",
                          "wrap": false,
                          "href": "/docs/references/backend/phone-numbers/update-phone-number"
                        },
                        {
                          "title": "`deletePhoneNumber()`",
                          "wrap": false,
                          "href": "/docs/references/backend/phone-numbers/delete-phone-number"
                        }
                      ]
                    ]
                  },
                  {
                    "title": "Sign-in tokens",
                    "collapse": true,
                    "items": [
                      [
                        {
                          "title": "`createSignInToken()`",
                          "wrap": false,
                          "href": "/docs/references/backend/sign-in-tokens/create-sign-in-token"
                        },
                        {
                          "title": "`revokeSignInToken()`",
                          "wrap": false,
                          "href": "/docs/references/backend/sign-in-tokens/revoke-sign-in-token"
                        }
                      ]
                    ]
                  },
                  {
                    "title": "Testing Tokens",
                    "collapse": true,
                    "items": [
                      [
                        {
                          "title": "`createTestingToken()`",
                          "wrap": false,
                          "href": "/docs/references/backend/testing-tokens/create-testing-token"
                        }
                      ]
                    ]
                  },
                  {
                    "title": "`authenticateRequest()`",
                    "wrap": false,
                    "href": "/docs/references/backend/authenticate-request"
                  },
                  {
                    "title": "`verifyToken()`",
                    "wrap": false,
                    "href": "/docs/references/backend/verify-token"
                  },
                  {
                    "title": "Types",
                    "collapse": true,
                    "items": [
                      [
                        {
                          "title": "PaginatedResourceResponse",
                          "href": "/docs/references/backend/types/paginated-resource-response"
                        },
                        {
                          "title": "Backend User object",
                          "href": "/docs/references/backend/types/backend-user"
                        }
                      ]
                    ]
                  }
                ]
              ]
            },
            {
              "title": "Redwood",
              "tag": "Community",
              "collapse": true,
              "icon": "redwood",
              "items": [
                [
                  { "title": "Overview", "href": "/docs/references/redwood/overview" },
                  {
                    "title": "Redwood",
                    "href": "https://redwoodjs.com/docs/auth/clerk",
                    "icon": "redwood"
                  }
                ]
              ]
            },
            {
              "title": "Svelte",
              "tag": "Community",
              "href": "https://github.com/markjaquith/clerk-sveltekit",
              "icon": "svelte"
            },
            {
              "title": "Vue",
              "tag": "Community",
              "href": "https://vue-clerk.vercel.app",
              "icon": "vue"
            },
            {
              "title": "Elysia",
              "tag": "Community",
              "href": "https://github.com/wobsoriano/elysia-clerk",
              "icon": "elysia"
            },
            {
              "title": "Rust",
              "tag": "Community",
              "href": "https://github.com/cincinnati-ventures/clerk-rs",
              "icon": "rust"
            },
            {
              "title": "Hono",
              "tag": "Community",
              "href": "https://github.com/honojs/middleware/tree/main/packages/clerk-auth",
              "icon": "hono"
            },
            {
              "title": "C#",
              "tag": "Community",
              "href": "https://github.com/Hawxy/Clerk.Net",
              "icon": "c-sharp"
            },
            {
              "title": "Astro",
              "tag": "Community",
              "href": "https://github.com/panteliselef/astro-with-clerk-auth/blob/main/packages/astro-clerk-auth/README.md",
              "icon": "astro"
            },
            {
              "title": "Koa",
              "tag": "Community",
              "href": "https://github.com/dimkl/clerk-koa/blob/main/README.md",
              "icon": "koa"
            },
            {
              "title": "Angular",
              "tag": "Community",
              "href": "https://github.com/anagstef/ngx-clerk?tab=readme-ov-file#ngx-clerk",
              "icon": "angular"
            }
          ]
        ]
      },
      {
        "title": "API References",
        "items": [
          [
            { "title": "Backend API", "href": "/docs/reference/backend-api", "target": "_blank" },
            { "title": "Frontend API", "href": "/docs/reference/frontend-api", "target": "_blank" }
          ]
        ]
      }
    ]
  ]
}<|MERGE_RESOLUTION|>--- conflicted
+++ resolved
@@ -756,17 +756,12 @@
                           "href": "/docs/custom-flows/add-email"
                         },
                         {
-<<<<<<< HEAD
-                          "title": "Multi-session applications",
-                          "href": "/docs/custom-flows/multi-session-applications"
-                        },
-                        {
-                          "title": "Manage SMS based Multi-factor Authentication",
-                          "href": "/docs/custom-flows/manage-sms-based-mfa"
-=======
                           "title": "Add phone",
                           "href": "/docs/custom-flows/add-phone"
->>>>>>> 34879554
+                        },
+                        {
+                          "title": "Manage SMS-based MFA",
+                          "href": "/docs/custom-flows/manage-sms-based-mfa"
                         }
                       ]
                     ]
