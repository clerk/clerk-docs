---
title: Build a custom sign-in flow with multi-factor authentication
description: Learn how to build a custom email/password sign-in flow that requires multi-factor authentication (MFA).
---

# Build a custom sign-in flow with multi-factor authentication

<<<<<<< HEAD
> [!WARNING]
> This guide is for users who want to build a *custom* user interface using the Clerk API. To use a *prebuilt* UI, you should use Clerk's [Account Portal pages](/docs/account-portal/overview) or [prebuilt components](/docs/components/overview).
=======
<Callout type="danger">
  This guide is for users who want to build a _custom_ user interface using the Clerk API. To sign in users with multi-factor authentication (MFA) using a _prebuilt_ UI, you should use Clerk's [Account Portal pages](/docs/account-portal/overview) or [prebuilt components](/docs/components/overview).
</Callout>
>>>>>>> 9765b975

[Multi-factor verification (MFA)](/docs/authentication/configuration/sign-up-sign-in-options) is an added layer of security that requires users to provide a second verification factor to access an account.

Clerk supports second factor verification through **SMS verification code**, **Authenticator application**, and **Backup codes**.

This guide will walk you through how to build a custom email/password sign-in flow that supports **Authenticator application** and **Backup codes** as the second factor.

{/* TODO: Update these Steps when the Steps component can accept other headings. As of right now, Steps can only accept H3s. */}

<Steps>
  ### Enable email and password authentication

  To use email and password authentication, you first need to enable these authentication strategies in the Clerk Dashboard.

  1. Navigate to the Clerk Dashboard.
  1. Go to **User & Authentication > [Email, Phone, and Username](https://dashboard.clerk.com/last-active?path=user-authentication/email-phone-username)** in the sidebar menu.
  1. In the **Contact information** section, ensure that **Email address** is enabled.
  1. In the **Username** section, ensure that **Username** is not required, or else the `create()` method will require a username to be passed in the params. If you would like to use usernames, you must handle collecting the username in your custom flow.
  1. In the **Authentication strategies** section of this page, ensure **Password** is enabled.

  ### Enable multi-factor authentication

  For your users to be able to enable MFA for their account, you need to enable MFA as an authentication strategy in your Clerk application.

  1. Navigate to your Clerk Dashboard.
  1. Select your application, then select **User & Authentication > [Multi-factor](https://dashboard.clerk.com/last-active?path=user-authentication/multi-factor)** in the sidebar menu.
  1. For the sake of this guide, toggle on the **Authenticator application** and **Backup codes** strategy.

  ### Create the multi-factor sign-in flow

  Signing in to an MFA-enabled account is identical to the regular sign-in process. However, in the case of an MFA-enabled account, a sign-in won't convert until both first factor and second factor verifications are completed.

  To authenticate a user using their email and password, you need to:

  1. Initiate the sign-in process by collecting the user's authentication identifier.
  1. Prepare the first factor verification.
  1. Attempt to complete the first factor verification.
  1. Prepare the second factor verification. (This is where MFA comes into play.)
  1. Attempt to complete the second factor verification.
  1. If the verification is successful, set the newly created session as the active session.

  > [!TIP]
  > For this example to work, the user must have MFA enabled on their account. You need to add the ability for your users to manage their MFA settings. [Learn how to build a custom flow for managing multi-factor authentication.](/docs/custom-flows/email-password-mfa)

  <Tabs type="framework" items={["Next.js", "JavaScript", "Expo"]}>
    <Tab>
      ```jsx {{ prettier: false }}
      'use client';

      import * as React from 'react';
      import { useSignIn } from '@clerk/nextjs';
      import { useRouter } from 'next/navigation';

      export default function SignInForm() {
        const { isLoaded, signIn, setActive } = useSignIn();
        const [email, setEmail] = React.useState('');
        const [password, setPassword] = React.useState('');
        const [code, setCode] = React.useState('');
        const [useBackupCode, setUseBackupCode] = React.useState(false);
        const [displayTOTP, setDisplayTOTP] = React.useState(false);
        const router = useRouter();

        // Handle user submitting email and pass and swapping to TOTP form
        const handleFirstStage = (e: React.FormEvent) => {
          e.preventDefault();
          setDisplayTOTP(true);
        };

        // Handle the submission of the TOTP of Backup Code submission
        const handleSubmit = async (e: React.FormEvent) => {
          e.preventDefault();

          if (!isLoaded) return;

          // Start the sign-in process
          try {
            await signIn.create({
              identifier: email,
              password,
            });

            // Attempt the TOTP or backup code verification
            const signInAttempt = await signIn.attemptSecondFactor({
              strategy: useBackupCode ? 'backup_code' : 'totp',
              code: code,
            });

            // If verification was completed, set the session to active
            // and redirect the user
            if (signInAttempt.status === 'complete') {
              await setActive({ session: signInAttempt.createdSessionId });

              router.push('/');
            } else {
              // If the status is not complete, check why. User may need to
              // complete further steps.
              console.log(signInAttempt);
            }
          } catch (err) {
            // See https://clerk.com/docs/custom-flows/error-handling
            // for more info on error handling
            console.error(err);
          }
        };

        if (displayTOTP) {
          return (
            <div>
              <h1>Verify your account</h1>
              <form onSubmit={(e) => handleSubmit(e)}>
                <div>
                  <label htmlFor="code">Code</label>
                  <input
                    onChange={(e) => setCode(e.target.value)}
                    id="code"
                    name="code"
                    type="text"
                    value={code}
                  />
                </div>
                <div>
                  <label htmlFor="backupcode">This code is a backup code</label>
                  <input
                    onChange={() => setUseBackupCode((prev) => !prev)}
                    id="backupcode"
                    name="backupcode"
                    type="checkbox"
                    checked={useBackupCode}
                  />
                </div>
                <button type="submit">Verify</button>
              </form>
            </div>
          );
        }

        return (
          <>
            <h1>Sign in</h1>
            <form onSubmit={(e) => handleFirstStage(e)}>
              <div>
                <label htmlFor="email">Email</label>
                <input
                  onChange={(e) => setEmail(e.target.value)}
                  id="email"
                  name="email"
                  type="email"
                  value={email}
                />
              </div>
              <div>
                <label htmlFor="password">Password</label>
                <input
                  onChange={(e) => setPassword(e.target.value)}
                  id="password"
                  name="password"
                  type="password"
                  value={password}
                />
              </div>
              <button type="submit">Next</button>
            </form>
          </>
        );
      }
      ```
    </Tab>

    <Tab>
      <InjectKeys>
        <Tabs type="npm-script" items={["NPM module", "<script>"]}>
          <Tab>
            For the following example, your HTML file should look like this:

            ```html {{ prettier: false, filename: 'index.html' }}
            <!DOCTYPE html>
            <html lang="en">
              <head>
                <meta charset="UTF-8" />
                <meta name="viewport" content="width=device-width, initial-scale=1.0" />
                <title>Clerk + JavaScript App</title>
              </head>
              <body>
                <div id="signed-in"></div>

                <div id="sign-in">
                  <h2>Sign in</h2>
                  <form id="sign-in-form">
                    <label for="email">Enter email address</label>
                    <input name="email" id="sign-in-email" />
                    <label for="password">Enter password</label>
                    <input name="password" id="sign-in-password" />
                    <button type="submit">Continue</button>
                  </form>
                </div>

                <form id="verifying" hidden>
                  <h2>Verify your account</h2>
                  <label for="totp">Enter your code</label>
                  <input id="totp" name="code" />
                  <label for="backupCode">This code is a backup code</label>
                  <input type="checkbox" id="backupCode" name="backupCode" />
                  <button type="submit" id="verify-button">Verify</button>
                </form>

                <script
                  type="module"
                  src="/src/main.js"
                  async
                  crossorigin="anonymous"
                ></script>
              </body>
            </html>
            ```

            And your JavaScript file should look like this:

            ```js {{ prettier: false, filename: 'main.js' }}
            import { Clerk } from '@clerk/clerk-js';

            // Initialize Clerk with your Clerk publishable key
            const clerk = new Clerk('{{pub_key}}');
            await clerk.load();

            if (clerk.user) {
              // Mount user button component
              document.getElementById('signed-in').innerHTML = `
                <div id="user-button"></div>
              `;

              const userbuttonDiv = document.getElementById('user-button');

              clerk.mountUserButton(userbuttonDiv);
            } else {
              // Handle the sign-in form
              document
                .getElementById('sign-in-form')
                .addEventListener('submit', async (e) => {
                  e.preventDefault();

                  const formData = new FormData(e.target);
                  const emailAddress = formData.get('email');
                  const password = formData.get('password');

                  try {
                    // Start the sign-in process
                    await clerk.client.signIn.create({
                      identifier: emailAddress,
                      password,
                    });

                    // Hide sign-in form
                    document.getElementById('sign-in').setAttribute('hidden', '');
                    // Show verification form
                    document.getElementById('verifying').removeAttribute('hidden');
                  } catch (error) {
                    // See https://clerk.com/docs/custom-flows/error-handling
                    // for more info on error handling
                    console.error(error);
                  }
                });

              // Handle the verification form
              document.getElementById('verifying').addEventListener('submit', async (e) => {
                const formData = new FormData(e.target);
                const totp = formData.get('totp');
                const backupCode = formData.get('backupCode');

                try {
                  const useBackupCode = backupCode ? true : false;
                  const code = backupCode ? backupCode : totp;

                  // Attempt the TOTP or backup code verification
                  const signInAttempt = await clerk.client.signIn.attemptSecondFactor({
                    strategy: useBackupCode ? 'backup_code' : 'totp',
                    code: code,
                  });

                  // If verification was completed, set the session to active
                  // and redirect the user
                  if (signInAttempt.status === 'complete') {
                    await clerk.setActive({ session: signInAttempt.createdSessionId });

                    location.reload();
                  } else {
                    // If the status is not complete, check why. User may need to
                    // complete further steps.
                    console.error(signInAttempt);
                  }
                } catch (error) {
                  // See https://clerk.com/docs/custom-flows/error-handling
                  // for more info on error handling
                  console.error(error);
                }
              });
            }
            ```
          </Tab>

          <Tab>
            ```html {{ prettier: false, filename: 'index.html' }}
            <!DOCTYPE html>
            <html lang="en">
              <head>
                <meta charset="UTF-8" />
                <meta name="viewport" content="width=device-width, initial-scale=1.0" />
                <title>Clerk + JavaScript App</title>
              </head>
              <body>
                <div id="signed-in"></div>

                <div id="sign-in">
                  <h2>Sign in</h2>
                  <form id="sign-in-form">
                    <label for="email">Enter email address</label>
                    <input name="email" id="sign-in-email" />
                    <label for="password">Enter password</label>
                    <input name="password" id="sign-in-password" />
                    <button type="submit">Continue</button>
                  </form>
                </div>

                <form id="verifying" hidden>
                  <h2>Verify your account</h2>
                  <label for="totp">Enter your code</label>
                  <input id="totp" name="code" />
                  <label for="backupCode">This code is a backup code</label>
                  <input type="checkbox" id="backupCode" name="backupCode" />
                  <button type="submit" id="verify-button">Verify</button>
                </form>

                <script
                  async
                  crossorigin="anonymous"
                  data-clerk-publishable-key="{{pub_key}}"
                  src="https://{{fapi_url}}/npm/@clerk/clerk-js@latest/dist/clerk.browser.js"
                  type="text/javascript"
                ></script>

                <script>
                  window.addEventListener('load', async function () {
                    await Clerk.load();

                    if (Clerk.user) {
                      // Mount user button component
                      document.getElementById('signed-in').innerHTML = `
                <div id="user-button"></div>
              `;

                      const userbuttonDiv = document.getElementById('user-button');

                      Clerk.mountUserButton(userbuttonDiv);
                    } else {
                      // Handle the sign-in form
                      document
                        .getElementById('sign-in-form')
                        .addEventListener('submit', async (e) => {
                          e.preventDefault();

                          const formData = new FormData(e.target);
                          const emailAddress = formData.get('email');
                          const password = formData.get('password');

                          try {
                            // Start the sign-in process
                            await Clerk.client.signIn.create({
                              identifier: emailAddress,
                              password,
                            });

                            // Hide sign-in form
                            document.getElementById('sign-in').setAttribute('hidden', '');
                            // Show verification form
                            document.getElementById('verifying').removeAttribute('hidden');
                          } catch (error) {
                            // See https://clerk.com/docs/custom-flows/error-handling
                            // for more info on error handling
                            console.error(error);
                          }
                        });

                      // Handle the verification form
                      document
                        .getElementById('verifying')
                        .addEventListener('submit', async (e) => {
                          const formData = new FormData(e.target);
                          const totp = formData.get('totp');
                          const backupCode = formData.get('backupCode');

                          try {
                            const useBackupCode = backupCode ? true : false;
                            const code = backupCode ? backupCode : totp;

                            // Attempt the TOTP or backup code verification
                            const signInAttempt =
                              await Clerk.client.signIn.attemptSecondFactor({
                                strategy: useBackupCode ? 'backup_code' : 'totp',
                                code: code,
                              });

                            // If verification was completed, set the session to active
                            // and redirect the user
                            if (signInAttempt.status === 'complete') {
                              await Clerk.setActive({
                                session: signInAttempt.createdSessionId,
                              });

                              location.reload();
                            } else {
                              // If the status is not complete, check why. User may need to
                              // complete further steps.
                              console.error(signInAttempt);
                            }
                          } catch (error) {
                            // See https://clerk.com/docs/custom-flows/error-handling
                            // for more info on error handling
                            console.error(error);
                          }
                        });
                    }
                  });
                </script>
              </body>
            </html>
            ```
          </Tab>
        </Tabs>
      </InjectKeys>
    </Tab>

    <Tab>
      For the UI in this example, install the `expo-checkbox` package:

      <CodeBlockTabs type="installer" options={["npm", "yarn", "pnpm"]}>
        ```bash {{ prettier: false, filename: 'terminal' }}
        npm install expo-checkbox
        ```

        ```bash {{ prettier: false, filename: 'terminal' }}
        yarn add expo-checkbox
        ```

        ```bash {{ prettier: false, filename: 'terminal' }}
        pnpm add expo-checkbox
        ```
      </CodeBlockTabs>

      Then create a component with a custom MFA sign-in form.

      > You can render this component in a custom sign-in or sign-up flow, which you can find examples of in [the Expo quickstart](/docs/quickstarts/expo).

      ```tsx {{ prettier: false, filename: 'components/SignInMFAForm.tsx' }}
      import React from "react";
      import { useSignIn } from "@clerk/clerk-expo";
      import { useRouter } from "expo-router";
      import { Text, TextInput, TouchableOpacity, View } from "react-native";
      import Checkbox from "expo-checkbox";

      export default function SignInMFAForm() {
        const { signIn, setActive, isLoaded } = useSignIn();

        const [email, setEmail] = React.useState("");
        const [password, setPassword] = React.useState("");
        const [code, setCode] = React.useState("");
        const [useBackupCode, setUseBackupCode] = React.useState(false);
        const [displayTOTP, setDisplayTOTP] = React.useState(false);
        const router = useRouter();

        // Handle user submitting email and pass and swapping to TOTP form
        const handleFirstStage = async () => {
          if (!isLoaded) return;

          try {
            const attemptFirstFactor = await signIn.create({
              identifier: email,
              password,
            });
<<<<<<< HEAD
          </script>
        </body>
      </html>
      ```
      </Tab>
    </Tabs>

  </InjectKeys>
  </Tab>

  <Tab>
    ### Before you start

    Install `expo-checkbox` for the UI.

    <CodeBlockTabs  options={["npm", "yarn", "pnpm"]}>
      ```bash filename="terminal"
      npm install expo-checkbox
      ```
      ```bash filename="terminal"
      yarn add expo-checkbox
      ```
      ```bash filename="terminal"
      pnpm add expo-checkbox
      ```
    </CodeBlockTabs>

    ### Build the flow

    Create a component that handles the sign-in with multi-factor authentication flow.

    > You can render this component in a custom sign-in or sign-up flow, which you can find examples of in [the Expo quickstart](/docs/quickstarts/expo).

    ```tsx filename="components/SignInMFAForm.tsx"
    import React from "react";
    import { useSignIn } from "@clerk/clerk-expo";
    import { useRouter } from "expo-router";
    import { Text, TextInput, TouchableOpacity, View } from "react-native";
    import Checkbox from "expo-checkbox";

    export default function SignInMFAForm() {
      const { signIn, setActive, isLoaded } = useSignIn();

      const [email, setEmail] = React.useState("");
      const [password, setPassword] = React.useState("");
      const [code, setCode] = React.useState("");
      const [useBackupCode, setUseBackupCode] = React.useState(false);
      const [displayTOTP, setDisplayTOTP] = React.useState(false);
      const router = useRouter();

      // Handle user submitting email and pass and swapping to TOTP form
      const handleFirstStage = async () => {
        if (!isLoaded) return;

        try {
          const attemptFirstFactor = await signIn.create({
            identifier: email,
            password,
          });

          if (attemptFirstFactor.status === "complete") {
            await setActive({ session: attemptFirstFactor.createdSessionId });
            router.replace("/dashboard");
          } else if (attemptFirstFactor.status === "needs_second_factor") {
            setDisplayTOTP(true);
          } else {
            console.error(JSON.stringify(attemptFirstFactor, null, 2));
=======

            if (attemptFirstFactor.status === "complete") {
              await setActive({ session: attemptFirstFactor.createdSessionId });
              router.replace("/dashboard");
            } else if (attemptFirstFactor.status === "needs_second_factor") {
              setDisplayTOTP(true);
            } else {
              console.error(JSON.stringify(attemptFirstFactor, null, 2));
            }
          } catch (err) {
            // See https://clerk.com/docs/custom-flows/error-handling
            // for more info on error handling
            console.error(JSON.stringify(err, null, 2));
>>>>>>> 9765b975
          }
        };

        const onPressTOTP = React.useCallback(async () => {
          if (!isLoaded) return;

          try {
            // Attempt the TOTP or backup code verification
            const attemptSecondFactor = await signIn.attemptSecondFactor({
              strategy: useBackupCode ? "backup_code" : "totp",
              code: code,
            });

            // If verification was completed, set the session to active
            // and redirect the user
            if (attemptSecondFactor.status === "complete") {
              await setActive({ session: attemptSecondFactor.createdSessionId });

              router.replace("/dashboard");
            } else {
              // If the status is not complete, check why. User may need to
              // complete further steps.
              console.error(JSON.stringify(attemptSecondFactor,null,2));
            }
          } catch (err: any) {
            // See https://clerk.com/docs/custom-flows/error-handling
            // for more info on error handling
            console.error(JSON.stringify(err, null, 2));
          }
        }, [isLoaded, email, password, code, useBackupCode]);

        if (displayTOTP) {
          return (
            <View>
              <Text>Verify your account</Text>

              <View>
                <Text>Code</Text>
                <TextInput
                  value={code}
                  placeholder="OTP or Backup Code"
                  onChangeText={(c) => setCode(c)}
                />
              </View>
              <View>
                <Text>This code is a backup code</Text>
                <Checkbox
                  value={useBackupCode}
                  onValueChange={() => setUseBackupCode((prev) => !prev)}
                />
              </View>
              <TouchableOpacity onPress={onPressTOTP}>
                <Text>Verify</Text>
              </TouchableOpacity>
            </View>
          );
        }

        return (
          <View>
            <Text>Sign In</Text>
            <View>
              <TextInput
                value={email}
                placeholder="Email..."
                placeholderTextColor="#000"
                onChangeText={(email) => setEmail(email)}
              />
            </View>

            <View>
              <TextInput
                value={password}
                placeholder="Password..."
                placeholderTextColor="#000"
                onChangeText={(password) => setPassword(password)}
              />
            </View>

            <TouchableOpacity onPress={handleFirstStage}>
              <Text>Sign In</Text>
            </TouchableOpacity>
          </View>
        );
      }
      ```
    </Tab>
  </Tabs>
</Steps>

{/* TODO: Add logic for MFA for phone code */}

## Next steps

Now that users can sign in with MFA, you need to add the ability for your users to manage their MFA settings. Learn how to build a custom flow for [managing TOTP MFA](/docs/custom-flows/manage-totp-based-mfa) or for [managing SMS MFA](/docs/custom-flows/manage-sms-based-mfa).<|MERGE_RESOLUTION|>--- conflicted
+++ resolved
@@ -5,14 +5,8 @@
 
 # Build a custom sign-in flow with multi-factor authentication
 
-<<<<<<< HEAD
 > [!WARNING]
-> This guide is for users who want to build a *custom* user interface using the Clerk API. To use a *prebuilt* UI, you should use Clerk's [Account Portal pages](/docs/account-portal/overview) or [prebuilt components](/docs/components/overview).
-=======
-<Callout type="danger">
-  This guide is for users who want to build a _custom_ user interface using the Clerk API. To sign in users with multi-factor authentication (MFA) using a _prebuilt_ UI, you should use Clerk's [Account Portal pages](/docs/account-portal/overview) or [prebuilt components](/docs/components/overview).
-</Callout>
->>>>>>> 9765b975
+> This guide is for users who want to build a _custom_ user interface using the Clerk API. To use a _prebuilt_ UI, you should use Clerk's [Account Portal pages](/docs/account-portal/overview) or [prebuilt components](/docs/components/overview).
 
 [Multi-factor verification (MFA)](/docs/authentication/configuration/sign-up-sign-in-options) is an added layer of security that requires users to provide a second verification factor to access an account.
 
@@ -59,64 +53,64 @@
 
   <Tabs type="framework" items={["Next.js", "JavaScript", "Expo"]}>
     <Tab>
-      ```jsx {{ prettier: false }}
-      'use client';
-
-      import * as React from 'react';
-      import { useSignIn } from '@clerk/nextjs';
-      import { useRouter } from 'next/navigation';
+      ```tsx {{ filename: '/app/sign-in/[[...sign-in]].tsx' }}
+      'use client'
+
+      import * as React from 'react'
+      import { useSignIn } from '@clerk/nextjs'
+      import { useRouter } from 'next/navigation'
 
       export default function SignInForm() {
-        const { isLoaded, signIn, setActive } = useSignIn();
-        const [email, setEmail] = React.useState('');
-        const [password, setPassword] = React.useState('');
-        const [code, setCode] = React.useState('');
-        const [useBackupCode, setUseBackupCode] = React.useState(false);
-        const [displayTOTP, setDisplayTOTP] = React.useState(false);
-        const router = useRouter();
+        const { isLoaded, signIn, setActive } = useSignIn()
+        const [email, setEmail] = React.useState('')
+        const [password, setPassword] = React.useState('')
+        const [code, setCode] = React.useState('')
+        const [useBackupCode, setUseBackupCode] = React.useState(false)
+        const [displayTOTP, setDisplayTOTP] = React.useState(false)
+        const router = useRouter()
 
         // Handle user submitting email and pass and swapping to TOTP form
         const handleFirstStage = (e: React.FormEvent) => {
-          e.preventDefault();
-          setDisplayTOTP(true);
-        };
+          e.preventDefault()
+          setDisplayTOTP(true)
+        }
 
         // Handle the submission of the TOTP of Backup Code submission
         const handleSubmit = async (e: React.FormEvent) => {
-          e.preventDefault();
-
-          if (!isLoaded) return;
+          e.preventDefault()
+
+          if (!isLoaded) return
 
           // Start the sign-in process
           try {
             await signIn.create({
               identifier: email,
               password,
-            });
+            })
 
             // Attempt the TOTP or backup code verification
             const signInAttempt = await signIn.attemptSecondFactor({
               strategy: useBackupCode ? 'backup_code' : 'totp',
               code: code,
-            });
+            })
 
             // If verification was completed, set the session to active
             // and redirect the user
             if (signInAttempt.status === 'complete') {
-              await setActive({ session: signInAttempt.createdSessionId });
-
-              router.push('/');
+              await setActive({ session: signInAttempt.createdSessionId })
+
+              router.push('/')
             } else {
               // If the status is not complete, check why. User may need to
               // complete further steps.
-              console.log(signInAttempt);
+              console.log(signInAttempt)
             }
           } catch (err) {
             // See https://clerk.com/docs/custom-flows/error-handling
             // for more info on error handling
-            console.error(err);
+            console.error(err)
           }
-        };
+        }
 
         if (displayTOTP) {
           return (
@@ -146,7 +140,7 @@
                 <button type="submit">Verify</button>
               </form>
             </div>
-          );
+          )
         }
 
         return (
@@ -176,433 +170,353 @@
               <button type="submit">Next</button>
             </form>
           </>
-        );
+        )
       }
       ```
     </Tab>
 
     <Tab>
-      <InjectKeys>
-        <Tabs type="npm-script" items={["NPM module", "<script>"]}>
-          <Tab>
-            For the following example, your HTML file should look like this:
-
-            ```html {{ prettier: false, filename: 'index.html' }}
-            <!DOCTYPE html>
-            <html lang="en">
-              <head>
-                <meta charset="UTF-8" />
-                <meta name="viewport" content="width=device-width, initial-scale=1.0" />
-                <title>Clerk + JavaScript App</title>
-              </head>
-              <body>
-                <div id="signed-in"></div>
-
-                <div id="sign-in">
-                  <h2>Sign in</h2>
-                  <form id="sign-in-form">
-                    <label for="email">Enter email address</label>
-                    <input name="email" id="sign-in-email" />
-                    <label for="password">Enter password</label>
-                    <input name="password" id="sign-in-password" />
-                    <button type="submit">Continue</button>
-                  </form>
-                </div>
-
-                <form id="verifying" hidden>
-                  <h2>Verify your account</h2>
-                  <label for="totp">Enter your code</label>
-                  <input id="totp" name="code" />
-                  <label for="backupCode">This code is a backup code</label>
-                  <input type="checkbox" id="backupCode" name="backupCode" />
-                  <button type="submit" id="verify-button">Verify</button>
+      <Tabs items={["NPM module", "<script>"]}>
+        <Tab>
+          For the following example, your HTML file should look like this:
+
+          ```html {{ filename: 'index.html' }}
+          <!doctype html>
+          <html lang="en">
+            <head>
+              <meta charset="UTF-8" />
+              <meta name="viewport" content="width=device-width, initial-scale=1.0" />
+              <title>Clerk + JavaScript App</title>
+            </head>
+            <body>
+              <div id="signed-in"></div>
+
+              <div id="sign-in">
+                <h2>Sign in</h2>
+                <form id="sign-in-form">
+                  <label for="email">Enter email address</label>
+                  <input name="email" id="sign-in-email" />
+                  <label for="password">Enter password</label>
+                  <input name="password" id="sign-in-password" />
+                  <button type="submit">Continue</button>
                 </form>
-
-                <script
-                  type="module"
-                  src="/src/main.js"
-                  async
-                  crossorigin="anonymous"
-                ></script>
-              </body>
-            </html>
-            ```
-
-            And your JavaScript file should look like this:
-
-            ```js {{ prettier: false, filename: 'main.js' }}
-            import { Clerk } from '@clerk/clerk-js';
-
-            // Initialize Clerk with your Clerk publishable key
-            const clerk = new Clerk('{{pub_key}}');
-            await clerk.load();
-
-            if (clerk.user) {
-              // Mount user button component
-              document.getElementById('signed-in').innerHTML = `
-                <div id="user-button"></div>
-              `;
-
-              const userbuttonDiv = document.getElementById('user-button');
-
-              clerk.mountUserButton(userbuttonDiv);
-            } else {
-              // Handle the sign-in form
-              document
-                .getElementById('sign-in-form')
-                .addEventListener('submit', async (e) => {
-                  e.preventDefault();
-
-                  const formData = new FormData(e.target);
-                  const emailAddress = formData.get('email');
-                  const password = formData.get('password');
-
-                  try {
-                    // Start the sign-in process
-                    await clerk.client.signIn.create({
-                      identifier: emailAddress,
-                      password,
-                    });
-
-                    // Hide sign-in form
-                    document.getElementById('sign-in').setAttribute('hidden', '');
-                    // Show verification form
-                    document.getElementById('verifying').removeAttribute('hidden');
-                  } catch (error) {
-                    // See https://clerk.com/docs/custom-flows/error-handling
-                    // for more info on error handling
-                    console.error(error);
+              </div>
+
+              <form id="verifying" hidden>
+                <h2>Verify your account</h2>
+                <label for="totp">Enter your code</label>
+                <input id="totp" name="code" />
+                <label for="backupCode">This code is a backup code</label>
+                <input type="checkbox" id="backupCode" name="backupCode" />
+                <button type="submit" id="verify-button">Verify</button>
+              </form>
+
+              <script type="module" src="/src/main.js" async crossorigin="anonymous"></script>
+            </body>
+          </html>
+          ```
+
+          And your JavaScript file should look like this:
+
+          ```js {{ filename: 'main.js' }}
+          import { Clerk } from '@clerk/clerk-js'
+
+          // Initialize Clerk with your Clerk publishable key
+          const clerk = new Clerk('{{pub_key}}')
+          await clerk.load()
+
+          if (clerk.user) {
+            // Mount user button component
+            document.getElementById('signed-in').innerHTML = `
+              <div id="user-button"></div>
+            `
+
+            const userbuttonDiv = document.getElementById('user-button')
+
+            clerk.mountUserButton(userbuttonDiv)
+          } else {
+            // Handle the sign-in form
+            document.getElementById('sign-in-form').addEventListener('submit', async (e) => {
+              e.preventDefault()
+
+              const formData = new FormData(e.target)
+              const emailAddress = formData.get('email')
+              const password = formData.get('password')
+
+              try {
+                // Start the sign-in process
+                await clerk.client.signIn.create({
+                  identifier: emailAddress,
+                  password,
+                })
+
+                // Hide sign-in form
+                document.getElementById('sign-in').setAttribute('hidden', '')
+                // Show verification form
+                document.getElementById('verifying').removeAttribute('hidden')
+              } catch (error) {
+                // See https://clerk.com/docs/custom-flows/error-handling
+                // for more info on error handling
+                console.error(error)
+              }
+            })
+
+            // Handle the verification form
+            document.getElementById('verifying').addEventListener('submit', async (e) => {
+              const formData = new FormData(e.target)
+              const totp = formData.get('totp')
+              const backupCode = formData.get('backupCode')
+
+              try {
+                const useBackupCode = backupCode ? true : false
+                const code = backupCode ? backupCode : totp
+
+                // Attempt the TOTP or backup code verification
+                const signInAttempt = await clerk.client.signIn.attemptSecondFactor({
+                  strategy: useBackupCode ? 'backup_code' : 'totp',
+                  code: code,
+                })
+
+                // If verification was completed, set the session to active
+                // and redirect the user
+                if (signInAttempt.status === 'complete') {
+                  await clerk.setActive({ session: signInAttempt.createdSessionId })
+
+                  location.reload()
+                } else {
+                  // If the status is not complete, check why. User may need to
+                  // complete further steps.
+                  console.error(signInAttempt)
+                }
+              } catch (error) {
+                // See https://clerk.com/docs/custom-flows/error-handling
+                // for more info on error handling
+                console.error(error)
+              }
+            })
+          }
+          ```
+        </Tab>
+
+        <Tab>
+          ```html {{ filename: 'index.html' }}
+          <!doctype html>
+          <html lang="en">
+            <head>
+              <meta charset="UTF-8" />
+              <meta name="viewport" content="width=device-width, initial-scale=1.0" />
+              <title>Clerk + JavaScript App</title>
+            </head>
+            <body>
+              <div id="signed-in"></div>
+
+              <div id="sign-in">
+                <h2>Sign in</h2>
+                <form id="sign-in-form">
+                  <label for="email">Enter email address</label>
+                  <input name="email" id="sign-in-email" />
+                  <label for="password">Enter password</label>
+                  <input name="password" id="sign-in-password" />
+                  <button type="submit">Continue</button>
+                </form>
+              </div>
+
+              <form id="verifying" hidden>
+                <h2>Verify your account</h2>
+                <label for="totp">Enter your code</label>
+                <input id="totp" name="code" />
+                <label for="backupCode">This code is a backup code</label>
+                <input type="checkbox" id="backupCode" name="backupCode" />
+                <button type="submit" id="verify-button">Verify</button>
+              </form>
+
+              <script
+                async
+                crossorigin="anonymous"
+                data-clerk-publishable-key="{{pub_key}}"
+                src="https://{{fapi_url}}/npm/@clerk/clerk-js@latest/dist/clerk.browser.js"
+                type="text/javascript"
+              ></script>
+
+              <script>
+                window.addEventListener('load', async function () {
+                  await Clerk.load()
+
+                  if (Clerk.user) {
+                    // Mount user button component
+                    document.getElementById('signed-in').innerHTML = `
+                      <div id="user-button"></div>
+                    `
+
+                    const userbuttonDiv = document.getElementById('user-button')
+
+                    Clerk.mountUserButton(userbuttonDiv)
+                  } else {
+                    // Handle the sign-in form
+                    document.getElementById('sign-in-form').addEventListener('submit', async (e) => {
+                      e.preventDefault()
+
+                      const formData = new FormData(e.target)
+                      const emailAddress = formData.get('email')
+                      const password = formData.get('password')
+
+                      try {
+                        // Start the sign-in process
+                        await Clerk.client.signIn.create({
+                          identifier: emailAddress,
+                          password,
+                        })
+
+                        // Hide sign-in form
+                        document.getElementById('sign-in').setAttribute('hidden', '')
+                        // Show verification form
+                        document.getElementById('verifying').removeAttribute('hidden')
+                      } catch (error) {
+                        // See https://clerk.com/docs/custom-flows/error-handling
+                        // for more info on error handling
+                        console.error(error)
+                      }
+                    })
+
+                    // Handle the verification form
+                    document.getElementById('verifying').addEventListener('submit', async (e) => {
+                      const formData = new FormData(e.target)
+                      const totp = formData.get('totp')
+                      const backupCode = formData.get('backupCode')
+
+                      try {
+                        const useBackupCode = backupCode ? true : false
+                        const code = backupCode ? backupCode : totp
+
+                        // Attempt the TOTP or backup code verification
+                        const signInAttempt = await Clerk.client.signIn.attemptSecondFactor({
+                          strategy: useBackupCode ? 'backup_code' : 'totp',
+                          code: code,
+                        })
+
+                        // If verification was completed, set the session to active
+                        // and redirect the user
+                        if (signInAttempt.status === 'complete') {
+                          await Clerk.setActive({
+                            session: signInAttempt.createdSessionId,
+                          })
+
+                          location.reload()
+                        } else {
+                          // If the status is not complete, check why. User may need to
+                          // complete further steps.
+                          console.error(signInAttempt)
+                        }
+                      } catch (error) {
+                        // See https://clerk.com/docs/custom-flows/error-handling
+                        // for more info on error handling
+                        console.error(error)
+                      }
+                    })
                   }
-                });
-
-              // Handle the verification form
-              document.getElementById('verifying').addEventListener('submit', async (e) => {
-                const formData = new FormData(e.target);
-                const totp = formData.get('totp');
-                const backupCode = formData.get('backupCode');
-
-                try {
-                  const useBackupCode = backupCode ? true : false;
-                  const code = backupCode ? backupCode : totp;
-
-                  // Attempt the TOTP or backup code verification
-                  const signInAttempt = await clerk.client.signIn.attemptSecondFactor({
-                    strategy: useBackupCode ? 'backup_code' : 'totp',
-                    code: code,
-                  });
-
-                  // If verification was completed, set the session to active
-                  // and redirect the user
-                  if (signInAttempt.status === 'complete') {
-                    await clerk.setActive({ session: signInAttempt.createdSessionId });
-
-                    location.reload();
-                  } else {
-                    // If the status is not complete, check why. User may need to
-                    // complete further steps.
-                    console.error(signInAttempt);
-                  }
-                } catch (error) {
-                  // See https://clerk.com/docs/custom-flows/error-handling
-                  // for more info on error handling
-                  console.error(error);
-                }
-              });
-            }
-            ```
-          </Tab>
-
-          <Tab>
-            ```html {{ prettier: false, filename: 'index.html' }}
-            <!DOCTYPE html>
-            <html lang="en">
-              <head>
-                <meta charset="UTF-8" />
-                <meta name="viewport" content="width=device-width, initial-scale=1.0" />
-                <title>Clerk + JavaScript App</title>
-              </head>
-              <body>
-                <div id="signed-in"></div>
-
-                <div id="sign-in">
-                  <h2>Sign in</h2>
-                  <form id="sign-in-form">
-                    <label for="email">Enter email address</label>
-                    <input name="email" id="sign-in-email" />
-                    <label for="password">Enter password</label>
-                    <input name="password" id="sign-in-password" />
-                    <button type="submit">Continue</button>
-                  </form>
-                </div>
-
-                <form id="verifying" hidden>
-                  <h2>Verify your account</h2>
-                  <label for="totp">Enter your code</label>
-                  <input id="totp" name="code" />
-                  <label for="backupCode">This code is a backup code</label>
-                  <input type="checkbox" id="backupCode" name="backupCode" />
-                  <button type="submit" id="verify-button">Verify</button>
-                </form>
-
-                <script
-                  async
-                  crossorigin="anonymous"
-                  data-clerk-publishable-key="{{pub_key}}"
-                  src="https://{{fapi_url}}/npm/@clerk/clerk-js@latest/dist/clerk.browser.js"
-                  type="text/javascript"
-                ></script>
-
-                <script>
-                  window.addEventListener('load', async function () {
-                    await Clerk.load();
-
-                    if (Clerk.user) {
-                      // Mount user button component
-                      document.getElementById('signed-in').innerHTML = `
-                <div id="user-button"></div>
-              `;
-
-                      const userbuttonDiv = document.getElementById('user-button');
-
-                      Clerk.mountUserButton(userbuttonDiv);
-                    } else {
-                      // Handle the sign-in form
-                      document
-                        .getElementById('sign-in-form')
-                        .addEventListener('submit', async (e) => {
-                          e.preventDefault();
-
-                          const formData = new FormData(e.target);
-                          const emailAddress = formData.get('email');
-                          const password = formData.get('password');
-
-                          try {
-                            // Start the sign-in process
-                            await Clerk.client.signIn.create({
-                              identifier: emailAddress,
-                              password,
-                            });
-
-                            // Hide sign-in form
-                            document.getElementById('sign-in').setAttribute('hidden', '');
-                            // Show verification form
-                            document.getElementById('verifying').removeAttribute('hidden');
-                          } catch (error) {
-                            // See https://clerk.com/docs/custom-flows/error-handling
-                            // for more info on error handling
-                            console.error(error);
-                          }
-                        });
-
-                      // Handle the verification form
-                      document
-                        .getElementById('verifying')
-                        .addEventListener('submit', async (e) => {
-                          const formData = new FormData(e.target);
-                          const totp = formData.get('totp');
-                          const backupCode = formData.get('backupCode');
-
-                          try {
-                            const useBackupCode = backupCode ? true : false;
-                            const code = backupCode ? backupCode : totp;
-
-                            // Attempt the TOTP or backup code verification
-                            const signInAttempt =
-                              await Clerk.client.signIn.attemptSecondFactor({
-                                strategy: useBackupCode ? 'backup_code' : 'totp',
-                                code: code,
-                              });
-
-                            // If verification was completed, set the session to active
-                            // and redirect the user
-                            if (signInAttempt.status === 'complete') {
-                              await Clerk.setActive({
-                                session: signInAttempt.createdSessionId,
-                              });
-
-                              location.reload();
-                            } else {
-                              // If the status is not complete, check why. User may need to
-                              // complete further steps.
-                              console.error(signInAttempt);
-                            }
-                          } catch (error) {
-                            // See https://clerk.com/docs/custom-flows/error-handling
-                            // for more info on error handling
-                            console.error(error);
-                          }
-                        });
-                    }
-                  });
-                </script>
-              </body>
-            </html>
-            ```
-          </Tab>
-        </Tabs>
-      </InjectKeys>
+                })
+              </script>
+            </body>
+          </html>
+          ```
+        </Tab>
+      </Tabs>
     </Tab>
 
     <Tab>
-      For the UI in this example, install the `expo-checkbox` package:
-
-      <CodeBlockTabs type="installer" options={["npm", "yarn", "pnpm"]}>
-        ```bash {{ prettier: false, filename: 'terminal' }}
+      ### Before you start
+
+      Install `expo-checkbox` for the UI.
+
+      <CodeBlockTabs options={["npm", "yarn", "pnpm"]}>
+        ```bash filename="terminal"
         npm install expo-checkbox
         ```
 
-        ```bash {{ prettier: false, filename: 'terminal' }}
+        ```bash filename="terminal"
         yarn add expo-checkbox
         ```
 
-        ```bash {{ prettier: false, filename: 'terminal' }}
+        ```bash filename="terminal"
         pnpm add expo-checkbox
         ```
       </CodeBlockTabs>
 
-      Then create a component with a custom MFA sign-in form.
+      ### Build the flow
+
+      Create a component that handles the sign-in with multi-factor authentication flow.
 
       > You can render this component in a custom sign-in or sign-up flow, which you can find examples of in [the Expo quickstart](/docs/quickstarts/expo).
 
-      ```tsx {{ prettier: false, filename: 'components/SignInMFAForm.tsx' }}
-      import React from "react";
-      import { useSignIn } from "@clerk/clerk-expo";
-      import { useRouter } from "expo-router";
-      import { Text, TextInput, TouchableOpacity, View } from "react-native";
-      import Checkbox from "expo-checkbox";
+      ```tsx {{ filename: 'SignInMFAForm.tsx' }}
+      import React from 'react'
+      import { useSignIn } from '@clerk/clerk-expo'
+      import { useRouter } from 'expo-router'
+      import { Text, TextInput, TouchableOpacity, View } from 'react-native'
+      import Checkbox from 'expo-checkbox'
 
       export default function SignInMFAForm() {
-        const { signIn, setActive, isLoaded } = useSignIn();
-
-        const [email, setEmail] = React.useState("");
-        const [password, setPassword] = React.useState("");
-        const [code, setCode] = React.useState("");
-        const [useBackupCode, setUseBackupCode] = React.useState(false);
-        const [displayTOTP, setDisplayTOTP] = React.useState(false);
-        const router = useRouter();
+        const { signIn, setActive, isLoaded } = useSignIn()
+
+        const [email, setEmail] = React.useState('')
+        const [password, setPassword] = React.useState('')
+        const [code, setCode] = React.useState('')
+        const [useBackupCode, setUseBackupCode] = React.useState(false)
+        const [displayTOTP, setDisplayTOTP] = React.useState(false)
+        const router = useRouter()
 
         // Handle user submitting email and pass and swapping to TOTP form
         const handleFirstStage = async () => {
-          if (!isLoaded) return;
+          if (!isLoaded) return
 
           try {
             const attemptFirstFactor = await signIn.create({
               identifier: email,
               password,
-            });
-<<<<<<< HEAD
-          </script>
-        </body>
-      </html>
-      ```
-      </Tab>
-    </Tabs>
-
-  </InjectKeys>
-  </Tab>
-
-  <Tab>
-    ### Before you start
-
-    Install `expo-checkbox` for the UI.
-
-    <CodeBlockTabs  options={["npm", "yarn", "pnpm"]}>
-      ```bash filename="terminal"
-      npm install expo-checkbox
-      ```
-      ```bash filename="terminal"
-      yarn add expo-checkbox
-      ```
-      ```bash filename="terminal"
-      pnpm add expo-checkbox
-      ```
-    </CodeBlockTabs>
-
-    ### Build the flow
-
-    Create a component that handles the sign-in with multi-factor authentication flow.
-
-    > You can render this component in a custom sign-in or sign-up flow, which you can find examples of in [the Expo quickstart](/docs/quickstarts/expo).
-
-    ```tsx filename="components/SignInMFAForm.tsx"
-    import React from "react";
-    import { useSignIn } from "@clerk/clerk-expo";
-    import { useRouter } from "expo-router";
-    import { Text, TextInput, TouchableOpacity, View } from "react-native";
-    import Checkbox from "expo-checkbox";
-
-    export default function SignInMFAForm() {
-      const { signIn, setActive, isLoaded } = useSignIn();
-
-      const [email, setEmail] = React.useState("");
-      const [password, setPassword] = React.useState("");
-      const [code, setCode] = React.useState("");
-      const [useBackupCode, setUseBackupCode] = React.useState(false);
-      const [displayTOTP, setDisplayTOTP] = React.useState(false);
-      const router = useRouter();
-
-      // Handle user submitting email and pass and swapping to TOTP form
-      const handleFirstStage = async () => {
-        if (!isLoaded) return;
-
-        try {
-          const attemptFirstFactor = await signIn.create({
-            identifier: email,
-            password,
-          });
-
-          if (attemptFirstFactor.status === "complete") {
-            await setActive({ session: attemptFirstFactor.createdSessionId });
-            router.replace("/dashboard");
-          } else if (attemptFirstFactor.status === "needs_second_factor") {
-            setDisplayTOTP(true);
-          } else {
-            console.error(JSON.stringify(attemptFirstFactor, null, 2));
-=======
-
-            if (attemptFirstFactor.status === "complete") {
-              await setActive({ session: attemptFirstFactor.createdSessionId });
-              router.replace("/dashboard");
-            } else if (attemptFirstFactor.status === "needs_second_factor") {
-              setDisplayTOTP(true);
+            })
+
+            if (attemptFirstFactor.status === 'complete') {
+              await setActive({ session: attemptFirstFactor.createdSessionId })
+              router.replace('/dashboard')
+            } else if (attemptFirstFactor.status === 'needs_second_factor') {
+              setDisplayTOTP(true)
             } else {
-              console.error(JSON.stringify(attemptFirstFactor, null, 2));
+              console.error(JSON.stringify(attemptFirstFactor, null, 2))
             }
           } catch (err) {
             // See https://clerk.com/docs/custom-flows/error-handling
             // for more info on error handling
-            console.error(JSON.stringify(err, null, 2));
->>>>>>> 9765b975
+            console.error(JSON.stringify(err, null, 2))
           }
-        };
+        }
 
         const onPressTOTP = React.useCallback(async () => {
-          if (!isLoaded) return;
+          if (!isLoaded) return
 
           try {
             // Attempt the TOTP or backup code verification
             const attemptSecondFactor = await signIn.attemptSecondFactor({
-              strategy: useBackupCode ? "backup_code" : "totp",
+              strategy: useBackupCode ? 'backup_code' : 'totp',
               code: code,
-            });
+            })
 
             // If verification was completed, set the session to active
             // and redirect the user
-            if (attemptSecondFactor.status === "complete") {
-              await setActive({ session: attemptSecondFactor.createdSessionId });
-
-              router.replace("/dashboard");
+            if (attemptSecondFactor.status === 'complete') {
+              await setActive({ session: attemptSecondFactor.createdSessionId })
+
+              router.replace('/dashboard')
             } else {
               // If the status is not complete, check why. User may need to
               // complete further steps.
-              console.error(JSON.stringify(attemptSecondFactor,null,2));
+              console.error(JSON.stringify(attemptSecondFactor, null, 2))
             }
           } catch (err: any) {
             // See https://clerk.com/docs/custom-flows/error-handling
             // for more info on error handling
-            console.error(JSON.stringify(err, null, 2));
+            console.error(JSON.stringify(err, null, 2))
           }
-        }, [isLoaded, email, password, code, useBackupCode]);
+        }, [isLoaded, email, password, code, useBackupCode])
 
         if (displayTOTP) {
           return (
@@ -619,16 +533,13 @@
               </View>
               <View>
                 <Text>This code is a backup code</Text>
-                <Checkbox
-                  value={useBackupCode}
-                  onValueChange={() => setUseBackupCode((prev) => !prev)}
-                />
+                <Checkbox value={useBackupCode} onValueChange={() => setUseBackupCode((prev) => !prev)} />
               </View>
               <TouchableOpacity onPress={onPressTOTP}>
                 <Text>Verify</Text>
               </TouchableOpacity>
             </View>
-          );
+          )
         }
 
         return (
@@ -656,7 +567,7 @@
               <Text>Sign In</Text>
             </TouchableOpacity>
           </View>
-        );
+        )
       }
       ```
     </Tab>
