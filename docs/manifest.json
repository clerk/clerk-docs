{
  "$schema": "./manifest.schema.json",
  "navigation": [
    [
      {
        "title": "Clerk SDK",
        "hideTitle": true,
        "items": [
          [
            {
              "title": "Next.js",
              "hideTitle": true,
              "sdk": ["nextjs"],
              "items": [
                [
                  {
                    "title": "Getting started",
                    "items": [
                      [
                        {
                          "title": "Set up your Clerk account",
                          "href": "/docs/quickstarts/setup-clerk"
                        },
                        {
                          "title": "Quickstart (App Router)",
                          "href": "/docs/quickstarts/nextjs"
                        },
                        {
                          "title": "Quickstart (Pages Router)",
                          "href": "/docs/quickstarts/nextjs-pages-router"
                        }
                      ]
                    ]
                  },
                  {
                    "title": "Next.js Guides",
                    "items": [
                      [
                        {
                          "title": "Read session and user data",
                          "href": "/docs/references/nextjs/read-session-data"
                        },
                        {
                          "title": "Add a custom sign-in-or-up page",
                          "href": "/docs/references/nextjs/custom-sign-in-or-up-page"
                        },
                        {
                          "title": "Add a custom sign-up page",
                          "href": "/docs/references/nextjs/custom-sign-up-page"
                        },
                        {
                          "title": "Add custom onboarding",
                          "href": "/docs/references/nextjs/add-onboarding-flow"
                        },
                        {
                          "title": "Set up a waitlist",
                          "href": "/docs/references/nextjs/waitlist"
                        },
                        {
                          "title": "Role Based Access Control",
                          "href": "/docs/references/nextjs/basic-rbac"
                        },
                        {
                          "title": "Rendering modes",
                          "href": "/docs/references/nextjs/rendering-modes"
                        },
                        {
                          "title": "Geo blocking",
                          "href": "/docs/references/nextjs/geo-blocking"
                        },
                        {
                          "title": "Migrate from Auth.js",
                          "href": "/docs/references/nextjs/authjs-migration"
                        },
                        {
                          "title": "tRPC",
                          "href": "/docs/references/nextjs/trpc"
                        },
                        {
                          "title": "Verifying OAuth access tokens",
                          "href": "/docs/references/nextjs/verifying-oauth-access-tokens"
                        }
                      ]
                    ]
                  }
                ]
              ]
            },
            {
              "title": "React",
              "hideTitle": true,
              "sdk": ["react"],
              "items": [
                [
                  {
                    "title": "Getting started",
                    "items": [
                      [
                        {
                          "title": "Set up your Clerk account",
                          "href": "/docs/quickstarts/setup-clerk"
                        },
                        {
                          "title": "Quickstart",
                          "href": "/docs/quickstarts/react"
                        }
                      ]
                    ]
                  }
                ]
              ]
            },
            {
              "title": "JavaScript",
              "hideTitle": true,
              "sdk": ["js-frontend"],
              "items": [
                [
                  {
                    "title": "Getting started",
                    "items": [
                      [
                        {
                          "title": "Set up your Clerk account",
                          "href": "/docs/quickstarts/setup-clerk"
                        },
                        {
                          "title": "Quickstart",
                          "href": "/docs/quickstarts/javascript"
                        }
                      ]
                    ]
                  }
                ]
              ]
            },
            {
              "title": "Astro",
              "hideTitle": true,
              "sdk": ["astro"],
              "items": [
                [
                  {
                    "title": "Getting started",
                    "items": [
                      [
                        {
                          "title": "Set up your Clerk account",
                          "href": "/docs/quickstarts/setup-clerk"
                        },
                        {
                          "title": "Quickstart",
                          "href": "/docs/quickstarts/astro"
                        },
                        {
                          "title": "Astro + React",
                          "href": "/docs/references/astro/react"
                        }
                      ]
                    ]
                  },
                  {
                    "title": "Astro Guides",
                    "items": [
                      [
                        {
                          "title": "Endpoints",
                          "wrap": false,
                          "href": "/docs/references/astro/endpoints"
                        },
                        {
                          "title": "Read session and user data",
                          "wrap": false,
                          "href": "/docs/references/astro/read-session-data"
                        },
                        {
                          "title": "Hybrid rendering",
                          "wrap": false,
                          "href": "/docs/references/astro/hybrid-rendering"
                        },
                        {
                          "title": "Migrating from community SDK",
                          "href": "/docs/references/astro/migrating-from-astro-community-sdk"
                        }
                      ]
                    ]
                  }
                ]
              ]
            },
            {
              "title": "Chrome Extension",
              "hideTitle": true,
              "sdk": ["chrome-extension"],
              "items": [
                [
                  {
                    "title": "Getting started",
                    "items": [
                      [
                        {
                          "title": "Set up your Clerk account",
                          "href": "/docs/quickstarts/setup-clerk"
                        },
                        {
                          "title": "Quickstart",
                          "href": "/docs/quickstarts/chrome-extension"
                        }
                      ]
                    ]
                  },
                  {
                    "title": "Chrome Extension Guides",
                    "items": [
                      [
                        {
                          "title": "Add React Router",
                          "href": "/docs/references/chrome-extension/add-react-router"
                        },
                        {
                          "title": "Sync auth status between your Chrome Extension and web app",
                          "href": "/docs/references/chrome-extension/sync-host"
                        },
                        {
                          "title": "`createClerkClient()`",
                          "href": "/docs/references/chrome-extension/create-clerk-client"
                        },
                        {
                          "title": "Configure a consistent CRX ID",
                          "href": "/docs/references/chrome-extension/configure-consistent-crx-id"
                        }
                      ]
                    ]
                  }
                ]
              ]
            },
            {
              "title": "Expo",
              "hideTitle": true,
              "sdk": ["expo"],
              "items": [
                [
                  {
                    "title": "Getting started",
                    "items": [
                      [
                        {
                          "title": "Set up your Clerk account",
                          "href": "/docs/quickstarts/setup-clerk"
                        },
                        {
                          "title": "Quickstart",
                          "href": "/docs/quickstarts/expo"
                        }
                      ]
                    ]
                  },
                  {
                    "title": "Expo Guides",
                    "items": [
                      [
                        {
                          "title": "Read session and user data",
                          "href": "/docs/references/expo/read-session-user-data"
                        },
                        {
                          "title": "Use biometrics with local credentials",
                          "href": "/docs/references/expo/local-credentials"
                        },
                        {
                          "title": "Configure passkeys",
                          "href": "/docs/references/expo/passkeys"
                        },
                        {
                          "title": "Offline support",
                          "href": "/docs/references/expo/offline-support"
                        },
                        {
                          "title": "Access the `Clerk` object outside of components",
                          "href": "/docs/references/expo/access-clerk-outside-components"
                        }
                      ]
                    ]
                  }
                ]
              ]
            },
            {
              "title": "Express",
              "hideTitle": true,
              "sdk": ["expressjs"],
              "items": [
                [
                  {
                    "title": "Getting started",
                    "items": [
                      [
                        {
                          "title": "Set up your Clerk account",
                          "href": "/docs/quickstarts/setup-clerk"
                        },
                        {
                          "title": "Quickstart",
                          "href": "/docs/quickstarts/express"
                        }
                      ]
                    ]
                  }
                ]
              ]
            },
            {
              "title": "Fastify",
              "hideTitle": true,
              "sdk": ["fastify"],
              "items": [
                [
                  {
                    "title": "Getting started",
                    "items": [
                      [
                        {
                          "title": "Set up your Clerk account",
                          "href": "/docs/quickstarts/setup-clerk"
                        },
                        {
                          "title": "Quickstart",
                          "href": "/docs/quickstarts/fastify"
                        }
                      ]
                    ]
                  }
                ]
              ]
            },
            {
              "title": "Go",
              "hideTitle": true,
              "sdk": ["go"],
              "items": [
                [
                  {
                    "title": "Getting started",
                    "items": [
                      [
                        {
                          "title": "Set up your Clerk account",
                          "href": "/docs/quickstarts/setup-clerk"
                        },
                        {
                          "title": "Quickstart",
                          "href": "/docs/references/go/overview"
                        }
                      ]
                    ]
                  },
                  {
                    "title": "Go Guides",
                    "items": [
                      [
                        {
                          "title": "Verifying sessions",
                          "href": "/docs/references/go/verifying-sessions"
                        },
                        {
                          "title": "Use Clerk Go for Backend API Operations",
                          "href": "/docs/references/go/other-examples"
                        }
                      ]
                    ]
                  }
                ]
              ]
            },
            {
              "title": "iOS",
              "hideTitle": true,
              "sdk": ["ios"],
              "items": [
                [
                  {
                    "title": "Getting started",
                    "items": [
                      [
                        {
                          "title": "Set up your Clerk account",
                          "href": "/docs/quickstarts/setup-clerk"
                        },
                        {
                          "title": "Quickstart",
                          "href": "/docs/quickstarts/ios"
                        }
                      ]
                    ]
                  },
                  {
                    "title": "iOS Guides",
                    "items": [
                      [
                        {
                          "title": "Sign in with Apple",
                          "href": "/docs/references/ios/sign-in-with-apple"
                        }
                      ]
                    ]
                  }
                ]
              ]
            },
            {
              "title": "JS Backend SDK",
              "hideTitle": true,
              "sdk": ["js-backend"],
              "items": [
                [
                  {
                    "title": "Getting started",
                    "items": [
                      [
                        {
                          "title": "Set up your Clerk account",
                          "href": "/docs/quickstarts/setup-clerk"
                        },
                        {
                          "title": "Quickstart",
                          "href": "/docs/references/backend/overview"
                        }
                      ]
                    ]
                  }
                ]
              ]
            },
            {
              "title": "Nuxt",
              "hideTitle": true,
              "sdk": ["nuxt"],
              "items": [
                [
                  {
                    "title": "Getting started",
                    "items": [
                      [
                        {
                          "title": "Set up your Clerk account",
                          "href": "/docs/quickstarts/setup-clerk"
                        },
                        {
                          "title": "Quickstart",
                          "href": "/docs/quickstarts/nuxt"
                        }
                      ]
                    ]
                  },
                  {
                    "title": "Nuxt Guides",
                    "items": [
                      [
                        {
                          "title": "Read session and user data",
                          "wrap": false,
                          "href": "/docs/references/nuxt/read-session-data"
                        },
                        {
                          "title": "Protect pages",
                          "wrap": false,
                          "href": "/docs/references/nuxt/protect-pages"
                        }
                      ]
                    ]
                  }
                ]
              ]
            },
            {
              "title": "React Router",
              "hideTitle": true,
              "sdk": ["react-router"],
              "items": [
                [
                  {
                    "title": "Getting started",
                    "items": [
                      [
                        {
                          "title": "Set up your Clerk account",
                          "href": "/docs/quickstarts/setup-clerk"
                        },
                        {
                          "title": "Quickstart",
                          "href": "/docs/quickstarts/react-router"
                        }
                      ]
                    ]
                  },
                  {
                    "title": "React Router Guides",
                    "items": [
                      [
                        {
                          "title": "Read session and user data",
                          "href": "/docs/references/react-router/read-session-data"
                        },
                        {
                          "title": "Add custom sign-in-or-up page",
                          "href": "/docs/references/react-router/custom-sign-in-or-up-page"
                        },
                        {
                          "title": "Add custom sign-up page",
                          "href": "/docs/references/react-router/custom-sign-up-page"
                        },
                        {
                          "title": "Library mode",
                          "href": "/docs/references/react-router/library-mode"
                        },
                        {
                          "title": "Verifying OAuth access tokens",
                          "href": "/docs/references/react-router/verifying-oauth-access-tokens"
                        }
                      ]
                    ]
                  }
                ]
              ]
            },
            {
              "title": "Remix",
              "hideTitle": true,
              "sdk": ["remix"],
              "items": [
                [
                  {
                    "title": "Getting started",
                    "items": [
                      [
                        {
                          "title": "Set up your Clerk account",
                          "href": "/docs/quickstarts/setup-clerk"
                        },
                        {
                          "title": "Quickstart",
                          "href": "/docs/quickstarts/remix"
                        }
                      ]
                    ]
                  },
                  {
                    "title": "Remix Guides",
                    "items": [
                      [
                        {
                          "title": "SPA Mode",
                          "wrap": false,
                          "href": "/docs/references/remix/spa-mode"
                        },
                        {
                          "title": "Add custom sign-in-or-up page",
                          "wrap": true,
                          "href": "/docs/references/remix/custom-sign-in-or-up-page"
                        },
                        {
                          "title": "Add custom sign-up page",
                          "wrap": true,
                          "href": "/docs/references/remix/custom-sign-up-page"
                        },
                        {
                          "title": "Read session and user data",
                          "wrap": true,
                          "href": "/docs/references/remix/read-session-data"
                        }
                      ]
                    ]
                  }
                ]
              ]
            },
            {
              "title": "Ruby / Rails / Sinatra",
              "hideTitle": true,
              "sdk": ["ruby"],
              "items": [
                [
                  {
                    "title": "Getting started",
                    "items": [
                      [
                        {
                          "title": "Set up your Clerk account",
                          "href": "/docs/quickstarts/setup-clerk"
                        },
                        {
                          "title": "Quickstart",
                          "href": "/docs/quickstarts/ruby"
                        }
                      ]
                    ]
                  },
                  {
                    "title": "Ruby Guides",
                    "items": [
                      [
                        {
                          "title": "Upgrade to v4",
                          "href": "/docs/references/ruby/v4-upgrade-guide"
                        },
                        {
                          "title": "Rails integration",
                          "href": "/docs/references/ruby/rails"
                        },
                        {
                          "title": "Sinatra integration",
                          "href": "/docs/references/ruby/sinatra"
                        },
                        {
                          "title": "Rack integration",
                          "href": "/docs/references/ruby/rack"
                        }
                      ]
                    ]
                  }
                ]
              ]
            },
            {
              "title": "TanStack React Start",
              "hideTitle": true,
              "sdk": ["tanstack-react-start"],
              "items": [
                [
                  {
                    "title": "Getting started",
                    "items": [
                      [
                        {
                          "title": "Set up your Clerk account",
                          "href": "/docs/quickstarts/setup-clerk"
                        },
                        {
                          "title": "Quickstart",
                          "href": "/docs/quickstarts/tanstack-react-start"
                        }
                      ]
                    ]
                  },
                  {
                    "title": "TanStack React Start Guides",
                    "items": [
                      [
                        {
                          "title": "Add custom sign-in-or-up-page",
                          "href": "/docs/references/tanstack-react-start/custom-sign-in-or-up-page",
                          "wrap": true
                        },
                        {
                          "title": "Add custom sign-up-page",
                          "href": "/docs/references/tanstack-react-start/custom-sign-up-page",
                          "wrap": true
                        },
                        {
                          "title": "Read session and user data",
                          "href": "/docs/references/tanstack-react-start/read-session-data",
                          "wrap": true
                        },
                        {
                          "title": "Verifying OAuth access tokens",
                          "href": "/docs/references/tanstack-react-start/verifying-oauth-access-tokens",
                          "wrap": true
                        }
                      ]
                    ]
                  }
                ]
              ]
            },
            {
              "title": "Vue",
              "hideTitle": true,
              "sdk": ["vue"],
              "items": [
                [
                  {
                    "title": "Getting started",
                    "items": [
                      [
                        {
                          "title": "Set up your Clerk account",
                          "href": "/docs/quickstarts/setup-clerk"
                        },
                        {
                          "title": "Quickstart",
                          "href": "/docs/quickstarts/vue"
                        }
                      ]
                    ]
                  },
                  {
                    "title": "Vue Guides",
                    "items": [
                      [
                        {
                          "title": "Migrating from community SDK",
                          "href": "/docs/references/vue/migrating-from-vue-community-sdk"
                        }
                      ]
                    ]
                  }
                ]
              ]
            },
            {
              "title": "SDK Development",
              "hideTitle": true,
              "sdk": ["sdk-development"],
              "items": [
                [
                  {
                    "title": "Overview",
                    "href": "/docs/references/sdk/overview"
                  },
                  {
                    "title": "Terminology",
                    "href": "/docs/references/sdk/terminology"
                  },
                  {
                    "title": "Philosophy",
                    "href": "/docs/references/sdk/philosophy"
                  },
                  {
                    "title": "Conventions",
                    "href": "/docs/references/sdk/conventions"
                  },
                  {
                    "title": "SDK Types",
                    "href": "/docs/references/sdk/types"
                  },
                  {
                    "title": "Guides",
                    "items": [
                      [
                        {
                          "title": "Frontend-only",
                          "href": "/docs/references/sdk/frontend-only"
                        },
                        {
                          "title": "Backend-only",
                          "href": "/docs/references/sdk/backend-only"
                        },
                        {
                          "title": "Fullstack",
                          "href": "/docs/references/sdk/fullstack"
                        }
                      ]
                    ]
                  }
                ]
              ]
            }
          ]
        ]
      }
    ],
    [
      {
        "title": "Clerk UI",
        "items": [
          [
            {
              "title": "Clerk Components",
              "collapse": true,
              "items": [
                [
                  {
                    "title": "Overview",
                    "href": "/docs/components/overview"
                  },
                  {
                    "title": "`<ClerkProvider>`",
                    "wrap": false,
                    "href": "/docs/components/clerk-provider"
                  },
                  {
                    "title": "Authentication Components",
                    "items": [
                      [
                        {
                          "title": "`<SignIn />`",
                          "wrap": false,
                          "href": "/docs/components/authentication/sign-in"
                        },
                        {
                          "title": "`<SignUp />`",
                          "wrap": false,
                          "href": "/docs/components/authentication/sign-up"
                        },
                        {
                          "title": "`<GoogleOneTap />`",
                          "wrap": false,
                          "href": "/docs/components/authentication/google-one-tap"
                        }
                      ]
                    ]
                  },
                  {
                    "title": "User Components",
                    "items": [
                      [
                        {
                          "title": "`<UserButton />`",
                          "wrap": false,
                          "href": "/docs/components/user/user-button"
                        },
                        {
                          "title": "`<UserProfile />`",
                          "wrap": false,
                          "href": "/docs/components/user/user-profile"
                        }
                      ]
                    ]
                  },
                  {
                    "title": "Organization Components",
                    "items": [
                      [
                        {
                          "title": "`<CreateOrganization />`",
                          "wrap": false,
                          "href": "/docs/components/organization/create-organization"
                        },
                        {
                          "title": "`<OrganizationProfile />`",
                          "wrap": false,
                          "href": "/docs/components/organization/organization-profile"
                        },
                        {
                          "title": "`<OrganizationSwitcher />`",
                          "wrap": false,
                          "href": "/docs/components/organization/organization-switcher"
                        },
                        {
                          "title": "`<OrganizationList />`",
                          "wrap": false,
                          "href": "/docs/components/organization/organization-list"
                        }
                      ]
                    ]
                  },
                  {
                    "title": "Waitlist Component",
                    "items": [
                      [
                        {
                          "title": "`<Waitlist />`",
                          "wrap": false,
                          "href": "/docs/components/waitlist"
                        }
                      ]
                    ]
                  },
                  {
                    "title": "Billing Components",
                    "items": [
                      [
                        {
                          "title": "`<PricingTable />`",
                          "wrap": false,
                          "href": "/docs/components/pricing-table"
                        },
                        {
                          "title": "`<CheckoutButton />`",
                          "tag": "(Beta)",
                          "wrap": false,
                          "href": "/docs/components/checkout-button"
                        },
                        {
                          "title": "`<PlanDetailsButton />`",
                          "tag": "(Beta)",
                          "wrap": false,
                          "href": "/docs/components/plan-details-button"
                        },
                        {
                          "title": "`<SubscriptionDetailsButton />`",
                          "tag": "(Beta)",
                          "wrap": false,
                          "href": "/docs/components/subscription-details-button"
                        }
                      ]
                    ]
                  },
                  {
                    "title": "Control Components",
                    "items": [
                      [
                        {
                          "title": "`<AuthenticateWithRedirectCallback />`",
                          "wrap": false,
                          "href": "/docs/components/control/authenticate-with-callback"
                        },
                        {
                          "title": "`<ClerkLoaded>`",
                          "wrap": false,
                          "href": "/docs/components/control/clerk-loaded"
                        },
                        {
                          "title": "`<ClerkLoading>`",
                          "wrap": false,
                          "href": "/docs/components/control/clerk-loading"
                        },
                        {
                          "title": "`<Protect>`",
                          "wrap": false,
                          "href": "/docs/components/protect"
                        },
                        {
                          "title": "`<RedirectToSignIn />`",
                          "wrap": false,
                          "href": "/docs/components/control/redirect-to-signin"
                        },
                        {
                          "title": "`<RedirectToSignUp />`",
                          "wrap": false,
                          "href": "/docs/components/control/redirect-to-signup"
                        },
                        {
                          "title": "`<RedirectToUserProfile />`",
                          "wrap": false,
                          "href": "/docs/components/control/redirect-to-userprofile"
                        },
                        {
                          "title": "`<RedirectToOrganizationProfile />`",
                          "wrap": false,
                          "href": "/docs/components/control/redirect-to-organizationprofile"
                        },
                        {
                          "title": "`<RedirectToCreateOrganization />`",
                          "wrap": false,
                          "href": "/docs/components/control/redirect-to-createorganization"
                        },
                        {
                          "title": "`<SignedIn>`",
                          "wrap": false,
                          "href": "/docs/components/control/signed-in"
                        },
                        {
                          "title": "`<SignedOut>`",
                          "wrap": false,
                          "href": "/docs/components/control/signed-out"
                        }
                      ]
                    ]
                  },
                  {
                    "title": "Unstyled Components",
                    "items": [
                      [
                        {
                          "title": "`<SignInButton>`",
                          "wrap": false,
                          "href": "/docs/components/unstyled/sign-in-button"
                        },
                        {
                          "title": "`<SignInWithMetamaskButton>`",
                          "wrap": false,
                          "href": "/docs/components/unstyled/sign-in-with-metamask"
                        },
                        {
                          "title": "`<SignUpButton>`",
                          "wrap": false,
                          "href": "/docs/components/unstyled/sign-up-button"
                        },
                        {
                          "title": "`<SignOutButton>`",
                          "wrap": false,
                          "href": "/docs/components/unstyled/sign-out-button"
                        }
                      ]
                    ]
                  }
                ]
              ]
            },
            {
              "title": "Clerk Hooks",
              "collapse": true,
              "items": [
                [
                  {
                    "title": "Overview",
                    "href": "/docs/hooks/overview"
                  },
                  {
                    "title": "`useUser()`",
                    "wrap": false,
                    "href": "/docs/hooks/use-user"
                  },
                  {
                    "title": "`useClerk()`",
                    "wrap": false,
                    "href": "/docs/hooks/use-clerk"
                  },
                  {
                    "title": "`useAuth()`",
                    "wrap": false,
                    "href": "/docs/hooks/use-auth"
                  },
                  {
                    "title": "`useSignIn()`",
                    "wrap": false,
                    "href": "/docs/hooks/use-sign-in"
                  },
                  {
                    "title": "`useSignUp()`",
                    "wrap": false,
                    "href": "/docs/hooks/use-sign-up"
                  },
                  {
                    "title": "`useSession()`",
                    "wrap": false,
                    "href": "/docs/hooks/use-session"
                  },
                  {
                    "title": "`useSessionList()`",
                    "wrap": false,
                    "href": "/docs/hooks/use-session-list"
                  },
                  {
                    "title": "`useOrganization()`",
                    "wrap": false,
                    "href": "/docs/hooks/use-organization"
                  },
                  {
                    "title": "`useOrganizationList()`",
                    "wrap": false,
                    "href": "/docs/hooks/use-organization-list"
                  },
                  {
                    "title": "`useReverification()`",
                    "wrap": false,
                    "href": "/docs/hooks/use-reverification"
                  }
                ]
              ]
            },
            {
              "title": "Account Portal",
              "collapse": true,
              "items": [
                [
                  {
                    "title": "Overview",
                    "href": "/docs/account-portal/overview"
                  },
                  {
                    "title": "Getting started",
                    "href": "/docs/account-portal/getting-started"
                  },
                  {
                    "title": "Linking to the Account Portal",
                    "href": "/docs/account-portal/direct-links"
                  },
                  {
                    "title": "Disable Account Portal",
                    "href": "/docs/account-portal/disable-account-portal"
                  }
                ]
              ]
            }
          ]
        ]
      },
      {
        "title": "Configuration",
        "items": [
          [
            {
              "title": "Sign-up & Sign-in",
              "collapse": true,
              "items": [
                [
                  {
                    "title": "Overview",
                    "href": "/docs/authentication/overview"
                  },
                  {
                    "title": "Configuration",
                    "items": [
                      [
                        {
                          "title": "Sign-up and sign-in options",
                          "href": "/docs/authentication/configuration/sign-up-sign-in-options"
                        },
                        {
                          "title": "Session options",
                          "href": "/docs/authentication/configuration/session-options"
                        },
                        {
                          "title": "Email & SMS templates",
                          "href": "/docs/authentication/configuration/email-sms-templates"
                        },
                        {
                          "title": "Restrictions",
                          "href": "/docs/authentication/configuration/restrictions"
                        },
                        {
                          "title": "Legal compliance",
                          "href": "/docs/authentication/configuration/legal-compliance"
                        },
                        {
                          "title": "Force multi-factor authentication (MFA) for all users",
                          "href": "/docs/authentication/configuration/force-mfa"
                        }
                      ]
                    ]
                  },
                  {
                    "title": "Social Connections (OAuth)",
                    "items": [
                      [
                        {
                          "title": "Overview",
                          "href": "/docs/authentication/social-connections/overview"
                        },
                        {
                          "title": "Account linking",
                          "href": "/docs/authentication/social-connections/account-linking"
                        },
                        {
                          "title": "Providers",
                          "collapse": true,
                          "items": [
                            [
                              {
                                "title": "All providers",
                                "href": "/docs/authentication/social-connections/oauth"
                              },
                              {
                                "title": "Custom provider",
                                "href": "/docs/authentication/social-connections/custom-provider"
                              },
                              {
                                "title": "Apple",
                                "href": "/docs/authentication/social-connections/apple"
                              },
                              {
                                "title": "Atlassian",
                                "href": "/docs/authentication/social-connections/atlassian"
                              },
                              {
                                "title": "Bitbucket",
                                "href": "/docs/authentication/social-connections/bitbucket"
                              },
                              {
                                "title": "Box",
                                "href": "/docs/authentication/social-connections/box"
                              },
                              {
                                "title": "Coinbase",
                                "href": "/docs/authentication/social-connections/coinbase"
                              },
                              {
                                "title": "Discord",
                                "href": "/docs/authentication/social-connections/discord"
                              },
                              {
                                "title": "Dropbox",
                                "href": "/docs/authentication/social-connections/dropbox"
                              },
                              {
                                "title": "Facebook",
                                "href": "/docs/authentication/social-connections/facebook"
                              },
                              {
                                "title": "GitHub",
                                "href": "/docs/authentication/social-connections/github"
                              },
                              {
                                "title": "GitLab",
                                "href": "/docs/authentication/social-connections/gitlab"
                              },
                              {
                                "title": "Google",
                                "href": "/docs/authentication/social-connections/google"
                              },
                              {
                                "title": "HubSpot",
                                "href": "/docs/authentication/social-connections/hubspot"
                              },
                              {
                                "title": "Hugging Face",
                                "href": "/docs/authentication/social-connections/huggingface"
                              },
                              {
                                "title": "Line",
                                "href": "/docs/authentication/social-connections/line"
                              },
                              {
                                "title": "Linear",
                                "href": "/docs/authentication/social-connections/linear"
                              },
                              {
                                "title": "LinkedIn",
                                "href": "/docs/authentication/social-connections/linkedin-oidc"
                              },
                              {
                                "title": "LinkedIn (deprecated)",
                                "href": "/docs/authentication/social-connections/linkedin"
                              },
                              {
                                "title": "Microsoft",
                                "href": "/docs/authentication/social-connections/microsoft"
                              },
                              {
                                "title": "Notion",
                                "href": "/docs/authentication/social-connections/notion"
                              },
                              {
                                "title": "Slack",
                                "href": "/docs/authentication/social-connections/slack"
                              },
                              {
                                "title": "Spotify",
                                "href": "/docs/authentication/social-connections/spotify"
                              },
                              {
                                "title": "TikTok",
                                "href": "/docs/authentication/social-connections/tiktok"
                              },
                              {
                                "title": "Twitch",
                                "href": "/docs/authentication/social-connections/twitch"
                              },
                              {
                                "title": "Twitter v1 (deprecated)",
                                "href": "/docs/authentication/social-connections/twitter"
                              },
                              {
                                "title": "X/Twitter v2",
                                "href": "/docs/authentication/social-connections/x-twitter"
                              },
                              {
                                "title": "Xero",
                                "href": "/docs/authentication/social-connections/xero"
                              }
                            ]
                          ]
                        }
                      ]
                    ]
                  },
                  {
                    "title": "Enterprise Connections",
                    "items": [
                      [
                        {
                          "title": "Overview",
                          "href": "/docs/authentication/enterprise-connections/overview"
                        },
                        {
                          "title": "Authentication flows",
                          "href": "/docs/authentication/enterprise-connections/authentication-flows"
                        },
                        {
                          "title": "Account linking",
                          "href": "/docs/authentication/enterprise-connections/account-linking"
                        },
                        {
                          "title": "Just-in-Time account provisioning",
                          "href": "/docs/authentication/enterprise-connections/jit-provisioning"
                        },
                        {
                          "title": "SAML providers",
                          "collapse": true,
                          "items": [
                            [
                              {
                                "title": "Azure",
                                "href": "/docs/authentication/enterprise-connections/saml/azure"
                              },
                              {
                                "title": "Google",
                                "href": "/docs/authentication/enterprise-connections/saml/google"
                              },
                              {
                                "title": "Okta",
                                "href": "/docs/authentication/enterprise-connections/saml/okta"
                              },
                              {
                                "title": "Custom provider",
                                "href": "/docs/authentication/enterprise-connections/saml/custom-provider"
                              }
                            ]
                          ]
                        },
                        {
                          "title": "OIDC providers",
                          "collapse": true,
                          "items": [
                            [
                              {
                                "title": "Custom provider",
                                "href": "/docs/authentication/enterprise-connections/oidc/custom-provider"
                              }
                            ]
                          ]
                        },
                        {
                          "title": "EASIE providers",
                          "collapse": true,
                          "items": [
                            [
                              {
                                "title": "Microsoft",
                                "href": "/docs/authentication/enterprise-connections/easie/microsoft"
                              },
                              {
                                "title": "Google",
                                "href": "/docs/authentication/enterprise-connections/easie/google"
                              }
                            ]
                          ]
                        }
                      ]
                    ]
                  },
                  {
                    "title": "Web3",
                    "items": [
                      [
                        {
                          "title": "Coinbase Wallet",
                          "href": "/docs/authentication/web3/coinbase-wallet"
                        },
                        {
                          "title": "MetaMask",
                          "href": "/docs/authentication/web3/metamask"
                        },
                        {
                          "title": "OKX Wallet",
                          "href": "/docs/authentication/web3/okx-wallet"
                        }
                      ]
                    ]
                  }
                ]
              ]
            },
            {
              "title": "Users",
              "collapse": true,
              "items": [
                [
                  {
                    "title": "Overview",
                    "href": "/docs/users/overview"
                  },
                  {
                    "title": "Create users",
                    "href": "/docs/users/creating-users"
                  },
                  {
                    "title": "Delete users",
                    "href": "/docs/users/deleting-users"
                  },
                  {
                    "title": "Invitations",
                    "href": "/docs/users/invitations"
                  },
                  {
                    "title": "Metadata",
                    "href": "/docs/users/metadata"
                  },
                  {
                    "title": "User impersonation",
                    "href": "/docs/users/user-impersonation"
                  }
                ]
              ]
            },
            {
              "title": "Organizations, Roles, and Permissions",
              "collapse": true,
              "items": [
                [
                  {
                    "title": "Overview",
                    "href": "/docs/organizations/overview"
                  },
                  {
                    "title": "Roles and permissions",
                    "href": "/docs/organizations/roles-permissions"
                  },
                  {
                    "title": "Create and revoke invitations",
                    "href": "/docs/organizations/invitations"
                  },
                  {
                    "title": "Restrict membership based on email domain",
                    "href": "/docs/organizations/verified-domains"
                  },
                  {
                    "title": "Manage enterprise SSO connections",
                    "href": "/docs/organizations/manage-sso"
                  },
                  {
                    "title": "Metadata",
                    "href": "/docs/organizations/metadata"
                  },
                  {
                    "title": "Organization workspaces in the Dashboard",
                    "href": "/docs/organizations/organization-workspaces"
                  },
                  {
                    "title": "Create organizations on behalf of users",
                    "href": "/docs/organizations/create-orgs-for-users"
                  },
                  {
                    "title": "Hide personal accounts and force organizations",
                    "href": "/docs/organizations/force-organizations"
                  },
                  {
                    "title": "Use org slugs in URLs",
                    "href": "/docs/organizations/org-slugs-in-urls"
                  }
                ]
              ]
            },
            {
              "title": "Billing",
              "collapse": true,
              "tag": "(Beta)",
              "items": [
                [
                  {
                    "title": "Overview",
                    "href": "/docs/billing/overview"
                  },
                  {
                    "title": "Billing for B2C SaaS",
                    "href": "/docs/billing/b2c-saas"
                  },
                  {
                    "title": "Billing for B2B SaaS",
                    "href": "/docs/billing/b2b-saas"
                  }
                ]
              ]
            },
            {
              "title": "Backend Requests",
              "collapse": true,
              "items": [
                [
                  {
                    "title": "Overview",
                    "href": "/docs/backend-requests/overview"
                  },
                  {
                    "title": "Customize your session token",
                    "href": "/docs/backend-requests/custom-session-token"
                  },
                  {
                    "title": "JWT templates",
                    "href": "/docs/backend-requests/jwt-templates"
                  },
                  {
                    "title": "Making requests",
                    "href": "/docs/backend-requests/making-requests"
                  },
                  {
                    "title": "Manual JWT Verification",
                    "href": "/docs/backend-requests/manual-jwt"
                  },
                  {
                    "title": "Resources",
                    "items": [
                      [
                        {
                          "title": "Cookies",
                          "href": "/docs/backend-requests/resources/cookies"
                        },
                        {
                          "title": "Rate limits",
                          "href": "/docs/backend-requests/resources/rate-limits"
                        },
                        {
                          "title": "Session tokens",
                          "href": "/docs/backend-requests/resources/session-tokens"
                        },
                        {
                          "title": "Tokens & signatures",
                          "href": "/docs/backend-requests/resources/tokens-and-signatures"
                        }
                      ]
                    ]
                  }
                ]
              ]
            },
            {
              "title": "Webhooks",
              "collapse": true,
              "items": [
                [
                  {
                    "title": "Overview",
                    "href": "/docs/webhooks/overview"
                  },
                  {
                    "title": "Debug your webhooks",
                    "href": "/docs/webhooks/debug-your-webhooks"
                  },
                  {
                    "title": "Handling webhooks with Inngest",
                    "href": "/docs/webhooks/inngest"
                  },
                  {
                    "title": "Send webhooks to Loops",
                    "href": "/docs/webhooks/loops"
                  },
                  {
                    "title": "Sync Clerk data to your application with webhooks",
                    "href": "/docs/webhooks/sync-data"
                  }
                ]
              ]
            }
          ]
        ]
      },
      {
        "title": "Customization",
        "items": [
          [
            {
              "title": "Appearance Prop",
              "collapse": true,
              "items": [
                [
                  {
                    "title": "Overview",
                    "href": "/docs/customization/overview"
                  },
                  {
                    "title": "Layout",
                    "href": "/docs/customization/layout"
                  },
                  {
                    "title": "Themes",
                    "href": "/docs/customization/themes"
                  },
                  {
                    "title": "Variables",
                    "href": "/docs/customization/variables"
                  },
                  {
                    "title": "CAPTCHA",
                    "href": "/docs/customization/captcha"
                  }
                ]
              ]
            },
            {
              "title": "Custom Pages",
              "collapse": true,
              "items": [
                [
                  {
                    "title": "`<OrganizationProfile />`",
                    "href": "/docs/customization/organization-profile"
                  },
                  {
                    "title": "`<UserProfile />`",
                    "href": "/docs/customization/user-profile"
                  }
                ]
              ]
            },
            {
              "title": "Custom Menu Items",
              "collapse": true,
              "items": [
                [
                  {
                    "title": "`<UserButton />`",
                    "wrap": false,
                    "href": "/docs/customization/user-button"
                  }
                ]
              ]
            },
            {
              "title": "Localization",
              "href": "/docs/customization/localization"
            },
            {
              "title": "Elements",
              "tag": "(Beta)",
              "collapse": true,
              "items": [
                [
                  {
                    "title": "Overview",
                    "href": "/docs/customization/elements/overview"
                  },
                  {
                    "title": "Guides",
                    "items": [
                      [
                        {
                          "title": "Build a sign-in flow",
                          "href": "/docs/customization/elements/guides/sign-in"
                        },
                        {
                          "title": "Build a sign-up flow",
                          "href": "/docs/customization/elements/guides/sign-up"
                        },
                        {
                          "title": "Styling",
                          "href": "/docs/customization/elements/guides/styling"
                        }
                      ]
                    ]
                  },
                  {
                    "title": "Examples",
                    "items": [
                      [
                        {
                          "title": "Sign-in",
                          "href": "/docs/customization/elements/examples/sign-in"
                        },
                        {
                          "title": "Sign-up",
                          "href": "/docs/customization/elements/examples/sign-up"
                        },
                        {
                          "title": "Primitives",
                          "href": "/docs/customization/elements/examples/primitives"
                        },
                        {
                          "title": "shadcn/ui",
                          "href": "/docs/customization/elements/examples/shadcn-ui"
                        }
                      ]
                    ]
                  },
                  {
                    "title": "Component Reference",
                    "items": [
                      [
                        {
                          "title": "Common",
                          "href": "/docs/customization/elements/reference/common"
                        },
                        {
                          "title": "Sign-in",
                          "href": "/docs/customization/elements/reference/sign-in"
                        },
                        {
                          "title": "Sign-up",
                          "href": "/docs/customization/elements/reference/sign-up"
                        }
                      ]
                    ]
                  }
                ]
              ]
            }
          ]
        ]
      },
      {
        "title": "Development",
        "items": [
          [
            {
              "title": "Authorize users",
              "href": "/docs/guides/authorization-checks"
            },
            {
              "title": "Deployments & Migrations",
              "collapse": true,
              "items": [
                [
                  {
                    "title": "Instances/environments",
                    "href": "/docs/deployments/environments"
                  },
                  {
                    "title": "Clerk environment variables",
                    "href": "/docs/deployments/clerk-environment-variables"
                  },
                  {
                    "title": "Deployment",
                    "items": [
                      [
                        {
                          "title": "Changing domains",
                          "href": "/docs/deployments/changing-domains"
                        },
                        {
                          "title": "Deploy to production",
                          "href": "/docs/deployments/overview"
                        },
                        {
                          "title": "Deploy to Vercel",
                          "href": "/docs/deployments/deploy-to-vercel"
                        },
                        {
                          "title": "Deploy behind a proxy",
                          "href": "/docs/deployments/deploy-behind-a-proxy"
                        },
                        {
                          "title": "Deploy a Chrome Extension to production",
                          "href": "/docs/deployments/deploy-chrome-extension"
                        },
                        {
                          "title": "Deploy an Expo app to production",
                          "href": "/docs/deployments/deploy-expo"
                        },
                        {
                          "title": "Deploy an Astro app to production",
                          "href": "/docs/deployments/deploy-astro"
                        },
                        {
                          "title": "Set up a staging environment",
                          "href": "/docs/deployments/set-up-staging"
                        },
                        {
                          "title": "Set up a preview environment",
                          "href": "/docs/deployments/set-up-preview-environment"
                        }
                      ]
                    ]
                  },
                  {
                    "title": "Migrations",
                    "items": [
                      [
                        {
                          "title": "Exporting user data",
                          "href": "/docs/deployments/exporting-users"
                        },
                        {
                          "title": "Migrate to Clerk",
                          "href": "/docs/deployments/migrate-overview"
                        },
                        {
                          "title": "Migrate from Cognito",
                          "href": "/docs/deployments/migrate-from-cognito"
                        },
                        {
                          "title": "Migrate from Firebase",
                          "href": "/docs/deployments/migrate-from-firebase"
                        }
                      ]
                    ]
                  }
                ]
              ]
            },
            {
              "title": "Errors",
              "collapse": true,
              "items": [
                [
                  {
                    "title": "Overview",
                    "href": "/docs/errors/overview"
                  },
                  {
                    "title": "Backend API Errors",
                    "href": "/docs/errors/backend-api"
                  },
                  {
                    "title": "Frontend API Errors",
                    "href": "/docs/errors/frontend-api"
                  }
                ]
              ]
            },
            {
<<<<<<< HEAD
              "title": "Force a session token refresh",
              "href": "/docs/guides/force-token-refresh"
=======
              "title": "Model Context Protocol",
              "collapse": true,
              "items": [
                [
                  {
                    "title": "Overview",
                    "href": "/docs/mcp/overview"
                  },
                  {
                    "title": "Build an MCP server",
                    "href": "/docs/mcp/build-mcp-server"
                  },
                  {
                    "title": "Connect an MCP client",
                    "href": "/docs/mcp/connect-mcp-client"
                  }
                ]
              ]
>>>>>>> 80513456
            },
            {
              "title": "Image Optimization",
              "href": "/docs/guides/image-optimization"
            },
            {
              "title": "Multi-tenant Architecture",
              "href": "/docs/guides/multi-tenant-architecture"
            },
            {
              "title": "Override Clerk Interfaces",
              "href": "/docs/guides/custom-types"
            },
            {
              "title": "Reverification",
              "href": "/docs/guides/reverification"
            },
            {
              "title": "Redirect URLs",
              "href": "/docs/guides/custom-redirects"
            },
            {
              "title": "Routing",
              "href": "/docs/guides/routing"
            },
            {
              "title": "OAuth",
              "collapse": true,
              "items": [
                [
                  {
                    "title": "What are OAuth & OIDC",
                    "href": "/docs/oauth/overview"
                  },
                  {
                    "title": "How Clerk implements OAuth",
                    "href": "/docs/oauth/how-clerk-implements-oauth"
                  },
                  {
                    "title": "OAuth guides",
                    "items": [
                      [
                        {
                          "title": "Use OAuth for Single Sign-On (SSO)",
                          "href": "/docs/oauth/single-sign-on"
                        },
                        {
                          "title": "Use OAuth for scoped access",
                          "href": "/docs/oauth/scoped-access"
                        },
                        {
                          "title": "Verify OAuth tokens",
                          "href": "/docs/oauth/verify-oauth-tokens"
                        }
                      ]
                    ]
                  }
                ]
              ]
            },
            {
              "title": "Testing",
              "collapse": true,
              "items": [
                [
                  {
                    "title": "Overview",
                    "href": "/docs/testing/overview"
                  },
                  {
                    "title": "Test emails and phones",
                    "href": "/docs/testing/test-emails-and-phones"
                  },
                  {
                    "title": "Testing Frameworks",
                    "items": [
                      [
                        {
                          "title": "Cypress",
                          "collapse": true,
                          "items": [
                            [
                              {
                                "title": "Overview",
                                "href": "/docs/testing/cypress/overview"
                              },
                              {
                                "title": "Custom commands",
                                "href": "/docs/testing/cypress/custom-commands"
                              },
                              {
                                "title": "Test Account Portal",
                                "href": "/docs/testing/cypress/test-account-portal"
                              }
                            ]
                          ]
                        },
                        {
                          "title": "Playwright",
                          "collapse": true,
                          "items": [
                            [
                              {
                                "title": "Overview",
                                "href": "/docs/testing/playwright/overview"
                              },
                              {
                                "title": "Test helpers",
                                "href": "/docs/testing/playwright/test-helpers"
                              },
                              {
                                "title": "Test authenticated flows",
                                "href": "/docs/testing/playwright/test-authenticated-flows"
                              }
                            ]
                          ]
                        },
                        {
                          "title": "Postman or Insomnia",
                          "href": "/docs/testing/postman-or-insomnia"
                        }
                      ]
                    ]
                  }
                ]
              ]
            },
            {
              "title": "Troubleshooting",
              "collapse": true,
              "items": [
                [
                  {
                    "title": "Overview",
                    "href": "/docs/troubleshooting/overview"
                  },
                  {
                    "title": "Email deliverability",
                    "href": "/docs/troubleshooting/email-deliverability"
                  },
                  {
                    "title": "Script loading",
                    "href": "/docs/troubleshooting/script-loading"
                  },
                  {
                    "title": "Help & Support",
                    "items": [
                      [
                        {
                          "title": "Create a minimal reproduction",
                          "href": "/docs/troubleshooting/create-a-minimal-reproduction"
                        },
                        {
                          "title": "Community Discord",
                          "href": "https://clerk.com/discord"
                        },
                        {
                          "title": "Contact Support",
                          "href": "/support",
                          "target": "_blank"
                        }
                      ]
                    ]
                  }
                ]
              ]
            },
            {
              "title": "Upgrade Guides",
              "collapse": true,
              "items": [
                [
                  {
                    "title": "Overview",
                    "href": "/docs/upgrade-guides/overview"
                  },
                  {
                    "title": "Long term support policy",
                    "href": "/docs/upgrade-guides/long-term-support"
                  },
                  {
                    "title": "Clerk SDK versioning",
                    "href": "/docs/upgrade-guides/sdk-versioning"
                  },
                  {
                    "title": "Upgrading to Core 2",
                    "href": "/docs/upgrade-guides/core-2/overview"
                  },
                  {
                    "title": "Upgrading to Core 1",
                    "href": "/docs/upgrade-guides/upgrading-from-v2-to-v3"
                  },
                  {
                    "title": "Upgrading to @clerk/clerk-expo v2",
                    "href": "/docs/upgrade-guides/expo/v2"
                  },
                  {
                    "title": "Upgrading to @clerk/nextjs v6",
                    "href": "/docs/upgrade-guides/nextjs/v6"
                  },
                  {
                    "title": "Upgrading from Node to Express SDK",
                    "href": "/docs/upgrade-guides/node-to-express"
                  },
                  {
                    "title": "Dashboard",
                    "items": [
                      [
                        {
                          "title": "URL-based session syncing",
                          "href": "/docs/upgrade-guides/url-based-session-syncing"
                        },
                        {
                          "title": "Progressive sign-up",
                          "href": "/docs/upgrade-guides/progressive-sign-up"
                        }
                      ]
                    ]
                  }
                ]
              ]
            }
          ]
        ]
      },
      {
        "title": "SDK Reference",
        "items": [
          [
            {
              "title": "Next.js",
              "hideTitle": true,
              "sdk": ["nextjs"],
              "items": [
                [
                  {
                    "title": "References",
                    "hideTitle": true,
                    "items": [
                      [
                        {
                          "title": "Overview",
                          "href": "/docs/references/nextjs/overview"
                        },
                        {
                          "title": "`clerkMiddleware()`",
                          "wrap": false,
                          "href": "/docs/references/nextjs/clerk-middleware"
                        }
                      ]
                    ]
                  },
                  {
                    "title": "App Router References",
                    "collapse": true,
                    "items": [
                      [
                        {
                          "title": "`auth()`",
                          "wrap": false,
                          "href": "/docs/references/nextjs/auth"
                        },
                        {
                          "title": "`currentUser()`",
                          "wrap": false,
                          "href": "/docs/references/nextjs/current-user"
                        },
                        {
                          "title": "Route Handlers",
                          "href": "/docs/references/nextjs/route-handlers"
                        },
                        {
                          "title": "Server Actions",
                          "href": "/docs/references/nextjs/server-actions"
                        }
                      ]
                    ]
                  },
                  {
                    "title": "Pages Router References",
                    "collapse": true,
                    "items": [
                      [
                        {
                          "title": "`getAuth()`",
                          "wrap": false,
                          "href": "/docs/references/nextjs/get-auth"
                        },
                        {
                          "title": "`buildClerkProps()`",
                          "wrap": false,
                          "href": "/docs/references/nextjs/build-clerk-props"
                        }
                      ]
                    ]
                  },
                  {
                    "title": "Demo Repositories",
                    "collapse": true,
                    "items": [
                      [
                        {
                          "title": "App Router Demo Repo",
                          "href": "https://github.com/clerk/clerk-nextjs-demo-app-router"
                        },
                        {
                          "title": "Pages Router Demo Repo",
                          "href": "https://github.com/clerk/clerk-nextjs-demo-pages-router"
                        }
                      ]
                    ]
                  }
                ]
              ]
            },
            {
              "title": "React",
              "hideTitle": true,
              "sdk": ["react"],
              "items": [
                [
                  {
                    "title": "References",
                    "hideTitle": true,
                    "items": [
                      [
                        {
                          "title": "Overview",
                          "href": "/docs/references/react/overview"
                        }
                      ]
                    ]
                  },
                  {
                    "title": "Demo Repository",
                    "collapse": true,
                    "items": [
                      [
                        {
                          "title": "React Demo Repo",
                          "href": "https://github.com/clerk/clerk-react-quickstart"
                        }
                      ]
                    ]
                  }
                ]
              ]
            },
            {
              "title": "JavaScript",
              "hideTitle": true,
              "sdk": ["js-frontend"],
              "items": [
                [
                  {
                    "title": "References",
                    "hideTitle": true,
                    "items": [
                      [
                        {
                          "title": "Overview",
                          "href": "/docs/references/javascript/overview"
                        },
                        {
                          "title": "`Clerk`",
                          "href": "/docs/references/javascript/clerk"
                        },
                        {
                          "title": "`Client`",
                          "href": "/docs/references/javascript/client"
                        },
                        {
                          "title": "`Session`",
                          "href": "/docs/references/javascript/session"
                        },
                        {
                          "title": "`User`",
                          "href": "/docs/references/javascript/user"
                        },
                        {
                          "title": "`SignIn`",
                          "href": "/docs/references/javascript/sign-in"
                        },
                        {
                          "title": "`SignUp`",
                          "href": "/docs/references/javascript/sign-up"
                        },
                        {
                          "title": "`Organization`",
                          "href": "/docs/references/javascript/organization"
                        },
                        {
                          "title": "Types",
                          "collapse": true,
                          "items": [
                            [
                              {
                                "title": "Overview",
                                "href": "/docs/references/javascript/types/overview"
                              },
                              {
                                "title": "`BackupCodeResource`",
                                "href": "/docs/references/javascript/types/backup-code"
                              },
                              {
                                "title": "`ClerkAPIError`",
                                "href": "/docs/references/javascript/types/clerk-api-error"
                              },
                              {
                                "title": "`ClerkPaginatedResponse`",
                                "href": "/docs/references/javascript/types/clerk-paginated-response"
                              },
                              {
                                "title": "`CustomMenuItem`",
                                "href": "/docs/references/javascript/types/custom-menu-item"
                              },
                              {
                                "title": "`CustomPage`",
                                "href": "/docs/references/javascript/types/custom-page"
                              },
                              {
                                "title": "`DeletedObject`",
                                "href": "/docs/references/javascript/types/deleted-object"
                              },
                              {
                                "title": "`EmailAddress`",
                                "href": "/docs/references/javascript/types/email-address"
                              },
                              {
                                "title": "`EmailLinkError`",
                                "href": "/docs/references/javascript/types/email-link-error"
                              },
                              {
                                "title": "`EnterpriseAccount`",
                                "href": "/docs/references/javascript/types/enterprise-account"
                              },
                              {
                                "title": "`EnterpriseAccountConnection`",
                                "href": "/docs/references/javascript/types/enterprise-account-connection"
                              },
                              {
                                "title": "`ExternalAccount`",
                                "href": "/docs/references/javascript/types/external-account"
                              },
                              {
                                "title": "Metadata types",
                                "href": "/docs/references/javascript/types/metadata"
                              },
                              {
                                "title": "`OrganizationCustomRoleKey`",
                                "href": "/docs/references/javascript/types/organization-custom-role-key"
                              },
                              {
                                "title": "`OrganizationCustomPermissionKey`",
                                "href": "/docs/references/javascript/types/organization-custom-permission-key"
                              },
                              {
                                "title": "`OrganizationDomain`",
                                "href": "/docs/references/javascript/types/organization-domain"
                              },
                              {
                                "title": "`OrganizationInvitation`",
                                "href": "/docs/references/javascript/types/organization-invitation"
                              },
                              {
                                "title": "`OrganizationMembership`",
                                "href": "/docs/references/javascript/types/organization-membership"
                              },
                              {
                                "title": "`OrganizationMembershipRequest`",
                                "href": "/docs/references/javascript/types/organization-membership-request"
                              },
                              {
                                "title": "`OrganizationSuggestion`",
                                "href": "/docs/references/javascript/types/organization-suggestion"
                              },
                              {
                                "title": "`PasskeyResource`",
                                "href": "/docs/references/javascript/types/passkey-resource"
                              },
                              {
                                "title": "`PermissionResource`",
                                "href": "/docs/references/javascript/types/permission"
                              },
                              {
                                "title": "`PhoneNumber`",
                                "href": "/docs/references/javascript/types/phone-number"
                              },
                              {
                                "title": "`PublicUserData`",
                                "href": "/docs/references/javascript/types/public-user-data"
                              },
                              {
                                "title": "`RedirectOptions`",
                                "href": "/docs/references/javascript/types/redirect-options"
                              },
                              {
                                "title": "`RoleResource`",
                                "href": "/docs/references/javascript/types/role"
                              },
                              {
                                "title": "`SamlAccount`",
                                "href": "/docs/references/javascript/types/saml-account"
                              },
                              {
                                "title": "`SamlAccountConnection`",
                                "href": "/docs/references/javascript/types/saml-account-connection"
                              },
                              {
                                "title": "`SessionStatus`",
                                "href": "/docs/references/javascript/types/session-status"
                              },
                              {
                                "title": "`SessionVerification`",
                                "href": "/docs/references/javascript/types/session-verification"
                              },
                              {
                                "title": "`SessionWithActivities`",
                                "href": "/docs/references/javascript/types/session-with-activities"
                              },
                              {
                                "title": "`SetActiveParams`",
                                "href": "/docs/references/javascript/types/set-active-params"
                              },
                              {
                                "title": "`SignInFirstFactor`",
                                "href": "/docs/references/javascript/types/sign-in-first-factor"
                              },
                              {
                                "title": "`SignInSecondFactor`",
                                "href": "/docs/references/javascript/types/sign-in-second-factor"
                              },
                              {
                                "title": "`SignInRedirectOptions`",
                                "href": "/docs/references/javascript/types/sign-in-redirect-options"
                              },
                              {
                                "title": "`SignUpRedirectOptions`",
                                "href": "/docs/references/javascript/types/sign-up-redirect-options"
                              },
                              {
                                "title": "`SignInInitialValues`",
                                "href": "/docs/references/javascript/types/sign-in-initial-values"
                              },
                              {
                                "title": "`SignUpInitialValues`",
                                "href": "/docs/references/javascript/types/sign-up-initial-values"
                              },
                              {
                                "title": "SSO types",
                                "href": "/docs/references/javascript/types/sso"
                              },
                              {
                                "title": "`TOTPResource`",
                                "href": "/docs/references/javascript/types/totp"
                              },
                              {
                                "title": "`UserOrganizationInvitation`",
                                "href": "/docs/references/javascript/types/user-organization-invitation"
                              },
                              {
                                "title": "`Verification`",
                                "href": "/docs/references/javascript/types/verification"
                              },
                              {
                                "title": "`Web3Wallet`",
                                "href": "/docs/references/javascript/types/web3-wallet"
                              }
                            ]
                          ]
                        }
                      ]
                    ]
                  }
                ]
              ]
            },
            {
              "title": "Astro",
              "hideTitle": true,
              "sdk": ["astro"],
              "items": [
                [
                  {
                    "title": "References",
                    "hideTitle": true,
                    "items": [
                      [
                        {
                          "title": "Overview",
                          "href": "/docs/references/astro/overview"
                        },
                        {
                          "title": "`clerkMiddleware()`",
                          "wrap": false,
                          "href": "/docs/references/astro/clerk-middleware"
                        },
                        {
                          "title": "`updateClerkOptions()`",
                          "href": "/docs/references/astro/update-clerk-options"
                        },
                        {
                          "title": "Integration",
                          "href": "/docs/references/astro/integration"
                        },
                        {
                          "title": "Locals",
                          "wrap": false,
                          "href": "/docs/references/astro/locals"
                        }
                      ]
                    ]
                  },
                  {
                    "title": "Client-side helpers",
                    "collapse": true,
                    "items": [
                      [
                        {
                          "title": "`$authStore`",
                          "wrap": false,
                          "href": "/docs/references/astro/auth-store"
                        },
                        {
                          "title": "`$clerkStore`",
                          "wrap": false,
                          "href": "/docs/references/astro/clerk-store"
                        },
                        {
                          "title": "`$userStore`",
                          "wrap": false,
                          "href": "/docs/references/astro/user-store"
                        },
                        {
                          "title": "`$signInStore`",
                          "wrap": false,
                          "href": "/docs/references/astro/sign-in-store"
                        },
                        {
                          "title": "`$signUpStore`",
                          "wrap": false,
                          "href": "/docs/references/astro/sign-up-store"
                        },
                        {
                          "title": "`$sessionStore`",
                          "wrap": false,
                          "href": "/docs/references/astro/session-store"
                        },
                        {
                          "title": "`$sessionListStore`",
                          "wrap": false,
                          "href": "/docs/references/astro/session-list-store"
                        },
                        {
                          "title": "`$organizationStore`",
                          "wrap": false,
                          "href": "/docs/references/astro/organization-store"
                        }
                      ]
                    ]
                  }
                ]
              ]
            },
            {
              "title": "Chrome Extension",
              "hideTitle": true,
              "sdk": ["chrome-extension"],
              "items": [
                [
                  {
                    "title": "References",
                    "hideTitle": true,
                    "items": [
                      [
                        {
                          "title": "Overview",
                          "href": "/docs/references/chrome-extension/overview"
                        }
                      ]
                    ]
                  }
                ]
              ]
            },
            {
              "title": "Expo",
              "hideTitle": true,
              "sdk": ["expo"],
              "items": [
                [
                  {
                    "title": "References",
                    "hideTitle": true,
                    "items": [
                      [
                        {
                          "title": "Overview",
                          "href": "/docs/references/expo/overview"
                        },
                        {
                          "title": "`useLocalCredentials()`",
                          "href": "/docs/references/expo/use-local-credentials"
                        },
                        {
                          "title": "`useOAuth()` (deprecated)",
                          "href": "/docs/references/expo/use-oauth"
                        },
                        {
                          "title": "`useSSO()`",
                          "href": "/docs/references/expo/use-sso"
                        }
                      ]
                    ]
                  },
                  {
                    "title": "Web support",
                    "collapse": true,
                    "items": [
                      [
                        {
                          "title": "Overview",
                          "href": "/docs/references/expo/web-support/overview"
                        },
                        {
                          "title": "Add a custom sign-in-or-up page",
                          "href": "/docs/references/expo/web-support/custom-sign-in-or-up-page"
                        },
                        {
                          "title": "Add a custom sign-up page",
                          "href": "/docs/references/expo/web-support/custom-sign-up-page"
                        }
                      ]
                    ]
                  }
                ]
              ]
            },
            {
              "title": "Express",
              "hideTitle": true,
              "sdk": ["expressjs"],
              "items": [
                [
                  {
                    "title": "References",
                    "hideTitle": true,
                    "items": [
                      [
                        {
                          "title": "Overview",
                          "href": "/docs/references/express/overview"
                        }
                      ]
                    ]
                  }
                ]
              ]
            },
            {
              "title": "Fastify",
              "hideTitle": true,
              "sdk": ["fastify"],
              "items": [
                [
                  {
                    "title": "References",
                    "hideTitle": true,
                    "items": [
                      [
                        {
                          "title": "Overview",
                          "href": "/docs/references/fastify/overview"
                        }
                      ]
                    ]
                  }
                ]
              ]
            },
            {
              "title": "Go",
              "hideTitle": true,
              "sdk": ["go"],
              "items": [
                [
                  {
                    "title": "Go SDK repository",
                    "href": "https://github.com/clerk/clerk-sdk-go"
                  }
                ]
              ]
            },
            {
              "title": "iOS",
              "hideTitle": true,
              "sdk": ["ios"],
              "items": [
                [
                  {
                    "title": "References",
                    "hideTitle": true,
                    "items": [
                      [
                        {
                          "title": "Overview",
                          "href": "/docs/references/ios/overview"
                        },
                        {
                          "title": "`getToken()`",
                          "href": "/docs/references/ios/get-token"
                        }
                      ]
                    ]
                  }
                ]
              ]
            },
            {
              "title": "JS Backend SDK",
              "hideTitle": true,
              "sdk": ["js-backend"],
              "items": [
                [
                  {
                    "title": "References",
                    "hideTitle": true,
                    "items": [
                      [
                        {
                          "title": "User",
                          "collapse": true,
                          "items": [
                            [
                              {
                                "title": "`getUserList()`",
                                "wrap": false,
                                "href": "/docs/references/backend/user/get-user-list"
                              },
                              {
                                "title": "`getUser()`",
                                "wrap": false,
                                "href": "/docs/references/backend/user/get-user"
                              },
                              {
                                "title": "`getCount()`",
                                "wrap": false,
                                "href": "/docs/references/backend/user/get-count"
                              },
                              {
                                "title": "`getOrganizationMembershipList()`",
                                "wrap": false,
                                "href": "/docs/references/backend/user/get-organization-membership-list"
                              },
                              {
                                "title": "`getUserOAuthAccessToken()`",
                                "wrap": false,
                                "href": "/docs/references/backend/user/get-user-oauth-access-token"
                              },
                              {
                                "title": "`createUser()`",
                                "wrap": false,
                                "href": "/docs/references/backend/user/create-user"
                              },
                              {
                                "title": "`verifyPassword()`",
                                "wrap": false,
                                "href": "/docs/references/backend/user/verify-password"
                              },
                              {
                                "title": "`banUser()`",
                                "wrap": false,
                                "href": "/docs/references/backend/user/ban-user"
                              },
                              {
                                "title": "`unbanUser()`",
                                "wrap": false,
                                "href": "/docs/references/backend/user/unban-user"
                              },
                              {
                                "title": "`lockUser()`",
                                "wrap": false,
                                "href": "/docs/references/backend/user/lock-user"
                              },
                              {
                                "title": "`unlockUser()`",
                                "wrap": false,
                                "href": "/docs/references/backend/user/unlock-user"
                              },
                              {
                                "title": "`updateUser()`",
                                "wrap": false,
                                "href": "/docs/references/backend/user/update-user"
                              },
                              {
                                "title": "`updateUserProfileImage()`",
                                "wrap": false,
                                "href": "/docs/references/backend/user/update-user-profile-image"
                              },
                              {
                                "title": "`updateUserMetadata()`",
                                "wrap": false,
                                "href": "/docs/references/backend/user/update-user-metadata"
                              },
                              {
                                "title": "`deleteUser()`",
                                "wrap": false,
                                "href": "/docs/references/backend/user/delete-user"
                              },
                              {
                                "title": "`disableUserMFA()`",
                                "wrap": false,
                                "href": "/docs/references/backend/user/disable-user-mfa"
                              },
                              {
                                "title": "`verifyTOTP()`",
                                "wrap": false,
                                "href": "/docs/references/backend/user/verify-totp"
                              },
                              {
                                "title": "`deleteUserProfileImage()`",
                                "wrap": false,
                                "href": "/docs/references/backend/user/delete-user-profile-image"
                              }
                            ]
                          ]
                        },
                        {
                          "title": "Organization",
                          "collapse": true,
                          "items": [
                            [
                              {
                                "title": "`getOrganization()`",
                                "wrap": false,
                                "href": "/docs/references/backend/organization/get-organization"
                              },
                              {
                                "title": "`getOrganizationList()`",
                                "wrap": false,
                                "href": "/docs/references/backend/organization/get-organization-list"
                              },
                              {
                                "title": "`getOrganizationInvitation()`",
                                "wrap": false,
                                "href": "/docs/references/backend/organization/get-organization-invitation"
                              },
                              {
                                "title": "`getOrganizationMembershipList()`",
                                "wrap": false,
                                "href": "/docs/references/backend/organization/get-organization-membership-list"
                              },
                              {
                                "title": "`getOrganizationInvitationList()`",
                                "wrap": false,
                                "href": "/docs/references/backend/organization/get-organization-invitation-list"
                              },
                              {
                                "title": "`createOrganization()`",
                                "wrap": false,
                                "href": "/docs/references/backend/organization/create-organization"
                              },
                              {
                                "title": "`createOrganizationMembership()`",
                                "wrap": false,
                                "href": "/docs/references/backend/organization/create-organization-membership"
                              },
                              {
                                "title": "`createOrganizationInvitation()`",
                                "wrap": false,
                                "href": "/docs/references/backend/organization/create-organization-invitation"
                              },
                              {
                                "title": "`createOrganizationInvitationBulk()`",
                                "wrap": false,
                                "href": "/docs/references/backend/organization/create-organization-invitation-bulk"
                              },
                              {
                                "title": "`updateOrganization()`",
                                "wrap": false,
                                "href": "/docs/references/backend/organization/update-organization"
                              },
                              {
                                "title": "`updateOrganizationLogo()`",
                                "wrap": false,
                                "href": "/docs/references/backend/organization/update-organization-logo"
                              },
                              {
                                "title": "`updateOrganizationMembership()`",
                                "wrap": false,
                                "href": "/docs/references/backend/organization/update-organization-membership"
                              },
                              {
                                "title": "`updateOrganizationMetadata()`",
                                "wrap": false,
                                "href": "/docs/references/backend/organization/update-organization-metadata"
                              },
                              {
                                "title": "`updateOrganizationMembershipMetadata()`",
                                "wrap": false,
                                "href": "/docs/references/backend/organization/update-organization-membership-metadata"
                              },
                              {
                                "title": "`deleteOrganization()`",
                                "wrap": false,
                                "href": "/docs/references/backend/organization/delete-organization"
                              },
                              {
                                "title": "`deleteOrganizationLogo()`",
                                "wrap": false,
                                "href": "/docs/references/backend/organization/delete-organization-logo"
                              },
                              {
                                "title": "`deleteOrganizationMembership()`",
                                "wrap": false,
                                "href": "/docs/references/backend/organization/delete-organization-membership"
                              },
                              {
                                "title": "`revokeOrganizationInvitation()`",
                                "wrap": false,
                                "href": "/docs/references/backend/organization/revoke-organization-invitation"
                              }
                            ]
                          ]
                        },
                        {
                          "title": "Allowlist Identifiers",
                          "collapse": true,
                          "items": [
                            [
                              {
                                "title": "`getAllowlistIdentifierList()`",
                                "wrap": false,
                                "href": "/docs/references/backend/allowlist/get-allowlist-identifier-list"
                              },
                              {
                                "title": "`createAllowlistIdentifier()`",
                                "wrap": false,
                                "href": "/docs/references/backend/allowlist/create-allowlist-identifier"
                              },
                              {
                                "title": "`deleteAllowlistIdentifier()`",
                                "wrap": false,
                                "href": "/docs/references/backend/allowlist/delete-allowlist-identifier"
                              }
                            ]
                          ]
                        },
                        {
                          "title": "Domains",
                          "collapse": true,
                          "items": [
                            [
                              {
                                "title": "`deleteDomain()`",
                                "wrap": false,
                                "href": "/docs/references/backend/domains/delete-domain"
                              }
                            ]
                          ]
                        },
                        {
                          "title": "Sessions",
                          "collapse": true,
                          "items": [
                            [
                              {
                                "title": "`getSession()`",
                                "wrap": false,
                                "href": "/docs/references/backend/sessions/get-session"
                              },
                              {
                                "title": "`getSessionList()`",
                                "wrap": false,
                                "href": "/docs/references/backend/sessions/get-session-list"
                              },
                              {
                                "title": "`getToken()`",
                                "wrap": false,
                                "href": "/docs/references/backend/sessions/get-token"
                              },
                              {
                                "title": "`verifySession()`",
                                "wrap": false,
                                "href": "/docs/references/backend/sessions/verify-session"
                              },
                              {
                                "title": "`revokeSession()`",
                                "wrap": false,
                                "href": "/docs/references/backend/sessions/revoke-session"
                              }
                            ]
                          ]
                        },
                        {
                          "title": "Client",
                          "collapse": true,
                          "items": [
                            [
                              {
                                "title": "`getClient()`",
                                "wrap": false,
                                "href": "/docs/references/backend/client/get-client"
                              },
                              {
                                "title": "`getClientList()`",
                                "wrap": false,
                                "href": "/docs/references/backend/client/get-client-list"
                              },
                              {
                                "title": "`verifyClient()`",
                                "wrap": false,
                                "href": "/docs/references/backend/client/verify-client"
                              }
                            ]
                          ]
                        },
                        {
                          "title": "Invitations",
                          "collapse": true,
                          "items": [
                            [
                              {
                                "title": "`getInvitationList()`",
                                "wrap": false,
                                "href": "/docs/references/backend/invitations/get-invitation-list"
                              },
                              {
                                "title": "`createInvitation()`",
                                "wrap": false,
                                "href": "/docs/references/backend/invitations/create-invitation"
                              },
                              {
                                "title": "`revokeInvitation()`",
                                "wrap": false,
                                "href": "/docs/references/backend/invitations/revoke-invitation"
                              }
                            ]
                          ]
                        },
                        {
                          "title": "Redirect Urls",
                          "collapse": true,
                          "items": [
                            [
                              {
                                "title": "`getRedirectUrl()`",
                                "wrap": false,
                                "href": "/docs/references/backend/redirect-urls/get-redirect-url"
                              },
                              {
                                "title": "`getRedirectUrlList()`",
                                "wrap": false,
                                "href": "/docs/references/backend/redirect-urls/get-redirect-url-list"
                              },
                              {
                                "title": "`createRedirectUrl()`",
                                "wrap": false,
                                "href": "/docs/references/backend/redirect-urls/create-redirect-url"
                              },
                              {
                                "title": "`deleteRedirectUrl()`",
                                "wrap": false,
                                "href": "/docs/references/backend/redirect-urls/delete-redirect-url"
                              }
                            ]
                          ]
                        },
                        {
                          "title": "Email addresses",
                          "collapse": true,
                          "items": [
                            [
                              {
                                "title": "`getEmailAddress()`",
                                "wrap": false,
                                "href": "/docs/references/backend/email-addresses/get-email-address"
                              },
                              {
                                "title": "`createEmailAddress()`",
                                "wrap": false,
                                "href": "/docs/references/backend/email-addresses/create-email-address"
                              },
                              {
                                "title": "`updateEmailAddress()`",
                                "wrap": false,
                                "href": "/docs/references/backend/email-addresses/update-email-address"
                              },
                              {
                                "title": "`deleteEmailAddress()`",
                                "wrap": false,
                                "href": "/docs/references/backend/email-addresses/delete-email-address"
                              }
                            ]
                          ]
                        },
                        {
                          "title": "Phone numbers",
                          "collapse": true,
                          "items": [
                            [
                              {
                                "title": "`getPhoneNumber()`",
                                "wrap": false,
                                "href": "/docs/references/backend/phone-numbers/get-phone-number"
                              },
                              {
                                "title": "`createPhoneNumber()`",
                                "wrap": false,
                                "href": "/docs/references/backend/phone-numbers/create-phone-number"
                              },
                              {
                                "title": "`updatePhoneNumber()`",
                                "wrap": false,
                                "href": "/docs/references/backend/phone-numbers/update-phone-number"
                              },
                              {
                                "title": "`deletePhoneNumber()`",
                                "wrap": false,
                                "href": "/docs/references/backend/phone-numbers/delete-phone-number"
                              }
                            ]
                          ]
                        },
                        {
                          "title": "SAML connections",
                          "collapse": true,
                          "items": [
                            [
                              {
                                "title": "`getSamlConnectionList()`",
                                "wrap": false,
                                "href": "/docs/references/backend/saml-connections/get-saml-connection-list"
                              },
                              {
                                "title": "`getSamlConnection()`",
                                "wrap": false,
                                "href": "/docs/references/backend/saml-connections/get-saml-connection"
                              },
                              {
                                "title": "`createSamlConnection()`",
                                "wrap": false,
                                "href": "/docs/references/backend/saml-connections/create-saml-connection"
                              },
                              {
                                "title": "`updateSamlConnection()`",
                                "wrap": false,
                                "href": "/docs/references/backend/saml-connections/update-saml-connection"
                              },
                              {
                                "title": "`deleteSamlConnection()`",
                                "wrap": false,
                                "href": "/docs/references/backend/saml-connections/delete-saml-connection"
                              }
                            ]
                          ]
                        },
                        {
                          "title": "Sign-in tokens",
                          "collapse": true,
                          "items": [
                            [
                              {
                                "title": "`createSignInToken()`",
                                "wrap": false,
                                "href": "/docs/references/backend/sign-in-tokens/create-sign-in-token"
                              },
                              {
                                "title": "`revokeSignInToken()`",
                                "wrap": false,
                                "href": "/docs/references/backend/sign-in-tokens/revoke-sign-in-token"
                              }
                            ]
                          ]
                        },
                        {
                          "title": "Testing Tokens",
                          "collapse": true,
                          "items": [
                            [
                              {
                                "title": "`createTestingToken()`",
                                "wrap": false,
                                "href": "/docs/references/backend/testing-tokens/create-testing-token"
                              }
                            ]
                          ]
                        },
                        {
                          "title": "`authenticateRequest()`",
                          "wrap": false,
                          "href": "/docs/references/backend/authenticate-request"
                        },
                        {
                          "title": "`verifyToken()`",
                          "wrap": false,
                          "href": "/docs/references/backend/verify-token"
                        },
                        {
                          "title": "`verifyWebhook()`",
                          "wrap": false,
                          "href": "/docs/references/backend/verify-webhook"
                        },
                        {
                          "title": "Types",
                          "collapse": true,
                          "items": [
                            [
                              {
                                "title": "`Auth` object",
                                "href": "/docs/references/backend/types/auth-object"
                              },
                              {
                                "title": "Backend `AllowlistIdentifier` object",
                                "href": "/docs/references/backend/types/backend-allowlist-identifier"
                              },
                              {
                                "title": "Backend `EmailAddress` object",
                                "href": "/docs/references/backend/types/backend-email-address"
                              },
                              {
                                "title": "Backend `ExternalAccount` object",
                                "href": "/docs/references/backend/types/backend-external-account"
                              },
                              {
                                "title": "Backend `Client` object",
                                "href": "/docs/references/backend/types/backend-client"
                              },
                              {
                                "title": "Backend `IdentificationLink` object",
                                "href": "/docs/references/backend/types/backend-identification-link"
                              },
                              {
                                "title": "Backend `Invitation` object",
                                "href": "/docs/references/backend/types/backend-invitation"
                              },
                              {
                                "title": "Backend `Organization` object",
                                "href": "/docs/references/backend/types/backend-organization"
                              },
                              {
                                "title": "Backend `OrganizationInvitation` object",
                                "href": "/docs/references/backend/types/backend-organization-invitation"
                              },
                              {
                                "title": "Backend `OrganizationMembership` object",
                                "href": "/docs/references/backend/types/backend-organization-membership"
                              },
                              {
                                "title": "Backend `PhoneNumber` object",
                                "href": "/docs/references/backend/types/backend-phone-number"
                              },
                              {
                                "title": "Backend `SamlAccount` object",
                                "href": "/docs/references/backend/types/backend-saml-account"
                              },
                              {
                                "title": "Backend `SamlConnection` object",
                                "href": "/docs/references/backend/types/backend-saml-connection"
                              },
                              {
                                "title": "Backend `Session` object",
                                "href": "/docs/references/backend/types/backend-session"
                              },
                              {
                                "title": "Backend `SessionActivity` object",
                                "href": "/docs/references/backend/types/backend-session-activity"
                              },
                              {
                                "title": "Backend `RedirectURL` object",
                                "href": "/docs/references/backend/types/backend-redirect-url"
                              },
                              {
                                "title": "Backend `User` object",
                                "href": "/docs/references/backend/types/backend-user"
                              },
                              {
                                "title": "Backend `Verification` object",
                                "href": "/docs/references/backend/types/backend-verification"
                              },
                              {
                                "title": "Backend `Web3Wallet` object",
                                "href": "/docs/references/backend/types/backend-web3-wallet"
                              },
                              {
                                "title": "`PaginatedResourceResponse`",
                                "href": "/docs/references/backend/types/paginated-resource-response"
                              }
                            ]
                          ]
                        }
                      ]
                    ]
                  }
                ]
              ]
            },
            {
              "title": "Nuxt",
              "hideTitle": true,
              "sdk": ["nuxt"],
              "items": [
                [
                  {
                    "title": "References",
                    "hideTitle": true,
                    "items": [
                      [
                        {
                          "title": "Overview",
                          "href": "/docs/references/nuxt/overview"
                        },
                        {
                          "title": "`clerkMiddleware()`",
                          "wrap": false,
                          "href": "/docs/references/nuxt/clerk-middleware"
                        }
                      ]
                    ]
                  }
                ]
              ]
            },
            {
              "title": "React Router",
              "hideTitle": true,
              "sdk": ["react-router"],
              "items": [
                [
                  {
                    "title": "References",
                    "hideTitle": true,
                    "items": [
                      [
                        {
                          "title": "Overview",
                          "href": "/docs/references/react-router/overview"
                        },
                        {
                          "title": "`rootAuthLoader()`",
                          "wrap": false,
                          "href": "/docs/references/react-router/root-auth-loader"
                        },
                        {
                          "title": "`getAuth()`",
                          "href": "/docs/references/react-router/get-auth"
                        }
                      ]
                    ]
                  }
                ]
              ]
            },
            {
              "title": "Remix",
              "hideTitle": true,
              "sdk": ["remix"],
              "items": [
                [
                  {
                    "title": "References",
                    "hideTitle": true,
                    "items": [
                      [
                        {
                          "title": "Overview",
                          "href": "/docs/references/remix/overview"
                        },
                        {
                          "title": "`ClerkApp`",
                          "wrap": false,
                          "href": "/docs/references/remix/clerk-app"
                        },
                        {
                          "title": "`rootAuthLoader()`",
                          "wrap": false,
                          "href": "/docs/references/remix/root-auth-loader"
                        }
                      ]
                    ]
                  }
                ]
              ]
            },
            {
              "title": "Ruby / Rails / Sinatra",
              "hideTitle": true,
              "sdk": ["ruby"],
              "items": [
                [
                  {
                    "title": "References",
                    "hideTitle": true,
                    "items": [
                      [
                        {
                          "title": "Overview",
                          "href": "/docs/references/ruby/overview"
                        }
                      ]
                    ]
                  }
                ]
              ]
            },
            {
              "title": "TanStack React Start",
              "hideTitle": true,
              "sdk": ["tanstack-react-start"],
              "items": [
                [
                  {
                    "title": "References",
                    "hideTitle": true,
                    "items": [
                      [
                        {
                          "title": "Overview",
                          "href": "/docs/references/tanstack-react-start/overview"
                        },
                        {
                          "title": "`getAuth()`",
                          "href": "/docs/references/tanstack-react-start/get-auth"
                        },
                        {
                          "title": "`createClerkHandler()`",
                          "href": "/docs/references/tanstack-react-start/create-clerk-handler"
                        }
                      ]
                    ]
                  }
                ]
              ]
            },
            {
              "title": "Vue",
              "hideTitle": true,
              "sdk": ["vue"],
              "items": [
                [
                  {
                    "title": "References",
                    "hideTitle": true,
                    "items": [
                      [
                        {
                          "title": "Overview",
                          "href": "/docs/references/vue/overview"
                        },
                        {
                          "title": "`clerkPlugin`",
                          "href": "/docs/references/vue/clerk-plugin"
                        },
                        {
                          "title": "`updateClerkOptions()`",
                          "href": "/docs/references/vue/update-clerk-options"
                        },
                        {
                          "title": "Client-side helpers",
                          "items": [
                            [
                              {
                                "title": "`useUser()`",
                                "wrap": false,
                                "href": "/docs/references/vue/use-user"
                              },
                              {
                                "title": "`useClerk()`",
                                "wrap": false,
                                "href": "/docs/references/vue/use-clerk"
                              },
                              {
                                "title": "`useAuth()`",
                                "wrap": false,
                                "href": "/docs/references/vue/use-auth"
                              },
                              {
                                "title": "`useSignIn()`",
                                "wrap": false,
                                "href": "/docs/references/vue/use-sign-in"
                              },
                              {
                                "title": "`useSignUp`",
                                "wrap": false,
                                "href": "/docs/references/vue/use-sign-up"
                              },
                              {
                                "title": "`useSession()`",
                                "wrap": false,
                                "href": "/docs/references/vue/use-session"
                              },
                              {
                                "title": "`useSessionList()`",
                                "wrap": false,
                                "href": "/docs/references/vue/use-session-list"
                              },
                              {
                                "title": "`useOrganization()`",
                                "wrap": false,
                                "href": "/docs/references/vue/use-organization"
                              }
                            ]
                          ]
                        }
                      ]
                    ]
                  }
                ]
              ]
            }
          ]
        ]
      },
      {
        "title": "Advanced",
        "items": [
          [
            {
              "title": "How Clerk Works",
              "collapse": true,
              "items": [
                [
                  {
                    "title": "Overview",
                    "href": "/docs/how-clerk-works/overview"
                  },
                  {
                    "title": "Cookies",
                    "href": "/docs/how-clerk-works/cookies"
                  }
                ]
              ]
            },
            {
              "title": "Integrations",
              "collapse": true,
              "items": [
                [
                  {
                    "title": "Overview",
                    "href": "/docs/integrations/overview"
                  },
                  {
                    "title": "Databases",
                    "items": [
                      [
                        {
                          "title": "Convex",
                          "href": "/docs/integrations/databases/convex"
                        },
                        {
                          "title": "Fauna",
                          "href": "/docs/integrations/databases/fauna"
                        },
                        {
                          "title": "Firebase",
                          "href": "/docs/integrations/databases/firebase"
                        },
                        {
                          "title": "Grafbase",
                          "href": "/docs/integrations/databases/grafbase"
                        },
                        {
                          "title": "Hasura",
                          "href": "/docs/integrations/databases/hasura"
                        },
                        {
                          "title": "InstantDB",
                          "href": "/docs/integrations/databases/instantdb"
                        },
                        {
                          "title": "Nhost",
                          "href": "/docs/integrations/databases/nhost"
                        },
                        {
                          "title": "Supabase",
                          "href": "/docs/integrations/databases/supabase"
                        },
                        {
                          "title": "Neon",
                          "href": "/docs/integrations/databases/neon"
                        }
                      ]
                    ]
                  },
                  {
                    "title": "Platforms",
                    "items": [
                      [
                        {
                          "title": "Shopify",
                          "href": "/docs/integrations/shopify"
                        },
                        {
                          "title": "Vercel Marketplace",
                          "href": "/docs/integrations/vercel-marketplace"
                        }
                      ]
                    ]
                  },
                  {
                    "title": "Analytics",
                    "items": [
                      [
                        {
                          "title": "Google Analytics",
                          "href": "/docs/integrations/analytics/google-analytics"
                        }
                      ]
                    ]
                  }
                ]
              ]
            },
            {
              "title": "Advanced Usage",
              "collapse": true,
              "items": [
                [
                  {
                    "title": "Authentication across different domains",
                    "href": "/docs/advanced-usage/satellite-domains"
                  },
                  {
                    "title": "Proxying the Clerk Frontend API",
                    "href": "/docs/advanced-usage/using-proxies"
                  }
                ]
              ]
            },
            {
              "title": "Security & Privacy",
              "collapse": true,
              "items": [
                [
                  {
                    "title": "Overview",
                    "href": "/docs/security/overview"
                  },
                  {
                    "title": "Vulnerability disclosure policy",
                    "href": "/docs/security/vulnerability-disclosure-policy"
                  },
                  {
                    "title": "XSS leak protection",
                    "href": "/docs/security/xss-leak-protection"
                  },
                  {
                    "title": "CSRF protection",
                    "href": "/docs/security/csrf-protection"
                  },
                  {
                    "title": "CSP Headers",
                    "href": "/docs/security/clerk-csp"
                  },
                  {
                    "title": "Fixation protection",
                    "href": "/docs/security/fixation-protection"
                  },
                  {
                    "title": "Password protection and rules",
                    "href": "/docs/security/password-protection"
                  },
                  {
                    "title": "Clerk Telemetry",
                    "href": "/docs/telemetry"
                  },
                  {
                    "title": "Protect accounts from attacks",
                    "items": [
                      [
                        {
                          "title": "Brute force attacks and locking user accounts",
                          "href": "/docs/security/user-lock-guide"
                        },
                        {
                          "title": "Protect sign ups from bots",
                          "href": "/docs/security/bot-protection"
                        },
                        {
                          "title": "Protect email link sign-ins and sign-ups",
                          "href": "/docs/security/email-link-protection"
                        },
                        {
                          "title": "Unauthorized sign-in",
                          "href": "/docs/security/unauthorized-sign-in"
                        }
                      ]
                    ]
                  }
                ]
              ]
            },
            {
              "title": "Custom Flows",
              "collapse": true,
              "items": [
                [
                  {
                    "title": "Overview",
                    "href": "/docs/custom-flows/overview"
                  },
                  {
                    "title": "Error handling",
                    "href": "/docs/custom-flows/error-handling"
                  },
                  {
                    "title": "Authentication",
                    "items": [
                      [
                        {
                          "title": "Email & password",
                          "href": "/docs/custom-flows/email-password"
                        },
                        {
                          "title": "Email / SMS OTP",
                          "href": "/docs/custom-flows/email-sms-otp"
                        },
                        {
                          "title": "Email links",
                          "href": "/docs/custom-flows/email-links"
                        },
                        {
                          "title": "Email & password + MFA",
                          "href": "/docs/custom-flows/email-password-mfa"
                        },
                        {
                          "title": "Passkeys",
                          "href": "/docs/custom-flows/passkeys"
                        },
                        {
                          "title": "Google One Tap",
                          "href": "/docs/custom-flows/google-one-tap"
                        },
                        {
                          "title": "OAuth connections",
                          "href": "/docs/custom-flows/oauth-connections"
                        },
                        {
                          "title": "Enterprise connections",
                          "href": "/docs/custom-flows/enterprise-connections"
                        },
                        {
                          "title": "Sign out",
                          "href": "/docs/custom-flows/sign-out"
                        },
                        {
                          "title": "Sign-up with application invitations",
                          "href": "/docs/custom-flows/application-invitations"
                        },
                        {
                          "title": "Embedded email links",
                          "href": "/docs/custom-flows/embedded-email-links"
                        },
                        {
                          "title": "Multi-session applications",
                          "href": "/docs/custom-flows/multi-session-applications"
                        },
                        {
                          "title": "Bot sign-up protection",
                          "href": "/docs/custom-flows/bot-sign-up-protection"
                        }
                      ]
                    ]
                  },
                  {
                    "title": "Organizations",
                    "items": [
                      [
                        {
                          "title": "Accept organization invitation links",
                          "href": "/docs/custom-flows/accept-organization-invitations"
                        },
                        {
                          "title": "Create an organization",
                          "href": "/docs/custom-flows/create-organizations"
                        },
                        {
                          "title": "Create and manage organization invitations",
                          "href": "/docs/custom-flows/manage-organization-invitations"
                        },
                        {
                          "title": "List and switch between organizations",
                          "href": "/docs/custom-flows/organization-switcher"
                        },
                        {
                          "title": "Manage a user's organization invitations",
                          "href": "/docs/custom-flows/manage-user-org-invitations"
                        },
                        {
                          "title": "Manage member roles",
                          "href": "/docs/custom-flows/manage-roles"
                        },
                        {
                          "title": "Manage membership requests",
                          "href": "/docs/custom-flows/manage-membership-requests"
                        },
                        {
                          "title": "Update an organization",
                          "href": "/docs/custom-flows/update-organizations"
                        }
                      ]
                    ]
                  },
                  {
                    "title": "Account updates",
                    "items": [
                      [
                        {
                          "title": "Forgot password",
                          "href": "/docs/custom-flows/forgot-password"
                        },
                        {
                          "title": "User impersonation",
                          "href": "/docs/custom-flows/user-impersonation"
                        },
                        {
                          "title": "Add email",
                          "href": "/docs/custom-flows/add-email"
                        },
                        {
                          "title": "Add phone",
                          "href": "/docs/custom-flows/add-phone"
                        },
                        {
                          "title": "Manage SSO connections",
                          "href": "/docs/custom-flows/manage-sso-connections"
                        },
                        {
                          "title": "Manage SMS-based MFA",
                          "href": "/docs/custom-flows/manage-sms-based-mfa"
                        },
                        {
                          "title": "Manage TOTP-based MFA",
                          "href": "/docs/custom-flows/manage-totp-based-mfa"
                        }
                      ]
                    ]
                  }
                ]
              ]
            }
          ]
        ]
      }
    ],
    [
      {
        "title": "AI Prompts",
        "collapse": true,
        "items": [
          [
            {
              "title": "Overview",
              "href": "/docs/ai-prompts/overview"
            },
            {
              "title": "Next.js",
              "href": "/docs/ai-prompts/nextjs"
            },
            {
              "title": "React",
              "href": "/docs/ai-prompts/react"
            }
          ]
        ]
      }
    ],
    [
      {
        "title": "API Reference",
        "items": [
          [
            {
              "title": "Backend API",
              "href": "/docs/reference/backend-api",
              "target": "_blank"
            },
            {
              "title": "Frontend API",
              "href": "/docs/reference/frontend-api",
              "target": "_blank"
            },
            {
              "title": "Versioning",
              "items": [
                [
                  {
                    "title": "Overview",
                    "href": "/docs/versioning/overview"
                  },
                  {
                    "title": "Available versions",
                    "href": "/docs/versioning/available-versions"
                  }
                ]
              ]
            }
          ]
        ]
      }
    ],
    [
      {
        "title": "Archived Versions",
        "items": [
          [
            {
              "title": "Core 1 Documentation",
              "href": "/docs/core-1",
              "icon": "link"
            }
          ]
        ]
      }
    ]
  ]
}<|MERGE_RESOLUTION|>--- conflicted
+++ resolved
@@ -1780,10 +1780,14 @@
               ]
             },
             {
-<<<<<<< HEAD
               "title": "Force a session token refresh",
               "href": "/docs/guides/force-token-refresh"
-=======
+            },
+            {
+              "title": "Image Optimization",
+              "href": "/docs/guides/image-optimization"
+            },
+            {
               "title": "Model Context Protocol",
               "collapse": true,
               "items": [
@@ -1802,11 +1806,6 @@
                   }
                 ]
               ]
->>>>>>> 80513456
-            },
-            {
-              "title": "Image Optimization",
-              "href": "/docs/guides/image-optimization"
             },
             {
               "title": "Multi-tenant Architecture",
