--- conflicted
+++ resolved
@@ -153,19 +153,11 @@
 
 - [`revokeInvitation()`](/docs/references/backend/invitations/revoke-invitation)
 
-## Email operations
+## Email `create` operations
 
-<<<<<<< HEAD
 <Callout type="danger">
   This operation is now deprecated. Clerk no longer supports sending Emails through Clerk's backend API.
 </Callout>
-=======
-Email operations are exposed under `clerkClient.emails`. The following methods are available:
-
-### Email `create` operations
-
-- [`createEmail()`](/docs/references/backend/emails/create-email)
->>>>>>> ff2aadbf
 
 ## SMS message operations (deprecated)
 
