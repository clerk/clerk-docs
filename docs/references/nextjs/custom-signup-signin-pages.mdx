---
title: Build your own sign-in and sign-up pages for your Next.js app with Clerk
description: Learn how to add custom sign-in and sign-up pages to your Next.js app with Clerk's prebuilt components.
---

This guide shows you how to use the [`<SignIn />`](/docs/components/authentication/sign-in) and [`<SignUp />`](/docs/components/authentication/sign-up) components with the [Next.js optional catch-all route](https://nextjs.org/docs/pages/building-your-application/routing/dynamic-routes#catch-all-segments) in order to build custom sign-in and sign-up pages for your Next.js app.

<<<<<<< HEAD
If Clerk's prebuilt components don't meet your specific needs or if you require more control over the logic, you can rebuild the existing Clerk flows using the Clerk API. For more information, see the [custom flows](/docs/custom-flows/overview) guides.
=======
If the prebuilt components don't meet your specific needs or if you require more control over the logic, you can rebuild the existing Clerk flows using the Clerk API. For more information, see the [custom flow guides.](/docs/custom-flows/overview)
>>>>>>> cefc6d82

> [!NOTE]
> Watch the video version of this guide on the Clerk YouTube channel  → [YouTube (4 minutes)](https://youtu.be/fsuHLafTYyg).

> [!NOTE]
> Just getting started with Clerk and Next.js? See the [quickstart tutorial](/docs/quickstarts/nextjs)!

{/* TODO: Update these Steps once Steps component accepts other headings types. These headings should be H2s. */}

<Steps>
  ### Build a sign-up page

  Create a new file that will be used to render the sign-up page. In the file, import the [`<SignUp />`](/docs/components/authentication/sign-up) component from `@clerk/nextjs` and render it.

  <CodeBlockTabs type="router" options={["App Router", "Pages Router"]}>
    ```tsx {{ filename: 'app/sign-up/[[...sign-up]]/page.tsx' }}
    import { SignUp } from '@clerk/nextjs'

    export default function Page() {
      return <SignUp />
    }
    ```

    ```tsx {{ filename: '/pages/sign-up/[[...index]].tsx' }}
    import { SignUp } from '@clerk/nextjs'

    export default function Page() {
      return <SignUp />
    }
    ```
  </CodeBlockTabs>

  ### Build a sign-in page

  Create a new file that will be used to render the sign-in page. In the file, import the [`<SignIn />`](/docs/components/authentication/sign-in) component from `@clerk/nextjs` and render it.

  <CodeBlockTabs type="router" options={["App Router", "Pages Router"]}>
    ```tsx {{ filename: 'app/sign-in/[[...sign-in]]/page.tsx' }}
    import { SignIn } from '@clerk/nextjs'

    export default function Page() {
      return <SignIn />
    }
    ```

    ```tsx {{ filename: '/pages/sign-in/[[...index]].tsx' }}
    import { SignIn } from '@clerk/nextjs'

    export default function Page() {
      return <SignIn />
    }
    ```
  </CodeBlockTabs>

  ### Make the sign-up and sign-in routes public

  By default, `clerkMiddleware()` makes all routes public. This step is specifically for applications that have configured `clerkMiddleware()` to make [all routes protected](/docs/references/nextjs/clerk-middleware#protect-all-routes). If you have not configured `clerkMiddleware()` to protect all routes, you can skip this step.

  To make the sign-up and sign-in routes public:

  - Navigate to your `middleware.ts` file.
  - Create a new [route matcher](/docs/references/nextjs/clerk-middleware#create-route-matcher) that matches the sign-up and sign-in routes, or you can add them to an existing route matcher that is making routes public.
  - Create a check to see if the user's current route is a public route. If it is not a public route, use [`auth.protect()`](/docs/references/nextjs/auth#protect) to protect the route.

  ```tsx {{ filename: 'middleware.ts' }}
  import { clerkMiddleware, createRouteMatcher } from '@clerk/nextjs/server'

  const isPublicRoute = createRouteMatcher(['/sign-in(.*)', '/sign-up(.*)'])

  export default clerkMiddleware(async (auth, request) => {
    if (!isPublicRoute(request)) {
      await auth.protect()
    }
  })

  export const config = {
    matcher: [
      // Skip Next.js internals and all static files, unless found in search params
      '/((?!_next|[^?]*\\.(?:html?|css|js(?!on)|jpe?g|webp|png|gif|svg|ttf|woff2?|ico|csv|docx?|xlsx?|zip|webmanifest)).*)',
      // Always run for API routes
      '/(api|trpc)(.*)',
    ],
  }
  ```

  ### Update your environment variables

  In the previous steps, a `path` prop is passed to the `<SignIn />` and `<SignUp />` components. This is because the components need to know which route they are originally mounted on.

  In Next.js applications, you can either pass the `path` prop, _or_ you can define the `NEXT_PUBLIC_CLERK_SIGN_IN_URL` and `NEXT_PUBLIC_CLERK_SIGN_UP_URL` environment variables, like so:

  ```env {{ filename: '.env.local' }}
  NEXT_PUBLIC_CLERK_SIGN_IN_URL=/sign-in
  NEXT_PUBLIC_CLERK_SIGN_UP_URL=/sign-up
  ```

  ### Visit your new pages

  Run your project with the following terminal command from the root directory of your project:

  <CodeBlockTabs options={["npm", "yarn", "pnpm"]}>
    ```bash {{ filename: 'terminal' }}
    npm run dev
    ```

    ```bash {{ filename: 'terminal' }}
    yarn dev
    ```

    ```bash {{ filename: 'terminal' }}
    pnpm dev
    ```
  </CodeBlockTabs>

  Visit your new custom pages locally at [localhost:3000/sign-in](http://localhost:3000/sign-in) and [localhost:3000/sign-up](http://localhost:3000/sign-up).
</Steps>

## Next steps

<Cards>
  - [Read user and session data](/docs/references/nextjs/read-session-data)
  - Learn how to use Clerk's hooks and helpers to access the active session and user data in your Next.js application.

  ---

  - [Client Side Helpers](/docs/references/nextjs/overview#client-side-helpers)
  - Learn more about Next.js client-side helpers and how to use them.

  ---

  - [Next.js SDK Reference](/docs/references/nextjs/overview)
  - Learn more about additional Next.js methods.

  ---

  - [Clerk components](/docs/components/overview)
  - Learn more about Clerk's prebuilt components that make authentication and user management easy.
</Cards><|MERGE_RESOLUTION|>--- conflicted
+++ resolved
@@ -5,11 +5,7 @@
 
 This guide shows you how to use the [`<SignIn />`](/docs/components/authentication/sign-in) and [`<SignUp />`](/docs/components/authentication/sign-up) components with the [Next.js optional catch-all route](https://nextjs.org/docs/pages/building-your-application/routing/dynamic-routes#catch-all-segments) in order to build custom sign-in and sign-up pages for your Next.js app.
 
-<<<<<<< HEAD
-If Clerk's prebuilt components don't meet your specific needs or if you require more control over the logic, you can rebuild the existing Clerk flows using the Clerk API. For more information, see the [custom flows](/docs/custom-flows/overview) guides.
-=======
-If the prebuilt components don't meet your specific needs or if you require more control over the logic, you can rebuild the existing Clerk flows using the Clerk API. For more information, see the [custom flow guides.](/docs/custom-flows/overview)
->>>>>>> cefc6d82
+If the prebuilt components don't meet your specific needs or if you require more control over the logic, you can rebuild the existing Clerk flows using the Clerk API. For more information, see the [custom flow guides](/docs/custom-flows/overview).
 
 > [!NOTE]
 > Watch the video version of this guide on the Clerk YouTube channel  → [YouTube (4 minutes)](https://youtu.be/fsuHLafTYyg).
