---
title: updateOrganizationMembershipMetadata()
description: Use Clerk's Backend SDK to update the metadata associated with a user's organization membership.
---

{/* clerk/javascript file: https://github.com/clerk/javascript/blob/main/packages/backend/src/api/endpoints/OrganizationApi.ts#L214 */}

# `updateOrganizationMembershipMetadata()`

Update the metadata attributes of an [`OrganizationMembership`](/docs/references/backend/types/backend-organization-membership) by merging existing values with the provided parameters. Metadata values will be updated via a "deep" merge - "deep" means that any nested JSON objects will be merged as well. You can remove metadata keys at any level by setting their value to `null`.

```tsx {{ prettier: false }}
function updateOrganizationMembershipMetadata: (params: UpdateOrganizationMembershipMetadataParams) => Promise<OrganizationMembership>;
```

## `UpdateOrganizationMembershipMetadataParams`

<<<<<<< HEAD
| Name | Type | Description |
| - | - | - |
| `organizationId` | `string` | The ID of the organization this membership belongs to. |
| `userId` | `string` | The ID of the user that this membership belongs to. |
| `publicMetadata?` | `{[string]: any}` | Metadata that can be read from both the Frontend API and [Backend API](/docs/reference/backend-api){{ target: '_blank' }}, but can be set only from the Backend API . |
| `privateMetadata?` | `{[string]: any}` | Metadata that is only visible to your [Backend API](/docs/reference/backend-api){{ target: '_blank' }}. |
=======
<Properties>
  - `organizationId`
  - `string`

  The ID of the organization this membership belongs to.

  ---

  - `userId`
  - `string`

  The ID of the user that this membership belongs to.

  ---

  - `publicMetadata?`
  - `{[string]: any}`

  Metadata that can be read from both the Frontend API and [Backend API](https://clerk.com/docs/reference/backend-api), but can be set only from the Backend API .

  ---

  - `privateMetadata?`
  - `{[string]: any}`

  Metadata that is only visible to your [Backend API](https://clerk.com/docs/reference/backend-api).
</Properties>
>>>>>>> aae1e52f

## Example

In the following example, you can see that the returned [`OrganizationMembership`](/docs/references/backend/types/backend-organization-membership) object has its `publicMetadata` property updated with the new metadata provided.

```tsx {{ prettier: false, mark: [[8, 10], 18] }}
const organizationId = 'org_123';

const userId = 'user_123';

const response = await clerkClient.organizations.updateOrganizationMembershipMetadata({
  organizationId,
  userId,
  publicMetadata:{
    "example": "this value is updated!"
  }
});

console.log(response);
/*
_OrganizationMembership {
  id: 'orgmem_213',
  role: 'org:admin',
  publicMetadata: { example: 'this value is updated!' },
  privateMetadata: {},
  createdAt: 1702488558867,
  updatedAt: 1707231338278,
  organization: _Organization {
    id: 'org_123',
    name: 'test',
    slug: 'test',
    imageUrl: 'https://img.clerk.com/eyJ...',
    hasImage: false,
    createdBy: 'user_123',
    createdAt: 1702488558853,
    updatedAt: 1707231200655,
    publicMetadata: { example: 'metadata' },
    privateMetadata: {},
    maxAllowedMemberships: 3,
    adminDeleteEnabled: true,
    members_count: undefined
  },
  publicUserData: _OrganizationMembershipPublicUserData {
    identifier: 'alexis@clerk.dev',
    firstName: 'Alexis',
    lastName: 'Aguilar',
    imageUrl: 'https://img.clerk.com/eyJ...',
    hasImage: true,
    userId: 'user_123'
  }
}
*/
```

## Backend API (BAPI) endpoint

This method in the SDK is a wrapper around the BAPI endpoint `PATCH/organizations/{organization_id}/memberships/{user_id}/metadata`. See the [BAPI reference](/docs/reference/backend-api/tag/Organization-Memberships#operation/UpdateOrganizationMembershipMetadata){{ target: '_blank' }} for more details.<|MERGE_RESOLUTION|>--- conflicted
+++ resolved
@@ -15,14 +15,6 @@
 
 ## `UpdateOrganizationMembershipMetadataParams`
 
-<<<<<<< HEAD
-| Name | Type | Description |
-| - | - | - |
-| `organizationId` | `string` | The ID of the organization this membership belongs to. |
-| `userId` | `string` | The ID of the user that this membership belongs to. |
-| `publicMetadata?` | `{[string]: any}` | Metadata that can be read from both the Frontend API and [Backend API](/docs/reference/backend-api){{ target: '_blank' }}, but can be set only from the Backend API . |
-| `privateMetadata?` | `{[string]: any}` | Metadata that is only visible to your [Backend API](/docs/reference/backend-api){{ target: '_blank' }}. |
-=======
 <Properties>
   - `organizationId`
   - `string`
@@ -41,16 +33,15 @@
   - `publicMetadata?`
   - `{[string]: any}`
 
-  Metadata that can be read from both the Frontend API and [Backend API](https://clerk.com/docs/reference/backend-api), but can be set only from the Backend API .
+  Metadata that can be read from both the Frontend API and [Backend API](/docs/reference/backend-api){{ target: '_blank' }}, but can be set only from the Backend API .
 
   ---
 
   - `privateMetadata?`
   - `{[string]: any}`
 
-  Metadata that is only visible to your [Backend API](https://clerk.com/docs/reference/backend-api).
+  Metadata that is only visible to your [Backend API](/docs/reference/backend-api){{ target: '_blank' }}.
 </Properties>
->>>>>>> aae1e52f
 
 ## Example
 
