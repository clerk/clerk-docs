--- conflicted
+++ resolved
@@ -15,13 +15,6 @@
 
 ## `UpdateOrganizationMetadataParams`
 
-<<<<<<< HEAD
-| Name | Type | Description |
-| - | - | - |
-| `organizationId` | `string` | The ID of the organization to update. |
-| `publicMetadata?` | `{[string]: any}` | Metadata that can be read from both the Frontend API and [Backend API](/docs/reference/backend-api){{ target: '_blank' }}, but can be set only from the Backend API . |
-| `privateMetadata?` | `{[string]: any}` | Metadata that is only visible to your [Backend API](/docs/reference/backend-api){{ target: '_blank' }}. |
-=======
 <Properties>
   - `organizationId`
   - `string`
@@ -33,16 +26,15 @@
   - `publicMetadata?`
   - `{[string]: any}`
 
-  Metadata that can be read from both the Frontend API and [Backend API](https://clerk.com/docs/reference/backend-api), but can be set only from the Backend API .
+  Metadata that can be read from both the Frontend API and [Backend API](/docs/reference/backend-api){{ target: '_blank' }}, but can be set only from the Backend API .
 
   ---
 
   - `privateMetadata?`
   - `{[string]: any}`
 
-  Metadata that is only visible to your [Backend API](https://clerk.com/docs/reference/backend-api).
+  Metadata that is only visible to your [Backend API](/docs/reference/backend-api){{ target: '_blank' }}.
 </Properties>
->>>>>>> aae1e52f
 
 ## Example
 
