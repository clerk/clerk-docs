---
title: Welcome to Clerk Docs
description: Add complete user management to your application in minutes.
template: wide
---

Find all the guides and resources you need to develop with Clerk.

<Cards cols={4} level={2}>
  - [Quickstarts & Tutorials](/docs/quickstarts/overview)
  - Explore our end-to-end tutorials and getting started guides for different application stacks using Clerk.
  - {<svg viewBox="0 0 32 32" fill="none"><g fill="currentColor"><path fillOpacity=".15" fillRule="evenodd" d="M16 31.25c8.422 0 15.25-6.828 15.25-15.25S24.422.75 16 .75.75 7.578.75 16 7.578 31.25 16 31.25Zm-5.25-21.5L23.25 16l-12.5 6.25V9.75Z" clipRule="evenodd"/><path d="m23.25 16 .335.67a.75.75 0 0 0 0-1.34l-.335.67Zm-12.5-6.25.335-.67A.75.75 0 0 0 10 9.75h.75Zm0 12.5H10a.75.75 0 0 0 1.085.67l-.335-.67ZM30.5 16c0 8.008-6.492 14.5-14.5 14.5V32c8.837 0 16-7.163 16-16h-1.5ZM16 1.5c8.008 0 14.5 6.492 14.5 14.5H32c0-8.837-7.163-16-16-16v1.5ZM1.5 16C1.5 7.992 7.992 1.5 16 1.5V0C7.163 0 0 7.163 0 16h1.5ZM16 30.5C7.992 30.5 1.5 24.008 1.5 16H0c0 8.837 7.163 16 16 16v-1.5Zm7.585-15.17-12.5-6.25-.67 1.34 12.5 6.25.67-1.34Zm-12.5 7.59 12.5-6.25-.67-1.34-12.5 6.25.67 1.34ZM10 9.75v12.5h1.5V9.75H10Z"/></g></svg>}

  ---

  - [UI Components](/docs/references/components/overview)
  - Clerk's prebuilt UI components give you a beautiful, fully-functional user management experience in minutes.
  - {<svg viewBox="0 0 32 32" fill="none"><path fill="currentColor" fillOpacity=".15" d="M16 31.25 1.962 25.234A2 2 0 0 1 .75 23.395V7.285l14.462-6.197a2 2 0 0 1 1.576 0L31.25 7.286 16 13.896V31.25Z"/><path fill="currentColor" d="m16 31.25-.295.69a.75.75 0 0 0 1.045-.69H16ZM1.962 25.234l-.295.69.295-.69ZM.75 7.286l-.295-.69a.75.75 0 0 0-.455.69h.75Zm30.5 0 .298.688a.75.75 0 0 0-.003-1.378l-.295.69ZM16.788 1.088l-.296.689.296-.69Zm-1.576 0 .296.689-.296-.69Zm1.083 29.473L2.258 24.544l-.591 1.38 14.038 6.015.59-1.378ZM1.5 23.395V7.285H0v16.11h1.5ZM31.545 6.596 17.083.398l-.59 1.379 14.462 6.198.59-1.379ZM14.917.398.455 6.596l.59 1.38 14.463-6.199-.591-1.379ZM.452 7.974l15.25 6.61.596-1.376-15.25-6.61-.596 1.376Zm15.846 6.61 15.25-6.61-.596-1.376-15.25 6.61.596 1.377Zm-1.048-.688V31.25h1.5V13.896h-1.5ZM17.083.399a2.75 2.75 0 0 0-2.166 0l.59 1.379a1.25 1.25 0 0 1 .985 0l.591-1.379ZM2.258 24.544a1.25 1.25 0 0 1-.758-1.149H0c0 1.1.656 2.095 1.667 2.528l.59-1.379Z"/><path stroke="currentColor" strokeLinecap="round" strokeLinejoin="round" strokeWidth="1.5" d="M31.25 7.281v16.11a2 2 0 0 1-1.212 1.838L16 31.246"/></svg>}

  ---

  - [API Reference](/docs/references/overview)
  - Dig into our API reference documentation and SDKs. We have everything you need to get started setting up authentication with Clerk.
  - {<svg viewBox="0 0 32 32" fill="none"><path fill="currentColor" fillOpacity=".15" d="M1.25 10.25a1 1 0 0 1 1-1h29v21h-26a4 4 0 0 1-4-4v-16Z"/><rect width="30.5" height="28.5" x=".75" y="1.75" stroke="currentColor" strokeLinecap="round" strokeLinejoin="round" strokeWidth="1.5" rx="4"/><path stroke="currentColor" strokeLinecap="round" strokeLinejoin="round" strokeWidth="1.5" d="m19.75 16.75 3.5 3.25-3.5 3.25M12.25 16.75 8.75 20l3.5 3.25M4.75 8.75h22.5"/></svg>}

  ---

  - [Security](/docs/index)
  - Account security is the top concern of every feature we build. This documentation lists some of the many protections included with Clerk.
  - {<svg viewBox="0 0 32 32" fill="none"><path stroke="currentColor" strokeLinecap="round" strokeLinejoin="round" strokeWidth="1.5" d="M23.382 20.897c0-4.45-3.753-8.059-8.382-8.059-4.63 0-8.382 3.608-8.382 8.059 0 3.045 1.098 5.843 2.933 8.05a13.248 13.248 0 0 0 2.106 2.023M29.25 12.402C26.292 7.826 21.016 4.78 15 4.78S3.708 7.826.75 12.402m24.309-9.184A21.525 21.525 0 0 0 15 .75c-3.645 0-7.073.895-10.059 2.468M20.03 31.25c-5.222-.775-9.22-5.115-9.22-10.353 0-2.225 1.876-4.03 4.191-4.03s4.191 1.805 4.191 4.03c0 2.225 1.877 4.03 4.191 4.03 2.315 0 4.191-1.805 4.191-4.03 0-6.676-5.629-12.088-12.573-12.088-6.944 0-12.574 5.412-12.574 12.088 0 2.037.525 3.957 1.45 5.641M15 20.091c0 4.45 3.753 8.059 8.382 8.059.574 0 1.135-.056 1.677-.162"/></svg>}
</Cards>

## Explore by frontend framework

{/* TODO: Keep aligned with /references/overview */}

<Cards variant="plain" cols={3}>
  - [Next.js](/docs/nextjs/getting-started/quickstart)
  - Easily add secure, beautiful, and fast authentication to Next.js with Clerk.
  - <Include src="_partials/icons/nextjs" />

  ---

  - [React](/docs/react/getting-started/quickstart)
  - Get started installing and initializing Clerk in a new React + Vite app.
  - <Include src="_partials/icons/react" />

  ---

  - [Astro](/docs/astro/getting-started/quickstart)
  - Easily add secure and SSR-friendly authentication to your Astro application with Clerk.
  - <Include src="_partials/icons/astro" />

  ---

  - [Chrome Extension](/docs/chrome-extension/getting-started/quickstart)
  - Use the Chrome Extension SDK to authenticate users in your Chrome extension.
  - <Include src="_partials/icons/chrome-extension" />

  ---

  - [Expo](/docs/expo/getting-started/quickstart)
  - Use Clerk with Expo to authenticate users in your React Native application.
  - <Include src="_partials/icons/expo" />

  ---

<<<<<<< HEAD
  - [Android (beta)](/docs/android/getting-started/quickstart)
=======
  - [Android](/docs/quickstarts/android)
>>>>>>> b0ed8ea2
  - Use the Clerk Android SDK to authenticate users in your native Android applications.
  - <Include src="_partials/icons/android" />

  ---

  - [iOS](/docs/ios/getting-started/quickstart)
  - Use the Clerk iOS SDK to authenticate users in your native Apple applications.
  - <Include src="_partials/icons/ios" />

  ---

  - [JavaScript](/docs/js-frontend/getting-started/quickstart)
  - The Clerk JavaScript SDK gives you access to prebuilt components and helpers to make user authentication easier.
  - <Include src="_partials/icons/javascript" />

  ---

  - [Nuxt](/docs/nuxt/getting-started/quickstart)
  - Easily add secure, beautiful, and fast authentication to Nuxt with Clerk.
  - <Include src="_partials/icons/nuxt" />

  ---

  - [React Router](/docs/react-router/getting-started/quickstart)
  - Easily add secure, edge- and SSR-friendly authentication to React Router with Clerk.
  - <Include src="_partials/icons/react-router" />

  ---

  - [Remix](/docs/remix/getting-started/quickstart)
  - Easily add secure, edge- and SSR-friendly authentication to Remix with Clerk.
  - <Include src="_partials/icons/remix" />

  ---

  - [TanStack React Start (beta)](/docs/tanstack-react-start/getting-started/quickstart)
  - Easily add secure and SSR-friendly authentication to your TanStack React Start application with Clerk.
  - <Include src="_partials/icons/tanstack-start" />

  ---

  - [Vue](/docs/vue/getting-started/quickstart)
  - Get started installing and initializing Clerk in a new Vue + Vite app.
  - <Include src="_partials/icons/vue" />
</Cards>

## Explore by backend framework

{/* TODO: Keep aligned with /references/overview */}

<Cards variant="plain" cols={3}>
  - [JS Backend SDK](/docs/js-backend/getting-started/quickstart)
  - The Clerk Backend SDK exposes our Backend API resources and low-level authentication utilities for JavaScript environments.
  - <Include src="_partials/icons/backend-sdk" />

  ---

  - [C#](https://github.com/clerk/clerk-sdk-csharp/blob/main/README.md)
  - The Clerk C# SDK is a wrapper around our Backend API to make it easier to integrate Clerk into your backend.
  - <Include src="_partials/icons/c-sharp" />

  ---

  - [Express](/docs/expressjs/getting-started/quickstart)
  - Quickly add authentication and user management to your Express application.
  - <Include src="_partials/icons/express" />

  ---

  - [Go](/docs/go/getting-started/quickstart)
  - The Clerk Go SDK is a wrapper around the Backend API written in Golang to make it easier to integrate Clerk into your backend.
  - <Include src="_partials/icons/go" />

  ---

  - [Fastify](/docs/fastify/getting-started/quickstart)
  - Build secure authentication and user management flows for your Fastify server.
  - <Include src="_partials/icons/fastify" />

  ---

  - [Python](https://github.com/clerk/clerk-sdk-python/blob/main/README.md)
  - The Clerk Python SDK is a wrapper around the Backend API written in Python to make it easier to integrate Clerk into your backend.
  - <Include src="_partials/icons/python" />

  ---

  - [Ruby on Rails](/docs/ruby/getting-started/quickstart)
  - Integrate authentication and user management into your Ruby application.
  - <Include src="_partials/icons/ruby.mdx" />
</Cards>

## Explore by feature

<Cards variant="plain">
  - [Authentication](/docs/guides/configure/auth-strategies/sign-up-sign-in-options)
  - Clerk supports multiple authentication strategies so you can implement the strategy that makes sense for your users.
  - {<svg viewBox="0 0 32 32" fill="none"><path fill="currentColor" fillOpacity=".15" fillRule="evenodd" d="M1.75 30.25v-6.88l11.178-11.178c.456-.455.648-1.102.622-1.745a8.353 8.353 0 1 1 7.252 7.94c-.679-.09-1.383.065-1.887.528L12.56 24.75H8.75v1.5a4 4 0 0 1-4 4h-3Zm20.75-19a1.75 1.75 0 1 0 0-3.5 1.75 1.75 0 0 0 0 3.5Z" clipRule="evenodd"/><path fill="currentColor" d="m1.75 23.37-.53-.53a.75.75 0 0 0-.22.53h.75Zm0 6.88H1c0 .414.336.75.75.75v-.75Zm11.178-18.057.53.53-.53-.53Zm.622-1.746-.75.03.75-.03Zm7.252 7.939.097-.744-.097.744Zm-1.887.53.507.552-.507-.553ZM12.56 24.75v.75a.75.75 0 0 0 .508-.198l-.508-.552Zm-3.81 0V24a.75.75 0 0 0-.75.75h.75ZM1 23.37v6.88h1.5v-6.88H1Zm11.398-11.708L1.22 22.84l1.06 1.061L13.46 12.723l-1.061-1.06Zm.403-1.185c.02.485-.128.91-.403 1.185l1.06 1.06c.637-.635.874-1.504.841-2.306l-1.498.06Zm-.008-.374c0 .126.003.25.008.374l1.498-.06a7.731 7.731 0 0 1-.006-.314h-1.5ZM21.897 1a9.103 9.103 0 0 0-9.104 9.103h1.5c0-4.199 3.404-7.603 7.604-7.603V1ZM31 10.103A9.103 9.103 0 0 0 21.897 1v1.5c4.199 0 7.603 3.404 7.603 7.603H31Zm-9.103 9.104A9.104 9.104 0 0 0 31 10.103h-1.5c0 4.2-3.404 7.604-7.603 7.604v1.5Zm-1.192-.078c.39.052.788.078 1.192.078v-1.5c-.339 0-.672-.022-.998-.065l-.194 1.488Zm-1.283.339c.304-.28.769-.406 1.283-.338l.194-1.488c-.843-.11-1.787.074-2.491.72l1.014 1.106Zm-6.354 5.834 6.354-5.834-1.014-1.105-6.355 5.835 1.015 1.104ZM8.75 25.5h3.81V24H8.75v1.5Zm.75.75v-1.5H8v1.5h1.5ZM4.75 31a4.75 4.75 0 0 0 4.75-4.75H8a3.25 3.25 0 0 1-3.25 3.25V31Zm-3 0h3v-1.5h-3V31ZM23.5 9.5a1 1 0 0 1-1 1V12A2.5 2.5 0 0 0 25 9.5h-1.5Zm-1-1a1 1 0 0 1 1 1H25A2.5 2.5 0 0 0 22.5 7v1.5Zm-1 1a1 1 0 0 1 1-1V7A2.5 2.5 0 0 0 20 9.5h1.5Zm1 1a1 1 0 0 1-1-1H20a2.5 2.5 0 0 0 2.5 2.5v-1.5Z"/></svg>}

  ---

  - [User management](/docs/guides/users/managing)
  - Complete user management. Add sign up, sign in, and profile management to your application in minutes.
  - {<svg viewBox="0 0 32 32" fill="none"><g fill="currentColor"><path fillOpacity=".15" fillRule="evenodd" d="M16.016 31.25C24.431 31.241 31.25 24.417 31.25 16 31.25 7.578 24.422.75 16 .75S.75 7.578.75 16 7.578 31.25 16 31.25a15.101 15.101 0 0 1-9.25-3.152l2.665-3.339a8 8 0 0 1 6.253-3.009h.664a8 8 0 0 1 6.252 3.01l2.666 3.339a15.102 15.102 0 0 1-9.234 3.151Zm-.016-13a5.25 5.25 0 1 0 0-10.5 5.25 5.25 0 0 0 0 10.5Z" clipRule="evenodd"/><path d="M16.016 30.5a.75.75 0 0 0 .001 1.5l-.001-1.5ZM16 32a.75.75 0 0 0 0-1.5V32Zm-9.25-3.902-.586-.467a.75.75 0 0 0 .128 1.062l.458-.595Zm2.665-3.339.587.468-.587-.468Zm13.17 0 .586-.468-.587.468Zm2.665 3.34.458.594a.75.75 0 0 0 .128-1.062l-.586.468ZM30.5 16c0 8.003-6.483 14.492-14.484 14.5l.001 1.5C24.846 31.99 32 24.83 32 16h-1.5ZM16 1.5c8.008 0 14.5 6.492 14.5 14.5H32c0-8.837-7.163-16-16-16v1.5ZM1.5 16C1.5 7.992 7.992 1.5 16 1.5V0C7.163 0 0 7.163 0 16h1.5ZM16 30.5C7.992 30.5 1.5 24.008 1.5 16H0c0 8.837 7.163 16 16 16v-1.5Zm0 0a14.352 14.352 0 0 1-8.792-2.996l-.916 1.189A15.852 15.852 0 0 0 16 32v-1.5Zm-8.664-1.934 2.665-3.339-1.172-.936-2.665 3.34 1.172.935Zm2.665-3.339a7.25 7.25 0 0 1 5.667-2.727V21a8.75 8.75 0 0 0-6.839 3.291l1.172.936Zm5.667-2.727h.664V21h-.664v1.5Zm.664 0a7.25 7.25 0 0 1 5.666 2.727l1.173-.936A8.75 8.75 0 0 0 16.332 21v1.5Zm5.666 2.727 2.666 3.34 1.172-.936-2.665-3.34-1.173.936Zm2.794 2.277a14.352 14.352 0 0 1-8.776 2.996l.001 1.5a15.851 15.851 0 0 0 9.69-3.307l-.915-1.189ZM20.5 13a4.5 4.5 0 0 1-4.5 4.5V19a6 6 0 0 0 6-6h-1.5ZM16 8.5a4.5 4.5 0 0 1 4.5 4.5H22a6 6 0 0 0-6-6v1.5ZM11.5 13A4.5 4.5 0 0 1 16 8.5V7a6 6 0 0 0-6 6h1.5Zm4.5 4.5a4.5 4.5 0 0 1-4.5-4.5H10a6 6 0 0 0 6 6v-1.5Z"/></g></svg>}

  ---

  - [Database integrations](/docs/guides/development/integrations/overview)
  - Enable Clerk-managed users to authenticate and interact directly with your database with Clerk's integrations.
  - {<svg viewBox="0 0 32 32" fill="none"><path fill="currentColor" fillOpacity=".15" d="M28.25 27.173c0 2.252-5.485 4.077-12.25 4.077S3.75 29.425 3.75 27.173V4.827c0 2.252 5.485 4.077 12.25 4.077s12.25-1.825 12.25-4.077v22.346Z"/><path stroke="currentColor" strokeLinecap="round" strokeLinejoin="round" strokeWidth="1.5" d="M28.25 16c0 2.252-5.485 4.077-12.25 4.077S3.75 18.252 3.75 16m24.5 0v11.173c0 2.252-5.485 4.077-12.25 4.077S3.75 29.425 3.75 27.173V16m24.5 0V4.827c0 2.252-5.485 4.077-12.25 4.077S3.75 7.079 3.75 4.827V16M3.75 4.827C3.75 2.575 9.235.75 16 .75s12.25 1.825 12.25 4.077"/></svg>}

  ---

  - [Customization](/docs/guides/customizing-clerk/appearance-prop/overview)
  - Clerk's components can be customized to match the look and feel of your application.
  - {<svg viewBox="0 0 32 32" fill="none"><path fill="currentColor" fillOpacity=".15" fillRule="evenodd" d="M3.75 1.75a2 2 0 0 0-2 2V24a6.25 6.25 0 1 0 12.5 0V3.75a2 2 0 0 0-2-2h-8.5ZM8 25.25a1.75 1.75 0 1 0 0-3.5 1.75 1.75 0 0 0 0 3.5Z" clipRule="evenodd"/><path fill="currentColor" d="M8 29.5A.75.75 0 0 0 8 31v-1.5ZM20.948 5.164l-.53.53.53-.53Zm5.888 5.888.53-.53-.53.53ZM12.27 28.445l-.53-.53.53.53Zm-8.186-.53a.75.75 0 0 0-1.06 1.06l1.06-1.06Zm22.75-14.035-.53-.53.53.53Zm-3.87 3.87-.53-.53.53.53ZM18.12 5.164l.53.53-.53-.53Zm-4.4 3.34a.75.75 0 0 0 1.06 1.06l-1.06-1.06ZM2.5 3.75c0-.69.56-1.25 1.25-1.25V1A2.75 2.75 0 0 0 1 3.75h1.5ZM2.5 24V3.75H1V24h1.5ZM8 29.5A5.5 5.5 0 0 1 2.5 24H1a7 7 0 0 0 7 7v-1.5Zm5.5-5.5A5.5 5.5 0 0 1 8 29.5V31a7 7 0 0 0 7-7h-1.5Zm0-14.966V24H15V9.034h-1.5Zm0-5.284v5.284H15V3.75h-1.5ZM12.25 2.5c.69 0 1.25.56 1.25 1.25H15A2.75 2.75 0 0 0 12.25 1v1.5Zm-8.5 0h8.5V1h-8.5v1.5ZM9 23.5a1 1 0 0 1-1 1V26a2.5 2.5 0 0 0 2.5-2.5H9Zm-1-1a1 1 0 0 1 1 1h1.5A2.5 2.5 0 0 0 8 21v1.5Zm-1 1a1 1 0 0 1 1-1V21a2.5 2.5 0 0 0-2.5 2.5H7Zm1 1a1 1 0 0 1-1-1H5.5A2.5 2.5 0 0 0 8 26v-1.5Zm21.5-4.75v8.5H31v-8.5h-1.5Zm-1.25 9.75H8V31h20.25v-1.5ZM20.418 5.695l5.887 5.887 1.061-1.06-5.887-5.888-1.061 1.06Zm-8.677 22.22a5.413 5.413 0 0 1-7.656 0l-1.06 1.06c2.7 2.7 7.077 2.7 9.776 0l-1.06-1.06ZM26.305 13.35l-3.87 3.87 1.061 1.06 3.87-3.87-1.06-1.06Zm-3.87 3.87L11.742 27.915l1.06 1.06L23.496 18.28l-1.06-1.06ZM28.25 17h-5.284v1.5h5.284V17ZM21.479 4.634a2.75 2.75 0 0 0-3.89 0l1.061 1.06a1.25 1.25 0 0 1 1.768 0l1.06-1.06ZM29.5 28.25c0 .69-.56 1.25-1.25 1.25V31A2.75 2.75 0 0 0 31 28.25h-1.5Zm-3.195-16.668a1.25 1.25 0 0 1 0 1.768l1.061 1.06a2.75 2.75 0 0 0 0-3.889l-1.06 1.061ZM31 19.75A2.75 2.75 0 0 0 28.25 17v1.5c.69 0 1.25.56 1.25 1.25H31ZM14.78 9.564l3.87-3.87-1.06-1.06-3.87 3.87 1.06 1.06Z"/></svg>}

  ---

  - [Organizations](/docs/guides/organizations/overview)
  - Organizations are shared accounts, useful for project and team leaders. Members with elevated privileges can manage member access to the organization's data and resources.
  - {<svg viewBox="0 0 32 32" fill="none"><g stroke="currentColor" strokeLinecap="round" strokeLinejoin="round" strokeWidth="1.5"><circle cx="16" cy="16" r="15.25" fill="currentColor" fillOpacity=".15"/><path d="M1 16h30M16 1v30M14 1S7.75 5.978 7.75 16 14 31 14 31M18 1s6.25 4.978 6.25 15S18 31 18 31"/></g></svg>}

  ---

  - [SDKs](/docs/references/overview)
  - Clerk's SDKs allow you to call the Clerk server API without having to implement the calls yourself.
  - {<svg viewBox="0 0 32 32" fill="none"><path fill="currentColor" fillOpacity=".15" stroke="currentColor" strokeLinecap="round" strokeLinejoin="round" strokeWidth="1.5" d="M16 31.25 29.25 25l-9.54-4.5L16 22.25l-3.71-1.75L2.75 25 16 31.25Z"/><path stroke="currentColor" strokeLinecap="round" strokeLinejoin="round" strokeWidth="1.5" d="M16 22.25 29.25 16l-9.54-4.5L16 13.25l-3.71-1.75L2.75 16 16 22.25Z"/><path fill="currentColor" fillOpacity=".15" stroke="currentColor" strokeLinecap="round" strokeLinejoin="round" strokeWidth="1.5" d="M2.75 7 16 .75 29.25 7 16 13.25 2.75 7Z"/></svg>}
</Cards>

## Learn the concepts

<Cards cols={3} variant="image">
  - [What is Clerk authentication?](/docs/guides/configure/auth-strategies/sign-up-sign-in-options)
  - Clerk offers multiple authentication strategies to identify legitimate users of your application, and to allow them to make authenticated requests to your backend.
  - ![](/docs/images/home/what-is-clerk.png){{ dark: '/docs/images/home/what-is-clerk-dark.png' }}

  ---

  - [What is the "User" object?](/docs/guides/users/managing)
  - The User object contains all account information that describes a user of your app in Clerk. Users can authenticate and manage their accounts, update their personal and contact info, or set up security features for their accounts.
  - ![](/docs/images/home/user-object.png){{ dark: '/docs/images/home/user-object-dark.png' }}

  ---

  - [How do organizations work?](/docs/guides/organizations/overview)
  - Organizations allow members to collaborate across shared resources. Each member of an organization needs to have a user account in your application. All organization members have access to most of the organization resources, but some members can take advantage of administrative features.
  - ![](/docs/images/home/organizations.png){{ dark: '/docs/images/home/organizations-dark.png' }}
</Cards>

<Include src="_partials/help" /><|MERGE_RESOLUTION|>--- conflicted
+++ resolved
@@ -65,11 +65,7 @@
 
   ---
 
-<<<<<<< HEAD
-  - [Android (beta)](/docs/android/getting-started/quickstart)
-=======
-  - [Android](/docs/quickstarts/android)
->>>>>>> b0ed8ea2
+  - [Android](/docs/android/getting-started/quickstart)
   - Use the Clerk Android SDK to authenticate users in your native Android applications.
   - <Include src="_partials/icons/android" />
 
