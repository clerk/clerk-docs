--- conflicted
+++ resolved
@@ -114,20 +114,15 @@
                 ],
                 [
                   {
-<<<<<<< HEAD
                     "title": "More",
                     "items": [
                       [
                         {
                           "title": "View all guides",
-                          "href": "/docs/getting-started/more/view-all-guides"
+                          "href": "#nav_guides"
                         }
                       ]
                     ]
-=======
-                    "title": "View all guides",
-                    "href": "#nav_guides"
->>>>>>> 209df911
                   }
                 ]
               ]
