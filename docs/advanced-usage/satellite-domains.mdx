---
title: Authentication across different domains
description: Learn how to share sessions across different domains by adding satellite domains to your application.
---

> [!WARNING]
> This guide addresses authentication across different domains with shared sessions. For example, `example-site.com` and `example-site-admin.com`.
>
> [Authentication across subdomains](/docs/deployments/overview#authentication-across-subdomains) with shared sessions works by default with Clerk.

Clerk supports sharing sessions across different domains by adding one or many satellite domains to an application.

Your "primary" domain is where the authentication state lives, and satellite domains are able to securely read that state from the primary domain, enabling a seamless authentication flow across domains.

Users must complete both the sign-in and sign-up flows on the primary domain by using the [`<SignIn />`](/docs/components/authentication/sign-in) component or [`useSignIn()`](/docs/references/react/use-sign-in) hook for sign-in and [`<SignUp />`](/docs/components/authentication/sign-up) component or [`useSignUp()`](/docs/references/react/use-sign-up) hook for sign-up.

To access authentication state from a satellite domain, users will be transparently redirected to the primary domain. If users need to sign in, they must be redirected to a sign in flow hosted on the primary domain, then redirected back to the originating satellite domain. The same redirection process applies to sign-up flows.

## How to add satellite domains

> [!WARNING]
> This feature is not available in production for free plans, though you can try it out free in development to see if it works for you. See the [pricing](/pricing){{ target: '_blank' }} page for more information.

<Steps>
  ### Create your application and install Clerk

  > [!WARNING]
  > Currently, multi-domain can be added to any Next.js or Remix application. For other React frameworks, multi-domain is still supported as long as you do not use server rendering or hydration.

  To get started, you need to create an application from the [Clerk Dashboard](https://dashboard.clerk.com/). Once you create an instance via the Clerk Dashboard, you will be prompted to choose a domain. This is your primary domain. For the purposes of this guide:

  - In production, the primary domain will be `primary.dev`
  - In development, the primary domain will be `localhost:3000`.

  When building your sign-in flow, you must configure it to run within your primary application, e.g. on `/sign-in`.

  > [!NOTE]
<<<<<<< HEAD
  > For more information about creating your application, see the [detailed guide](/docs/quickstarts/setup-clerk).
=======
  > For more information about creating your application, see the [setup guide](/docs/quickstarts/setup-clerk).
>>>>>>> cefc6d82

  ### Add your first satellite domain

  To add a satellite domain:

  1. Navigate to the [Clerk Dashboard](https://dashboard.clerk.com/last-active?path=domains)
  1. In the navigation sidebar, select **Domains**.
  1. Select the **Satellite** tab.
  1. Select the **Add satellite domain** button and follow the instructions provided.

  For the purposes of this guide:

  - In production, the satellite domain will be `satellite.dev`.
  - In development, the satellite domain will be `localhost:3001`.

  ### Configure your satellite app

  There are two ways that you can configure your Clerk satellite application to work with the primary domain:

  - Using environment variables
  - Using properties

  Use the following tabs to select your preferred method. Clerk recommends using environment variables.

  <Tabs items={["Environment variables", "Properties"]}>
    <Tab>
      You can configure your satellite application by setting the following environment variables:

      > [!NOTE]
      > In development, your publishable and secret keys will start with `pk_test_` and `sk_test` respectively.

      - In the `.env` file associated with your primary domain:

        <CodeBlockTabs type="framework" options={["Next.js", "Remix"]}>
          ```env {{ filename: '.env.local' }}
          NEXT_PUBLIC_CLERK_PUBLISHABLE_KEY={{pub_key}}
          CLERK_SECRET_KEY={{secret}}
          NEXT_PUBLIC_CLERK_SIGN_IN_URL=/sign-in
          NEXT_PUBLIC_CLERK_SIGN_UP_URL=/sign-up
          ```

          ```env {{ filename: '.env' }}
          CLERK_PUBLISHABLE_KEY={{pub_key}}
          CLERK_SECRET_KEY={{secret}}
          CLERK_SIGN_IN_URL=/sign-in
          ```
        </CodeBlockTabs>
      - In the `.env` file associated with your other (satellite) domain:

        <CodeBlockTabs type="framework" options={["Next.js", "Remix"]}>
          ```env {{ filename: '.env.local' }}
          NEXT_PUBLIC_CLERK_PUBLISHABLE_KEY={{pub_key}}
          CLERK_SECRET_KEY={{secret}}
          NEXT_PUBLIC_CLERK_IS_SATELLITE=true
          # Production example:
          NEXT_PUBLIC_CLERK_DOMAIN=satellite.dev
          NEXT_PUBLIC_CLERK_SIGN_IN_URL=https://primary.dev/sign-in
          NEXT_PUBLIC_CLERK_SIGN_UP_URL=https://primary.dev/sign-up 

          # Development example:
          # NEXT_PUBLIC_CLERK_DOMAIN=http://localhost:3001
          # NEXT_PUBLIC_CLERK_SIGN_IN_URL=http://localhost:3000/sign-in
          # NEXT_PUBLIC_CLERK_SIGN_UP_URL=http://localhost:3000/sign-up
          ```

          ```env {{ filename: '.env' }}
          CLERK_PUBLISHABLE_KEY={{pub_key}}
          CLERK_SECRET_KEY={{secret}}
          CLERK_IS_SATELLITE=true
          # Production example:
          CLERK_DOMAIN=satellite.dev
          CLERK_SIGN_IN_URL=https://primary.dev/sign-in
          CLERK_SIGN_UP_URL=https://primary.dev/sign-up

          # Development example:
          # CLERK_DOMAIN=http://localhost:3001
          # CLERK_SIGN_IN_URL=http://localhost:3000/sign-in
          # CLERK_SIGN_UP_URL=http://localhost:3000/sign-up
          ```
        </CodeBlockTabs>
      - You will also need to add the `allowedRedirectOrigins` property to `<ClerkProvider />` on your _primary domain app_ to ensure that the redirect back from primary to satellite domain works correctly. For example:

        <CodeBlockTabs options={["Development", "Production"]}>
          ```tsx {{ filename: 'app/layout.tsx' }}
          import { ClerkProvider } from '@clerk/nextjs'

          export default function RootLayout({ children }: { children: React.ReactNode }) {
            return (
              <html lang="en">
                <body>
                  <ClerkProvider allowedRedirectOrigins={['http://localhost:3001']}>{children}</ClerkProvider>
                </body>
              </html>
            )
          }
          ```

          ```tsx {{ filename: 'app/layout.tsx' }}
          import { ClerkProvider } from '@clerk/nextjs'

          export default function RootLayout({ children }: { children: React.ReactNode }) {
            return (
              <html lang="en">
                <body>
                  <ClerkProvider allowedRedirectOrigins={['https://satellite.dev']}>{children}</ClerkProvider>
                </body>
              </html>
            )
          }
          ```
        </CodeBlockTabs>
    </Tab>

    <Tab>
      You can configure your satellite application by setting the following properties:

      - `isSatellite` - Defines the app as a satellite app when `true`.
      - `domain` - Sets the domain of the satellite application. This is required since we cannot figure this out by your publishable key, since it is the same for all of your multi-domain apps.
      - `signInUrl` - This url will be used when signing in on your satellite application and needs to point to your primary application. This option is optional for production instances and required for development instances.
      - `signUpUrl` - This url will be used for signing up on your satellite application and needs to point to your primary application. This option is optional for production instances and required for development instances.
      - `allowedRedirectOrigins` - This is a list of origins that are allowed to redirect back to from the primary domain.

      > [!TIP]
      > The `URL` parameter that can be passed to `isSatellite` and `domain` is the request url for server-side usage or the current location for client usage.

      <Tabs type="framework" items={["Next.js", "Remix"]}>
        <Tab>
          In a Next.js application, you must set the properties in the [`<ClerkProvider>`](/docs/components/clerk-provider) component _and_ in your [`clerkMiddleware()`](/docs/references/nextjs/clerk-middleware#clerk-middleware).

          - In the Next project associated with your primary domain, only the `signInUrl` prop needs to be configured as shown in the following example:

            > [!IMPORTANT]
            > You should set your `CLERK_PUBLISHABLE_KEY` and `CLERK_SECRET_KEY` in your environment variables even if you're using props to configure satellite domains.

            <CodeBlockTabs options={["App Router", "Pages Router"]}>
              ```tsx {{ filename: 'app/layout.tsx' }}
              import { ClerkProvider } from '@clerk/nextjs'

              export default function RootLayout({ children }: { children: React.ReactNode }) {
                const primarySignInUrl = '/sign-in'
                const primarySignUpUrl = '/sign-up'
                const satelliteUrl = 'https://satellite.dev'

                return (
                  <html lang="en">
                    <body>
                      <ClerkProvider
                        signInUrl={primarySignInUrl}
                        signUpUrl={primarySignUpUrl}
                        allowedRedirectOrigins={[satelliteUrl]}
                      >
                        <p>Satellite Next.js app</p>
                        {children}
                      </ClerkProvider>
                    </body>
                  </html>
                )
              }
              ```

              ```jsx {{ filename: '_app.tsx' }}
              import { ClerkProvider } from '@clerk/nextjs'
              import Head from 'next/head'

              export default function App({ Component, pageProps }) {
                const primarySignInUrl = '/sign-in'
                const primarySignUpUrl = '/sign-up'
                const satelliteUrl = 'https://satellite.dev'

                return (
                  <ClerkProvider
                    signInUrl={primarySignInUrl}
                    signUpUrl={primarySignUpUrl}
                    allowedRedirectOrigins={[satelliteUrl]}
                    {...pageProps}
                  >
                    <Head>
                      <title>Satellite Next.js app</title>
                      <meta name="viewport" content="width=device-width, initial-scale=1.0" />
                    </Head>
                    <Component {...pageProps} />
                  </ClerkProvider>
                )
              }
              ```
            </CodeBlockTabs>

          - In the Next project associated with your satellite domain, configure your `<ClerkProvider>` as shown in the following example:

            <CodeBlockTabs options={["App Router", "Pages Router"]}>
              ```tsx {{ filename: 'app/layout.tsx' }}
              import { ClerkProvider } from '@clerk/nextjs'

              export default function RootLayout({ children }: { children: React.ReactNode }) {
                const primarySignInUrl = 'https://primary.dev/sign-in'
                const primarySignUpUrl = 'https://primary.dev/sign-up'
                // Or, in development:
                // const primarySignInUrl = 'http:localhost:3000/sign-in';
                // const primarySignUpUrl = 'http:localhost:3000/sign-up';

                return (
                  <html lang="en">
                    <body>
                      <ClerkProvider
                        isSatellite
                        domain={(url) => url.host}
                        signInUrl={primarySignInUrl}
                        signUpUrl={primarySignUpUrl}
                      >
                        <title>Satellite Next.js app</title>
                        <meta name="viewport" content="width=device-width, initial-scale=1.0" />
                        {children}
                      </ClerkProvider>
                    </body>
                  </html>
                )
              }
              ```

              ```jsx {{ filename: '_app.tsx' }}
              import { ClerkProvider } from '@clerk/nextjs'
              import Head from 'next/head'

              export default function App({ Component, pageProps }) {
                const primarySignInUrl = 'https://primary.dev/sign-in'
                const primarySignUpUrl = 'https://primary.dev/sign-up'
                // Or, in development:
                // const primarySignInUrl = 'http:localhost:3000/sign-in';
                // const primarySignUpUrl = 'http:localhost:3000/sign-up';

                return (
                  <ClerkProvider
                    isSatellite
                    domain={(url) => url.host}
                    signInUrl={primarySignInUrl}
                    signUpUrl={primarySignUpUrl}
                    {...pageProps}
                  >
                    <Head>
                      <title>Satellite Next.js app</title>
                      <meta name="viewport" content="width=device-width, initial-scale=1.0" />
                    </Head>
                    <Component {...pageProps} />
                  </ClerkProvider>
                )
              }
              ```
            </CodeBlockTabs>

          And the middleware associated with your satellite domain should look like this:

          ```ts {{ filename: 'middleware.ts' }}
          import { clerkMiddleware, createRouteMatcher } from '@clerk/nextjs/server'

          // Set the homepage as a public route
          const isPublicRoute = createRouteMatcher(['/'])

          // Set the necessary options for a satellite application
          const options = {
            isSatellite: true,
            signInUrl: 'https://primary.dev/sign-in',
            signUpUrl: 'https://primary.dev/sign-up',
            // Or, in development:
            // signInUrl: 'http://localhost:3000/sign-in',
            // signUpUrl: 'http://localhost:3000/sign-up',
            domain: 'https://satellite.dev',
            // Or, in development:
            // domain: 'http://localhost:3001',
          }

          export default clerkMiddleware(async (auth, req) => {
            if (isPublicRoute(req)) return // if it's a public route, do nothing
            await auth.protect() // for any other route, require auth
          }, options)

          export const config = {
            matcher: [
              // Skip Next.js internals and all static files, unless found in search params
              '/((?!_next|[^?]*\\.(?:html?|css|js(?!on)|jpe?g|webp|png|gif|svg|ttf|woff2?|ico|csv|docx?|xlsx?|zip|webmanifest)).*)',
              // Always run for API routes
              '/(api|trpc)(.*)',
            ],
          }
          ```
        </Tab>

        <Tab>
          In a Remix application, you must set the properties in the [`ClerkApp`](/docs/references/remix/clerk-app) wrapper.

          - In the root file associated with your primary domain, you only need to configure the `signInUrl` prop:

            ```ts {{ filename: 'root.tsx' }}
            export const loader = (args) => {
              return rootAuthLoader(
                args,
                ({ request }) => {
                  const { userId, sessionId, getToken } = request.auth
                  return json({
                    message: `Hello from the root loader :)`,
                    ENV: getBrowserEnvironment(),
                  })
                },
                {
                  loadUser: true,
                  signInUrl: '/sign-in',
                  signUpUrl: '/sign-up',
                  allowedRedirectOrigins: ['https://satellite.dev'],
                } as const,
              )
            }

            export default ClerkApp(App, {
              signInUrl: '/sign-in',
              signUpUrl: '/sign-up',
            })
            ```

          - In the root file associated with your satellite domain, configure `ClerkApp` as shown in the following example:

            ```ts {{ filename: 'root.tsx' }}
            export const loader = (args) => {
              return rootAuthLoader(
                args,
                ({ request }) => {
                  const { userId, sessionId, getToken } = request.auth
                  return json({
                    message: `Hello from the root loader :)`,
                    ENV: getBrowserEnvironment(),
                  })
                },
                {
                  loadUser: true,
                  signInUrl: 'https://primary.dev/sign-in',
                  signUpUrl: 'https://primary.dev/sign-up',
                  // Or, in development:
                  // signInUrl: 'http:localhost:3000/sign-in',
                  // signUpUrl: 'http:localhost:3000/sign-up',
                  isSatellite: true,
                  domain: (url) => url.host,
                } as const,
              )
            }

            export default ClerkApp(App, {
              isSatellite: true,
              domain: (url) => url.host,
              signInUrl: 'https://primary.dev/sign-in',
              signUpUrl: 'https://primary.dev/sign-up',
              // Or, in development:
              // signInUrl: 'http:localhost:3000/sign-in',
              // signUpUrl: 'http:localhost:3000/sign-up',
            })
            ```
        </Tab>
      </Tabs>
    </Tab>
  </Tabs>

  ### Ready to go 🎉

  Your satellite application should now be able to access the authentication state from your satellite domain!

  You can see it in action by:

  1. Visiting the primary domain and signing in.
  1. Visiting the satellite domain.
  1. You now have an active session in the satellite domain, so you can see the [`<UserProfile />`](/docs/components/user/user-profile) component and update your information.

  You can repeat this process and create as many satellite applications as you need.
</Steps>

If you have any questions about satellite domains, or you're having any trouble setting this up, contact [support@clerk.com](mailto:support@clerk.com)<|MERGE_RESOLUTION|>--- conflicted
+++ resolved
@@ -35,11 +35,7 @@
   When building your sign-in flow, you must configure it to run within your primary application, e.g. on `/sign-in`.
 
   > [!NOTE]
-<<<<<<< HEAD
-  > For more information about creating your application, see the [detailed guide](/docs/quickstarts/setup-clerk).
-=======
   > For more information about creating your application, see the [setup guide](/docs/quickstarts/setup-clerk).
->>>>>>> cefc6d82
 
   ### Add your first satellite domain
 
