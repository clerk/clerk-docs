--- conflicted
+++ resolved
@@ -155,17 +155,13 @@
 
   ### Create server actions for managing a user's role
 
-<<<<<<< HEAD
-  1. In your `app/admin/` directory, create an `_actions.ts` file with the following code. The `setRole()` action checks that the current user has the `admin` role before updating the specified user's role using Clerk's [JavaScript Backend SDK](/docs/references/backend/user/update-user). The `removeRole()` action removes the role from the specified user.
-=======
   You can use the `checkRole()` function along with server actions to build basic tools for finding users and managing roles.
 
   Create a server action for managing a user's role.
 
   1. In your `app/admin/` directory, create an `_actions.ts` file.
   1. Create a server action that sets a user's role. Use the `checkRole()` function to verify that the current user has the `admin` role. If they do, proceed to update the specified user's role using the [JavaScript Backend SDK](/docs/references/backend/user/update-user). This ensures that only administrators can modify user roles.
-  1. Create a server action that removes a user's role.
->>>>>>> 2da96f14
+  1. Create a `removeRoleserver action that removes a user's role.
 
   ```ts {{ filename: 'app/admin/_actions.ts' }}
   'use server'
