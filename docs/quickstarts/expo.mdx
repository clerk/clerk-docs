--- conflicted
+++ resolved
@@ -91,11 +91,7 @@
 
 ### Protecting Your Pages
 
-<<<<<<< HEAD
-Clerk offers Control Components that allow you to protect your pages. In the example below, [`<SignedIn/>`](/components/user-management/signed-in) and [`<SignedOut/>`](components/user-management/signed-out) control components are used.
-=======
-Clerk offers Control Components that allow you to protect your pages. In the example below we are using [`<SignedIn/>`](/docs/components/control/signed-in) and [`<SignedOut/>`](/docs/components/control/signed-out) control components.
->>>>>>> dc568f18
+Clerk offers Control Components that allow you to protect your pages. In the example below, [`<SignedIn/>`](/docs/components/control/signed-in) and [`<SignedOut/>`](/docs/components/control/signed-out) control components are used.
 
 ```tsx filename="app.tsx" copy
 import React from "react";
