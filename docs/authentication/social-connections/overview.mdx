---
<<<<<<< HEAD
title: Social connections (authentication providers)
description: Browse the wide range of authentication providers that Clerk provides to ease your user's sign-up and sign-in processes.
---

Clerk provides a wide range of authentication providers to ease your user's sign-up and sign-in processes.
=======
title: Social connections (OAuth)
description: Browse the wide range of social providers that Clerk provides to ease your user's sign-up and sign-in processes.
---

Clerk provides a wide range of social providers to ease your user's sign-up and sign-in processes.
>>>>>>> d481ff0f

<Cards>
  - [Google](/docs/authentication/social-connections/google)
  - Add Google as an authentication provider for your Clerk app.
  - ![](/docs/images/logos/auth_providers/google.svg)

  ---

  - [Facebook](/docs/authentication/social-connections/facebook)
  - Add Facebook as an authentication provider for your Clerk app.
  - ![](/docs/images/logos/auth_providers/facebook.svg)

  ---

  - [Twitter](/docs/authentication/social-connections/twitter)
  - Add Twitter as an authentication provider for your Clerk app.
  - ![](/docs/images/logos/auth_providers/twitter.svg)

  ---

  - [X/Twitter v2](/docs/authentication/social-connections/twitter)
  - Add X (Twitter v2) as an authentication provider for your Clerk app.
  - ![](/docs/images/logos/auth_providers/x-twitter.svg)

  ---

  - [TikTok](/docs/authentication/social-connections/tiktok)
  - Add TikTok as an authentication provider for your Clerk app.
  - ![](/docs/images/logos/auth_providers/tiktok.svg)

  ---

  - [Discord](/docs/authentication/social-connections/discord)
  - Add Discord as an authentication provider for your Clerk app.
  - ![](/docs/images/logos/auth_providers/discord.svg)

  ---

  - [Twitch](/docs/authentication/social-connections/twitch)
  - Add Twitch as an authentication provider for your Clerk app.
  - ![](/docs/images/logos/auth_providers/twitch.svg)

  ---

  - [GitHub](/docs/authentication/social-connections/github)
  - Add GitHub as an authentication provider for your Clerk app.
  - {<svg viewBox="0 0 98 96"><path fillRule="evenodd" clipRule="evenodd" d="M48.854 0C21.839 0 0 22 0 49.217c0 21.756 13.993 40.172 33.405 46.69 2.427.49 3.316-1.059 3.316-2.362 0-1.141-.08-5.052-.08-9.127-13.59 2.934-16.42-5.867-16.42-5.867-2.184-5.704-5.42-7.17-5.42-7.17-4.448-3.015.324-3.015.324-3.015 4.934.326 7.523 5.052 7.523 5.052 4.367 7.496 11.404 5.378 14.235 4.074.404-3.178 1.699-5.378 3.074-6.6-10.839-1.141-22.243-5.378-22.243-24.283 0-5.378 1.94-9.778 5.014-13.2-.485-1.222-2.184-6.275.486-13.038 0 0 4.125-1.304 13.426 5.052a46.97 46.97 0 0 1 12.214-1.63c4.125 0 8.33.571 12.213 1.63 9.302-6.356 13.427-5.052 13.427-5.052 2.67 6.763.97 11.816.485 13.038 3.155 3.422 5.015 7.822 5.015 13.2 0 18.905-11.404 23.06-22.324 24.283 1.78 1.548 3.316 4.481 3.316 9.126 0 6.6-.08 11.897-.08 13.526 0 1.304.89 2.853 3.316 2.364 19.412-6.52 33.405-24.935 33.405-46.691C97.707 22 75.788 0 48.854 0z" style={{ fill: 'var(--light, #24292f) var(--dark, white)' }} /></svg>}

  ---

  - [GitLab](/docs/authentication/social-connections/gitlab)
  - Add GitLab as an authentication provider for your Clerk app.
  - ![](/docs/images/logos/auth_providers/gitlab.svg)

  ---

  - [LinkedIn ](/docs/authentication/social-connections/linkedin-oidc)
  - Add LinkedIn as an authentication provider for your Clerk app.
  - ![](/docs/images/logos/auth_providers/linkedin.svg)

  ---

  - [HubSpot](/docs/authentication/social-connections/hubspot)
  - Add HubSpot as an authentication provider for your Clerk app.
  - ![](/docs/images/logos/auth_providers/hubspot.svg)

  ---

  - [Atlassian](/docs/authentication/social-connections/atlassian)
  - Add Atlassian as an authentication provider for your Clerk app.
  - ![](/docs/images/logos/auth_providers/atlassian.svg)

  ---

  - [Bitbucket](/docs/authentication/social-connections/bitbucket)
  - Add Bitbucket as an authentication provider for your Clerk app.
  - ![](/docs/images/logos/auth_providers/bitbucket.svg)

  ---

  - [Dropbox](/docs/authentication/social-connections/dropbox)
  - Add Dropbox as an authentication provider for your Clerk app.
  - ![](/docs/images/logos/auth_providers/dropbox.svg)

  ---

  - [Microsoft](/docs/authentication/social-connections/microsoft)
  - Add Microsoft as an authentication provider for your Clerk app.
  - ![](/docs/images/logos/auth_providers/microsoft.svg)

  ---

  - [Notion](/docs/authentication/social-connections/notion)
  - Add Notion as an authentication provider for your Clerk app.
  - ![](/docs/images/logos/auth_providers/notion.svg)

  ---

  - [Apple](/docs/authentication/social-connections/apple)
  - Add Apple as an authentication provider for your Clerk app.
  - {<svg viewBox="0 0 814 1000"><path d="M788.1 340.9c-5.8 4.5-108.2 62.2-108.2 190.5 0 148.4 130.3 200.9 134.2 202.2-.6 3.2-20.7 71.9-68.7 141.9-42.8 61.6-87.5 123.1-155.5 123.1s-85.5-39.5-164-39.5c-76.5 0-103.7 40.8-165.9 40.8s-105.6-57-155.5-127C46.7 790.7 0 663 0 541.8c0-194.4 126.4-297.5 250.8-297.5 66.1 0 121.2 43.4 162.7 43.4 39.5 0 101.1-46 176.3-46 28.5 0 130.9 2.6 198.3 99.2zm-234-181.5c31.1-36.9 53.1-88.1 53.1-139.3 0-7.1-.6-14.3-1.9-20.1-50.6 1.9-110.8 33.7-147.1 75.8-28.5 32.4-55.1 83.6-55.1 135.5 0 7.8 1.3 15.6 1.9 18.1 3.2.6 8.4 1.3 13.6 1.3 45.4 0 102.5-30.4 135.5-71.3z" style={{ fill: 'var(--light, black) var(--dark, white)' }} /></svg>}

  ---

  - [LINE](/docs/authentication/social-connections/line)
  - Add LINE as an authentication provider for your Clerk app.
  - ![](/docs/images/logos/auth_providers/line.svg)

  ---

  - [Coinbase](/docs/authentication/social-connections/coinbase)
  - Add Coinbase as an authentication provider for your Clerk app.
  - ![](/docs/images/logos/auth_providers/coinbase.svg)

  ---

  - [Spotify](/docs/authentication/social-connections/spotify)
  - Add Spotify as an authentication provider for your Clerk app.
  - ![](/docs/images/logos/auth_providers/spotify.svg)

  ---

  - [Box](/docs/authentication/social-connections/box)
  - Add Box as an authentication provider for your Clerk app.
  - ![](/docs/images/logos/auth_providers/box.svg)

  ---

  />

  - [Xero](/docs/authentication/social-connections/xero)
  - Add Xero as an authentication provider for your Clerk app.
  - ![](/docs/images/logos/auth_providers/xero.svg)

  ---

  - [Slack](/docs/authentication/social-connections/slack)
  - Add Slack as an authentication provider for your Clerk app.
  - ![](/docs/images/logos/auth_providers/slack.svg)

  ---

  - [Linear](/docs/authentication/social-connections/linear)
  - Add Linear as an authentication provider for your Clerk app.
  - ![](/docs/images/logos/auth_providers/linear.svg)

  ---

  - [Hugging Face](/docs/authentication/social-connections/huggingface)
  - Add Hugging Face as an authentication provider for your Clerk app.
  - ![](/docs/images/logos/auth_providers/huggingface.svg)
</Cards>

Don't see the provider you're looking for? You can [configure a custom OIDC-compatible provider](/docs/authentication/social-connections/custom-provider) or [request a new one.](https://feedback.clerk.com/roadmap/f9045ac8-0c8e-4f30-b84f-8d551b0767b9?_gl=1*1ywoqdy*_gcl_au*OTUwODgxMjg2LjE3MTI1OTEwNzMuMTczNjk0NTcxMC4xNzE1MTk4MTEyLjE3MTUxOTgxMTI.)<|MERGE_RESOLUTION|>--- conflicted
+++ resolved
@@ -1,17 +1,9 @@
 ---
-<<<<<<< HEAD
-title: Social connections (authentication providers)
-description: Browse the wide range of authentication providers that Clerk provides to ease your user's sign-up and sign-in processes.
----
-
-Clerk provides a wide range of authentication providers to ease your user's sign-up and sign-in processes.
-=======
 title: Social connections (OAuth)
 description: Browse the wide range of social providers that Clerk provides to ease your user's sign-up and sign-in processes.
 ---
 
 Clerk provides a wide range of social providers to ease your user's sign-up and sign-in processes.
->>>>>>> d481ff0f
 
 <Cards>
   - [Google](/docs/authentication/social-connections/google)
