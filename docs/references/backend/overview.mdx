--- conflicted
+++ resolved
@@ -162,19 +162,18 @@
 
 - [`revokeInvitation()`](/docs/references/backend/invitations/revoke-invitation)
 
-<<<<<<< HEAD
 ## Redirect URL operations
 
 Redirect URLs are whitelisted URLs that facilitate secure authentication flows in native applications (e.g. React Native, Expo). In these contexts, Clerk ensures that security-critical nonces are passed only to the whitelisted URLs.
 
 Redirect URL operations are exposed under `clerkClient.redirectUrls`. The following methods are available:
 
-### Redirect URL `get` operations 
+### Redirect URL `get` operations
 
 - [`getRedirectUrlList()`](/docs/references/backend/redirect-urls/get-redirect-url-list)
 - [`getRedirectUrl()`](/docs/references/backend/redirect-urls/get-redirect-url)
 
-### Redirect URL `create` operations 
+### Redirect URL `create` operations
 
 - [`createRedirectUrl()`](/docs/references/backend/redirect-urls/create-redirect-url)
 
@@ -200,31 +199,10 @@
 
 - [`updateEmailAddress()`](/docs/references/backend/email-addresses/update-email-address)
 
-=======
-## Email address operations
-
-A user can be associated with one or more email addresses.
-
-Email address operations are exposed under `clerkClient.emailAddresses`. The following methods are available:
-
-### Email address `get` operations
-
-- [`getEmailAddress()`](/docs/references/backend/email-addresses/get-email-address)
-
-### Email address `create` operations
-
-- [`createEmailAddress()`](/docs/references/backend/email-addresses/create-email-address)
-
-### Email address `update` operations
-
-- [`updateEmailAddress()`](/docs/references/backend/email-addresses/update-email-address)
-
->>>>>>> b3dc3581
 ### Email address `delete` operations
 
 - [`deleteEmailAddress()`](/docs/references/backend/email-addresses/delete-email-address)
 
-<<<<<<< HEAD
 ## Phone number operations
 
 A user can be associated with one or more phone numbers.
@@ -248,9 +226,6 @@
 - [`deletePhoneNumber()`](/docs/references/backend/phone-numberes/delete-phone-number)
 
 ## Email `create` operations (deprecated)
-=======
-## Email operations
->>>>>>> b3dc3581
 
 <Callout type="danger">
   This operation is now deprecated. Clerk no longer supports sending emails through Clerk's backend API.
