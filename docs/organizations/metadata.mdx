--- conflicted
+++ resolved
@@ -3,15 +3,9 @@
 description: Organization objects hold a set of metadata that can be used internally to store arbitrary information.
 ---
 
-<<<<<<< HEAD
 # Organization Metadata
 
 Metadata allows for custom data to be saved on the `Organization` and `Organization Membership` objects. There are two types of metadata: **public** and **private**. Choosing which metadata field you should use for setting custom attributes on your organizations becomes a matter of access and visibility.
-=======
-## Overview
-
-Metadata allows for custom data to be saved on the `Organization` object, `Organization Invitation` object, and `Organization Membership` object. There are two types of metadata: "**public**", and "**private**". Choosing which metadata field you should use for setting custom attributes on your organizations becomes a matter of access and visibility.
->>>>>>> 0ed303f0
 
 <Tables
   headings={["Metadata", "Frontend API", "Backend API"]}
@@ -33,20 +27,12 @@
   ]}
 />
 
-<<<<<<< HEAD
-=======
-<Callout type="info" emoji="ℹ️">
-    Please note that Organization Invitations can only include **public** metadata.
-</Callout>
-
->>>>>>> 0ed303f0
 <Callout type="warning">
     Metadata is limited to **8kb** maximum.
 </Callout>
 
 Both public and private metadata are set from the [Backend API](https://clerk.com/docs/reference/backend-api), but public metadata can be accessed from the [Frontend API](https://reference.clerk.dev/reference/frontend-api-reference) and [Backend API](https://clerk.com/docs/reference/backend-api). These types of metadata can be used to access non-sensitive information about an organization, such as their profile picture or their name. They can be used to build UIs where an organization might not be signed in, but you still want to show some of their profile info.
 
-<<<<<<< HEAD
 The `publicMetadata` property should be used if you need to set some metadata from your backend and have them displayed as read-only on the frontend.
 
 The `privateMetadata` property should be used if custom attributes contain sensitive information that should not be displayed on the frontend.
@@ -77,47 +63,4 @@
     "example": "metadata"
   }
 });
-=======
-## Organization Metadata
-
-### Public metadata
-
-The `publicMetadata` property should be used if you need to set some metadata from your backend and have them displayed as read-only on the frontend.
-
-```ts
-const updateOrg = await organizations.updateOrganizationMetadata(OrgID,{publicMetadata})
-```
-
-### Private metadata
-
-The `privateMetadata` property should be used if custom attributes contain sensitive information that should not be displayed on the frontend.
-
-```ts
-const updateOrg = await organizations.updateOrganizationMetadata(OrgID,{privateMetadata})
-```
-
-## Organization Membership Metadata
-
-### Public metadata
-
-The `publicMetadata` property should be used if you need to set some metadata from your backend and have them displayed as read-only on the frontend.
-
-### Private metadata
-
-The `privateMetadata` property should be used if custom attributes contain sensitive information that should not be displayed on the frontend.
-
-```ts
-const updateOrg = await organizations.updateOrganizationMembershipMetadata(OrgID,{privateMetadata})
-```
-
-## Organization Invitation Metadata
-
-### Public metadata
-
-The `publicMetadata` property should be used if you need to set some metadata from your backend and have them displayed as read-only on the frontend.
-
-```ts
-const updateOrg = await organizations.updateOrganizationInvitationMetadata(OrgID,{publicMetadata})
->>>>>>> 0ed303f0
-```
-
+```