--- conflicted
+++ resolved
@@ -79,7 +79,6 @@
 
 All props below are optional.
 
-<<<<<<< HEAD
 | Name | Type | Description |
 | --- | --- | --- |
 | `afterCreateOrganizationUrl` | `string` | Full URL or path to navigate after creating a new organization. |
@@ -92,115 +91,10 @@
 | `afterSwitchOrganizationUrl` | `string` | Full URL or path to navigate after a successful organization switch. |
 | `hidePersonal` | `boolean` | By default, users can switch between organization and their personal account. This option controls whether [`<OrganizationSwitcher />`][orgswitcher-ref] will include the user's personal account in the organization list. Setting this to `false` will hide the personal account entry, and users will only be able to switch between organizations.<br />Defaults to: `true`. |
 | `defaultOpen` | `boolean` | Controls the default state of the [`<OrganizationSwitcher />`][orgswitcher-ref] component. |
+| `organizationProfileProps` | `object` | Specify options for the underlying [`<OrganizationProfile />`][orgprofile-ref] component.<br />e.g. `{appearance: {...}}` |
 
 [components-ref]: /docs/components/overview
 [ap-ref]: /docs/account-portal/overview
 [orgswitcher-ref]: /docs/components/organization/organization-switcher
 [createorg-ref]: /docs/components/organization/create-organization
-[orgprofile-ref]: /docs/components/organization/organization-profile
-=======
-<Tables
-  headings={["Name", "Type", "Description"]}
-  headingsMeta={[{maxWidth:'300px'},{maxWidth: '300px'},{maxWidth: '300px'}]}
-  rows={[
-    {
-      cells: [
-        <code>afterCreateOrganizationUrl</code>,
-        <code>string</code>,
-        <>Full URL or path to navigate after creating a new organization.</>,
-      ],
-    },
-    {
-      cells: [
-        <code>appearance</code>,
-        <code>object</code>,
-        <>Control the look and feel of the component.</>,
-      ],
-    },
-    {
-      cells: [
-        <code>createOrganizationUrl</code>,
-        <code>string</code>,
-        <>Full URL or path where the <code>{"<CreateOrganization />"}</code> component is mounted.</>,
-      ],
-    },
-    {
-      cells: [
-        <code>organizationProfileUrl</code>,
-        <code>string</code>,
-        <>Full URL or path where the <code>{"<OrganizationProfile />"}</code> component is mounted.</>,
-      ],
-    },
-    {
-      cells: [
-        <code>createOrganizationMode</code>,
-        <code>'modal' | 'navigation'</code>,
-        <>
-          Controls whether clicking the "Create organization" button will cause
-          the <code>{"<CreateOrganization />"}</code> component to open as a modal, or if the browser will navigate
-          to the <code>createOrganizationUrl</code> where <code>{"<CreateOrganization />"}</code> is mounted as a page.
-          <br/>
-          Defaults to: <code>"modal"</code>
-        </>,
-      ],
-    },
-    {
-      cells: [
-        <code>organizationProfileMode</code>,
-        <code>'modal' | 'navigation'</code>,
-        <>
-          Controls whether clicking the "Manage organization" button will cause
-          the <code>{"<OrganizationProfile />"}</code> component to open as a modal, or if the browser will navigate
-          to the <code>organizationProfileUrl</code> where <code>{"<OrganizationProfile />"}</code> is mounted as a page.
-          <br/>Defaults to: <code>"modal"</code>
-        </>,
-      ],
-    },
-    {
-      cells: [
-        <code>afterLeaveOrganizationUrl</code>,
-        <code>string</code>,
-        <>Full URL or path to navigate to after the user leaves the currently active organization.</>,
-      ],
-    },
-    {
-      cells: [
-        <code>afterSwitchOrganizationUrl</code>,
-        <code>string</code>,
-        <>Full URL or path to navigate after a successful organization switch.</>,
-      ],
-    },
-    {
-      cells: [
-        <code>hidePersonal</code>,
-        <code>boolean</code>,
-        <>
-          By default, users can switch between organization and their personal account.
-          This option controls whether <code>{"<OrganizationSwitcher />"}</code> will include the user's personal account
-          in the organization list. Setting this to <code>false</code> will hide the personal account entry,
-          and users will only be able to switch between organizations.
-          <br/>Defaults to: <code>true</code>
-        </>,
-      ],
-    },
-    {
-      cells: [
-        <code>defaultOpen</code>,
-        <code>boolean</code>,
-        <>Controls the default state of the <code>{"<OrganizationSwitcher />"}</code></>,
-      ],
-    },
-    {
-      cells: [
-        <code>organizationProfileProps</code>,
-        <code>object</code>,
-        <>
-          Specify options for the underlying <code>{"<OrganizationProfile />"}</code> component.
-          <br/>
-          e.g. <code>{"{appearance: {...}}"}</code>
-        </>,
-        ],
-      },
-  ]}
-/>
->>>>>>> 977f8a28
+[orgprofile-ref]: /docs/components/organization/organization-profile