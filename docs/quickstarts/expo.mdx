--- conflicted
+++ resolved
@@ -95,11 +95,7 @@
 
   <Include src="_partials/clerk-provider" />
 
-<<<<<<< HEAD
- You must pass your Publishable Key as a prop to the `<ClerkProvider>` component.
-=======
-  Pass your publishable key as a prop to the component.
->>>>>>> a24a17ff
+  You must pass your Publishable Key as a prop to the `<ClerkProvider>` component.
 
   Clerk also provides [`<ClerkLoaded>`](/docs/components/control/clerk-loaded), which won't render its children until the Clerk API has loaded.
 
@@ -255,7 +251,6 @@
     // Handle submission of sign-up form
     const onSignUpPress = async () => {
       if (!isLoaded) return
-
 
       // Start sign-up process using email and password provided
       try {
