--- conflicted
+++ resolved
@@ -2470,10 +2470,11 @@
     "permanent": true
   },
   {
-<<<<<<< HEAD
     "source": "/docs/organizations/force-organizations",
     "destination": "/docs/guides/organizations/overview",
-=======
+    "permanent": true
+  },
+  {
     "source": "/docs/components/checkout-button",
     "destination": "/docs/components/billing/checkout-button",
     "permanent": true
@@ -2491,7 +2492,6 @@
   {
     "source": "/docs/components/subscription-details-button",
     "destination": "/docs/components/billing/subscription-details-button",
->>>>>>> 3b3a8d51
     "permanent": true
   },
   {
@@ -2505,7 +2505,6 @@
     "permanent": true
   },
   {
-<<<<<<< HEAD
     "source": "/docs/organizations/invitations",
     "destination": "/docs/guides/organizations/invitations",
     "permanent": true
@@ -2573,7 +2572,9 @@
   {
     "source": "/docs/organizations/overview",
     "destination": "/docs/guides/organizations/overview",
-=======
+    "permanent": true
+  },
+  {
     "source": "/docs/customization/overview",
     "destination": "/docs/guides/customizing-clerk/appearance-prop/overview",
     "permanent": true
@@ -3048,7 +3049,6 @@
     "destination": "/docs/guides/configure/webhooks/loops",
     "permanent": true
   },
-
   {
     "source": "/docs/users/overview",
     "destination": "/docs/guides/users/managing",
@@ -3202,7 +3202,6 @@
   {
     "source": "/docs/backend-requests/resources/tokens-and-signatures",
     "destination": "/docs/guides/how-clerk-works/tokens-and-signatures",
->>>>>>> 3b3a8d51
     "permanent": true
   }
 ]