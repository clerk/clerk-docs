---
title: Use Clerk with Next.js
description: Learn how to use Clerk to quickly and easily add secure authentication and user management to your Next.js application. Clerk works seamlessly on both client side and server side components.
---

# Use Clerk with Next.js

Learn how to use Clerk to quickly and easily add secure authentication and user management to your Next.js application. Clerk works seamlessly in both client side and server side components.

<Steps>

### Install `@clerk/nextjs`

Once you have a Next.js application ready, you need to install Clerk's Next.js SDK. This gives you access to prebuilt components and hooks, as well as [helpers](/docs/references/nextjs/overview) for Next.js API routes, server-side rendering, and Middleware.

<CodeBlockTabs options={['npm', 'yarn', 'pnpm']}>
  ```bash filename="terminal"
  npm install @clerk/nextjs
  ```

  ```bash filename="terminal"
  yarn add @clerk/nextjs
  ```

  ```bash filename="terminal"
  pnpm add @clerk/nextjs
  ```
</CodeBlockTabs>

### Set environment keys

Below is an example of an `.env.local` file. If you are signed into your Clerk Dashboard, your keys should become visible by clicking on the eye icon.

<InjectKeys>

```sh filename=".env.local"
NEXT_PUBLIC_CLERK_PUBLISHABLE_KEY={{pub_key}}
CLERK_SECRET_KEY={{secret}}
```

</InjectKeys>

### Mount `<ClerkProvider />`

Add the [`<ClerkProvider />`][clerk-provider] wrapper to your application. The [`<ClerkProvider />`][clerk-provider] component wraps your Next.js application to provide active session and user context to Clerk's hooks and other components. A reasonable default approach is to have [`<ClerkProvider />`][clerk-provider] wrap the `<body/>` to enable the context to be accessible anywhere within the app.


<Callout type="info">
  The [`<ClerkProvider />`][clerk-provider] component needs to access [headers](https://nextjs.org/docs/app/api-reference/functions/headers) to authenticate correctly. This means anything wrapped by the provider will be opted into [dynamic rendering](https://nextjs.org/docs/app/building-your-application/rendering/server-components#dynamic-rendering) at request time. If you have static-optimized or ISR pages that you would prefer not to be opted into dynamic rendering, make sure they are <em>not</em> wrapped by [`<ClerkProvider />`][clerk-provider].
  
  This is easiest to accomplish by ensuring that [`<ClerkProvider />`][clerk-provider] is added further down the tree to wrap route groups that explicitly need authentication instead of having the provider wrap your application root as recommended above. For example, if your project includes a set of landing/marketing pages as well as a dashboard that requires login, you would create separate `(marketing)` and `(dashboard)` route groups. Adding [`<ClerkProvider />`][clerk-provider] to the `(dashboard)/layout.jsx` layout file will ensure that only those routes are opted into dynamic rendering, allowing the marketing routes to be statically optimized.

</Callout>

<CodeBlockTabs options={["App Router", "Pages Router"]}>
```tsx filename="app/layout.tsx"
import { ClerkProvider } from '@clerk/nextjs'

export const metadata = {
  title: 'Next.js 13 with Clerk',
}

export default function RootLayout({
  children,
}: {
  children: React.ReactNode
}) {
  return (
    <ClerkProvider>
      <html lang="en">
        <body>{children}</body>
      </html>
    </ClerkProvider>
  )
}
```

```tsx filename="_app.tsx"
import { ClerkProvider } from "@clerk/nextjs";
import type { AppProps } from "next/app";
function MyApp({ Component, pageProps }: AppProps) {
  return (
    <ClerkProvider {...pageProps}>
      <Component {...pageProps} />
    </ClerkProvider>
  );
}
export default MyApp;
```
</CodeBlockTabs>

<Callout type="warning">
  The root layout is a server component. If you plan to use the [`<ClerkProvider />`][clerk-provider] outside the root layout, it will need to be a server component as well.
</Callout>

### Protect your application

Now that Clerk is installed and mounted in your application, it’s time to decide which pages are public and which need to hide behind authentication. We do this by creating a `middleware.ts` file at the root folder (or inside `src/` if that is how you set up your app).

```tsx filename="middleware.ts"
import { authMiddleware } from "@clerk/nextjs";

// This example protects all routes including api/trpc routes
// Please edit this to allow other routes to be public as needed.
// See https://clerk.com/docs/references/nextjs/auth-middleware for more information about configuring your Middleware
export default authMiddleware({});

export const config = {
      matcher: ['/((?!.+\\.[\\w]+$|_next).*)', '/', '/(api|trpc)(.*)'],
};

```

<<<<<<< HEAD
With this middleware, your entire application is protected. If you try to access it, the Middleware will redirect you to your Sign Up page. If you want to make other routes public, check out the [authMiddleware reference page](/docs/references/nextjs/auth-middleware).
=======
With this Middleware, your entire application is protected. If you try to access it, the Middleware will redirect you to your Sign Up page. If you want to make other routes public, check out the [authMiddleware reference page](/docs/references/nextjs/auth-middleware).
>>>>>>> 9c58a24d

### Build your own sign-in and sign-up pages

At this point, your application is fully protected by Clerk and uses Clerk's [Account Portal](/docs/account-portal/overview) pages that are available out of the box. You can start your Next.js application via `npm run dev`, visit `http://localhost:3000`, and sign up to get access to your application. 

Clerk also offers a set of [prebuilt components](/docs/components/overview) and [custom flows](/docs/custom-flows/overview) that you can use instead to embed sign in, sign up, and other user management functions into your Next.js application. We are going to use the [`<SignIn />`](/docs/components/authentication/sign-in) and [`<SignUp />`](/docs/components/authentication/sign-up) components by utilizing the Next.js optional catch-all route.

#### Build your sign-up page

<CodeBlockTabs options={["App Router", "Pages Router"]}>
  ```tsx filename="app/sign-up/[[...sign-up]]/page.tsx"
  import { SignUp } from "@clerk/nextjs";

  export default function Page() {
    return <SignUp />;
  }
  ```

  ```tsx filename="/pages/sign-up/[[...index]].tsx"
  import { SignUp } from "@clerk/nextjs";

  export default function Page() {
    return <SignUp />;
  }
  ```
</CodeBlockTabs>

#### Build your sign-in page

<CodeBlockTabs options={["App Router", "Pages Router"]}>
  ```tsx filename="app/sign-in/[[...sign-in]]/page.tsx"
  import { SignIn } from "@clerk/nextjs";

  export default function Page() {
    return <SignIn />;
  }
  ```

  ```tsx filename="/pages/sign-in/[[...index]].tsx"
  import { SignIn } from "@clerk/nextjs";

  export default function Page() {
    return <SignIn />;
  }
  ```
</CodeBlockTabs>

<Callout type="info" emoji="ℹ️">
  By default, the Clerk components inherit the font family. `create-next-app` does not apply a global font family. When you launch your application, you may notice that the font family is different.
</Callout>

#### Update your environment variables

Next, add environment variables for the `signIn`, `signUp`, `afterSignUp`, and `afterSignIn` paths:

```sh filename=".env.local"
NEXT_PUBLIC_CLERK_SIGN_IN_URL=/sign-in
NEXT_PUBLIC_CLERK_SIGN_UP_URL=/sign-up
NEXT_PUBLIC_CLERK_AFTER_SIGN_IN_URL=/
NEXT_PUBLIC_CLERK_AFTER_SIGN_UP_URL=/
```

These values control the behavior of the components when you sign in or sign up and when you click on the respective links at the bottom of each component.

### Embed the `<UserButton />`

The [`<UserButton />`](/docs/components/user/user-button) allows users to manage their account information and log out, thus allowing you to complete a full authentication circle.

You can add it anywhere you want, but next to the logo in your main application page is a good start.

<CodeBlockTabs options={["App Router", "Pages Router"]}>
```tsx filename="app/page.tsx"
import { UserButton } from "@clerk/nextjs";

export default function Home() {
  return (
    <div>
      <UserButton afterSignOutUrl="/"/>
    </div>
  )
}
```

```tsx filename="pages/example.tsx"
import { UserButton } from "@clerk/nextjs";

export default function Example() {
  return (
    <>
			<header>
				<UserButton afterSignOutUrl="/"/>
			</header>
			<div>Your page's content can go here.</div>
    </>
  );
}
```
</CodeBlockTabs>

### Sign up for your application

Now start your Next.js application via `npm run dev`, visit `http://localhost:3000`, and sign up to get access to your application.

</Steps>

## Read session and user data

Clerk provides a set of [hooks and helpers](/docs/references/nextjs/overview#client-side-helpers) that you can use to access the active session and user data in your Next.js application. Here are examples of how to use these helpers in both the client and server side to get you started.

### Client side

#### `useAuth`

The [`useAuth`](/docs/references/react/use-auth) hook is a convenient way to access the current auth state. This hook provides the minimal information needed for data-loading and helper methods to manage the current active session.

```tsx filename="example.tsx"
"use client";
import { useAuth } from "@clerk/nextjs";

export default function Example() {
  const { isLoaded, userId, sessionId, getToken } = useAuth();

  // In case the user signs out while on the page.
  if (!isLoaded || !userId) {
    return null;
  }

  return (
    <div>
      Hello, {userId} your current active session is {sessionId}
    </div>
  );
}
```

#### `useUser`

The [`useUser`](/docs/references/react/use-user) hook is a convenient way to access the current user data where you need it. This hook provides the user data and helper methods to manage the current active session.

```tsx filename="example.tsx"
"use client";
import { useUser } from "@clerk/nextjs";

export default function Example() {
  const { isLoaded, isSignedIn, user } = useUser();

  if (!isLoaded || !isSignedIn) {
    return null;
  }

  return <div>Hello, {user.firstName} welcome to Clerk</div>;
}
```

### Server side

#### App Router

[`auth()`][auth-ref] and [`currentUser()`][currentuser-ref] are App Router-specific helpers that you can use inside of your Route Handlers, Middleware, Server Components, and Server Actions.

The [`auth()`][auth-ref] helper will return the [`Authentication`](/docs/references/nextjs/authentication-object) object of the currently active user. Now that request data is available in the global scope through Next.js's `headers()` and `cookies()` methods, passing the request object to Clerk is no longer required.

The [`currentUser()`][currentuser-ref] helper will return the [`User`][user-object] object of the currently active user. This is helpful if you want to render information, like their first and last name, directly from the server.

 Under the hood, `currentUser()` uses the [`clerkClient`](/docs/references/backend/overview) wrapper to make a call to Clerk's Backend API. This does count towards the [Backend API Request Rate Limit](/docs/backend-requests/resources/rate-limits#rate-limits). This also uses `fetch()` so it is automatically deduped per request.

<Callout type="info">
  Any requests from a Client Component to a Route Handler will automatically include the user's current token as the Bearer token.
</Callout>

<Tabs items={["Server components and actions", "Route Handler", "Route Handler w/ User Fetch"]}>
  <Tab>
    This example uses the new `auth()` helper to validate an authenticated user and the new `currentUser()` helper to access the [`User`][user-object] object for the authenticated user.

    ```tsx filename="app/page.tsx"
    import { auth, currentUser } from "@clerk/nextjs";

    export default async function Page() {

      // Get the userId from auth() -- if null, the user is not logged in
      const { userId } = auth();

      if (userId) {
        // Query DB for user specific information or display assets only to logged in users 
      }

      // Get the User object when you need access to the user's information
      const user = await currentUser()
      // Use `user` to render user details or create UI elements
    }
    ```
  </Tab>
  <Tab>
    A Route Handler added to [`publicRoutes`](/docs/references/nextjs/auth-middleware#making-pages-public-using-public-routes) can still use the [`auth()`](/docs/references/nextjs/auth) helper to return information about the user or their authentication state, or to control access to some or all of the Route Handler. The `auth()` helper does require [Middleware](/docs/references/nextjs/auth-middleware). 

    ```tsx filename="app/api/user/route.[jsx/tsx]"
    import { NextResponse } from 'next/server';
    import { auth } from '@clerk/nextjs';

    export async function GET() {

      const { userId } = auth();

      if (!userId) {
        return new NextResponse("Unauthorized", { status: 401 });
      }

      // Perform your Route Handler's logic

      return NextResponse.json({ userId }, { status: 200 });
    }
    ```
  </Tab>
  <Tab>
    A Route Handler added to [`publicRoutes`](/docs/references/nextjs/auth-middleware#making-pages-public-using-public-routes) can still use the [`auth()`](/docs/references/nextjs/auth) helper to return information about the user or their authentication state, or to control access to some or all of the Route Handler. The `auth()` helper does require [Middleware](/docs/references/nextjs/auth-middleware). 

    In this example, the `auth()` helper is used to validate an authenticated user and the `currentUser()` helper is used to access the [`User`][user-object] object for the authenticated user.

   ```tsx filename="app/api/user/route.ts"
    import { NextResponse } from 'next/server';
    import { currentUser, auth } from "@clerk/nextjs";

    export async function GET() {

      const { userId } = auth();

      if (!userId) {
        return new NextResponse("Unauthorized", { status: 401 });
      }

      const user = await currentUser();

      // Perform your Route Handler's logic with the returned user object

      return NextResponse.json({ "user": user }, { status: 200 })
    }
  ```
  </Tab>
</Tabs>

#### Pages Router

<Tabs items={["API Route", "API Route w/ User Fetch", "getServerSideProps"]}>
  <Tab>
    For Next.js applications using the Pages Router, you can retrieve information about the user and their authentication state, or control access to some or all of your API routes by using the [`getAuth()`][get-auth] helper. The [`getAuth()`][get-auth] helper does require [Middleware](/docs/references/nextjs/auth-middleware). 


    ```tsx filename="pages/api/auth.ts"
    import type { NextApiRequest, NextApiResponse } from "next";
    import { getAuth } from "@clerk/nextjs/server";

    export default function handler(req: NextApiRequest, res: NextApiResponse) {
      const { userId } = getAuth(req);

      if (!userId) {
        return res.status(401).json({ error: "Unauthorized" });
      }

      // retrieve data from your database
  
      res.status(200).json({});
    }
    ```
  </Tab>
  <Tab>
    For Next.js applications using the Pages Router, you can retrieve information about the user and their authentication state, or control access to some or all of your API routes by using the [`getAuth()`][get-auth] helper. The [`getAuth()`][get-auth] helper does require [Middleware](/docs/references/nextjs/auth-middleware). 


<<<<<<< HEAD
    Clerk has introduced a new [`auth()`](/docs/references/nextjs/auth) helper that returns the same [`Authentication` Object](/docs/references/nextjs/authentication-object) as [`getAuth(req)`](/docs/references/nextjs/get-auth) in Middleware, getServerSideProps, and API routes.
=======
    In some cases, you may need the full [`User`][user-object] object. For example, if you want to access the user's email address address or name, you can use the [`clerkClient`][clerk-client] helper to get the full [`User`][user-object] object.
>>>>>>> 9c58a24d


    ```tsx filename="pages/api/auth.ts"
    import { clerkClient } from "@clerk/nextjs";
    import { getAuth } from "@clerk/nextjs/server";
    import type { NextApiRequest, NextApiResponse } from "next";

    export default async function handler(
      req: NextApiRequest,
      res: NextApiResponse
    ) {
      const { userId } = getAuth(req);

      if (!userId) {
        return res.status(401).json({ error: "Unauthorized" });
      }

      const user = userId ? await clerkClient.users.getUser(userId) : null;

      // use the user object to decide what data to return

      return res.status(200).json({});
    }
    ```
  </Tab>

  <Tab>
    You can access the active session and user data in your `getServerSideProps` using the [`getAuth()`][get-auth] helper.


    <Callout type="info" emoji="ℹ️">
      Please note the addition of `buildClerkProps` in the return statement, which informs the Clerk React helpers of the authentication state during server-side rendering (like `useAuth()`, `<SignedIn>`, and `<SignedOut>`).

    </Callout>

    ```tsx filename="pages/example.tsx"
    import { getAuth, buildClerkProps } from "@clerk/nextjs/server";
    import { GetServerSideProps } from "next";

    export const getServerSideProps: GetServerSideProps = async (ctx) => {
      const { userId } = getAuth(ctx.req);

      if (!userId) {
        // handle user is not logged in.
      }

      // Load any data your application needs for the page using the userId

      return { props: { ...buildClerkProps(ctx.req) } };
    };
    ```

    You can also access the full [`User`][user-object] object before passing it to the page by using the [`clerkClient`][clerk-client] helper.


    ```tsx filename="pages/example.tsx"
    import { clerkClient } from "@clerk/nextjs";
    import { getAuth, buildClerkProps } from "@clerk/nextjs/server";
    import { GetServerSideProps } from "next";

    export const getServerSideProps: GetServerSideProps = async (ctx) => {
      const { userId } = getAuth(ctx.req);

      const user = userId ? await clerkClient.users.getUser(userId) : undefined;

      return { props: { ...buildClerkProps(ctx.req, { user }) } };
    };
    ```
  </Tab>
</Tabs>


## Next steps

Now that your Next.js application is integrated with Clerk, you will want to read the following documentation:

<div className="container mx-auto my-4">
  <div className="grid grid-cols-1 gap-6 md:grid-cols-2">
    <Cards title="Customization & Localization" description="Learn how to customize and localize the Clerk components." link="/docs/components/customization/overview" cta="Learn More" />

    <Cards title="Authentication Components" description="Learn more about all our authentication components." link="/docs/components/overview" cta="Learn More" />

    <Cards title="Client Side Helpers" description="Learn more about our client side helpers and how to use them." link="/docs/references/nextjs/overview#client-side-helpers" cta="Learn More" />

    <Cards title="Next.js SDK Reference" description="Learn more about additional Next.js methods." link="/docs/references/nextjs/overview" cta="Learn More" />
  </div>
</div>

[clerk-provider]: /docs/components/clerk-provider
[user-object]: /docs/references/javascript/user/user
[auth-ref]: /docs/references/nextjs/auth
[currentuser-ref]: /docs/references/nextjs/current-user
[get-auth]: /docs/references/nextjs/get-auth
[clerk-client]: /docs/references/backend/overview
<|MERGE_RESOLUTION|>--- conflicted
+++ resolved
@@ -1,485 +1,477 @@
----
-title: Use Clerk with Next.js
-description: Learn how to use Clerk to quickly and easily add secure authentication and user management to your Next.js application. Clerk works seamlessly on both client side and server side components.
----
-
-# Use Clerk with Next.js
-
-Learn how to use Clerk to quickly and easily add secure authentication and user management to your Next.js application. Clerk works seamlessly in both client side and server side components.
-
-<Steps>
-
-### Install `@clerk/nextjs`
-
-Once you have a Next.js application ready, you need to install Clerk's Next.js SDK. This gives you access to prebuilt components and hooks, as well as [helpers](/docs/references/nextjs/overview) for Next.js API routes, server-side rendering, and Middleware.
-
-<CodeBlockTabs options={['npm', 'yarn', 'pnpm']}>
-  ```bash filename="terminal"
-  npm install @clerk/nextjs
-  ```
-
-  ```bash filename="terminal"
-  yarn add @clerk/nextjs
-  ```
-
-  ```bash filename="terminal"
-  pnpm add @clerk/nextjs
-  ```
-</CodeBlockTabs>
-
-### Set environment keys
-
-Below is an example of an `.env.local` file. If you are signed into your Clerk Dashboard, your keys should become visible by clicking on the eye icon.
-
-<InjectKeys>
-
-```sh filename=".env.local"
-NEXT_PUBLIC_CLERK_PUBLISHABLE_KEY={{pub_key}}
-CLERK_SECRET_KEY={{secret}}
-```
-
-</InjectKeys>
-
-### Mount `<ClerkProvider />`
-
-Add the [`<ClerkProvider />`][clerk-provider] wrapper to your application. The [`<ClerkProvider />`][clerk-provider] component wraps your Next.js application to provide active session and user context to Clerk's hooks and other components. A reasonable default approach is to have [`<ClerkProvider />`][clerk-provider] wrap the `<body/>` to enable the context to be accessible anywhere within the app.
-
-
-<Callout type="info">
-  The [`<ClerkProvider />`][clerk-provider] component needs to access [headers](https://nextjs.org/docs/app/api-reference/functions/headers) to authenticate correctly. This means anything wrapped by the provider will be opted into [dynamic rendering](https://nextjs.org/docs/app/building-your-application/rendering/server-components#dynamic-rendering) at request time. If you have static-optimized or ISR pages that you would prefer not to be opted into dynamic rendering, make sure they are <em>not</em> wrapped by [`<ClerkProvider />`][clerk-provider].
-  
-  This is easiest to accomplish by ensuring that [`<ClerkProvider />`][clerk-provider] is added further down the tree to wrap route groups that explicitly need authentication instead of having the provider wrap your application root as recommended above. For example, if your project includes a set of landing/marketing pages as well as a dashboard that requires login, you would create separate `(marketing)` and `(dashboard)` route groups. Adding [`<ClerkProvider />`][clerk-provider] to the `(dashboard)/layout.jsx` layout file will ensure that only those routes are opted into dynamic rendering, allowing the marketing routes to be statically optimized.
-
-</Callout>
-
-<CodeBlockTabs options={["App Router", "Pages Router"]}>
-```tsx filename="app/layout.tsx"
-import { ClerkProvider } from '@clerk/nextjs'
-
-export const metadata = {
-  title: 'Next.js 13 with Clerk',
-}
-
-export default function RootLayout({
-  children,
-}: {
-  children: React.ReactNode
-}) {
-  return (
-    <ClerkProvider>
-      <html lang="en">
-        <body>{children}</body>
-      </html>
-    </ClerkProvider>
-  )
-}
-```
-
-```tsx filename="_app.tsx"
-import { ClerkProvider } from "@clerk/nextjs";
-import type { AppProps } from "next/app";
-function MyApp({ Component, pageProps }: AppProps) {
-  return (
-    <ClerkProvider {...pageProps}>
-      <Component {...pageProps} />
-    </ClerkProvider>
-  );
-}
-export default MyApp;
-```
-</CodeBlockTabs>
-
-<Callout type="warning">
-  The root layout is a server component. If you plan to use the [`<ClerkProvider />`][clerk-provider] outside the root layout, it will need to be a server component as well.
-</Callout>
-
-### Protect your application
-
-Now that Clerk is installed and mounted in your application, it’s time to decide which pages are public and which need to hide behind authentication. We do this by creating a `middleware.ts` file at the root folder (or inside `src/` if that is how you set up your app).
-
-```tsx filename="middleware.ts"
-import { authMiddleware } from "@clerk/nextjs";
-
-// This example protects all routes including api/trpc routes
-// Please edit this to allow other routes to be public as needed.
-// See https://clerk.com/docs/references/nextjs/auth-middleware for more information about configuring your Middleware
-export default authMiddleware({});
-
-export const config = {
-      matcher: ['/((?!.+\\.[\\w]+$|_next).*)', '/', '/(api|trpc)(.*)'],
-};
-
-```
-
-<<<<<<< HEAD
-With this middleware, your entire application is protected. If you try to access it, the Middleware will redirect you to your Sign Up page. If you want to make other routes public, check out the [authMiddleware reference page](/docs/references/nextjs/auth-middleware).
-=======
-With this Middleware, your entire application is protected. If you try to access it, the Middleware will redirect you to your Sign Up page. If you want to make other routes public, check out the [authMiddleware reference page](/docs/references/nextjs/auth-middleware).
->>>>>>> 9c58a24d
-
-### Build your own sign-in and sign-up pages
-
-At this point, your application is fully protected by Clerk and uses Clerk's [Account Portal](/docs/account-portal/overview) pages that are available out of the box. You can start your Next.js application via `npm run dev`, visit `http://localhost:3000`, and sign up to get access to your application. 
-
-Clerk also offers a set of [prebuilt components](/docs/components/overview) and [custom flows](/docs/custom-flows/overview) that you can use instead to embed sign in, sign up, and other user management functions into your Next.js application. We are going to use the [`<SignIn />`](/docs/components/authentication/sign-in) and [`<SignUp />`](/docs/components/authentication/sign-up) components by utilizing the Next.js optional catch-all route.
-
-#### Build your sign-up page
-
-<CodeBlockTabs options={["App Router", "Pages Router"]}>
-  ```tsx filename="app/sign-up/[[...sign-up]]/page.tsx"
-  import { SignUp } from "@clerk/nextjs";
-
-  export default function Page() {
-    return <SignUp />;
-  }
-  ```
-
-  ```tsx filename="/pages/sign-up/[[...index]].tsx"
-  import { SignUp } from "@clerk/nextjs";
-
-  export default function Page() {
-    return <SignUp />;
-  }
-  ```
-</CodeBlockTabs>
-
-#### Build your sign-in page
-
-<CodeBlockTabs options={["App Router", "Pages Router"]}>
-  ```tsx filename="app/sign-in/[[...sign-in]]/page.tsx"
-  import { SignIn } from "@clerk/nextjs";
-
-  export default function Page() {
-    return <SignIn />;
-  }
-  ```
-
-  ```tsx filename="/pages/sign-in/[[...index]].tsx"
-  import { SignIn } from "@clerk/nextjs";
-
-  export default function Page() {
-    return <SignIn />;
-  }
-  ```
-</CodeBlockTabs>
-
-<Callout type="info" emoji="ℹ️">
-  By default, the Clerk components inherit the font family. `create-next-app` does not apply a global font family. When you launch your application, you may notice that the font family is different.
-</Callout>
-
-#### Update your environment variables
-
-Next, add environment variables for the `signIn`, `signUp`, `afterSignUp`, and `afterSignIn` paths:
-
-```sh filename=".env.local"
-NEXT_PUBLIC_CLERK_SIGN_IN_URL=/sign-in
-NEXT_PUBLIC_CLERK_SIGN_UP_URL=/sign-up
-NEXT_PUBLIC_CLERK_AFTER_SIGN_IN_URL=/
-NEXT_PUBLIC_CLERK_AFTER_SIGN_UP_URL=/
-```
-
-These values control the behavior of the components when you sign in or sign up and when you click on the respective links at the bottom of each component.
-
-### Embed the `<UserButton />`
-
-The [`<UserButton />`](/docs/components/user/user-button) allows users to manage their account information and log out, thus allowing you to complete a full authentication circle.
-
-You can add it anywhere you want, but next to the logo in your main application page is a good start.
-
-<CodeBlockTabs options={["App Router", "Pages Router"]}>
-```tsx filename="app/page.tsx"
-import { UserButton } from "@clerk/nextjs";
-
-export default function Home() {
-  return (
-    <div>
-      <UserButton afterSignOutUrl="/"/>
-    </div>
-  )
-}
-```
-
-```tsx filename="pages/example.tsx"
-import { UserButton } from "@clerk/nextjs";
-
-export default function Example() {
-  return (
-    <>
-			<header>
-				<UserButton afterSignOutUrl="/"/>
-			</header>
-			<div>Your page's content can go here.</div>
-    </>
-  );
-}
-```
-</CodeBlockTabs>
-
-### Sign up for your application
-
-Now start your Next.js application via `npm run dev`, visit `http://localhost:3000`, and sign up to get access to your application.
-
-</Steps>
-
-## Read session and user data
-
-Clerk provides a set of [hooks and helpers](/docs/references/nextjs/overview#client-side-helpers) that you can use to access the active session and user data in your Next.js application. Here are examples of how to use these helpers in both the client and server side to get you started.
-
-### Client side
-
-#### `useAuth`
-
-The [`useAuth`](/docs/references/react/use-auth) hook is a convenient way to access the current auth state. This hook provides the minimal information needed for data-loading and helper methods to manage the current active session.
-
-```tsx filename="example.tsx"
-"use client";
-import { useAuth } from "@clerk/nextjs";
-
-export default function Example() {
-  const { isLoaded, userId, sessionId, getToken } = useAuth();
-
-  // In case the user signs out while on the page.
-  if (!isLoaded || !userId) {
-    return null;
-  }
-
-  return (
-    <div>
-      Hello, {userId} your current active session is {sessionId}
-    </div>
-  );
-}
-```
-
-#### `useUser`
-
-The [`useUser`](/docs/references/react/use-user) hook is a convenient way to access the current user data where you need it. This hook provides the user data and helper methods to manage the current active session.
-
-```tsx filename="example.tsx"
-"use client";
-import { useUser } from "@clerk/nextjs";
-
-export default function Example() {
-  const { isLoaded, isSignedIn, user } = useUser();
-
-  if (!isLoaded || !isSignedIn) {
-    return null;
-  }
-
-  return <div>Hello, {user.firstName} welcome to Clerk</div>;
-}
-```
-
-### Server side
-
-#### App Router
-
-[`auth()`][auth-ref] and [`currentUser()`][currentuser-ref] are App Router-specific helpers that you can use inside of your Route Handlers, Middleware, Server Components, and Server Actions.
-
-The [`auth()`][auth-ref] helper will return the [`Authentication`](/docs/references/nextjs/authentication-object) object of the currently active user. Now that request data is available in the global scope through Next.js's `headers()` and `cookies()` methods, passing the request object to Clerk is no longer required.
-
-The [`currentUser()`][currentuser-ref] helper will return the [`User`][user-object] object of the currently active user. This is helpful if you want to render information, like their first and last name, directly from the server.
-
- Under the hood, `currentUser()` uses the [`clerkClient`](/docs/references/backend/overview) wrapper to make a call to Clerk's Backend API. This does count towards the [Backend API Request Rate Limit](/docs/backend-requests/resources/rate-limits#rate-limits). This also uses `fetch()` so it is automatically deduped per request.
-
-<Callout type="info">
-  Any requests from a Client Component to a Route Handler will automatically include the user's current token as the Bearer token.
-</Callout>
-
-<Tabs items={["Server components and actions", "Route Handler", "Route Handler w/ User Fetch"]}>
-  <Tab>
-    This example uses the new `auth()` helper to validate an authenticated user and the new `currentUser()` helper to access the [`User`][user-object] object for the authenticated user.
-
-    ```tsx filename="app/page.tsx"
-    import { auth, currentUser } from "@clerk/nextjs";
-
-    export default async function Page() {
-
-      // Get the userId from auth() -- if null, the user is not logged in
-      const { userId } = auth();
-
-      if (userId) {
-        // Query DB for user specific information or display assets only to logged in users 
-      }
-
-      // Get the User object when you need access to the user's information
-      const user = await currentUser()
-      // Use `user` to render user details or create UI elements
-    }
-    ```
-  </Tab>
-  <Tab>
-    A Route Handler added to [`publicRoutes`](/docs/references/nextjs/auth-middleware#making-pages-public-using-public-routes) can still use the [`auth()`](/docs/references/nextjs/auth) helper to return information about the user or their authentication state, or to control access to some or all of the Route Handler. The `auth()` helper does require [Middleware](/docs/references/nextjs/auth-middleware). 
-
-    ```tsx filename="app/api/user/route.[jsx/tsx]"
-    import { NextResponse } from 'next/server';
-    import { auth } from '@clerk/nextjs';
-
-    export async function GET() {
-
-      const { userId } = auth();
-
-      if (!userId) {
-        return new NextResponse("Unauthorized", { status: 401 });
-      }
-
-      // Perform your Route Handler's logic
-
-      return NextResponse.json({ userId }, { status: 200 });
-    }
-    ```
-  </Tab>
-  <Tab>
-    A Route Handler added to [`publicRoutes`](/docs/references/nextjs/auth-middleware#making-pages-public-using-public-routes) can still use the [`auth()`](/docs/references/nextjs/auth) helper to return information about the user or their authentication state, or to control access to some or all of the Route Handler. The `auth()` helper does require [Middleware](/docs/references/nextjs/auth-middleware). 
-
-    In this example, the `auth()` helper is used to validate an authenticated user and the `currentUser()` helper is used to access the [`User`][user-object] object for the authenticated user.
-
-   ```tsx filename="app/api/user/route.ts"
-    import { NextResponse } from 'next/server';
-    import { currentUser, auth } from "@clerk/nextjs";
-
-    export async function GET() {
-
-      const { userId } = auth();
-
-      if (!userId) {
-        return new NextResponse("Unauthorized", { status: 401 });
-      }
-
-      const user = await currentUser();
-
-      // Perform your Route Handler's logic with the returned user object
-
-      return NextResponse.json({ "user": user }, { status: 200 })
-    }
-  ```
-  </Tab>
-</Tabs>
-
-#### Pages Router
-
-<Tabs items={["API Route", "API Route w/ User Fetch", "getServerSideProps"]}>
-  <Tab>
-    For Next.js applications using the Pages Router, you can retrieve information about the user and their authentication state, or control access to some or all of your API routes by using the [`getAuth()`][get-auth] helper. The [`getAuth()`][get-auth] helper does require [Middleware](/docs/references/nextjs/auth-middleware). 
-
-
-    ```tsx filename="pages/api/auth.ts"
-    import type { NextApiRequest, NextApiResponse } from "next";
-    import { getAuth } from "@clerk/nextjs/server";
-
-    export default function handler(req: NextApiRequest, res: NextApiResponse) {
-      const { userId } = getAuth(req);
-
-      if (!userId) {
-        return res.status(401).json({ error: "Unauthorized" });
-      }
-
-      // retrieve data from your database
-  
-      res.status(200).json({});
-    }
-    ```
-  </Tab>
-  <Tab>
-    For Next.js applications using the Pages Router, you can retrieve information about the user and their authentication state, or control access to some or all of your API routes by using the [`getAuth()`][get-auth] helper. The [`getAuth()`][get-auth] helper does require [Middleware](/docs/references/nextjs/auth-middleware). 
-
-
-<<<<<<< HEAD
-    Clerk has introduced a new [`auth()`](/docs/references/nextjs/auth) helper that returns the same [`Authentication` Object](/docs/references/nextjs/authentication-object) as [`getAuth(req)`](/docs/references/nextjs/get-auth) in Middleware, getServerSideProps, and API routes.
-=======
-    In some cases, you may need the full [`User`][user-object] object. For example, if you want to access the user's email address address or name, you can use the [`clerkClient`][clerk-client] helper to get the full [`User`][user-object] object.
->>>>>>> 9c58a24d
-
-
-    ```tsx filename="pages/api/auth.ts"
-    import { clerkClient } from "@clerk/nextjs";
-    import { getAuth } from "@clerk/nextjs/server";
-    import type { NextApiRequest, NextApiResponse } from "next";
-
-    export default async function handler(
-      req: NextApiRequest,
-      res: NextApiResponse
-    ) {
-      const { userId } = getAuth(req);
-
-      if (!userId) {
-        return res.status(401).json({ error: "Unauthorized" });
-      }
-
-      const user = userId ? await clerkClient.users.getUser(userId) : null;
-
-      // use the user object to decide what data to return
-
-      return res.status(200).json({});
-    }
-    ```
-  </Tab>
-
-  <Tab>
-    You can access the active session and user data in your `getServerSideProps` using the [`getAuth()`][get-auth] helper.
-
-
-    <Callout type="info" emoji="ℹ️">
-      Please note the addition of `buildClerkProps` in the return statement, which informs the Clerk React helpers of the authentication state during server-side rendering (like `useAuth()`, `<SignedIn>`, and `<SignedOut>`).
-
-    </Callout>
-
-    ```tsx filename="pages/example.tsx"
-    import { getAuth, buildClerkProps } from "@clerk/nextjs/server";
-    import { GetServerSideProps } from "next";
-
-    export const getServerSideProps: GetServerSideProps = async (ctx) => {
-      const { userId } = getAuth(ctx.req);
-
-      if (!userId) {
-        // handle user is not logged in.
-      }
-
-      // Load any data your application needs for the page using the userId
-
-      return { props: { ...buildClerkProps(ctx.req) } };
-    };
-    ```
-
-    You can also access the full [`User`][user-object] object before passing it to the page by using the [`clerkClient`][clerk-client] helper.
-
-
-    ```tsx filename="pages/example.tsx"
-    import { clerkClient } from "@clerk/nextjs";
-    import { getAuth, buildClerkProps } from "@clerk/nextjs/server";
-    import { GetServerSideProps } from "next";
-
-    export const getServerSideProps: GetServerSideProps = async (ctx) => {
-      const { userId } = getAuth(ctx.req);
-
-      const user = userId ? await clerkClient.users.getUser(userId) : undefined;
-
-      return { props: { ...buildClerkProps(ctx.req, { user }) } };
-    };
-    ```
-  </Tab>
-</Tabs>
-
-
-## Next steps
-
-Now that your Next.js application is integrated with Clerk, you will want to read the following documentation:
-
-<div className="container mx-auto my-4">
-  <div className="grid grid-cols-1 gap-6 md:grid-cols-2">
-    <Cards title="Customization & Localization" description="Learn how to customize and localize the Clerk components." link="/docs/components/customization/overview" cta="Learn More" />
-
-    <Cards title="Authentication Components" description="Learn more about all our authentication components." link="/docs/components/overview" cta="Learn More" />
-
-    <Cards title="Client Side Helpers" description="Learn more about our client side helpers and how to use them." link="/docs/references/nextjs/overview#client-side-helpers" cta="Learn More" />
-
-    <Cards title="Next.js SDK Reference" description="Learn more about additional Next.js methods." link="/docs/references/nextjs/overview" cta="Learn More" />
-  </div>
-</div>
-
-[clerk-provider]: /docs/components/clerk-provider
-[user-object]: /docs/references/javascript/user/user
-[auth-ref]: /docs/references/nextjs/auth
-[currentuser-ref]: /docs/references/nextjs/current-user
-[get-auth]: /docs/references/nextjs/get-auth
-[clerk-client]: /docs/references/backend/overview
+---
+title: Use Clerk with Next.js
+description: Learn how to use Clerk to quickly and easily add secure authentication and user management to your Next.js application. Clerk works seamlessly on both client side and server side components.
+---
+
+# Use Clerk with Next.js
+
+Learn how to use Clerk to quickly and easily add secure authentication and user management to your Next.js application. Clerk works seamlessly in both client side and server side components.
+
+<Steps>
+
+### Install `@clerk/nextjs`
+
+Once you have a Next.js application ready, you need to install Clerk's Next.js SDK. This gives you access to prebuilt components and hooks, as well as [helpers](/docs/references/nextjs/overview) for Next.js API routes, server-side rendering, and Middleware.
+
+<CodeBlockTabs options={['npm', 'yarn', 'pnpm']}>
+  ```bash filename="terminal"
+  npm install @clerk/nextjs
+  ```
+
+  ```bash filename="terminal"
+  yarn add @clerk/nextjs
+  ```
+
+  ```bash filename="terminal"
+  pnpm add @clerk/nextjs
+  ```
+</CodeBlockTabs>
+
+### Set environment keys
+
+Below is an example of an `.env.local` file. If you are signed into your Clerk Dashboard, your keys should become visible by clicking on the eye icon.
+
+<InjectKeys>
+
+```sh filename=".env.local"
+NEXT_PUBLIC_CLERK_PUBLISHABLE_KEY={{pub_key}}
+CLERK_SECRET_KEY={{secret}}
+```
+
+</InjectKeys>
+
+### Mount `<ClerkProvider />`
+
+Add the [`<ClerkProvider />`][clerk-provider] wrapper to your application. The [`<ClerkProvider />`][clerk-provider] component wraps your Next.js application to provide active session and user context to Clerk's hooks and other components. A reasonable default approach is to have [`<ClerkProvider />`][clerk-provider] wrap the `<body/>` to enable the context to be accessible anywhere within the app.
+
+
+<Callout type="info">
+  The [`<ClerkProvider />`][clerk-provider] component needs to access [headers](https://nextjs.org/docs/app/api-reference/functions/headers) to authenticate correctly. This means anything wrapped by the provider will be opted into [dynamic rendering](https://nextjs.org/docs/app/building-your-application/rendering/server-components#dynamic-rendering) at request time. If you have static-optimized or ISR pages that you would prefer not to be opted into dynamic rendering, make sure they are <em>not</em> wrapped by [`<ClerkProvider />`][clerk-provider].
+  
+  This is easiest to accomplish by ensuring that [`<ClerkProvider />`][clerk-provider] is added further down the tree to wrap route groups that explicitly need authentication instead of having the provider wrap your application root as recommended above. For example, if your project includes a set of landing/marketing pages as well as a dashboard that requires login, you would create separate `(marketing)` and `(dashboard)` route groups. Adding [`<ClerkProvider />`][clerk-provider] to the `(dashboard)/layout.jsx` layout file will ensure that only those routes are opted into dynamic rendering, allowing the marketing routes to be statically optimized.
+
+</Callout>
+
+<CodeBlockTabs options={["App Router", "Pages Router"]}>
+```tsx filename="app/layout.tsx"
+import { ClerkProvider } from '@clerk/nextjs'
+
+export const metadata = {
+  title: 'Next.js 13 with Clerk',
+}
+
+export default function RootLayout({
+  children,
+}: {
+  children: React.ReactNode
+}) {
+  return (
+    <ClerkProvider>
+      <html lang="en">
+        <body>{children}</body>
+      </html>
+    </ClerkProvider>
+  )
+}
+```
+
+```tsx filename="_app.tsx"
+import { ClerkProvider } from "@clerk/nextjs";
+import type { AppProps } from "next/app";
+function MyApp({ Component, pageProps }: AppProps) {
+  return (
+    <ClerkProvider {...pageProps}>
+      <Component {...pageProps} />
+    </ClerkProvider>
+  );
+}
+export default MyApp;
+```
+</CodeBlockTabs>
+
+<Callout type="warning">
+  The root layout is a server component. If you plan to use the [`<ClerkProvider />`][clerk-provider] outside the root layout, it will need to be a server component as well.
+</Callout>
+
+### Protect your application
+
+Now that Clerk is installed and mounted in your application, it’s time to decide which pages are public and which need to hide behind authentication. We do this by creating a `middleware.ts` file at the root folder (or inside `src/` if that is how you set up your app).
+
+```tsx filename="middleware.ts"
+import { authMiddleware } from "@clerk/nextjs";
+
+// This example protects all routes including api/trpc routes
+// Please edit this to allow other routes to be public as needed.
+// See https://clerk.com/docs/references/nextjs/auth-middleware for more information about configuring your Middleware
+export default authMiddleware({});
+
+export const config = {
+      matcher: ['/((?!.+\\.[\\w]+$|_next).*)', '/', '/(api|trpc)(.*)'],
+};
+
+```
+
+With this Middleware, your entire application is protected. If you try to access it, the Middleware will redirect you to your Sign Up page. If you want to make other routes public, check out the [authMiddleware reference page](/docs/references/nextjs/auth-middleware).
+
+### Build your own sign-in and sign-up pages
+
+At this point, your application is fully protected by Clerk and uses Clerk's [Account Portal](/docs/account-portal/overview) pages that are available out of the box. You can start your Next.js application via `npm run dev`, visit `http://localhost:3000`, and sign up to get access to your application. 
+
+Clerk also offers a set of [prebuilt components](/docs/components/overview) and [custom flows](/docs/custom-flows/overview) that you can use instead to embed sign in, sign up, and other user management functions into your Next.js application. We are going to use the [`<SignIn />`](/docs/components/authentication/sign-in) and [`<SignUp />`](/docs/components/authentication/sign-up) components by utilizing the Next.js optional catch-all route.
+
+#### Build your sign-up page
+
+<CodeBlockTabs options={["App Router", "Pages Router"]}>
+  ```tsx filename="app/sign-up/[[...sign-up]]/page.tsx"
+  import { SignUp } from "@clerk/nextjs";
+
+  export default function Page() {
+    return <SignUp />;
+  }
+  ```
+
+  ```tsx filename="/pages/sign-up/[[...index]].tsx"
+  import { SignUp } from "@clerk/nextjs";
+
+  export default function Page() {
+    return <SignUp />;
+  }
+  ```
+</CodeBlockTabs>
+
+#### Build your sign-in page
+
+<CodeBlockTabs options={["App Router", "Pages Router"]}>
+  ```tsx filename="app/sign-in/[[...sign-in]]/page.tsx"
+  import { SignIn } from "@clerk/nextjs";
+
+  export default function Page() {
+    return <SignIn />;
+  }
+  ```
+
+  ```tsx filename="/pages/sign-in/[[...index]].tsx"
+  import { SignIn } from "@clerk/nextjs";
+
+  export default function Page() {
+    return <SignIn />;
+  }
+  ```
+</CodeBlockTabs>
+
+<Callout type="info" emoji="ℹ️">
+  By default, the Clerk components inherit the font family. `create-next-app` does not apply a global font family. When you launch your application, you may notice that the font family is different.
+</Callout>
+
+#### Update your environment variables
+
+Next, add environment variables for the `signIn`, `signUp`, `afterSignUp`, and `afterSignIn` paths:
+
+```sh filename=".env.local"
+NEXT_PUBLIC_CLERK_SIGN_IN_URL=/sign-in
+NEXT_PUBLIC_CLERK_SIGN_UP_URL=/sign-up
+NEXT_PUBLIC_CLERK_AFTER_SIGN_IN_URL=/
+NEXT_PUBLIC_CLERK_AFTER_SIGN_UP_URL=/
+```
+
+These values control the behavior of the components when you sign in or sign up and when you click on the respective links at the bottom of each component.
+
+### Embed the `<UserButton />`
+
+The [`<UserButton />`](/docs/components/user/user-button) allows users to manage their account information and log out, thus allowing you to complete a full authentication circle.
+
+You can add it anywhere you want, but next to the logo in your main application page is a good start.
+
+<CodeBlockTabs options={["App Router", "Pages Router"]}>
+```tsx filename="app/page.tsx"
+import { UserButton } from "@clerk/nextjs";
+
+export default function Home() {
+  return (
+    <div>
+      <UserButton afterSignOutUrl="/"/>
+    </div>
+  )
+}
+```
+
+```tsx filename="pages/example.tsx"
+import { UserButton } from "@clerk/nextjs";
+
+export default function Example() {
+  return (
+    <>
+			<header>
+				<UserButton afterSignOutUrl="/"/>
+			</header>
+			<div>Your page's content can go here.</div>
+    </>
+  );
+}
+```
+</CodeBlockTabs>
+
+### Sign up for your application
+
+Now start your Next.js application via `npm run dev`, visit `http://localhost:3000`, and sign up to get access to your application.
+
+</Steps>
+
+## Read session and user data
+
+Clerk provides a set of [hooks and helpers](/docs/references/nextjs/overview#client-side-helpers) that you can use to access the active session and user data in your Next.js application. Here are examples of how to use these helpers in both the client and server side to get you started.
+
+### Client side
+
+#### `useAuth`
+
+The [`useAuth`](/docs/references/react/use-auth) hook is a convenient way to access the current auth state. This hook provides the minimal information needed for data-loading and helper methods to manage the current active session.
+
+```tsx filename="example.tsx"
+"use client";
+import { useAuth } from "@clerk/nextjs";
+
+export default function Example() {
+  const { isLoaded, userId, sessionId, getToken } = useAuth();
+
+  // In case the user signs out while on the page.
+  if (!isLoaded || !userId) {
+    return null;
+  }
+
+  return (
+    <div>
+      Hello, {userId} your current active session is {sessionId}
+    </div>
+  );
+}
+```
+
+#### `useUser`
+
+The [`useUser`](/docs/references/react/use-user) hook is a convenient way to access the current user data where you need it. This hook provides the user data and helper methods to manage the current active session.
+
+```tsx filename="example.tsx"
+"use client";
+import { useUser } from "@clerk/nextjs";
+
+export default function Example() {
+  const { isLoaded, isSignedIn, user } = useUser();
+
+  if (!isLoaded || !isSignedIn) {
+    return null;
+  }
+
+  return <div>Hello, {user.firstName} welcome to Clerk</div>;
+}
+```
+
+### Server side
+
+#### App Router
+
+[`auth()`][auth-ref] and [`currentUser()`][currentuser-ref] are App Router-specific helpers that you can use inside of your Route Handlers, Middleware, Server Components, and Server Actions.
+
+The [`auth()`][auth-ref] helper will return the [`Authentication`](/docs/references/nextjs/authentication-object) object of the currently active user. Now that request data is available in the global scope through Next.js's `headers()` and `cookies()` methods, passing the request object to Clerk is no longer required.
+
+The [`currentUser()`][currentuser-ref] helper will return the [`User`][user-object] object of the currently active user. This is helpful if you want to render information, like their first and last name, directly from the server.
+
+ Under the hood, `currentUser()` uses the [`clerkClient`](/docs/references/backend/overview) wrapper to make a call to Clerk's Backend API. This does count towards the [Backend API Request Rate Limit](/docs/backend-requests/resources/rate-limits#rate-limits). This also uses `fetch()` so it is automatically deduped per request.
+
+<Callout type="info">
+  Any requests from a Client Component to a Route Handler will automatically include the user's current token as the Bearer token.
+</Callout>
+
+<Tabs items={["Server components and actions", "Route Handler", "Route Handler w/ User Fetch"]}>
+  <Tab>
+    This example uses the new `auth()` helper to validate an authenticated user and the new `currentUser()` helper to access the [`User`][user-object] object for the authenticated user.
+
+    ```tsx filename="app/page.tsx"
+    import { auth, currentUser } from "@clerk/nextjs";
+
+    export default async function Page() {
+
+      // Get the userId from auth() -- if null, the user is not logged in
+      const { userId } = auth();
+
+      if (userId) {
+        // Query DB for user specific information or display assets only to logged in users 
+      }
+
+      // Get the User object when you need access to the user's information
+      const user = await currentUser()
+      // Use `user` to render user details or create UI elements
+    }
+    ```
+  </Tab>
+  <Tab>
+    A Route Handler added to [`publicRoutes`](/docs/references/nextjs/auth-middleware#making-pages-public-using-public-routes) can still use the [`auth()`](/docs/references/nextjs/auth) helper to return information about the user or their authentication state, or to control access to some or all of the Route Handler. The `auth()` helper does require [Middleware](/docs/references/nextjs/auth-middleware). 
+
+    ```tsx filename="app/api/user/route.[jsx/tsx]"
+    import { NextResponse } from 'next/server';
+    import { auth } from '@clerk/nextjs';
+
+    export async function GET() {
+
+      const { userId } = auth();
+
+      if (!userId) {
+        return new NextResponse("Unauthorized", { status: 401 });
+      }
+
+      // Perform your Route Handler's logic
+
+      return NextResponse.json({ userId }, { status: 200 });
+    }
+    ```
+  </Tab>
+  <Tab>
+    A Route Handler added to [`publicRoutes`](/docs/references/nextjs/auth-middleware#making-pages-public-using-public-routes) can still use the [`auth()`](/docs/references/nextjs/auth) helper to return information about the user or their authentication state, or to control access to some or all of the Route Handler. The `auth()` helper does require [Middleware](/docs/references/nextjs/auth-middleware). 
+
+    In this example, the `auth()` helper is used to validate an authenticated user and the `currentUser()` helper is used to access the [`User`][user-object] object for the authenticated user.
+
+   ```tsx filename="app/api/user/route.ts"
+    import { NextResponse } from 'next/server';
+    import { currentUser, auth } from "@clerk/nextjs";
+
+    export async function GET() {
+
+      const { userId } = auth();
+
+      if (!userId) {
+        return new NextResponse("Unauthorized", { status: 401 });
+      }
+
+      const user = await currentUser();
+
+      // Perform your Route Handler's logic with the returned user object
+
+      return NextResponse.json({ "user": user }, { status: 200 })
+    }
+  ```
+  </Tab>
+</Tabs>
+
+#### Pages Router
+
+<Tabs items={["API Route", "API Route w/ User Fetch", "getServerSideProps"]}>
+  <Tab>
+    For Next.js applications using the Pages Router, you can retrieve information about the user and their authentication state, or control access to some or all of your API routes by using the [`getAuth()`][get-auth] helper. The [`getAuth()`][get-auth] helper does require [Middleware](/docs/references/nextjs/auth-middleware). 
+
+
+    ```tsx filename="pages/api/auth.ts"
+    import type { NextApiRequest, NextApiResponse } from "next";
+    import { getAuth } from "@clerk/nextjs/server";
+
+    export default function handler(req: NextApiRequest, res: NextApiResponse) {
+      const { userId } = getAuth(req);
+
+      if (!userId) {
+        return res.status(401).json({ error: "Unauthorized" });
+      }
+
+      // retrieve data from your database
+  
+      res.status(200).json({});
+    }
+    ```
+  </Tab>
+  <Tab>
+    For Next.js applications using the Pages Router, you can retrieve information about the user and their authentication state, or control access to some or all of your API routes by using the [`getAuth()`][get-auth] helper. The [`getAuth()`][get-auth] helper does require [Middleware](/docs/references/nextjs/auth-middleware). 
+
+
+    In some cases, you may need the full [`User`][user-object] object. For example, if you want to access the user's email address address or name, you can use the [`clerkClient`][clerk-client] helper to get the full [`User`][user-object] object.
+
+
+    ```tsx filename="pages/api/auth.ts"
+    import { clerkClient } from "@clerk/nextjs";
+    import { getAuth } from "@clerk/nextjs/server";
+    import type { NextApiRequest, NextApiResponse } from "next";
+
+    export default async function handler(
+      req: NextApiRequest,
+      res: NextApiResponse
+    ) {
+      const { userId } = getAuth(req);
+
+      if (!userId) {
+        return res.status(401).json({ error: "Unauthorized" });
+      }
+
+      const user = userId ? await clerkClient.users.getUser(userId) : null;
+
+      // use the user object to decide what data to return
+
+      return res.status(200).json({});
+    }
+    ```
+  </Tab>
+
+  <Tab>
+    You can access the active session and user data in your `getServerSideProps` using the [`getAuth()`][get-auth] helper.
+
+
+    <Callout type="info" emoji="ℹ️">
+      Please note the addition of `buildClerkProps` in the return statement, which informs the Clerk React helpers of the authentication state during server-side rendering (like `useAuth()`, `<SignedIn>`, and `<SignedOut>`).
+
+    </Callout>
+
+    ```tsx filename="pages/example.tsx"
+    import { getAuth, buildClerkProps } from "@clerk/nextjs/server";
+    import { GetServerSideProps } from "next";
+
+    export const getServerSideProps: GetServerSideProps = async (ctx) => {
+      const { userId } = getAuth(ctx.req);
+
+      if (!userId) {
+        // handle user is not logged in.
+      }
+
+      // Load any data your application needs for the page using the userId
+
+      return { props: { ...buildClerkProps(ctx.req) } };
+    };
+    ```
+
+    You can also access the full [`User`][user-object] object before passing it to the page by using the [`clerkClient`][clerk-client] helper.
+
+
+    ```tsx filename="pages/example.tsx"
+    import { clerkClient } from "@clerk/nextjs";
+    import { getAuth, buildClerkProps } from "@clerk/nextjs/server";
+    import { GetServerSideProps } from "next";
+
+    export const getServerSideProps: GetServerSideProps = async (ctx) => {
+      const { userId } = getAuth(ctx.req);
+
+      const user = userId ? await clerkClient.users.getUser(userId) : undefined;
+
+      return { props: { ...buildClerkProps(ctx.req, { user }) } };
+    };
+    ```
+  </Tab>
+</Tabs>
+
+
+## Next steps
+
+Now that your Next.js application is integrated with Clerk, you will want to read the following documentation:
+
+<div className="container mx-auto my-4">
+  <div className="grid grid-cols-1 gap-6 md:grid-cols-2">
+    <Cards title="Customization & Localization" description="Learn how to customize and localize the Clerk components." link="/docs/components/customization/overview" cta="Learn More" />
+
+    <Cards title="Authentication Components" description="Learn more about all our authentication components." link="/docs/components/overview" cta="Learn More" />
+
+    <Cards title="Client Side Helpers" description="Learn more about our client side helpers and how to use them." link="/docs/references/nextjs/overview#client-side-helpers" cta="Learn More" />
+
+    <Cards title="Next.js SDK Reference" description="Learn more about additional Next.js methods." link="/docs/references/nextjs/overview" cta="Learn More" />
+  </div>
+</div>
+
+[clerk-provider]: /docs/components/clerk-provider
+[user-object]: /docs/references/javascript/user/user
+[auth-ref]: /docs/references/nextjs/auth
+[currentuser-ref]: /docs/references/nextjs/current-user
+[get-auth]: /docs/references/nextjs/get-auth
+[clerk-client]: /docs/references/backend/overview