---
title: Add Microsoft Entra ID as a SAML connection
<<<<<<< HEAD
description: Learn how to allow users to sign into your Clerk app with their Microsoft account using SAML SSO.
=======
description: Learn how to allow users to sign up and sign in to your Clerk app with their Microsoft account using SAML SSO.
>>>>>>> 1c52d756
---

<TutorialHero
  beforeYouStart={[
    {
      title: "Add the Enhanced authentication add-on to your Pro plan",
      link: "/pricing",
      icon: "plus-circle",
    },
    {
      title: "Enable email address as an identifier for your app.",
      link: "/docs/authentication/configuration/sign-up-sign-in-options#identifiers",
      icon: "key",
    }
  ]}
>
  - Use Microsoft Azure Entra ID to enable SSO via SAML for your Clerk app.
</TutorialHero>

Enabling single sign-on (SSO) with **Microsoft Azure Entra ID** (formerly [Active Directory](https://learn.microsoft.com/en-us/entra/fundamentals/new-name)) allows your users to sign up and sign in to your Clerk application with their Microsoft account.

To make the setup process easier, it's recommended to keep two browser tabs open: one for your [Clerk Dashboard](https://dashboard.clerk.com/last-active?path=user-authentication/sso-connections) and one for your [Microsoft Azure portal](https://portal.azure.com).

<Steps>
  ### Set up an enterprise connection in Clerk

  To create a SAML connection in Clerk:

<<<<<<< HEAD
  1. Navigate to the [Clerk Dashboard](https://dashboard.clerk.com/last-active?path=user-authentication/sso-connections).
  1. In the top navigation, select **Configure**. Then in the sidebar, select **SSO Connections**.
  1. Select the **Add connection** button, and select **For specific domains**.
  1. Select **Microsoft Entra ID (Formerly AD)** as the identity provider.
  1. Add the **Name** of the connection. This is the name that will be displayed in the sign-in form.
  1. Add the **Specific Domain** that you want to allow this connection for. This is the domain of the users you want to allow to sign in to your application.
  1. Select **Add connection**. You will be redirected to the connection's configuration page.
  1. Find the **Service Provider Configuration** section.
  1. Save the **Reply URL (Assertion Consumer Service URL)** and the **Identifier (Entity ID)** values somewhere secure. You'll need these in the [Configure your service provider](#configure-your-service-provider) step.
  1. Leave this page open.

  ### Create a new enterprise application in Microsoft

  To create a new enterprise application in Microsoft:

  1. Navigate to the [Microsoft Portal](https://azure.microsoft.com/en-us/get-started/azure-portal) and sign in.
  1. Under the **Azure Services** section, find and select **Enterprise Applications**. You may have to go to the [**All services**](https://portal.azure.com/#allservices) page and then scroll down to the **Identity** section to find it.
  1. Select the **New Application** button.
  1. Select the **Create your own application** button.
  1. Fill in the **Name**, ensure **Integrate any other application you don't find in the gallery (Non-gallery)** is selected, and select the **Create** button.
=======
  1. In the Clerk Dashboard, navigate to the [**SSO Connections**](https://dashboard.clerk.com/last-active?path=user-authentication/sso-connections) page.
  1. Select **Add connection** and select **For specific domains**.
  1. In the modal that opens, select **Microsoft Entra ID (Formerly AD)** as the identity provider.
  1. Add the **Name** of the connection. This is the name that will be displayed on the sign-in form.
  1. Enter the **Specific Domain** that you want to allow this connection for. This is the domain of the users you want to allow to sign in to your app.
  1. Select **Add connection**. You'll be redirected to the connection's configuration page.
  1. Find the **Service Provider Configuration** section.
  1. Save the **Identifier (Entity ID)** and **Reply URL (Assertion Consumer Service URL)** values somewhere secure. You'll need these in the [Configure your service provider](#configure-your-service-provider) step. Leave this page open.

  ### Create a new enterprise app in Microsoft

  To create a new enterprise app in Microsoft:

  1. In a separate page, navigate to the [Microsoft Azure portal](https://azure.microsoft.com/en-us/get-started/azure-portal) and sign in.
  1. Under the **Azure Services** section, find and select **Enterprise applications**. You may have to go to the [**All services**](https://portal.azure.com/#allservices) page and then scroll down to the **Identity** section to find it.
  1. Select **New application**. You'll be redirected to the **Browse Microsoft Entra Gallery** page.
  1. Select **Create your own application**.
  1. In the modal that opens:

  - Enter the **Name** of your app.
  - Ensure the option **Integrate any other application you don't find in the gallery (Non-gallery)** is selected.
  - Select **Create**.
>>>>>>> 1c52d756

  ### Assign selected user or group in Microsoft

  Now that you have created the enterprise app, you need to assign users or groups to the app. For example, if you were part of the Clerk organization, you would have access to users and groups within the Clerk organization. In this case, you could assign individual users or entire groups to the enterprise app you just created.

  1. In the **Getting Started** section, select the **Assign users and groups** link.
  1. Select **Add user/group**. You'll be redirected to the **Add Assignment** page.
  1. Select the **None Selected** link.
  1. To assign a user to the enterprise app, you can either use the search field to find a user or select the checkbox next to the user in the table.
  1. Select **Select** at the bottom of the page. You'll be redirected to the **Add Assignment** page.
  1. Select **Assign** at the bottom of the page.

<<<<<<< HEAD
  ### Configure single sign-on (SSO) in Microsoft
=======
  ### Configure SSO in Microsoft
>>>>>>> 1c52d756

  After assigning the user or group to the enterprise app, you need to configure the SSO settings to enable SAML SSO.

<<<<<<< HEAD
  1. In the navigation sidebar, select **Manage** and select **Single sign-on**.
  1. Select **SAML** as the single sign-on method.
=======
  1. In the navigation sidebar, open the **Manage** dropdown and select **Single sign-on**.
  1. In the **Select a single sign-on method** section, select **SAML**.
>>>>>>> 1c52d756

  ### Configure your service provider

  To configure Clerk as your service provider, add these two fields to your IdP's application:

  - **Identifier (Entity ID)** - A unique identifier for your SAML connection, required by your IdP app.
  - **Reply URL (Assertion Consumer Service URL)** - The URL of your app where your IdP will redirect your users after they authenticate.

  To complete the following values for these fields:

  1. On the **Set up Single Sign-On with SAML** page, find the **Basic SAML Configuration** section.
<<<<<<< HEAD
  1. Select the **Edit** button. This will open a **Basic SAML Configuration** modal.
  1. Paste the **Reply URL (Assertion Consumer Service URL)** and the **Identifier (Entity ID)** values that you saved earlier into their respective fields.
  1. Select **Save** at the top of the modal.

  ### Configure your identity provider

  To configure your identity provider (Microsoft Entra ID), you need to add the following fields to your application:

  1. Find the **SAML Certificates** section.
  1. Copy the **App Federation Metadata URL**.
  1. Navigate back to the Clerk Dashboard. In the **Identity Provider Configuration** section, under **Metadata**, paste the **App Federation Metadata URL**.

=======
  1. Select **Edit** to open the **Basic SAML Configuration** panel.
  1. Paste the **Identifier (Entity ID)** and **Reply URL (Assertion Consumer Service URL)** values you saved earlier into their respective fields. These values will be saved automatically.
  1. Select **Save** at the top of the panel. Close the panel.

  ### Configure your identity provider

  To configure Microsoft Entra ID as your identity provider, add the following fields to your app:

  1. On the **Set up Single Sign-On with SAML** page, find the **SAML Certificates** section.
  1. Copy the **App Federation Metadata Url**.
  1. Navigate back to the **Clerk Dashboard**. In the **Identity Provider Configuration** section, under **App Federation Metadata Url**, paste the **App Federation Metadata URL**.
  1. Select **Fetch & save**.

>>>>>>> 1c52d756
  ### Map Microsoft claims to Clerk attributes

  Mapping the claims in your IdP to the attributes in Clerk ensures that the data from your IdP is correctly mapped to the data in Clerk.

  | Clerk attribute | Microsoft claim |
  | - | - |
  | `mail` | `user.userprincipalname` |
  | `firstName` | `user.givenname` |
  | `lastName` | `user.surname` |

<<<<<<< HEAD
  The only Microsoft claim that is necessary to map is the email address claim. This is the email address that your users will use to log in to your application.
=======
  The only Microsoft claim that is necessary to map is the email address claim. This is the email address that your users will use to log in to your app.
>>>>>>> 1c52d756

  1. Navigate back to the Microsoft Azure portal.
  1. On the **Set up Single Sign-On with SAML** page, find the **Attributes & Claims** section.
  1. Select **Edit**.
  1. To edit the email claim, select the claim with the value of `user.email`. You'll be redirected to the **Manage claim** page.
  1. Next to **Source attribute**, search for and select `user.userprincipalname` in the dropdown.
  1. Select **Save** at the top of the page.

  ### Enable the connection for Clerk

  To make the connection available for your users to authenticate with:

<<<<<<< HEAD
  1. In the Clerk Dashboard, you should still have the connection's configuration page open. If not, navigate to the [**SSO Connections**](https://dashboard.clerk.com/last-active?path=user-authentication/sso-connections) page and select the connection.
  1. Toggle on **Enable connection** and select **Save**.
=======
  1. Navigate back to the Clerk Dashboard where you should still have the connection's configuration page open. If not, navigate to the [**SSO Connections**](https://dashboard.clerk.com/last-active?path=user-authentication/sso-connections) page and select the connection.
  1. At the top of the page, toggle on **Enable connection** and select **Save**.

  ### Test your OAuth

  The simplest way to test your OAuth is to visit your Clerk app's [Account Portal](/docs/customization/account-portal/overview), which is available for all Clerk apps out-of-the-box.

  1. In the Clerk Dashboard, navigate to the [**Account Portal**](https://dashboard.clerk.com/last-active?path=account-portal) page.
  1. Next to the **Sign-in** URL, select **Visit**. The URL should resemble:

     - **For development** – `https://your-domain.accounts.dev/sign-in`
     - **For production** – `https://accounts.your-domain.com/sign-in`
  1. Sign in with your Microsoft account.
>>>>>>> 1c52d756
</Steps><|MERGE_RESOLUTION|>--- conflicted
+++ resolved
@@ -1,10 +1,6 @@
 ---
 title: Add Microsoft Entra ID as a SAML connection
-<<<<<<< HEAD
-description: Learn how to allow users to sign into your Clerk app with their Microsoft account using SAML SSO.
-=======
 description: Learn how to allow users to sign up and sign in to your Clerk app with their Microsoft account using SAML SSO.
->>>>>>> 1c52d756
 ---
 
 <TutorialHero
@@ -33,28 +29,6 @@
 
   To create a SAML connection in Clerk:
 
-<<<<<<< HEAD
-  1. Navigate to the [Clerk Dashboard](https://dashboard.clerk.com/last-active?path=user-authentication/sso-connections).
-  1. In the top navigation, select **Configure**. Then in the sidebar, select **SSO Connections**.
-  1. Select the **Add connection** button, and select **For specific domains**.
-  1. Select **Microsoft Entra ID (Formerly AD)** as the identity provider.
-  1. Add the **Name** of the connection. This is the name that will be displayed in the sign-in form.
-  1. Add the **Specific Domain** that you want to allow this connection for. This is the domain of the users you want to allow to sign in to your application.
-  1. Select **Add connection**. You will be redirected to the connection's configuration page.
-  1. Find the **Service Provider Configuration** section.
-  1. Save the **Reply URL (Assertion Consumer Service URL)** and the **Identifier (Entity ID)** values somewhere secure. You'll need these in the [Configure your service provider](#configure-your-service-provider) step.
-  1. Leave this page open.
-
-  ### Create a new enterprise application in Microsoft
-
-  To create a new enterprise application in Microsoft:
-
-  1. Navigate to the [Microsoft Portal](https://azure.microsoft.com/en-us/get-started/azure-portal) and sign in.
-  1. Under the **Azure Services** section, find and select **Enterprise Applications**. You may have to go to the [**All services**](https://portal.azure.com/#allservices) page and then scroll down to the **Identity** section to find it.
-  1. Select the **New Application** button.
-  1. Select the **Create your own application** button.
-  1. Fill in the **Name**, ensure **Integrate any other application you don't find in the gallery (Non-gallery)** is selected, and select the **Create** button.
-=======
   1. In the Clerk Dashboard, navigate to the [**SSO Connections**](https://dashboard.clerk.com/last-active?path=user-authentication/sso-connections) page.
   1. Select **Add connection** and select **For specific domains**.
   1. In the modal that opens, select **Microsoft Entra ID (Formerly AD)** as the identity provider.
@@ -77,7 +51,6 @@
   - Enter the **Name** of your app.
   - Ensure the option **Integrate any other application you don't find in the gallery (Non-gallery)** is selected.
   - Select **Create**.
->>>>>>> 1c52d756
 
   ### Assign selected user or group in Microsoft
 
@@ -90,21 +63,12 @@
   1. Select **Select** at the bottom of the page. You'll be redirected to the **Add Assignment** page.
   1. Select **Assign** at the bottom of the page.
 
-<<<<<<< HEAD
-  ### Configure single sign-on (SSO) in Microsoft
-=======
   ### Configure SSO in Microsoft
->>>>>>> 1c52d756
 
   After assigning the user or group to the enterprise app, you need to configure the SSO settings to enable SAML SSO.
 
-<<<<<<< HEAD
-  1. In the navigation sidebar, select **Manage** and select **Single sign-on**.
-  1. Select **SAML** as the single sign-on method.
-=======
   1. In the navigation sidebar, open the **Manage** dropdown and select **Single sign-on**.
   1. In the **Select a single sign-on method** section, select **SAML**.
->>>>>>> 1c52d756
 
   ### Configure your service provider
 
@@ -116,20 +80,6 @@
   To complete the following values for these fields:
 
   1. On the **Set up Single Sign-On with SAML** page, find the **Basic SAML Configuration** section.
-<<<<<<< HEAD
-  1. Select the **Edit** button. This will open a **Basic SAML Configuration** modal.
-  1. Paste the **Reply URL (Assertion Consumer Service URL)** and the **Identifier (Entity ID)** values that you saved earlier into their respective fields.
-  1. Select **Save** at the top of the modal.
-
-  ### Configure your identity provider
-
-  To configure your identity provider (Microsoft Entra ID), you need to add the following fields to your application:
-
-  1. Find the **SAML Certificates** section.
-  1. Copy the **App Federation Metadata URL**.
-  1. Navigate back to the Clerk Dashboard. In the **Identity Provider Configuration** section, under **Metadata**, paste the **App Federation Metadata URL**.
-
-=======
   1. Select **Edit** to open the **Basic SAML Configuration** panel.
   1. Paste the **Identifier (Entity ID)** and **Reply URL (Assertion Consumer Service URL)** values you saved earlier into their respective fields. These values will be saved automatically.
   1. Select **Save** at the top of the panel. Close the panel.
@@ -143,7 +93,6 @@
   1. Navigate back to the **Clerk Dashboard**. In the **Identity Provider Configuration** section, under **App Federation Metadata Url**, paste the **App Federation Metadata URL**.
   1. Select **Fetch & save**.
 
->>>>>>> 1c52d756
   ### Map Microsoft claims to Clerk attributes
 
   Mapping the claims in your IdP to the attributes in Clerk ensures that the data from your IdP is correctly mapped to the data in Clerk.
@@ -154,11 +103,7 @@
   | `firstName` | `user.givenname` |
   | `lastName` | `user.surname` |
 
-<<<<<<< HEAD
-  The only Microsoft claim that is necessary to map is the email address claim. This is the email address that your users will use to log in to your application.
-=======
   The only Microsoft claim that is necessary to map is the email address claim. This is the email address that your users will use to log in to your app.
->>>>>>> 1c52d756
 
   1. Navigate back to the Microsoft Azure portal.
   1. On the **Set up Single Sign-On with SAML** page, find the **Attributes & Claims** section.
@@ -171,10 +116,6 @@
 
   To make the connection available for your users to authenticate with:
 
-<<<<<<< HEAD
-  1. In the Clerk Dashboard, you should still have the connection's configuration page open. If not, navigate to the [**SSO Connections**](https://dashboard.clerk.com/last-active?path=user-authentication/sso-connections) page and select the connection.
-  1. Toggle on **Enable connection** and select **Save**.
-=======
   1. Navigate back to the Clerk Dashboard where you should still have the connection's configuration page open. If not, navigate to the [**SSO Connections**](https://dashboard.clerk.com/last-active?path=user-authentication/sso-connections) page and select the connection.
   1. At the top of the page, toggle on **Enable connection** and select **Save**.
 
@@ -188,5 +129,4 @@
      - **For development** – `https://your-domain.accounts.dev/sign-in`
      - **For production** – `https://accounts.your-domain.com/sign-in`
   1. Sign in with your Microsoft account.
->>>>>>> 1c52d756
 </Steps>