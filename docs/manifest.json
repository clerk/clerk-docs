--- conflicted
+++ resolved
@@ -502,8 +502,8 @@
                                 "href": "/docs/guides/development/custom-flows/authentication/email-password"
                               },
                               {
-                                "title": "Email / SMS OTP",
-                                "href": "/docs/guides/development/custom-flows/authentication/email-sms-otp"
+                                "title": "Email/phone one-time password (OTP)",
+                                "href": "/docs/guides/development/custom-flows/authentication/email-phone-otp"
                               },
                               {
                                 "title": "Email links",
@@ -1101,209 +1101,6 @@
                         {
                           "title": "Overview",
                           "href": "/docs/guides/development/mcp/overview"
-<<<<<<< HEAD
-                        },
-                        {
-                          "title": "Build an MCP server",
-                          "href": "/docs/guides/development/mcp/build-mcp-server"
-                        },
-                        {
-                          "title": "Connect an MCP client",
-                          "href": "/docs/guides/development/mcp/connect-mcp-client"
-                        }
-                      ]
-                    ],
-                    "collapse": true
-                  },
-                  {
-                    "title": "Webhooks",
-                    "items": [
-                      [
-                        {
-                          "title": "Overview",
-                          "href": "/docs/guides/development/webhooks/overview"
-                        },
-                        {
-                          "title": "Billing webhooks",
-                          "href": "/docs/guides/development/webhooks/billing"
-                        },
-                        {
-                          "title": "Syncing data with webhooks",
-                          "href": "/docs/guides/development/webhooks/syncing"
-                        },
-                        {
-                          "title": "Debugging webhooks",
-                          "href": "/docs/guides/development/webhooks/debugging"
-                        }
-                      ]
-                    ],
-                    "collapse": true
-                  },
-                  {
-                    "title": "Integrations",
-                    "items": [
-                      [
-                        {
-                          "title": "Overview",
-                          "href": "/docs/guides/development/integrations/overview"
-                        },
-                        {
-                          "title": "Databases",
-                          "items": [
-                            [
-                              {
-                                "title": "Convex",
-                                "href": "/docs/guides/development/integrations/databases/convex"
-                              },
-                              {
-                                "title": "Fauna",
-                                "href": "/docs/guides/development/integrations/databases/fauna"
-                              },
-                              {
-                                "title": "Firebase",
-                                "href": "/docs/guides/development/integrations/databases/firebase"
-                              },
-                              {
-                                "title": "Grafbase",
-                                "href": "/docs/guides/development/integrations/databases/grafbase"
-                              },
-                              {
-                                "title": "Hasura",
-                                "href": "/docs/guides/development/integrations/databases/hasura"
-                              },
-                              {
-                                "title": "InstantDB",
-                                "href": "/docs/guides/development/integrations/databases/instantdb"
-                              },
-                              {
-                                "title": "Nhost",
-                                "href": "/docs/guides/development/integrations/databases/nhost"
-                              },
-                              {
-                                "title": "Prisma Postgres",
-                                "href": "/docs/guides/development/integrations/databases/prisma-postgres"
-                              },
-                              {
-                                "title": "Supabase",
-                                "href": "/docs/guides/development/integrations/databases/supabase"
-                              },
-                              {
-                                "title": "Neon",
-                                "href": "/docs/guides/development/integrations/databases/neon"
-                              }
-                            ]
-                          ],
-                          "collapse": true
-                        },
-                        {
-                          "title": "Platforms",
-                          "items": [
-                            [
-                              {
-                                "title": "Shopify",
-                                "href": "/docs/guides/development/integrations/platforms/shopify"
-                              },
-                              {
-                                "title": "Vercel Marketplace",
-                                "href": "/docs/guides/development/integrations/platforms/vercel-marketplace"
-                              }
-                            ]
-                          ],
-                          "collapse": true
-                        },
-                        {
-                          "title": "Analytics",
-                          "items": [
-                            [
-                              {
-                                "title": "Google Analytics",
-                                "href": "/docs/guides/development/integrations/analytics/google-analytics"
-                              }
-                            ]
-                          ],
-                          "collapse": true
-                        }
-                      ]
-                    ],
-                    "collapse": true
-                  },
-                  {
-                    "title": "Build your own UI",
-                    "items": [
-                      [
-                        {
-                          "title": "Overview",
-                          "href": "/docs/guides/development/custom-flows/overview"
-                        },
-                        {
-                          "title": "Error handling",
-                          "href": "/docs/guides/development/custom-flows/error-handling"
-                        },
-                        {
-                          "title": "Authentication",
-                          "collapse": false,
-                          "items": [
-                            [
-                              {
-                                "title": "Email & password",
-                                "href": "/docs/guides/development/custom-flows/authentication/email-password"
-                              },
-                              {
-                                "title": "Email/phone one-time password (OTP)",
-                                "href": "/docs/guides/development/custom-flows/authentication/email-phone-otp"
-                              },
-                              {
-                                "title": "Email links",
-                                "href": "/docs/guides/development/custom-flows/authentication/email-links"
-                              },
-                              {
-                                "title": "Email & password + MFA",
-                                "href": "/docs/guides/development/custom-flows/authentication/email-password-mfa"
-                              },
-                              {
-                                "title": "Passkeys",
-                                "href": "/docs/guides/development/custom-flows/authentication/passkeys"
-                              },
-                              {
-                                "title": "Google One Tap",
-                                "href": "/docs/guides/development/custom-flows/authentication/google-one-tap"
-                              },
-                              {
-                                "title": "OAuth connections",
-                                "href": "/docs/guides/development/custom-flows/authentication/oauth-connections"
-                              },
-                              {
-                                "title": "Enterprise connections",
-                                "href": "/docs/guides/development/custom-flows/authentication/enterprise-connections"
-                              },
-                              {
-                                "title": "Legal acceptance",
-                                "href": "/docs/guides/development/custom-flows/authentication/legal-acceptance"
-                              },
-                              {
-                                "title": "Sign out",
-                                "href": "/docs/guides/development/custom-flows/authentication/sign-out"
-                              },
-                              {
-                                "title": "Sign-up with application invitations",
-                                "href": "/docs/guides/development/custom-flows/authentication/application-invitations"
-                              },
-                              {
-                                "title": "Embedded email links",
-                                "href": "/docs/guides/development/custom-flows/authentication/embedded-email-links"
-                              },
-                              {
-                                "title": "Multi-session applications",
-                                "href": "/docs/guides/development/custom-flows/authentication/multi-session-applications"
-                              },
-                              {
-                                "title": "Bot sign-up protection",
-                                "href": "/docs/guides/development/custom-flows/authentication/bot-sign-up-protection"
-                              }
-                            ]
-                          ]
-=======
->>>>>>> 6ddecbc5
                         },
                         {
                           "title": "Build an MCP server",
