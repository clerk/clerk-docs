--- conflicted
+++ resolved
@@ -323,11 +323,7 @@
 Adds an email address for the user. A new [`EmailAddress`](/docs/references/javascript/types/email-address) will be created and associated with the user.
 
 > [!WARNING]
-<<<<<<< HEAD
-> **Email address** must be enabled as an identifier in your app's settings in the Clerk Dashboard. See the [Identifiers](/docs/guides/configure/auth-strategies/sign-up-sign-in-options#identifiers) section to learn more.
-=======
-> [**Email** must be enabled](/docs/authentication/configuration/sign-up-sign-in-options#email) in your app's settings in the Clerk Dashboard.
->>>>>>> 93a40093
+> [**Email** must be enabled](/docs/guides/configure/auth-strategies/sign-up-sign-in-options#email) in your app's settings in the Clerk Dashboard.
 
 ```ts
 function createEmailAddress(params: CreateEmailAddressParams): Promise<EmailAddress>
@@ -353,11 +349,7 @@
 Adds an external account for the user. A new [`ExternalAccount`](/docs/references/javascript/types/external-account) will be created and associated with the user. This method is useful if you want to allow an already signed-in user to connect their account with an external provider, such as Facebook, GitHub, etc., so that they can sign in with that provider in the future.
 
 > [!WARNING]
-<<<<<<< HEAD
-> The social provider that you want to connect to must be enabled in your app's settings in the Clerk Dashboard. See the [Social connections (OAuth)](/docs/guides/configure/auth-strategies/sign-up-sign-in-options#social-connections-o-auth) section to learn more.
-=======
-> The social provider that you want to connect to [must be enabled](/docs/authentication/configuration/sign-up-sign-in-options#sso-connections) in your app's settings in the Clerk Dashboard.
->>>>>>> 93a40093
+> The social provider that you want to connect to [must be enabled](/docs/guides/configure/auth-strategies/sign-up-sign-in-options#sso-connections) in your app's settings in the Clerk Dashboard.
 
 ```ts
 function createExternalAccount(params: CreateExternalAccountParams): Promise<ExternalAccount>
@@ -493,11 +485,7 @@
 Adds a phone number for the user. A new [`PhoneNumber`](/docs/references/javascript/types/phone-number) will be created and associated with the user.
 
 > [!WARNING]
-<<<<<<< HEAD
-> **Phone number** must be enabled as an identifier in your app's settings in the Clerk Dashboard. See the [Identifiers](/docs/guides/configure/auth-strategies/sign-up-sign-in-options#identifiers) section to learn more.
-=======
-> [**Phone** must be enabled](/docs/authentication/configuration/sign-up-sign-in-options#phone) in your app's settings in the Clerk Dashboard.
->>>>>>> 93a40093
+> [**Phone** must be enabled](/docs/guides/configure/auth-strategies/sign-up-sign-in-options#phone) in your app's settings in the Clerk Dashboard.
 
 ```ts
 function createPhoneNumber(params: CreatePhoneNumberParams): Promise<PhoneNumberResource>
