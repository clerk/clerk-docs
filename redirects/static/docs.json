[
  {
    "source": "/docs/advanced-usage/custom-session-token",
    "destination": "/docs/guides/configure/session-token",
    "permanent": true
  },
  {
    "source": "/docs/advanced-usage/manual-jwt",
    "destination": "/docs/backend-requests/manual-jwt",
    "permanent": true
  },
  {
    "source": "/docs/advanced-usage/clerk-idp",
    "destination": "/docs/guides/configure/auth-strategies/oauth/single-sign-on",
    "permanent": true
  },
  {
    "source": "/docs/authentication/allowlist",
    "destination": "/docs/guides/secure/restricting-access",
    "permanent": true
  },
  {
    "source": "/docs/authentication/components/sign-in",
    "destination": "/docs/reference/general/components/authentication/sign-in",
    "permanent": true
  },
  {
    "source": "/docs/authentication/components/sign-up",
    "destination": "/docs/reference/general/components/authentication/sign-up",
    "permanent": true
  },
  {
    "source": "/docs/authentication/custom-flows",
    "destination": "/docs/custom-flows/overview",
    "permanent": true
  },
  {
    "source": "/docs/authentication/custom-flows/email-sms-otp",
    "destination": "/docs/custom-flows/email-sms-otp",
    "permanent": true
  },
  {
    "source": "/docs/authentication/custom-flows/magic-links",
    "destination": "/docs/custom-flows/email-links",
    "permanent": true
  },
  {
    "source": "/docs/authentication/custom-flows/multifactor",
    "destination": "/docs/custom-flows/email-password-mfa",
    "permanent": true
  },
  {
    "source": "/docs/authentication/custom-flows/password",
    "destination": "/docs/custom-flows/email-password",
    "permanent": true
  },
  {
    "source": "/docs/authentication/email-sms-templates",
    "destination": "/docs/guides/customizing-clerk/email-sms-templates",
    "permanent": true
  },
  {
    "source": "/docs/authentication/embeddable-magic-links",
    "destination": "/docs/custom-flows/embedded-email-links",
    "permanent": true
  },
  {
    "source": "/docs/authentication/error-handling",
    "destination": "/docs/custom-flows/error-handling",
    "permanent": true
  },
  {
    "source": "/docs/authentication/forgot-password",
    "destination": "/docs/custom-flows/forgot-password",
    "permanent": true
  },
  {
    "source": "/docs/authentication/invitations",
    "destination": "/docs/custom-flows/invitations",
    "permanent": true
  },
  {
    "source": "/docs/authentication/multi-factor",
    "destination": "/docs/custom-flows/email-password-mfa",
    "permanent": true
  },
  {
    "source": "/docs/authentication/multi-session-applications",
    "destination": "/docs/custom-flows/multi-session-applications",
    "permanent": true
  },
  {
    "source": "/docs/authentication/oauth-custom-flow",
    "destination": "/docs/custom-flows/oauth-connections",
    "permanent": true
  },
  {
    "source": "/docs/authentication/saml-custom-flow",
    "destination": "/docs/custom-flows/saml-connections",
    "permanent": true
  },
  {
    "source": "/docs/authentication/session-options",
    "destination": "/docs/guides/secure/session-options",
    "permanent": true
  },
  {
    "source": "/docs/authentication/set-up-your-application",
    "destination": "/docs/quickstarts/setup-clerk",
    "permanent": true
  },
  {
    "source": "/docs/authentication/sign-in",
    "destination": "/docs/reference/general/components/authentication/sign-in",
    "permanent": true
  },
  {
    "source": "/docs/authentication/sign-in-options",
    "destination": "/docs/authentication/configuration/sign-in-options",
    "permanent": true
  },
  {
    "source": "/docs/authentication/sign-out",
    "destination": "/docs/custom-flows/sign-out",
    "permanent": true
  },
  {
    "source": "/docs/authentication/sign-up",
    "destination": "/docs/reference/general/components/authentication/sign-up",
    "permanent": true
  },
  {
    "source": "/docs/authentication/sign-up-options",
    "destination": "/docs/authentication/configuration/sign-up-options",
    "permanent": true
  },
  {
    "source": "/docs/authentication/social-connection-with-apple",
    "destination": "/docs/guides/configure/auth-strategies/social-connections/apple",
    "permanent": true
  },
  {
    "source": "/docs/authentication/social-connection-with-atlassian",
    "destination": "/docs/guides/configure/auth-strategies/social-connections/atlassian",
    "permanent": true
  },
  {
    "source": "/docs/authentication/social-connection-with-bitbucket",
    "destination": "/docs/guides/configure/auth-strategies/social-connections/bitbucket",
    "permanent": true
  },
  {
    "source": "/docs/authentication/social-connection-with-box",
    "destination": "/docs/guides/configure/auth-strategies/social-connections/box",
    "permanent": true
  },
  {
    "source": "/docs/authentication/social-connection-with-coinbase",
    "destination": "/docs/guides/configure/auth-strategies/social-connections/coinbase",
    "permanent": true
  },
  {
    "source": "/docs/authentication/social-connection-with-discord",
    "destination": "/docs/guides/configure/auth-strategies/social-connections/discord",
    "permanent": true
  },
  {
    "source": "/docs/authentication/social-connection-with-dropbox",
    "destination": "/docs/guides/configure/auth-strategies/social-connections/dropbox",
    "permanent": true
  },
  {
    "source": "/docs/authentication/social-connection-with-facebook",
    "destination": "/docs/guides/configure/auth-strategies/social-connections/facebook",
    "permanent": true
  },
  {
    "source": "/docs/authentication/social-connection-with-github",
    "destination": "/docs/guides/configure/auth-strategies/social-connections/github",
    "permanent": true
  },
  {
    "source": "/docs/authentication/social-connection-with-gitlab",
    "destination": "/docs/guides/configure/auth-strategies/social-connections/gitlab",
    "permanent": true
  },
  {
    "source": "/docs/authentication/social-connection-with-google",
    "destination": "/docs/guides/configure/auth-strategies/social-connections/google",
    "permanent": true
  },
  {
    "source": "/docs/authentication/social-connection-with-hubspot",
    "destination": "/docs/guides/configure/auth-strategies/social-connections/hubspot",
    "permanent": true
  },
  {
    "source": "/docs/authentication/social-connection-with-line",
    "destination": "/docs/guides/configure/auth-strategies/social-connections/line",
    "permanent": true
  },
  {
    "source": "/docs/authentication/social-connection-with-linear",
    "destination": "/docs/guides/configure/auth-strategies/social-connections/linear",
    "permanent": true
  },
  {
    "source": "/docs/authentication/social-connection-with-linkedin",
    "destination": "/docs/guides/configure/auth-strategies/social-connections/linkedin-oidc",
    "permanent": true
  },
  {
    "source": "/docs/authentication/social-connection-with-microsoft",
    "destination": "/docs/guides/configure/auth-strategies/social-connections/microsoft",
    "permanent": true
  },
  {
    "source": "/docs/authentication/social-connection-with-notion",
    "destination": "/docs/guides/configure/auth-strategies/social-connections/notion",
    "permanent": true
  },
  {
    "source": "/docs/authentication/social-connection-with-slack",
    "destination": "/docs/guides/configure/auth-strategies/social-connections/slack",
    "permanent": true
  },
  {
    "source": "/docs/authentication/social-connection-with-spotify",
    "destination": "/docs/guides/configure/auth-strategies/social-connections/spotify",
    "permanent": true
  },
  {
    "source": "/docs/authentication/social-connection-with-tiktok",
    "destination": "/docs/guides/configure/auth-strategies/social-connections/tiktok",
    "permanent": true
  },
  {
    "source": "/docs/authentication/social-connection-with-twitch",
    "destination": "/docs/guides/configure/auth-strategies/social-connections/twitch",
    "permanent": true
  },
  {
    "source": "/docs/authentication/social-connection-with-twitter",
    "destination": "/docs/guides/configure/auth-strategies/social-connections/twitter",
    "permanent": true
  },
  {
    "source": "/docs/authentication/social-connection-with-xero",
    "destination": "/docs/guides/configure/auth-strategies/social-connections/xero",
    "permanent": true
  },
  {
    "source": "/docs/authentication/social-connection-with-x-twitter-v2",
    "destination": "/docs/guides/configure/auth-strategies/social-connections/x-twitter",
    "permanent": true
  },
  {
    "source": "/docs/authentication/social-connections/x-twitter-v2",
    "destination": "/docs/guides/configure/auth-strategies/social-connections/x-twitter",
    "permanent": true
  },
  {
    "source": "/docs/authentication/social-connections-oauth",
    "destination": "/docs/guides/configure/auth-strategies/social-connections/all-providers",
    "permanent": true
  },
  {
    "source": "/docs/authentication/user-impersonation",
    "destination": "/docs/custom-flows/user-impersonation",
    "permanent": true
  },
  {
    "source": "/docs/authentication/usesignup-and-usesignin",
    "destination": "/docs/custom-flows/overview",
    "permanent": true
  },
  {
    "source": "/docs/authentication/using-clerk-components",
    "destination": "/docs/reference/general/components/overview",
    "permanent": true
  },
  {
    "source": "/docs/authentication/using-clerk-hosted-pages",
    "destination": "/docs/guides/customizing-clerk/account-portal",
    "permanent": true
  },
  {
    "source": "/docs/authentication/using-clerk-hosted-uis",
    "destination": "/docs/guides/customizing-clerk/account-portal",
    "permanent": true
  },
  {
    "source": "/docs/account-portal/custom-redirects",
    "destination": "/docs/guides/customizing-clerk/account-portal",
    "permanent": true
  },
  {
    "source": "/docs/component-customization/appearance-prop",
    "destination": "/docs/guides/customizing-clerk/appearance-prop/overview",
    "permanent": true
  },
  {
    "source": "/docs/component-customization/localization-prop",
    "destination": "/docs/guides/customizing-clerk/localization",
    "permanent": true
  },
  {
    "source": "/docs/component-customization/using-css-modules",
    "destination": "/docs/guides/customizing-clerk/appearance-prop/overview#using-css-modules",
    "permanent": true
  },
  {
    "source": "/docs/component-customization/using-global-css",
    "destination": "/docs/guides/customizing-clerk/appearance-prop/overview#global-css",
    "permanent": true
  },
  {
    "source": "/docs/component-customization/using-inline-css",
    "destination": "/docs/guides/customizing-clerk/appearance-prop/overview#inline-css-objects",
    "permanent": true
  },
  {
    "source": "/docs/component-customization/using-tailwind",
    "destination": "/docs/guides/customizing-clerk/appearance-prop/overview#using-tailwind",
    "permanent": true
  },
  {
    "source": "/docs/component-reference/authenticate-with-redirect-callback",
    "destination": "/docs/reference/general/components/control/authenticate-with-redirect-callback",
    "permanent": true
  },
  {
    "source": "/docs/component-reference/clerk-loaded",
    "destination": "/docs/reference/general/components/control/clerk-loaded",
    "permanent": true
  },
  {
    "source": "/docs/component-reference/clerk-loading",
    "destination": "/docs/reference/general/components/control/clerk-loading",
    "permanent": true
  },
  {
    "source": "/docs/component-reference/createorganization",
    "destination": "/docs/reference/general/components/organization/create-organization",
    "permanent": true
  },
  {
    "source": "/docs/component-reference/customization",
    "destination": "/docs/guides/customizing-clerk/appearance-prop/overview",
    "permanent": true
  },
  {
    "source": "/docs/component-reference/multisession-app-support",
    "destination": "/docs/guides/secure/session-options#multi-session-applications",
    "permanent": true
  },
  {
    "source": "/docs/component-reference/organizationprofile",
    "destination": "/docs/reference/general/components/organization/organization-profile",
    "permanent": true
  },
  {
    "source": "/docs/component-reference/organizationswitcher",
    "destination": "/docs/reference/general/components/organization/organization-switcher",
    "permanent": true
  },
  {
    "source": "/docs/component-reference/overview",
    "destination": "/docs/reference/general/components/overview",
    "permanent": true
  },
  {
    "source": "/docs/component-reference/redirect-to-sign-in",
    "destination": "/docs/reference/general/components/control/redirect-to-sign-in",
    "permanent": true
  },
  {
    "source": "/docs/component-reference/redirect-to-sign-up",
    "destination": "/docs/reference/general/components/control/redirect-to-sign-up",
    "permanent": true
  },
  {
    "source": "/docs/component-reference/redirect-to-user-profile",
    "destination": "/docs/reference/general/components/control/redirect-to-user-profile",
    "permanent": true
  },
  {
    "source": "/docs/component-reference/sign-in",
    "destination": "/docs/reference/general/components/authentication/sign-in",
    "permanent": true
  },
  {
    "source": "/docs/component-reference/sign-in-button",
    "destination": "/docs/reference/general/components/unstyled/sign-in-button",
    "permanent": true
  },
  {
    "source": "/docs/component-reference/sign-up",
    "destination": "/docs/reference/general/components/authentication/sign-up",
    "permanent": true
  },
  {
    "source": "/docs/component-reference/sign-up-button",
    "destination": "/docs/reference/general/components/unstyled/sign-up-button",
    "permanent": true
  },
  {
    "source": "/docs/component-reference/signed-in",
    "destination": "/docs/reference/general/components/control/signed-in",
    "permanent": true
  },
  {
    "source": "/docs/component-reference/signed-out",
    "destination": "/docs/reference/general/components/control/signed-out",
    "permanent": true
  },
  {
    "source": "/docs/component-reference/signin-with-metamask-button",
    "destination": "/docs/reference/general/components/unstyled/sign-in-with-metamask",
    "permanent": true
  },
  {
    "source": "/docs/component-reference/signoutbutton",
    "destination": "/docs/reference/general/components/unstyled/sign-out-button",
    "permanent": true
  },
  {
    "source": "/docs/component-reference/user-button",
    "destination": "/docs/reference/general/components/user/user-button",
    "permanent": true
  },
  {
    "source": "/docs/component-reference/user-profile",
    "destination": "/docs/reference/general/components/user/user-profile",
    "permanent": true
  },
  {
    "source": "/docs/deployments/change-production-domain",
    "destination": "/docs/deployments/changing-domains",
    "permanent": true
  },
  {
    "source": "/docs/deployments/vercel",
    "destination": "/docs/deployments/deploy-to-vercel",
    "permanent": true
  },
  {
    "source": "/docs/deployments/import-users",
    "destination": "/docs/deployments/migrate-overview",
    "permanent": true
  },
  {
    "source": "/docs/deployments/export-users",
    "destination": "/docs/deployments/exporting-users",
    "permanent": true
  },
  {
    "source": "/docs/integration/convex",
    "destination": "/docs/guides/configure/integrations/databases/convex",
    "permanent": true
  },
  {
    "source": "/docs/integration/fauna",
    "destination": "/docs/guides/configure/integrations/databases/fauna",
    "permanent": true
  },
  {
    "source": "/docs/integration/firebase",
    "destination": "/docs/guides/configure/integrations/databases/firebase",
    "permanent": true
  },
  {
    "source": "/docs/integration/google-analytics",
    "destination": "/docs/guides/configure/integrations/analytics/google-analytics",
    "permanent": true
  },
  {
    "source": "/docs/integration/grafbase",
    "destination": "/docs/guides/configure/integrations/databases/grafbase",
    "permanent": true
  },
  {
    "source": "/docs/integration/hasura",
    "destination": "/docs/guides/configure/integrations/databases/hasura",
    "permanent": true
  },
  {
    "source": "/docs/integration/nhost",
    "destination": "/docs/guides/configure/integrations/databases/nhost",
    "permanent": true
  },
  {
    "source": "/docs/integration/overview",
    "destination": "/docs/guides/configure/integrations/overview",
    "permanent": true
  },
  {
    "source": "/docs/integration/supabase",
    "destination": "/docs/guides/configure/integrations/databases/supabase",
    "permanent": true
  },
  {
    "source": "/docs/integration/webhooks",
    "destination": "/docs/guides/configure/webhooks/overview",
    "permanent": true
  },
  {
    "source": "/docs/nextjs/accessing-the-api",
    "destination": "/docs/references/backend/overview",
    "permanent": true
  },
  {
    "source": "/docs/nextjs/api-routes",
    "destination": "/docs/references/nextjs/get-auth",
    "permanent": true
  },
  {
    "source": "/docs/nextjs/appearance-prop",
    "destination": "/docs/guides/customizing-clerk/appearance-prop/overview",
    "permanent": true
  },
  {
    "source": "/docs/nextjs/auth",
    "destination": "/docs/references/nextjs/auth",
    "permanent": true
  },
  {
    "source": "/docs/nextjs/authentication-props",
    "destination": "/docs/references/backend/types/auth-object",
    "permanent": true
  },
  {
    "source": "/docs/references/nextjs/authentication-object",
    "destination": "/docs/references/backend/types/auth-object",
    "permanent": true
  },
  {
    "source": "/docs/nextjs/build-your-own-pages",
    "destination": "/docs/quickstarts/nextjs#build-your-own-sign-in-and-sign-up-pages",
    "permanent": true
  },
  {
    "source": "/docs/nextjs/configure-clerkprovider",
    "destination": "/docs/reference/general/components/clerk-provider#clerk-provider",
    "permanent": true
  },
  {
    "source": "/docs/nextjs/configure-middleware",
    "destination": "/docs/quickstarts/nextjs#protect-your-application",
    "permanent": true
  },
  {
    "source": "/docs/nextjs/convex",
    "destination": "/docs/guides/configure/integrations/databases/convex",
    "permanent": true
  },
  {
    "source": "/docs/nextjs/createorganization",
    "destination": "/docs/reference/general/components/organization/create-organization",
    "permanent": true
  },
  {
    "source": "/docs/nextjs/current-user",
    "destination": "/docs/references/nextjs/current-user",
    "permanent": true
  },
  {
    "source": "/docs/nextjs/fauna",
    "destination": "/docs/guides/configure/integrations/databases/fauna",
    "permanent": true
  },
  {
    "source": "/docs/nextjs/firebase",
    "destination": "/docs/guides/configure/integrations/databases/firebase",
    "permanent": true
  },
  {
    "source": "/docs/nextjs/get-started-with-nextjs",
    "destination": "/docs/quickstarts/nextjs",
    "permanent": true
  },
  {
    "source": "/docs/nextjs/getserversideprops",
    "destination": "/docs/references/nextjs/build-clerk-props",
    "permanent": true
  },
  {
    "source": "/docs/nextjs/grafbase",
    "destination": "/docs/guides/configure/integrations/databases/grafbase",
    "permanent": true
  },
  {
    "source": "/docs/nextjs/hasura",
    "destination": "/docs/guides/configure/integrations/databases/hasura",
    "permanent": true
  },
  {
    "source": "/docs/nextjs/localization",
    "destination": "/docs/guides/customizing-clerk/localization",
    "permanent": true
  },
  {
    "source": "/docs/nextjs/middleware",
    "destination": "/docs/references/nextjs/clerk-middleware",
    "permanent": true
  },
  {
    "source": "/docs/nextjs/nextjs-with-app-router",
    "destination": "/docs/quickstarts/nextjs",
    "permanent": true
  },
  {
    "source": "/docs/nextjs/nextjs-with-pages",
    "destination": "/docs/quickstarts/nextjs",
    "permanent": true
  },
  {
    "source": "/docs/nextjs/nhost",
    "destination": "/docs/guides/configure/integrations/databases/nhost",
    "permanent": true
  },
  {
    "source": "/docs/nextjs/organization-object",
    "destination": "/docs/references/backend/overview#organization-operations",
    "permanent": true
  },
  {
    "source": "/docs/nextjs/organizationprofile",
    "destination": "/docs/reference/general/components/organization/organization-profile",
    "permanent": true
  },
  {
    "source": "/docs/nextjs/organizationswitcher",
    "destination": "/docs/reference/general/components/organization/organization-switcher",
    "permanent": true
  },
  {
    "source": "/docs/nextjs/overview",
    "destination": "/docs/references/nextjs/overview",
    "permanent": true
  },
  {
    "source": "/docs/nextjs/pages-react",
    "destination": "/docs/quickstarts/nextjs",
    "permanent": true
  },
  {
    "source": "/docs/nextjs/read-session-and-user-data",
    "destination": "/docs/quickstarts/nextjs#read-session-user-data",
    "permanent": true
  },
  {
    "source": "/docs/nextjs/route-handlers",
    "destination": "/docs/references/nextjs/route-handlers",
    "permanent": true
  },
  {
    "source": "/docs/nextjs/server-actions",
    "destination": "/docs/references/nextjs/server-actions",
    "permanent": true
  },
  {
    "source": "/docs/nextjs/set-environment-keys",
    "destination": "/docs/quickstarts/nextjs#set-environment-keys",
    "permanent": true
  },
  {
    "source": "/docs/nextjs/signin",
    "destination": "/docs/reference/general/components/authentication/sign-in",
    "permanent": true
  },
  {
    "source": "/docs/nextjs/signup",
    "destination": "/docs/reference/general/components/authentication/sign-up",
    "permanent": true
  },
  {
    "source": "/docs/nextjs/supabase",
    "destination": "/docs/guides/configure/integrations/databases/supabase",
    "permanent": true
  },
  {
    "source": "/docs/nextjs/trpc",
    "destination": "/docs/references/nextjs/trpc",
    "permanent": true
  },
  {
    "source": "/docs/nextjs/useauth",
    "destination": "/docs/reference/general/hooks/use-auth",
    "permanent": true
  },
  {
    "source": "/docs/nextjs/useorganization",
    "destination": "/docs/reference/general/hooks/use-organization",
    "permanent": true
  },
  {
    "source": "/docs/nextjs/user-object",
    "destination": "/docs/references/backend/overview#user-operations",
    "permanent": true
  },
  {
    "source": "/docs/nextjs/userbutton",
    "destination": "/docs/reference/general/components/user/user-button",
    "permanent": true
  },
  {
    "source": "/docs/nextjs/userprofile",
    "destination": "/docs/reference/general/components/user/user-profile",
    "permanent": true
  },
  {
    "source": "/docs/nextjs/useuser",
    "destination": "/docs/reference/general/hooks/use-user",
    "permanent": true
  },
  {
    "source": "/docs/nextjs/v13-beta",
    "destination": "/docs/quickstarts/nextjs",
    "permanent": true
  },
  {
    "source": "/docs/next/api-routes",
    "destination": "/docs/references/nextjs/clerk-middleware",
    "permanent": true
  },
  {
    "source": "/docs/next.js/configure-middleware",
    "destination": "/docs/references/nextjs/clerk-middleware",
    "permanent": true
  },
  {
    "source": "/docs/organizations/create-an-organization",
    "destination": "/docs/organizations/creating-organizations",
    "permanent": true
  },
  {
    "source": "/docs/organizations/create-component",
    "destination": "/docs/reference/general/components/organization/create-organization",
    "permanent": true
  },
  {
    "source": "/docs/organizations/organization-profile",
    "destination": "/docs/reference/general/components/organization/organization-profile",
    "permanent": true
  },
  {
    "source": "/docs/organizations/organization-switcher",
    "destination": "/docs/reference/general/components/organization/organization-switcher",
    "permanent": true
  },
  {
    "source": "/docs/organizations/invite-users",
    "destination": "/docs/custom-flows/manage-organization-invitations",
    "permanent": true
  },
  {
    "source": "/docs/organizations/manage-member-roles",
    "destination": "/docs/custom-flows/manage-roles",
    "permanent": true
  },
  {
    "source": "/docs/organizations/organization-metadata",
    "destination": "/docs/guides/organizations/metadata",
    "permanent": true
  },
  {
    "source": "/docs/organizations/organization-switching",
    "destination": "/docs/custom-flows/organization-switcher",
    "permanent": true
  },
  {
    "source": "/docs/quickstarts/clerk-oauth2",
    "destination": "/docs/guides/configure/auth-strategies/oauth/single-sign-on",
    "permanent": true
  },
  {
    "source": "/docs/quickstarts/get-started-with-create-react-app",
    "destination": "/docs/quickstarts/react",
    "permanent": true
  },
  {
    "source": "/docs/quickstarts/get-started-with-expo",
    "destination": "/docs/quickstarts/expo",
    "permanent": true
  },
  {
    "source": "/docs/quickstarts/get-started-with-fastify",
    "destination": "/docs/quickstarts/fastify",
    "permanent": true
  },
  {
    "source": "/docs/quickstarts/get-started-with-gatsby",
    "destination": "/docs/quickstarts/gatsby",
    "permanent": true
  },
  {
    "source": "/docs/quickstarts/get-started-with-nextjs",
    "destination": "/docs/quickstarts/nextjs",
    "permanent": true
  },
  {
    "source": "/docs/quickstarts/get-started-with-redwoodjs",
    "destination": "/docs/references/redwood/overview",
    "permanent": true
  },
  {
    "source": "/docs/quickstarts/get-started-with-remix",
    "destination": "/docs/quickstarts/remix",
    "permanent": true
  },
  {
    "source": "/docs/reference/clerk-react/clerkprovider",
    "destination": "/docs/reference/general/components/clerk-provider",
    "permanent": true
  },
  {
    "source": "/docs/reference/clerk-react/installation",
    "destination": "/docs/references/react/overview",
    "permanent": true
  },
  {
    "source": "/docs/reference/clerk-react/useauth",
    "destination": "/docs/reference/general/hooks/use-auth",
    "permanent": true
  },
  {
    "source": "/docs/reference/clerk-react/useclerk",
    "destination": "/docs/reference/general/hooks/use-clerk",
    "permanent": true
  },
  {
    "source": "/docs/reference/clerk-react/useorganization",
    "destination": "/docs/reference/general/hooks/use-organization",
    "permanent": true
  },
  {
    "source": "/docs/reference/clerk-react/useorganizationlist",
    "destination": "/docs/reference/general/hooks/use-organization-list",
    "permanent": true
  },
  {
    "source": "/docs/reference/clerk-react/useorganizations",
    "destination": "/docs/reference/general/hooks/use-organization-list",
    "permanent": true
  },
  {
    "source": "/docs/reference/clerk-react/usesession",
    "destination": "/docs/reference/general/hooks/use-session",
    "permanent": true
  },
  {
    "source": "/docs/reference/clerk-react/usesessionlist",
    "destination": "/docs/reference/general/hooks/use-session-list",
    "permanent": true
  },
  {
    "source": "/docs/reference/clerk-react/usesignin",
    "destination": "/docs/reference/general/hooks/use-sign-in",
    "permanent": true
  },
  {
    "source": "/docs/reference/clerk-react/usesignup",
    "destination": "/docs/reference/general/hooks/use-sign-up",
    "permanent": true
  },
  {
    "source": "/docs/reference/clerk-react/useuser",
    "destination": "/docs/reference/general/hooks/use-user",
    "permanent": true
  },
  {
    "source": "/docs/reference/clerkjs/clerk",
    "destination": "/docs/references/javascript/clerk",
    "permanent": true
  },
  {
    "source": "/docs/reference/clerkjs/client",
    "destination": "/docs/references/javascript/client",
    "permanent": true
  },
  {
    "source": "/docs/reference/clerkjs/emailaddress",
    "destination": "/docs/references/javascript/types/email-address",
    "permanent": true
  },
  {
    "source": "/docs/reference/clerkjs/externalaccount",
    "destination": "/docs/references/javascript/types/external-account",
    "permanent": true
  },
  {
    "source": "/docs/reference/clerkjs/installation",
    "destination": "/docs/references/javascript/overview",
    "permanent": true
  },
  {
    "source": "/docs/reference/clerkjs/organization",
    "destination": "/docs/references/javascript/organization",
    "permanent": true
  },
  {
    "source": "/docs/reference/clerkjs/organization-invitation",
    "destination": "/docs/references/javascript/types/organization-invitation",
    "permanent": true
  },
  {
    "source": "/docs/reference/clerkjs/organization-membership",
    "destination": "/docs/references/javascript/types/organization-membership",
    "permanent": true
  },
  {
    "source": "/docs/reference/clerkjs/phonenumber",
    "destination": "/docs/references/javascript/types/phone-number",
    "permanent": true
  },
  {
    "source": "/docs/reference/clerkjs/session",
    "destination": "/docs/references/javascript/session",
    "permanent": true
  },
  {
    "source": "/docs/reference/clerkjs/sessionwithactivities",
    "destination": "/docs/references/javascript/types/session-with-activities",
    "permanent": true
  },
  {
    "source": "/docs/reference/clerkjs/signin",
    "destination": "/docs/references/javascript/sign-in",
    "permanent": true
  },
  {
    "source": "/docs/reference/clerkjs/signup",
    "destination": "/docs/references/javascript/sign-up",
    "permanent": true
  },
  {
    "source": "/docs/reference/clerkjs/user",
    "destination": "/docs/references/javascript/user",
    "permanent": true
  },
  {
    "source": "/docs/reference/clerkjs/web3wallet",
    "destination": "/docs/references/javascript/types/web3-wallet",
    "permanent": true
  },
  {
    "source": "/docs/reference/golang/getting-started",
    "destination": "/docs/references/go/overview",
    "permanent": true
  },
  {
    "source": "/docs/reference/golang/other-examples",
    "destination": "/docs/references/go/other-examples",
    "permanent": true
  },
  {
    "source": "/docs/reference/golang/verifying-a-session",
    "destination": "/docs/references/go/verifying-sessions",
    "permanent": true
  },
  {
    "source": "/docs/reference/node/available-methods",
    "destination": "/docs/references/nodejs/methods",
    "permanent": true
  },
  {
    "source": "/docs/reference/node/getting-started",
    "destination": "/docs/references/express/overview",
    "permanent": true
  },
  {
    "source": "/docs/reference/node/networkless-token-verification",
    "destination": "/docs/backend-requests/manual-jwt",
    "permanent": true
  },
  {
    "source": "/docs/reference/node/troubleshooting",
    "destination": "/docs/references/nodejs/troubleshooting",
    "permanent": true
  },
  {
    "source": "/docs/reference/overview",
    "destination": "/docs/references/overview",
    "permanent": true
  },
  {
    "source": "/docs/reference/rate-limits",
    "destination": "/docs/guides/how-clerk-works/system-limits",
    "permanent": true
  },
  {
    "source": "/docs/reference/ruby/available-methods",
    "destination": "/docs/references/ruby/available-methods",
    "permanent": true
  },
  {
    "source": "/docs/reference/ruby/getting-started",
    "destination": "/docs/references/ruby/overview",
    "permanent": true
  },
  {
    "source": "/docs/reference/ruby/rack-rails-integration",
    "destination": "/docs/references/ruby/rack-rails",
    "permanent": true
  },
  {
    "source": "/docs/request-authentication/backend",
    "destination": "/docs/backend-requests/overview",
    "permanent": true
  },
  {
    "source": "/docs/request-authentication/cross-origin",
    "destination": "/docs/backend-requests/making-requests#cross-origin-requests",
    "permanent": true
  },
  {
    "source": "/docs/request-authentication/customizing-session-tokens",
    "destination": "/docs/guides/configure/session-token",
    "permanent": true
  },
  {
    "source": "/docs/request-authentication/go",
    "destination": "/docs/references/go/overview",
    "permanent": true
  },
  {
    "source": "/docs/request-authentication/jwt-templates",
    "destination": "/docs/backend-requests/jwt-templates",
    "permanent": true
  },
  {
    "source": "/docs/request-authentication/nextjs",
    "destination": "/docs/references/nextjs/clerk-middleware",
    "permanent": true
  },
  {
    "source": "/docs/request-authentication/nodejs-express",
    "destination": "/docs/references/express/overview",
    "permanent": true
  },
  {
    "source": "/docs/request-authentication/overview",
    "destination": "/docs/backend-requests/overview",
    "permanent": true
  },
  {
    "source": "/docs/request-authentication/rack-rails",
    "destination": "/docs/references/ruby/rails",
    "permanent": true
  },
  {
    "source": "/docs/request-authentication/same-origin",
    "destination": "/docs/backend-requests/making-requests#same-origin-requests",
    "permanent": true
  },
  {
    "source": "/docs/request-authentication/validate-session-tokens",
    "destination": "/docs/backend-requests/manual-jwt",
    "permanent": true
  },
  {
    "source": "/docs/security/introduction",
    "destination": "/docs/security/overview",
    "permanent": true
  },
  {
    "source": "/docs/security/session-leak-protection",
    "destination": "/docs/security/overview",
    "permanent": true
  },
  {
    "source": "/docs/testing/e2e-testing",
    "destination": "/docs/testing/test-emails-and-phones",
    "permanent": true
  },
  {
    "source": "/docs/upgrade-guides/client-side-changes-all-frameworks",
    "destination": "/docs/upgrade-guides/upgrading-from-v2-to-v3",
    "permanent": true
  },
  {
    "source": "/docs/upgrade-guides/express-server-side-changes",
    "destination": "/docs/upgrade-guides/upgrading-from-v2-to-v3",
    "permanent": true
  },
  {
    "source": "/docs/upgrade-guides/nextjs-server-side-changes",
    "destination": "/docs/upgrade-guides/upgrading-from-v2-to-v3",
    "permanent": true
  },
  {
    "source": "/docs/users/contact-users",
    "destination": "/docs/guides/users/managing",
    "permanent": true
  },
  {
    "source": "/docs/users/create-users",
    "destination": "/docs/guides/users/managing",
    "permanent": true
  },
  {
    "source": "/docs/users/identify-users",
    "destination": "/docs/guides/users/managing",
    "permanent": true
  },
  {
    "source": "/docs/users/sync-data-to-your-backend",
    "destination": "/docs/guides/configure/webhooks/syncing",
    "permanent": true
  },
  {
    "source": "/docs/users/update-user-profiles",
    "destination": "/docs/guides/users/managing",
    "permanent": true
  },
  {
    "source": "/docs/users/user-account-security",
    "destination": "/docs/guides/users/managing",
    "permanent": true
  },
  {
    "source": "/docs/users/user-metadata",
    "destination": "/docs/guides/users/extending",
    "permanent": true
  },
  {
    "source": "/docs/users/build-your-own-ui",
    "destination": "/docs/custom-flows/overview",
    "permanent": true
  },
  {
    "source": "/docs/users/user-button",
    "destination": "/docs/reference/general/components/user/user-button",
    "permanent": true
  },
  {
    "source": "/docs/users/user-profile",
    "destination": "/docs/reference/general/components/user/user-profile",
    "permanent": true
  },
  {
    "source": "/docs/users",
    "destination": "/docs/guides/users/managing",
    "permanent": true
  },
  {
    "source": "/docs/users/web3-wallets",
    "destination": "/docs/users/web3",
    "permanent": true
  },
  {
    "source": "/docs/reference/social-login-with-github",
    "destination": "/docs/guides/configure/auth-strategies/social-connections/github",
    "permanent": true
  },
  {
    "source": "/docs/get-started/gatsby",
    "destination": "/docs/quickstarts/gatsby",
    "permanent": true
  },
  {
    "source": "/docs/how-to/set-up-your-application",
    "destination": "/docs/quickstarts/setup-clerk",
    "permanent": true
  },
  {
    "source": "/docs/how-to/authenticate-with-email-and-password",
    "destination": "/docs/authentication/configuration/sign-in-options",
    "permanent": true
  },
  {
    "source": "/docs/get-started/create-react-app",
    "destination": "/docs/quickstarts/react",
    "permanent": true
  },
  {
    "source": "/docs/main-concepts/user-object",
    "destination": "/docs/guides/users/managing",
    "permanent": true
  },
  {
    "source": "/docs/authentication/social-login-with-gitlab",
    "destination": "/docs/guides/configure/auth-strategies/social-connections/gitlab",
    "permanent": true
  },
  {
    "source": "/docs/authentication/social-login-with-spotify",
    "destination": "/docs/guides/configure/auth-strategies/social-connections/spotify",
    "permanent": true
  },
  {
    "source": "/docs/upgrading-to-v3/introduction",
    "destination": "/docs/upgrade-guides/upgrading-from-v2-to-v3",
    "permanent": true
  },
  {
    "source": "/docs/how-to/e2e-testing",
    "destination": "/docs/testing/overview",
    "permanent": true
  },
  {
    "source": "/docs/learning-center/security",
    "destination": "/docs/security/introduction",
    "permanent": true
  },
  {
    "source": "/docs/main-concepts/progressive-sign-up-beta",
    "destination": "/docs/upgrade-guides/progressive-sign-up",
    "permanent": true
  },
  {
    "source": "/docs/authentication/e2e-testing",
    "destination": "/docs/testing/e2e-testing",
    "permanent": true
  },
  {
    "source": "/docs/authentication/social-login-with-bitbucket",
    "destination": "/docs/guides/configure/auth-strategies/social-connections/bitbucket",
    "permanent": true
  },
  {
    "source": "/docs/reference/clerk-expo",
    "destination": "/docs/quickstarts/expo",
    "permanent": true
  },
  {
    "source": "/docs/how-to/sync-data-to-your-backend",
    "destination": "/docs/guides/configure/webhooks/syncing",
    "permanent": true
  },
  {
    "source": "/docs/how-to/deploy-to-production",
    "destination": "/docs/deployments/overview",
    "permanent": true
  },
  {
    "source": "/docs/reference/webhooks",
    "destination": "/docs/guides/configure/webhooks/overview",
    "permanent": true
  },
  {
    "source": "/docs/main-concepts/import-users",
    "destination": "/docs/deployments/migrate-overview",
    "permanent": true
  },
  {
    "source": "/docs/main-concepts/email-deliverability",
    "destination": "/docs/troubleshooting/email-deliverability",
    "permanent": true
  },
  {
    "source": "/docs/authentication/social-login-with-notion",
    "destination": "/docs/guides/configure/auth-strategies/social-connections/notion",
    "permanent": true
  },
  {
    "source": "/docs/authentication/session-lifetime",
    "destination": "/docs/guides/secure/session-options#session-lifetime",
    "permanent": true
  },
  {
    "source": "/docs/authentication/social-login-with-hubspot",
    "destination": "/docs/guides/configure/auth-strategies/social-connections/hubspot",
    "permanent": true
  },
  {
    "source": "/docs/how-to/social-login-oauth",
    "destination": "/docs/guides/configure/auth-strategies/social-connections/all-providers",
    "permanent": true
  },
  {
    "source": "/docs/authentication/sign-in-flow",
    "destination": "/docs/authentication/configuration/sign-in-options",
    "permanent": true
  },
  {
    "source": "/docs/how-to/invitations",
    "destination": "/docs/custom-flows/invitations",
    "permanent": true
  },
  {
    "source": "/docs/how-to/validate-session-tokens",
    "destination": "/docs/guides/how-clerk-works/session-tokens#how-do-i-validate-a-session-token",
    "permanent": true
  },
  {
    "source": "/docs/authentication/social-login-with-dropbox",
    "destination": "/docs/guides/configure/auth-strategies/social-connections/dropbox",
    "permanent": true
  },
  {
    "source": "/docs/reference/social-login-with-twitch",
    "destination": "/docs/guides/configure/auth-strategies/social-connections/twitch",
    "permanent": true
  },
  {
    "source": "/docs/nextjs/control-components",
    "destination": "/docs/reference/general/components/overview",
    "permanent": true
  },
  {
    "source": "/docs/main-concepts/sign-up-flow",
    "destination": "/docs/authentication/configuration/sign-up-options",
    "permanent": true
  },
  {
    "source": "/docs/how-to/organizations",
    "destination": "/docs/guides/organizations/overview",
    "permanent": true
  },
  {
    "source": "/docs/how-to/passwordless-authentication",
    "destination": "/docs/custom-flows/email-sms-otp",
    "permanent": true
  },
  {
    "source": "/docs/how-to/sign-out",
    "destination": "/docs/custom-flows/sign-out",
    "permanent": true
  },
  {
    "source": "/docs/get-started/remix",
    "destination": "/docs/quickstarts/remix",
    "permanent": true
  },
  {
    "source": "/docs/get-started/redwoodjs",
    "destination": "/docs/references/redwood/overview",
    "permanent": true
  },
  {
    "source": "/docs/users/jwt-templates",
    "destination": "/docs/backend-requests/jwt-templates",
    "permanent": true
  },
  {
    "source": "/docs/how-to/make-authenticated-requests-to-the-backend",
    "destination": "/docs/backend-requests/overview",
    "permanent": true
  },
  {
    "source": "/docs/authentication/email-and-password",
    "destination": "/docs/custom-flows/email-password",
    "permanent": true
  },
  {
    "source": "/docs/get-started/web3",
    "destination": "/docs/users/web3",
    "permanent": true
  },
  {
    "source": "/docs/authentication/social-login-with-discord",
    "destination": "/docs/guides/configure/auth-strategies/social-connections/discord",
    "permanent": true
  },
  {
    "source": "/docs/authentication/social-login-with-tiktok",
    "destination": "/docs/guides/configure/auth-strategies/social-connections/tiktok",
    "permanent": true
  },
  {
    "source": "/docs/how-to/embeddable-magic-links",
    "destination": "/docs/custom-flows/embedded-email-links",
    "permanent": true
  },
  {
    "source": "/docs/upgrading-to-v3/client-side-changes-all-frameworks",
    "destination": "/docs/upgrade-guides/upgrading-from-v2-to-v3",
    "permanent": true
  },
  {
    "source": "/docs/troubleshooting/rate-limits",
    "destination": "/docs/guides/how-clerk-works/system-limits",
    "permanent": true
  },
  {
    "source": "/docs/get-started/nextjs",
    "destination": "/docs/quickstarts/nextjs",
    "permanent": true
  },
  {
    "source": "/docs/reference/social-login-with-twitter",
    "destination": "/docs/guides/configure/auth-strategies/social-connections/twitter",
    "permanent": true
  },
  {
    "source": "/docs/authentication/social-login-oauth",
    "destination": "/docs/guides/configure/auth-strategies/social-connections/all-providers",
    "permanent": true
  },
  {
    "source": "/docs/authentication/social-login-with-google",
    "destination": "/docs/guides/configure/auth-strategies/social-connections/google",
    "permanent": true
  },
  {
    "source": "/docs/main-concepts/sign-in-flow",
    "destination": "/docs/authentication/configuration/sign-in-options",
    "permanent": true
  },
  {
    "source": "/docs/users/make-authenticated-requests-to-the-backend",
    "destination": "/docs/backend-requests/overview",
    "permanent": true
  },
  {
    "source": "/docs/reference/social-login-with-apple",
    "destination": "/docs/guides/configure/auth-strategies/social-connections/apple",
    "permanent": true
  },
  {
    "source": "/docs/authentication/social-login-with-coinbase",
    "destination": "/docs/guides/configure/auth-strategies/social-connections/coinbase",
    "permanent": true
  },
  {
    "source": "/docs/authentication/social-login-with-twitter",
    "destination": "/docs/guides/configure/auth-strategies/social-connections/twitter",
    "permanent": true
  },
  {
    "source": "/docs/authentication/social-login-with-facebook",
    "destination": "/docs/guides/configure/auth-strategies/social-connections/facebook",
    "permanent": true
  },
  {
    "source": "/docs/authentication/magic-links",
    "destination": "/docs/authentication/custom-flows/magic-links",
    "permanent": true
  },
  {
    "source": "/docs/authentication/social-login-with-twitch",
    "destination": "/docs/guides/configure/auth-strategies/social-connections/twitch",
    "permanent": true
  },
  {
    "source": "/docs/upgrading-to-v3/express-server-side-changes",
    "destination": "/docs/upgrade-guides/upgrading-from-v2-to-v3",
    "permanent": true
  },
  {
    "source": "/docs/reference/social-login-with-linkedin",
    "destination": "/docs/guides/configure/auth-strategies/social-connections/linkedin-oidc",
    "permanent": true
  },
  {
    "source": "/docs/authentication/social-login-with-linkedin",
    "destination": "/docs/guides/configure/auth-strategies/social-connections/linkedin-oidc",
    "permanent": true
  },
  {
    "source": "/docs/how-to/build-your-own-ui",
    "destination": "/docs/custom-flows/overview",
    "permanent": true
  },
  {
    "source": "/docs/reference/social-login-with-discord",
    "destination": "/docs/guides/configure/auth-strategies/social-connections/discord",
    "permanent": true
  },
  {
    "source": "/docs/upgrade-guides/cookieless-dev",
    "destination": "/docs/upgrade-guides/url-based-session-syncing",
    "permanent": true
  },
  {
    "source": "/docs/authentication/social-login-with-apple",
    "destination": "/docs/guides/configure/auth-strategies/social-connections/apple",
    "permanent": true
  },
  {
    "source": "/docs/main-concepts/export-users",
    "destination": "/docs/deployments/exporting-users",
    "permanent": true
  },
  {
    "source": "/docs/how-to/email-sms-templates",
    "destination": "/docs/guides/customizing-clerk/email-sms-templates",
    "permanent": true
  },
  {
    "source": "/docs/reference/social-login-with-google",
    "destination": "/docs/guides/configure/auth-strategies/social-connections/google",
    "permanent": true
  },
  {
    "source": "/docs/reference/social-login-with-bitbucket",
    "destination": "/docs/guides/configure/auth-strategies/social-connections/bitbucket",
    "permanent": true
  },
  {
    "source": "/docs/how-to/authenticate-with-magic-links",
    "destination": "/docs/custom-flows/email-links",
    "permanent": true
  },
  {
    "source": "/docs/reference/social-login-with-gitlab",
    "destination": "/docs/guides/configure/auth-strategies/social-connections/gitlab",
    "permanent": true
  },
  {
    "source": "/docs/authentication/one-time-codes",
    "destination": "/docs/custom-flows/email-sms-otp",
    "permanent": true
  },
  {
    "source": "/docs/reference/social-login-with-microsoft",
    "destination": "/docs/guides/configure/auth-strategies/social-connections/microsoft",
    "permanent": true
  },
  {
    "source": "/docs/reference/social-login-with-notion",
    "destination": "/docs/guides/configure/auth-strategies/social-connections/notion",
    "permanent": true
  },
  {
    "source": "/docs/authentication/sign-up-flow",
    "destination": "/docs/custom-flows/overview#sign-up-flow",
    "permanent": true
  },
  {
    "source": "/docs/how-to/jwt-templates",
    "destination": "/docs/backend-requests/jwt-templates",
    "permanent": true
  },
  {
    "source": "/docs/reference/social-login-with-dropbox",
    "destination": "/docs/guides/configure/auth-strategies/social-connections/dropbox",
    "permanent": true
  },
  {
    "source": "/docs/authentication/social-login-with-microsoft",
    "destination": "/docs/guides/configure/auth-strategies/social-connections/microsoft",
    "permanent": true
  },
  {
    "source": "/docs/reference/social-login-with-hubspot",
    "destination": "/docs/guides/configure/auth-strategies/social-connections/hubspot",
    "permanent": true
  },
  {
    "source": "/docs/reference/social-login-with-facebook",
    "destination": "/docs/guides/configure/auth-strategies/social-connections/facebook",
    "permanent": true
  },
  {
    "source": "/docs/how-to/multi-factor-authentication",
    "destination": "/docs/custom-flows/email-password-mfa",
    "permanent": true
  },
  {
    "source": "/docs/authentication/social-login-with-line",
    "destination": "/docs/guides/configure/auth-strategies/social-connections/line",
    "permanent": true
  },
  {
    "source": "/docs/how-to/multi-session-applications",
    "destination": "/docs/custom-flows/multi-session-applications",
    "permanent": true
  },
  {
    "source": "/docs/how-to/organizations",
    "destination": "/docs/guides/organizations/overview",
    "permanent": true
  },
  {
    "source": "/docs/authentication/progressive-sign-up-beta",
    "destination": "/docs/upgrade-guides/progressive-sign-up",
    "permanent": true
  },
  {
    "source": "/docs/authentication/social-login-with-github",
    "destination": "/docs/guides/configure/auth-strategies/social-connections/github",
    "permanent": true
  },
  {
    "source": "/docs/how-to/migrate-from-firebase",
    "destination": "/docs/deployments/migrate-from-firebase",
    "permanent": true
  },
  {
    "source": "/docs/main-concepts/session-lifetime",
    "destination": "/docs/guides/secure/session-options#session-lifetime",
    "permanent": true
  },
  {
    "source": "/docs/upgrading-to-v3/nextjs-server-side-changes",
    "destination": "/docs/upgrade-guides/upgrading-from-v2-to-v3",
    "permanent": true
  },
  {
    "source": "/docs/nextjs/installation",
    "destination": "/docs/quickstarts/nextjs",
    "permanent": true
  },
  {
    "source": "/docs/references/remix/clerk-catch-boundary",
    "destination": "/docs/references/remix/clerk-error-boundary",
    "permanent": true
  },
  {
    "source": "/docs/deployments/import-and-export-users",
    "destination": "/docs/deployments/migrate-overview",
    "permanent": true
  },
  {
    "source": "/docs/references/backend/emails/create-email",
    "destination": "/docs/references/backend/overview",
    "permanent": true
  },
  {
    "source": "/docs/references/backend/organization/get-pending-organization-invitation-list",
    "destination": "/docs/references/backend/organization/get-organization-invitation-list",
    "permanent": true
  },
  {
    "source": "/docs/references/javascript/types/paginated-response",
    "destination": "/docs/references/javascript/types/clerk-paginated-response",
    "permanent": true
  },
  {
    "source": "/docs/references/nextjs/with-clerk-middleware",
    "destination": "/docs/references/nextjs/clerk-middleware",
    "permanent": true
  },
  {
    "source": "/docs/references/react/use-organizations",
    "destination": "/docs/reference/general/hooks/use-organization-list",
    "permanent": true
  },
  {
    "source": "/docs/upgrade-guides/v3-introduction",
    "destination": "/docs/upgrade-guides/upgrading-from-v2-to-v3",
    "permanent": true
  },
  {
    "source": "/docs/upgrade-guides/v3-client-side-changes",
    "destination": "/docs/upgrade-guides/upgrading-from-v2-to-v3",
    "permanent": true
  },
  {
    "source": "/docs/upgrade-guides/v3-nextjs-server-side-changes",
    "destination": "/docs/upgrade-guides/upgrading-from-v2-to-v3",
    "permanent": true
  },
  {
    "source": "/docs/upgrade-guides/v3-express-server-side-changes",
    "destination": "/docs/upgrade-guides/upgrading-from-v2-to-v3",
    "permanent": true
  },
  {
    "source": "/docs/custom-flows/magic-links",
    "destination": "/docs/custom-flows/email-links",
    "permanent": true
  },
  {
    "source": "/docs/custom-flows/embedded-magic-links",
    "destination": "/docs/custom-flows/embedded-email-links",
    "permanent": true
  },
  {
    "source": "/docs/references/javascript/types/magic-link-error",
    "destination": "/docs/references/javascript/types/email-link-error",
    "permanent": true
  },
  {
    "source": "/docs/organizations/multiple-orgs",
    "destination": "/docs/custom-flows/organization-switcher",
    "permanent": true
  },
  {
    "source": "/docs/integrations/webhooks",
    "destination": "/docs/guides/configure/webhooks/overview",
    "permanent": true
  },
  {
    "source": "/docs/users/sync-data",
    "destination": "/docs/guides/configure/webhooks/syncing",
    "permanent": true
  },
  {
    "source": "/docs/quickstarts/redwood",
    "destination": "/docs/references/redwood/overview",
    "permanent": true
  },
  {
    "source": "/docs/references/javascript/clerk/sign-in",
    "destination": "/docs/reference/general/components/authentication/sign-in",
    "permanent": true
  },
  {
    "source": "/docs/references/javascript/clerk/sign-up",
    "destination": "/docs/reference/general/components/authentication/sign-up",
    "permanent": true
  },
  {
    "source": "/docs/references/javascript/clerk/user-button",
    "destination": "/docs/reference/general/components/user/user-button",
    "permanent": true
  },
  {
    "source": "/docs/references/javascript/clerk/user-profile",
    "destination": "/docs/reference/general/components/user/user-profile",
    "permanent": true
  },
  {
    "source": "/docs/references/javascript/clerk/create-organization",
    "destination": "/docs/reference/general/components/organization/create-organization",
    "permanent": true
  },
  {
    "source": "/docs/references/javascript/clerk/organization-profile",
    "destination": "/docs/reference/general/components/organization/organization-profile",
    "permanent": true
  },
  {
    "source": "/docs/references/javascript/clerk/organization-switcher",
    "destination": "/docs/reference/general/components/organization/organization-switcher",
    "permanent": true
  },
  {
    "source": "/docs/references/javascript/types/paginated-response",
    "destination": "/docs/references/javascript/types/clerk-paginated-response",
    "permanent": true
  },
  {
    "source": "/docs/references/javascript/types/oauth-strategy",
    "destination": "/docs/references/javascript/types/sso",
    "permanent": true
  },
  {
    "source": "/docs/references/javascript/types/oauth-provider",
    "destination": "/docs/references/javascript/types/sso",
    "permanent": true
  },
  {
    "source": "/docs/authentication/saml-at-clerk",
    "destination": "/docs/authentication/saml/overview",
    "permanent": true
  },
  {
    "source": "/docs/authentication/configuration/email-options",
    "destination": "/docs/guides/customizing-clerk/email-sms-templates",
    "permanent": true
  },
  {
    "source": "/docs/component-redesign",
    "destination": "docs/components/overview",
    "permanent": true
  },
  {
    "source": "/docs/custom-flows/use-sign-up",
    "destination": "/docs/custom-flows/overview",
    "permanent": true
  },
  {
    "source": "/docs/custom-flows/mfa",
    "destination": "/docs/custom-flows/email-password-mfa",
    "permanent": true
  },
  {
    "source": "/docs/references/javascript/phone-number/phone-number",
    "destination": "/docs/references/javascript/types/phone-number",
    "permanent": true
  },
  {
    "source": "/docs/references/javascript/phone-number/second-factor",
    "destination": "/docs/references/javascript/types/phone-number",
    "permanent": true
  },
  {
    "source": "/docs/references/javascript/phone-number/verification",
    "destination": "/docs/references/javascript/types/phone-number",
    "permanent": true
  },
  {
    "source": "/docs/references/javascript/email-address/email-address",
    "destination": "/docs/references/javascript/types/email-address",
    "permanent": true
  },
  {
    "source": "/docs/references/javascript/email-address/verification",
    "destination": "/docs/references/javascript/types/email-address",
    "permanent": true
  },
  {
    "source": "/docs/references/backend/sessions/authenticate-request",
    "destination": "/docs/references/backend/authenticate-request",
    "permanent": true
  },
  {
    "source": "/docs/references/expo/expo-read-session-user-data",
    "destination": "/docs/references/expo/read-session-user-data",
    "permanent": true
  },
  {
    "source": "/docs/references/nodejs/token-verification",
    "destination": "/docs/backend-requests/manual-jwt",
    "permanent": true
  },
  {
    "source": "/docs/components/customization",
    "destination": "/docs/guides/customizing-clerk/appearance-prop/overview",
    "permanent": true
  },
  {
    "source": "/docs/account-portal",
    "destination": "/docs/guides/customizing-clerk/account-portal",
    "permanent": true
  },
  {
    "source": "/docs/account-portal/user-profile-org-profile",
    "destination": "/docs/guides/customizing-clerk/account-portal",
    "permanent": true
  },
  {
    "source": "/docs/testing/playwright",
    "destination": "/docs/testing/playwright/overview",
    "permanent": true
  },
  {
    "source": "/docs/testing/cypress",
    "destination": "/docs/testing/cypress/overview",
    "permanent": true
  },
  {
    "source": "/docs/references/nextjs/auth-middleware",
    "destination": "/docs/references/nextjs/clerk-middleware",
    "permanent": true
  },
  {
    "source": "/docs/components/waitlist/overview",
    "destination": "/docs/reference/general/components/authentication/waitlist",
    "permanent": true
  },
  {
    "source": "/docs/backend-requests/resources/cookie-size-limits",
    "destination": "/docs/guides/how-clerk-works/session-tokens#size-limitations",
    "permanent": true
  },
  {
    "source": "/docs/custom-flows/saml-connections",
    "destination": "/docs/custom-flows/enterprise-connections",
    "permanent": true
  },
  {
    "source": "/docs/references/react/add-react-router",
    "destination": "/docs/quickstarts/react-router",
    "permanent": true
  },
  {
    "source": "/docs/upgrade-guides/api-keys",
    "destination": "/docs/deployments/clerk-environment-variables",
    "permanent": true
  },
  {
    "source": "/docs/references/nextjs/auth-object",
    "destination": "/docs/references/backend/types/auth-object",
    "permanent": true
  },
  {
    "source": "/docs/guides/add-onboarding-flow",
    "destination": "/docs/references/nextjs/add-onboarding-flow",
    "permanent": true
  },
  {
    "source": "/docs/guides/waitlist",
    "destination": "/docs/references/nextjs/waitlist",
    "permanent": true
  },
  {
    "source": "/docs/how-clerk-works/routing",
    "destination": "/docs/guides/how-clerk-works/routing",
    "permanent": true
  },
  {
    "source": "/docs/guides/image-optimization/imageurl-image-optimization",
    "destination": "/docs/guides-image-optimization",
    "permanent": true
  },
  {
    "source": "/docs/guides/basic-rbac",
    "destination": "/docs/references/nextjs/basic-rbac",
    "permanent": true
  },
  {
    "source": "/docs/guides/force-organizations",
    "destination": "/docs/guides/organizations/overview",
    "permanent": true
  },
  {
    "source": "/docs/guides/authjs-migration",
    "destination": "/docs/references/nextjs/authjs-migration",
    "permanent": true
  },
  {
    "source": "/docs/guides/force-mfa",
    "destination": "/docs/authentication/configuration/force-mfa",
    "permanent": true
  },
  {
    "source": "/docs/references/expo/web-support/custom-signup-signin-pages",
    "destination": "/docs/references/expo/web-support/custom-sign-in-or-up-page",
    "permanent": true
  },
  {
    "source": "/docs/guides/architecture-scenarios",
    "destination": "/docs/guides/how-clerk-works/multi-tenant-architecture",
    "permanent": true
  },
  {
    "source": "/docs/references/javascript/phone-number",
    "destination": "/docs/references/javascript/types/phone-number",
    "permanent": true
  },
  {
    "source": "/docs/references/javascript/email-address",
    "destination": "/docs/references/javascript/types/email-address",
    "permanent": true
  },
  {
    "source": "/docs/references/javascript/external-account",
    "destination": "/docs/references/javascript/types/external-account",
    "permanent": true
  },
  {
    "source": "/docs/references/javascript/session-with-activities",
    "destination": "/docs/references/javascript/types/session-with-activities",
    "permanent": true
  },
  {
    "source": "/docs/references/javascript/web3-wallet/web3-wallet",
    "destination": "/docs/references/javascript/types/web3-wallet",
    "permanent": true
  },
  {
    "source": "/docs/references/javascript/web3-wallet/verification",
    "destination": "/docs/references/javascript/types/web3-wallet",
    "permanent": true
  },
  {
    "source": "/docs/references/javascript/organization-domain",
    "destination": "/docs/references/javascript/types/organization-domain",
    "permanent": true
  },
  {
    "source": "/docs/references/javascript/organization-invitation",
    "destination": "/docs/references/javascript/types/organization-invitation",
    "permanent": true
  },
  {
    "source": "/docs/references/javascript/organization-membership-request",
    "destination": "/docs/references/javascript/types/organization-membership-request",
    "permanent": true
  },
  {
    "source": "/docs/references/javascript/organization-membership",
    "destination": "/docs/references/javascript/types/organization-membership",
    "permanent": true
  },
  {
    "source": "/docs/backend-requests/handling/nodejs",
    "destination": "/docs/references/express/overview",
    "permanent": true
  },
  {
    "source": "/docs/references/nodejs/overview",
    "destination": "/docs/references/express/overview",
    "permanent": true
  },
  {
    "source": "/docs/references/nodejs/available-methods",
    "destination": "/docs/references/express/overview",
    "permanent": true
  },
  {
    "source": "/docs/references/javascript/types/oauth",
    "destination": "/docs/references/javascript/types/sso",
    "permanent": true
  },
  {
    "source": "/docs/organizations/accept-organization-invitations",
    "destination": "/docs/custom-flows/accept-organization-invitations",
    "permanent": true
  },
  {
    "source": "/docs/custom-flows/invitations",
    "destination": "/docs/custom-flows/application-invitations",
    "permanent": true
  },
  {
    "source": "/docs/organizations/creating-organizations",
    "destination": "/docs/custom-flows/create-organizations",
    "permanent": true
  },
  {
    "source": "/docs/organizations/updating-organizations",
    "destination": "/docs/custom-flows/update-organizations",
    "permanent": true
  },
  {
    "source": "/docs/organizations/inviting-users",
    "destination": "/docs/custom-flows/manage-organization-invitations",
    "permanent": true
  },
  {
    "source": "/docs/organizations/manage-invitations",
    "destination": "/docs/custom-flows/manage-user-org-invitations",
    "permanent": true
  },
  {
    "source": "/docs/organizations/manage-membership-requests",
    "destination": "/docs/custom-flows/manage-membership-requests",
    "permanent": true
  },
  {
    "source": "/docs/organizations/managing-roles",
    "destination": "/docs/custom-flows/manage-roles",
    "permanent": true
  },
  {
    "source": "/docs/organizations/viewing-memberships",
    "destination": "/docs/custom-flows/organization-switcher",
    "permanent": true
  },
  {
    "source": "/docs/organizations/custom-organization-switcher",
    "destination": "/docs/custom-flows/organization-switcher",
    "permanent": true
  },
  {
    "source": "/docs/references/javascript/clerk/clerk",
    "destination": "/docs/references/javascript/clerk",
    "permanent": true
  },
  {
    "source": "/docs/references/javascript/clerk/build-urls",
    "destination": "/docs/references/javascript/clerk",
    "permanent": true
  },
  {
    "source": "/docs/references/javascript/clerk/handle-navigation",
    "destination": "/docs/references/javascript/clerk",
    "permanent": true
  },
  {
    "source": "/docs/references/javascript/clerk/organization-methods",
    "destination": "/docs/references/javascript/clerk",
    "permanent": true
  },
  {
    "source": "/docs/references/javascript/clerk/redirect-methods",
    "destination": "/docs/references/javascript/clerk",
    "permanent": true
  },
  {
    "source": "/docs/references/javascript/clerk/session-methods",
    "destination": "/docs/references/javascript/clerk",
    "permanent": true
  },
  {
    "source": "/docs/references/javascript/clerk/waitlist-methods",
    "destination": "/docs/references/javascript/clerk",
    "permanent": true
  },
  {
    "source": "/docs/references/javascript/organization/organization",
    "destination": "/docs/references/javascript/organization",
    "permanent": true
  },
  {
    "source": "/docs/references/javascript/organization/domains",
    "destination": "/docs/references/javascript/organization",
    "permanent": true
  },
  {
    "source": "/docs/references/javascript/organization/invitations",
    "destination": "/docs/references/javascript/organization",
    "permanent": true
  },
  {
    "source": "/docs/references/javascript/organization/members",
    "destination": "/docs/references/javascript/organization",
    "permanent": true
  },
  {
    "source": "/docs/references/javascript/organization/membership-requests",
    "destination": "/docs/references/javascript/organization",
    "permanent": true
  },
  {
    "source": "/docs/references/javascript/sign-in/sign-in",
    "destination": "/docs/references/javascript/sign-in",
    "permanent": true
  },
  {
    "source": "/docs/references/javascript/sign-in/authenticate-with",
    "destination": "/docs/references/javascript/sign-in",
    "permanent": true
  },
  {
    "source": "/docs/references/javascript/sign-in/first-factor",
    "destination": "/docs/references/javascript/sign-in",
    "permanent": true
  },
  {
    "source": "/docs/references/javascript/sign-in/second-factor",
    "destination": "/docs/references/javascript/sign-in",
    "permanent": true
  },
  {
    "source": "/docs/references/javascript/sign-up/sign-up",
    "destination": "/docs/references/javascript/sign-up",
    "permanent": true
  },
  {
    "source": "/docs/references/javascript/sign-up/authenticate-with",
    "destination": "/docs/references/javascript/sign-up",
    "permanent": true
  },
  {
    "source": "/docs/references/javascript/sign-up/email-verification",
    "destination": "/docs/references/javascript/sign-up",
    "permanent": true
  },
  {
    "source": "/docs/references/javascript/sign-up/phone-verification",
    "destination": "/docs/references/javascript/sign-up",
    "permanent": true
  },
  {
    "source": "/docs/references/javascript/sign-up/verification",
    "destination": "/docs/references/javascript/sign-up",
    "permanent": true
  },
  {
    "source": "/docs/references/javascript/sign-up/web3-verification",
    "destination": "/docs/references/javascript/sign-up",
    "permanent": true
  },
  {
    "source": "/docs/references/javascript/user/user",
    "destination": "/docs/references/javascript/user",
    "permanent": true
  },
  {
    "source": "/docs/references/javascript/user/create-metadata",
    "destination": "/docs/references/javascript/user",
    "permanent": true
  },
  {
    "source": "/docs/references/javascript/user/password-management",
    "destination": "/docs/references/javascript/user",
    "permanent": true
  },
  {
    "source": "/docs/references/javascript/user/totp",
    "destination": "/docs/references/javascript/user",
    "permanent": true
  },
  {
    "source": "/docs/components/control/multi-session",
    "destination": "/docs/guides/secure/session-options#multi-session-applications",
    "permanent": true
  },
  {
    "source": "/docs/guides/transferring-your-app",
    "destination": "/docs/organizations/organization-workspaces#transfer-ownership-of-an-application",
    "permanent": true
  },
  {
    "source": "/docs/how-clerk-works/tokens-signatures",
    "destination": "/docs/guides/how-clerk-works/tokens-and-signatures",
    "permanent": true
  },
  {
    "source": "/docs/backend-requests/making/same-origin",
    "destination": "/docs/backend-requests/making-requests#same-origin-requests",
    "permanent": true
  },
  {
    "source": "/docs/backend-requests/making/cross-origin",
    "destination": "/docs/backend-requests/making-requests#cross-origin-requests",
    "permanent": true
  },
  {
    "source": "/docs/backend-requests/making/custom-session-token",
    "destination": "/docs/guides/configure/session-token",
    "permanent": true
  },
  {
    "source": "/docs/backend-requests/making/jwt-templates",
    "destination": "/docs/backend-requests/jwt-templates",
    "permanent": true
  },
  {
    "source": "/docs/backend-requests/handling/go",
    "destination": "/docs/references/go/overview",
    "permanent": true
  },
  {
    "source": "/docs/backend-requests/handling/ruby-rails",
    "destination": "/docs/references/ruby/overview",
    "permanent": true
  },
  {
    "source": "/docs/backend-requests/handling/manual-jwt",
    "destination": "/docs/backend-requests/manual-jwt",
    "permanent": true
  },
  {
    "source": "/docs/backend-requests/versioning/overview",
    "destination": "/docs/versioning/overview",
    "permanent": true
  },
  {
    "source": "/docs/backend-requests/versioning/available-versions",
    "destination": "/docs/versioning/available-versions",
    "permanent": true
  },
  {
    "source": "/docs/deployments/clerk-cookies",
    "destination": "/docs/how-clerk-works/cookies",
    "permanent": true
  },
  {
    "source": "/docs/references/redwood/overview",
    "destination": "https://docs.redwoodjs.com/docs/auth/clerk/",
    "permanent": true
  },
  {
    "source": "/docs/references/react/use-auth",
    "destination": "/docs/reference/general/hooks/use-auth",
    "permanent": true
  },
  {
    "source": "/docs/references/react/use-clerk",
    "destination": "/docs/reference/general/hooks/use-clerk",
    "permanent": true
  },
  {
    "source": "/docs/references/react/use-organization-list",
    "destination": "/docs/reference/general/hooks/use-organization-list",
    "permanent": true
  },
  {
    "source": "/docs/references/react/use-organization",
    "destination": "/docs/reference/general/hooks/use-organization",
    "permanent": true
  },
  {
    "source": "/docs/references/react/use-reverification",
    "destination": "/docs/reference/general/hooks/use-reverification",
    "permanent": true
  },
  {
    "source": "/docs/references/react/use-session-list",
    "destination": "/docs/reference/general/hooks/use-session-list",
    "permanent": true
  },
  {
    "source": "/docs/references/react/use-session",
    "destination": "/docs/reference/general/hooks/use-session",
    "permanent": true
  },
  {
    "source": "/docs/references/react/use-sign-in",
    "destination": "/docs/reference/general/hooks/use-sign-in",
    "permanent": true
  },
  {
    "source": "/docs/references/react/use-sign-up",
    "destination": "/docs/reference/general/hooks/use-sign-up",
    "permanent": true
  },
  {
    "source": "/docs/references/react/use-user",
    "destination": "/docs/reference/general/hooks/use-user",
    "permanent": true
  },
  {
    "source": "/docs/quickstarts/tanstack-start",
    "destination": "/docs/quickstarts/tanstack-react-start",
    "permanent": true
  },
  {
    "source": "/docs/organizations/verify-user-permissions",
    "destination": "/docs/guides/secure/authorization-checks",
    "permanent": true
  },
  {
    "source": "/docs/errors/actor-tokens",
    "destination": "/docs/errors/overview",
    "permanent": true
  },
  {
    "source": "/docs/errors/allowlist-identifiers",
    "destination": "/docs/errors/overview",
    "permanent": true
  },
  {
    "source": "/docs/errors/application",
    "destination": "/docs/errors/overview",
    "permanent": true
  },
  {
    "source": "/docs/errors/authentication",
    "destination": "/docs/errors/overview",
    "permanent": true
  },
  {
    "source": "/docs/errors/backup-codes",
    "destination": "/docs/errors/overview",
    "permanent": true
  },
  {
    "source": "/docs/errors/billing",
    "destination": "/docs/errors/overview",
    "permanent": true
  },
  {
    "source": "/docs/errors/billing-accounts",
    "destination": "/docs/errors/overview",
    "permanent": true
  },
  {
    "source": "/docs/errors/",
    "destination": "/docs/errors/overview",
    "permanent": true
  },
  {
    "source": "/docs/errors/blocklist-identifiers",
    "destination": "/docs/errors/overview",
    "permanent": true
  },
  {
    "source": "/docs/errors/clients",
    "destination": "/docs/errors/overview",
    "permanent": true
  },
  {
    "source": "/docs/errors/cookie",
    "destination": "/docs/errors/overview",
    "permanent": true
  },
  {
    "source": "/docs/errors/deprecation",
    "destination": "/docs/errors/overview",
    "permanent": true
  },
  {
    "source": "/docs/errors/",
    "destination": "/docs/errors/overview",
    "permanent": true
  },
  {
    "source": "/docs/errors/domains",
    "destination": "/docs/errors/overview",
    "permanent": true
  },
  {
    "source": "/docs/errors/entitlements",
    "destination": "/docs/errors/overview",
    "permanent": true
  },
  {
    "source": "/docs/errors/features",
    "destination": "/docs/errors/overview",
    "permanent": true
  },
  {
    "source": "/docs/errors/forms",
    "destination": "/docs/errors/overview",
    "permanent": true
  },
  {
    "source": "/docs/errors/identifications",
    "destination": "/docs/errors/overview",
    "permanent": true
  },
  {
    "source": "/docs/errors/passkeys",
    "destination": "/docs/errors/overview",
    "permanent": true
  },
  {
    "source": "/docs/errors/rate-limits",
    "destination": "/docs/errors/overview",
    "permanent": true
  },
  {
    "source": "/docs/errors/sign-in",
    "destination": "/docs/errors/overview",
    "permanent": true
  },
  {
    "source": "/docs/errors/sign-up",
    "destination": "/docs/errors/overview",
    "permanent": true
  },
  {
    "source": "/docs/errors/sign-in-tokens",
    "destination": "/docs/errors/overview",
    "permanent": true
  },
  {
    "source": "/docs/references/backend/types/saml-connection",
    "destination": "/docs/references/backend/types/backend-saml-connection",
    "permanent": true
  },
  {
    "source": "/docs/oauth/oauth-overview",
    "destination": "/docs/guides/configure/auth-strategies/oauth/overview",
    "permanent": true
  },
  {
    "source": "/docs/oauth/oauth-single-sign-on",
    "destination": "/docs/guides/configure/auth-strategies/oauth/single-sign-on",
    "permanent": true
  },
  {
    "source": "/docs/oauth/oauth-scoped-access",
    "destination": "/docs/guides/configure/auth-strategies/oauth/scoped-access",
    "permanent": true
  },
  {
    "source": "/docs/oauth/oauth-verify-tokens",
    "destination": "/docs/guides/configure/auth-strategies/oauth/verify-oauth-tokens",
    "permanent": true
  },
  {
    "source": "/docs/security/customize-user-lockout",
    "destination": "/docs/guides/secure/user-lockout#customize-max-sign-in-attempts-and-lockout-duration",
    "permanent": true
  },
  {
    "source": "/docs/security/unlock-user-accounts",
    "destination": "/docs/guides/secure/user-lockout#unlock-user-accounts",
    "permanent": true
  },
  {
    "source": "/docs/security/programmatically-lock-user-accounts",
    "destination": "/docs/guides/secure/user-lockout#lock-a-user-programmatically",
    "permanent": true
  },
  {
    "source": "/docs/organizations/creator-role",
    "destination": "/docs/guides/organizations/roles-and-permissions#the-creator-role",
    "permanent": true
  },
  {
    "source": "/docs/organizations/default-role",
    "destination": "/docs/guides/organizations/roles-and-permissions#the-default-role-for-members",
    "permanent": true
  },
  {
    "source": "/docs/organizations/create-roles-permissions",
    "destination": "/docs/guides/organizations/roles-and-permissions#custom-roles",
    "permanent": true
  },
  {
    "source": "/docs/upgrade-guides/core-2/component-redesign",
    "destination": "/docs/upgrade-guides/core-2/overview#component-redesign",
    "permanent": true
  },
  {
    "source": "/docs/references/community-sdk/overview",
    "destination": "/docs/references/overview#build-with-community-maintained-sdks",
    "permanent": true
  },
  {
<<<<<<< HEAD
    "source": "/docs/organizations/force-organizations",
    "destination": "/docs/guides/organizations/overview",
    "permanent": true
  },
  {
    "source": "/docs/components/checkout-button",
    "destination": "/docs/components/billing/checkout-button",
=======
    "source": "/docs/references/nextjs/build-mcp-server",
    "destination": "/docs/mcp/build-mcp-server",
>>>>>>> 698e41be
    "permanent": true
  },
  {
    "source": "/docs/references/nextjs/connect-mcp-client",
    "destination": "/docs/mcp/connect-mcp-client",
    "permanent": true
  },
  {
    "source": "/docs/hooks/use-user",
    "destination": "/docs/reference/general/hooks/use-user",
    "permanent": true
  },
  {
    "source": "/docs/hooks/use-sign-up",
    "destination": "/docs/reference/general/hooks/use-sign-up",
    "permanent": true
  },
  {
    "source": "/docs/hooks/use-sign-in",
    "destination": "/docs/reference/general/hooks/use-sign-in",
    "permanent": true
  },
  {
    "source": "/docs/hooks/use-session",
    "destination": "/docs/reference/general/hooks/use-session",
    "permanent": true
  },
  {
    "source": "/docs/hooks/use-session-list",
    "destination": "/docs/reference/general/hooks/use-session-list",
    "permanent": true
  },
  {
    "source": "/docs/hooks/use-reverification",
    "destination": "/docs/reference/general/hooks/use-reverification",
    "permanent": true
  },
  {
    "source": "/docs/hooks/use-organization",
    "destination": "/docs/reference/general/hooks/use-organization",
    "permanent": true
  },
  {
    "source": "/docs/hooks/use-organization-list",
    "destination": "/docs/reference/general/hooks/use-organization-list",
    "permanent": true
  },
  {
    "source": "/docs/hooks/use-clerk",
    "destination": "/docs/reference/general/hooks/use-clerk",
    "permanent": true
  },
  {
    "source": "/docs/hooks/use-auth",
    "destination": "/docs/reference/general/hooks/use-auth",
    "permanent": true
  },
  {
    "source": "/docs/hooks/use-checkout",
    "destination": "/docs/reference/general/hooks/use-checkout",
    "permanent": true
  },
  {
    "source": "/docs/hooks/use-payment-element",
    "destination": "/docs/reference/general/hooks/use-payment-element",
    "permanent": true
  },
  {
    "source": "/docs/hooks/use-plans",
    "destination": "/docs/reference/general/hooks/use-plans",
    "permanent": true
  },
  {
    "source": "/docs/hooks/use-payment-methods",
    "destination": "/docs/reference/general/hooks/use-payment-methods",
    "permanent": true
  },
  {
    "source": "/docs/hooks/use-subscription",
    "destination": "/docs/reference/general/hooks/use-subscription",
    "permanent": true
  },
  {
    "source": "/docs/hooks/overview",
    "destination": "/docs/reference/general/hooks/overview",
    "permanent": true
  },
  {
    "source": "/docs/components/waitlist",
    "destination": "/docs/reference/general/components/authentication/waitlist",
    "permanent": true
  },
  {
    "source": "/docs/components/subscription-details-button",
    "destination": "/docs/reference/general/components/billing/subscription-details-button",
    "permanent": true
  },
  {
    "source": "/docs/components/billing/subscription-details-button",
    "destination": "/docs/reference/general/components/billing/subscription-details-button",
    "permanent": true
  },
  {
    "source": "/docs/components/protect",
    "destination": "/docs/reference/general/components/control/protect",
    "permanent": true
  },
  {
    "source": "/docs/components/pricing-table",
    "destination": "/docs/reference/general/components/billing/pricing-table",
    "permanent": true
  },
  {
    "source": "/docs/components/billing/pricing-table",
    "destination": "/docs/reference/general/components/billing/pricing-table",
    "permanent": true
  },
  {
    "source": "/docs/components/plan-details-button",
    "destination": "/docs/reference/general/components/billing/plan-details-button",
    "permanent": true
  },
  {
    "source": "/docs/components/billing/plan-details-button",
    "destination": "/docs/reference/general/components/billing/plan-details-button",
    "permanent": true
  },
  {
    "source": "/docs/components/overview",
    "destination": "/docs/reference/general/components/overview",
    "permanent": true
  },
  {
    "source": "/docs/components/clerk-provider",
    "destination": "/docs/reference/general/components/clerk-provider",
    "permanent": true
  },
  {
    "source": "/docs/components/checkout-button",
    "destination": "/docs/reference/general/components/billing/checkout-button",
    "permanent": true
  },
  {
    "source": "/docs/components/billing/checkout-button",
    "destination": "/docs/reference/general/components/billing/checkout-button",
    "permanent": true
  },
  {
    "source": "/docs/components/authentication/sign-up",
    "destination": "/docs/reference/general/components/authentication/sign-up",
    "permanent": true
  },
  {
    "source": "/docs/components/authentication/sign-in",
    "destination": "/docs/reference/general/components/authentication/sign-in",
    "permanent": true
  },
  {
    "source": "/docs/components/authentication/google-one-tap",
    "destination": "/docs/reference/general/components/authentication/google-one-tap",
    "permanent": true
  },
  {
    "source": "/docs/components/user/user-profile",
    "destination": "/docs/reference/general/components/user/user-profile",
    "permanent": true
  },
  {
    "source": "/docs/components/user/user-button",
    "destination": "/docs/reference/general/components/user/user-button",
    "permanent": true
  },
  {
    "source": "/docs/components/organization/organization-switcher",
    "destination": "/docs/reference/general/components/organization/organization-switcher",
    "permanent": true
  },
  {
    "source": "/docs/components/organization/organization-profile",
    "destination": "/docs/reference/general/components/organization/organization-profile",
    "permanent": true
  },
  {
    "source": "/docs/components/organization/organization-list",
    "destination": "/docs/reference/general/components/organization/organization-list",
    "permanent": true
  },
  {
    "source": "/docs/components/organization/create-organization",
    "destination": "/docs/reference/general/components/organization/create-organization",
    "permanent": true
  },
  {
    "source": "/docs/components/control/signed-out",
    "destination": "/docs/reference/general/components/control/signed-out",
    "permanent": true
  },
  {
    "source": "/docs/components/control/signed-in",
    "destination": "/docs/reference/general/components/control/signed-in",
    "permanent": true
  },
  {
    "source": "/docs/components/control/redirect-to-user-profile",
    "destination": "/docs/reference/general/components/control/redirect-to-user-profile",
    "permanent": true
  },
  {
    "source": "/docs/components/control/redirect-to-sign-up",
    "destination": "/docs/reference/general/components/control/redirect-to-sign-up",
    "permanent": true
  },
  {
    "source": "/docs/components/control/redirect-to-sign-in",
    "destination": "/docs/reference/general/components/control/redirect-to-sign-in",
    "permanent": true
  },
  {
    "source": "/docs/components/control/redirect-to-organization-profile",
    "destination": "/docs/reference/general/components/control/redirect-to-organization-profile",
    "permanent": true
  },
  {
    "source": "/docs/components/control/redirect-to-create-organization",
    "destination": "/docs/reference/general/components/control/redirect-to-create-organization",
    "permanent": true
  },
  {
    "source": "/docs/components/control/clerk-loading",
    "destination": "/docs/reference/general/components/control/clerk-loading",
    "permanent": true
  },
  {
    "source": "/docs/components/control/clerk-loaded",
    "destination": "/docs/reference/general/components/control/clerk-loaded",
    "permanent": true
  },
  {
    "source": "/docs/components/control/authenticate-with-redirect-callback",
    "destination": "/docs/reference/general/components/control/authenticate-with-redirect-callback",
    "permanent": true
  },
  {
    "source": "/docs/components/unstyled/sign-up-button",
    "destination": "/docs/reference/general/components/unstyled/sign-up-button",
    "permanent": true
  },
  {
    "source": "/docs/components/unstyled/sign-out-button",
    "destination": "/docs/reference/general/components/unstyled/sign-out-button",
    "permanent": true
  },
  {
    "source": "/docs/components/unstyled/sign-in-with-metamask",
    "destination": "/docs/reference/general/components/unstyled/sign-in-with-metamask",
    "permanent": true
  },
  {
    "source": "/docs/components/unstyled/sign-in-button",
    "destination": "/docs/reference/general/components/unstyled/sign-in-button",
    "permanent": true
  },
  {
    "source": "/docs/organizations/invitations",
    "destination": "/docs/guides/organizations/invitations",
    "permanent": true
  },
  {
    "source": "/docs/organizations/manage-sso",
    "destination": "/docs/guides/organizations/sso",
    "permanent": true
  },
  {
    "source": "/docs/organizations/metadata",
    "destination": "/docs/guides/organizations/metadata",
    "permanent": true
  },
  {
    "source": "/docs/organizations/organization-workspaces",
    "destination": "/docs/guides/dashboard/overview",
    "permanent": true
  },
  {
    "source": "/docs/organizations/roles-permissions",
    "destination": "/docs/guides/organizations/roles-and-permissions",
    "permanent": true
  },
  {
    "source": "/docs/organizations/verified-domains",
    "destination": "/docs/guides/organizations/verified-domains",
    "permanent": true
  },
  {
    "source": "/docs/billing/overview",
    "destination": "/docs/guides/billing/overview",
    "permanent": true
  },
  {
    "source": "/docs/billing/b2b-saas",
    "destination": "/docs/guides/billing/for-b2b",
    "permanent": true
  },
  {
    "source": "/docs/billing/b2c-saas",
    "destination": "/docs/guides/billing/for-b2c",
    "permanent": true
  },
  {
    "source": "/docs/advanced-usage/using-proxies",
    "destination": "/docs/guides/dashboard/dns-domains/proxy-fapi",
    "permanent": true
  },
  {
    "source": "/docs/advanced-usage/satellite-domains",
    "destination": "/docs/guides/dashboard/dns-domains/satellite-domains",
    "permanent": true
  },
  {
    "source": "/docs/organizations/org-slugs-in-urls",
    "destination": "/docs/guides/organizations/org-slugs-in-urls",
    "permanent": true
  },
  {
    "source": "/docs/organizations/create-orgs-for-users",
    "destination": "/docs/guides/organizations/create-orgs-for-users",
    "permanent": true
  },
  {
    "source": "/docs/organizations/overview",
    "destination": "/docs/guides/organizations/overview",
    "permanent": true
  },
  {
    "source": "/docs/customization/overview",
    "destination": "/docs/guides/customizing-clerk/appearance-prop/overview",
    "permanent": true
  },
  {
    "source": "/docs/customization/layout",
    "destination": "/docs/guides/customizing-clerk/appearance-prop/layout",
    "permanent": true
  },
  {
    "source": "/docs/customization/themes",
    "destination": "/docs/guides/customizing-clerk/appearance-prop/themes",
    "permanent": true
  },
  {
    "source": "/docs/customization/variables",
    "destination": "/docs/guides/customizing-clerk/appearance-prop/variables",
    "permanent": true
  },
  {
    "source": "/docs/customization/captcha",
    "destination": "/docs/guides/customizing-clerk/appearance-prop/captcha",
    "permanent": true
  },
  {
    "source": "/docs/customization/organization-profile",
    "destination": "/docs/guides/customizing-clerk/adding-items/organization-profile",
    "permanent": true
  },
  {
    "source": "/docs/customization/user-profile",
    "destination": "/docs/guides/customizing-clerk/adding-items/user-profile",
    "permanent": true
  },
  {
    "source": "/docs/customization/user-button",
    "destination": "/docs/guides/customizing-clerk/adding-items/user-button",
    "permanent": true
  },
  {
    "source": "/docs/customization/localization",
    "destination": "/docs/guides/customizing-clerk/localization",
    "permanent": true
  },
  {
    "source": "/docs/customization/elements/overview",
    "destination": "/docs/guides/customizing-clerk/elements/overview",
    "permanent": true
  },
  {
    "source": "/docs/authentication/configuration/email-sms-templates",
    "destination": "/docs/guides/customizing-clerk/email-sms-templates",
    "permanent": true
  },
  {
    "source": "/docs/account-portal/overview",
    "destination": "/docs/guides/customizing-clerk/account-portal",
    "permanent": true
  },
  {
    "source": "/docs/account-portal/getting-started",
    "destination": "/docs/guides/customizing-clerk/account-portal",
    "permanent": true
  },
  {
    "source": "/docs/account-portal/disable-account-portal",
    "destination": "/docs/guides/customizing-clerk/account-portal",
    "permanent": true
  },
  {
    "source": "/docs/account-portal/direct-links",
    "destination": "/docs/guides/customizing-clerk/account-portal",
    "permanent": true
  },
  {
    "source": "/docs/customization/elements/guides/sign-in",
    "destination": "/docs/guides/customizing-clerk/elements/guides/sign-in",
    "permanent": true
  },
  {
    "source": "/docs/customization/elements/guides/sign-up",
    "destination": "/docs/guides/customizing-clerk/elements/guides/sign-up",
    "permanent": true
  },
  {
    "source": "/docs/customization/elements/guides/styling",
    "destination": "/docs/guides/customizing-clerk/elements/guides/styling",
    "permanent": true
  },
  {
    "source": "/docs/customization/elements/examples/sign-up",
    "destination": "/docs/guides/customizing-clerk/elements/examples/sign-up",
    "permanent": true
  },
  {
    "source": "/docs/customization/elements/examples/sign-in",
    "destination": "/docs/guides/customizing-clerk/elements/examples/sign-in",
    "permanent": true
  },
  {
    "source": "/docs/customization/elements/examples/shadcn-ui",
    "destination": "/docs/guides/customizing-clerk/elements/examples/shadcn-ui",
    "permanent": true
  },
  {
    "source": "/docs/customization/elements/examples/primitives",
    "destination": "/docs/guides/customizing-clerk/elements/examples/primitives",
    "permanent": true
  },
  {
    "source": "/docs/customization/elements/reference/sign-up",
    "destination": "/docs/guides/customizing-clerk/elements/reference/sign-up",
    "permanent": true
  },
  {
    "source": "/docs/customization/elements/reference/sign-in",
    "destination": "/docs/guides/customizing-clerk/elements/reference/sign-in",
    "permanent": true
  },
  {
    "source": "/docs/customization/elements/reference/common",
    "destination": "/docs/guides/customizing-clerk/elements/reference/common",
    "permanent": true
  },
  {
    "source": "/docs/authentication/social-connections/xero",
    "destination": "/docs/guides/configure/auth-strategies/social-connections/xero",
    "permanent": true
  },
  {
    "source": "/docs/authentication/social-connections/x-twitter",
    "destination": "/docs/guides/configure/auth-strategies/social-connections/x-twitter",
    "permanent": true
  },
  {
    "source": "/docs/authentication/social-connections/twitter",
    "destination": "/docs/guides/configure/auth-strategies/social-connections/twitter",
    "permanent": true
  },
  {
    "source": "/docs/authentication/social-connections/twitch",
    "destination": "/docs/guides/configure/auth-strategies/social-connections/twitch",
    "permanent": true
  },
  {
    "source": "/docs/authentication/social-connections/tiktok",
    "destination": "/docs/guides/configure/auth-strategies/social-connections/tiktok",
    "permanent": true
  },
  {
    "source": "/docs/authentication/social-connections/spotify",
    "destination": "/docs/guides/configure/auth-strategies/social-connections/spotify",
    "permanent": true
  },
  {
    "source": "/docs/authentication/social-connections/slack",
    "destination": "/docs/guides/configure/auth-strategies/social-connections/slack",
    "permanent": true
  },
  {
    "source": "/docs/authentication/social-connections/overview",
    "destination": "/docs/guides/configure/auth-strategies/social-connections/overview",
    "permanent": true
  },
  {
    "source": "/docs/authentication/social-connections/oauth",
    "destination": "/docs/guides/configure/auth-strategies/social-connections/all-providers",
    "permanent": true
  },
  {
    "source": "/docs/authentication/social-connections/notion",
    "destination": "/docs/guides/configure/auth-strategies/social-connections/notion",
    "permanent": true
  },
  {
    "source": "/docs/authentication/social-connections/microsoft",
    "destination": "/docs/guides/configure/auth-strategies/social-connections/microsoft",
    "permanent": true
  },
  {
    "source": "/docs/authentication/social-connections/linkedin",
    "destination": "/docs/guides/configure/auth-strategies/social-connections/linkedin",
    "permanent": true
  },
  {
    "source": "/docs/authentication/social-connections/linkedin-oidc",
    "destination": "/docs/guides/configure/auth-strategies/social-connections/linkedin-oidc",
    "permanent": true
  },
  {
    "source": "/docs/authentication/social-connections/linear",
    "destination": "/docs/guides/configure/auth-strategies/social-connections/linear",
    "permanent": true
  },
  {
    "source": "/docs/authentication/social-connections/line",
    "destination": "/docs/guides/configure/auth-strategies/social-connections/line",
    "permanent": true
  },
  {
    "source": "/docs/authentication/social-connections/huggingface",
    "destination": "/docs/guides/configure/auth-strategies/social-connections/hugging-face",
    "permanent": true
  },
  {
    "source": "/docs/authentication/social-connections/hubspot",
    "destination": "/docs/guides/configure/auth-strategies/social-connections/hubspot",
    "permanent": true
  },
  {
    "source": "/docs/authentication/social-connections/google",
    "destination": "/docs/guides/configure/auth-strategies/social-connections/google",
    "permanent": true
  },
  {
    "source": "/docs/authentication/social-connections/gitlab",
    "destination": "/docs/guides/configure/auth-strategies/social-connections/gitlab",
    "permanent": true
  },
  {
    "source": "/docs/authentication/social-connections/github",
    "destination": "/docs/guides/configure/auth-strategies/social-connections/github",
    "permanent": true
  },
  {
    "source": "/docs/authentication/social-connections/facebook",
    "destination": "/docs/guides/configure/auth-strategies/social-connections/facebook",
    "permanent": true
  },
  {
    "source": "/docs/authentication/social-connections/dropbox",
    "destination": "/docs/guides/configure/auth-strategies/social-connections/dropbox",
    "permanent": true
  },
  {
    "source": "/docs/authentication/social-connections/discord",
    "destination": "/docs/guides/configure/auth-strategies/social-connections/discord",
    "permanent": true
  },
  {
    "source": "/docs/authentication/social-connections/custom-provider",
    "destination": "/docs/guides/configure/auth-strategies/social-connections/custom-provider",
    "permanent": true
  },
  {
    "source": "/docs/authentication/social-connections/coinbase",
    "destination": "/docs/guides/configure/auth-strategies/social-connections/coinbase",
    "permanent": true
  },
  {
    "source": "/docs/authentication/social-connections/box",
    "destination": "/docs/guides/configure/auth-strategies/social-connections/box",
    "permanent": true
  },
  {
    "source": "/docs/authentication/social-connections/bitbucket",
    "destination": "/docs/guides/configure/auth-strategies/social-connections/bitbucket",
    "permanent": true
  },
  {
    "source": "/docs/authentication/social-connections/atlassian",
    "destination": "/docs/guides/configure/auth-strategies/social-connections/atlassian",
    "permanent": true
  },
  {
    "source": "/docs/authentication/social-connections/apple",
    "destination": "/docs/guides/configure/auth-strategies/social-connections/apple",
    "permanent": true
  },
  {
    "source": "/docs/authentication/social-connections/account-linking",
    "destination": "/docs/guides/configure/auth-strategies/social-connections/account-linking",
    "permanent": true
  },
  {
    "source": "/docs/authentication/enterprise-connections/overview",
    "destination": "/docs/guides/configure/auth-strategies/enterprise-connections/overview",
    "permanent": true
  },
  {
    "source": "/docs/authentication/enterprise-connections/jit-provisioning",
    "destination": "/docs/guides/configure/auth-strategies/enterprise-connections/jit-provisioning",
    "permanent": true
  },
  {
    "source": "/docs/authentication/enterprise-connections/authentication-flows",
    "destination": "/docs/guides/configure/auth-strategies/enterprise-connections/authentication-flows",
    "permanent": true
  },
  {
    "source": "/docs/authentication/enterprise-connections/account-linking",
    "destination": "/docs/guides/configure/auth-strategies/enterprise-connections/account-linking",
    "permanent": true
  },
  {
    "source": "/docs/authentication/web3/okx-wallet",
    "destination": "/docs/guides/configure/auth-strategies/web3/okx-wallet",
    "permanent": true
  },
  {
    "source": "/docs/authentication/web3/metamask",
    "destination": "/docs/guides/configure/auth-strategies/web3/metamask",
    "permanent": true
  },
  {
    "source": "/docs/authentication/web3/coinbase-wallet",
    "destination": "/docs/guides/configure/auth-strategies/web3/coinbase-wallet",
    "permanent": true
  },
  {
    "source": "/docs/oauth/verify-oauth-tokens",
    "destination": "/docs/guides/configure/auth-strategies/oauth/verify-oauth-tokens",
    "permanent": true
  },
  {
    "source": "/docs/oauth/single-sign-on",
    "destination": "/docs/guides/configure/auth-strategies/oauth/single-sign-on",
    "permanent": true
  },
  {
    "source": "/docs/oauth/scoped-access",
    "destination": "/docs/guides/configure/auth-strategies/oauth/scoped-access",
    "permanent": true
  },
  {
    "source": "/docs/oauth/overview",
    "destination": "/docs/guides/configure/auth-strategies/oauth/overview",
    "permanent": true
  },
  {
    "source": "/docs/oauth/how-clerk-implements-oauth",
    "destination": "/docs/guides/configure/auth-strategies/oauth/how-clerk-implements-oauth",
    "permanent": true
  },
  {
    "source": "/docs/backend-requests/custom-session-token",
    "destination": "/docs/guides/configure/session-token",
    "permanent": true
  },
  {
    "source": "/docs/webhooks/overview",
    "destination": "/docs/guides/configure/webhooks/overview",
    "permanent": true
  },
  {
    "source": "/docs/webhooks/sync-data",
    "destination": "/docs/guides/configure/webhooks/syncing",
    "permanent": true
  },
  {
    "source": "/docs/webhooks/debug-your-webhooks",
    "destination": "/docs/guides/configure/webhooks/debugging",
    "permanent": true
  },
  {
    "source": "/docs/authentication/configuration/sign-up-sign-in-options",
    "destination": "/docs/guides/configure/auth-strategies/sign-up-sign-in-options",
    "permanent": true
  },
  {
    "source": "/docs/integrations/vercel-marketplace",
    "destination": "/docs/guides/configure/integrations/platforms/vercel-marketplace",
    "permanent": true
  },
  {
    "source": "/docs/integrations/shopify",
    "destination": "/docs/guides/configure/integrations/platforms/shopify",
    "permanent": true
  },
  {
    "source": "/docs/integrations/overview",
    "destination": "/docs/guides/configure/integrations/overview",
    "permanent": true
  },
  {
    "source": "/docs/authentication/overview",
    "destination": "/docs/guides/configure/auth-strategies/sign-up-sign-in-options",
    "permanent": true
  },
  {
    "source": "/docs/authentication/enterprise-connections/saml/azure",
    "destination": "/docs/guides/configure/auth-strategies/enterprise-connections/saml/azure",
    "permanent": true
  },
  {
    "source": "/docs/authentication/enterprise-connections/saml/google",
    "destination": "/docs/guides/configure/auth-strategies/enterprise-connections/saml/google",
    "permanent": true
  },
  {
    "source": "/docs/authentication/enterprise-connections/saml/okta",
    "destination": "/docs/guides/configure/auth-strategies/enterprise-connections/saml/okta",
    "permanent": true
  },
  {
    "source": "/docs/authentication/enterprise-connections/saml/custom-provider",
    "destination": "/docs/guides/configure/auth-strategies/enterprise-connections/saml/custom-provider",
    "permanent": true
  },
  {
    "source": "/docs/authentication/enterprise-connections/oidc/custom-provider",
    "destination": "/docs/guides/configure/auth-strategies/enterprise-connections/oidc/custom-provider",
    "permanent": true
  },
  {
    "source": "/docs/authentication/enterprise-connections/easie/google",
    "destination": "/docs/guides/configure/auth-strategies/enterprise-connections/easie/google",
    "permanent": true
  },
  {
    "source": "/docs/authentication/enterprise-connections/easie/microsoft",
    "destination": "/docs/guides/configure/auth-strategies/enterprise-connections/easie/microsoft",
    "permanent": true
  },
  {
    "source": "/docs/integrations/databases/supabase",
    "destination": "/docs/guides/configure/integrations/databases/supabase",
    "permanent": true
  },
  {
    "source": "/docs/integrations/databases/nhost",
    "destination": "/docs/guides/configure/integrations/databases/nhost",
    "permanent": true
  },
  {
    "source": "/docs/integrations/databases/neon",
    "destination": "/docs/guides/configure/integrations/databases/neon",
    "permanent": true
  },
  {
    "source": "/docs/integrations/databases/instantdb",
    "destination": "/docs/guides/configure/integrations/databases/instantdb",
    "permanent": true
  },
  {
    "source": "/docs/integrations/databases/hasura",
    "destination": "/docs/guides/configure/integrations/databases/hasura",
    "permanent": true
  },
  {
    "source": "/docs/integrations/databases/grafbase",
    "destination": "/docs/guides/configure/integrations/databases/grafbase",
    "permanent": true
  },
  {
    "source": "/docs/integrations/databases/firebase",
    "destination": "/docs/guides/configure/integrations/databases/firebase",
    "permanent": true
  },
  {
    "source": "/docs/integrations/databases/fauna",
    "destination": "/docs/guides/configure/integrations/databases/fauna",
    "permanent": true
  },
  {
    "source": "/docs/integrations/databases/convex",
    "destination": "/docs/guides/configure/integrations/databases/convex",
    "permanent": true
  },
  {
    "source": "/docs/integrations/analytics/google-analytics",
    "destination": "/docs/guides/configure/integrations/analytics/google-analytics",
    "permanent": true
  },
  {
    "source": "/docs/webhooks/inngest",
    "destination": "/docs/guides/configure/webhooks/inngest",
    "permanent": true
  },
  {
    "source": "/docs/webhooks/loops",
    "destination": "/docs/guides/configure/webhooks/loops",
    "permanent": true
  },
  {
    "source": "/docs/users/overview",
    "destination": "/docs/guides/users/managing",
    "permanent": true
  },
  {
    "source": "/docs/users/invitations",
    "destination": "/docs/guides/users/inviting",
    "permanent": true
  },
  {
    "source": "/docs/users/metadata",
    "destination": "/docs/guides/users/extending",
    "permanent": true
  },
  {
    "source": "/docs/users/user-impersonation",
    "destination": "/docs/guides/users/impersonation",
    "permanent": true
  },
  {
    "source": "/docs/users/creating-users",
    "destination": "/docs/guides/users/managing",
    "permanent": true
  },
  {
    "source": "/docs/users/deleting-users",
    "destination": "/docs/guides/users/managing",
    "permanent": true
  },
  {
    "source": "/docs/authentication/configuration/legal-compliance",
    "destination": "/docs/guides/secure/legal-compliance",
    "permanent": true
  },
  {
    "source": "/docs/authentication/configuration/restrictions",
    "destination": "/docs/guides/secure/restricting-access",
    "permanent": true
  },
  {
    "source": "/docs/authentication/configuration/session-options",
    "destination": "/docs/guides/secure/session-options",
    "permanent": true
  },
  {
    "source": "/docs/guides/authorization-checks",
    "destination": "/docs/guides/secure/authorization-checks",
    "permanent": true
  },
  {
    "source": "/docs/guides/reverification",
    "destination": "/docs/guides/secure/reverification",
    "permanent": true
  },
  {
    "source": "/docs/security/bot-protection",
    "destination": "/docs/guides/secure/bot-protection",
    "permanent": true
  },
  {
    "source": "/docs/security/csrf-protection",
    "destination": "/docs/guides/secure/best-practices/csrf-protection",
    "permanent": true
  },
  {
    "source": "/docs/security/clerk-csp",
    "destination": "/docs/guides/secure/best-practices/csp-headers",
    "permanent": true
  },
  {
    "source": "/docs/security/email-link-protection",
    "destination": "/docs/guides/secure/best-practices/protect-email-links",
    "permanent": true
  },
  {
    "source": "/docs/security/xss-leak-protection",
    "destination": "/docs/guides/secure/best-practices/xss-leak-protection",
    "permanent": true
  },
  {
    "source": "/docs/security/fixation-protection",
    "destination": "/docs/guides/secure/best-practices/fixation-protection",
    "permanent": true
  },
  {
    "source": "/docs/security/vulnerability-disclosure-policy",
    "destination": "/docs/guides/how-clerk-works/security/vulnerability-disclosure-policy",
    "permanent": true
  },
  {
    "source": "/docs/telemetry",
    "destination": "/docs/guides/how-clerk-works/security/clerk-telemetry",
    "permanent": true
  },
  {
    "source": "/docs/security/password-protection",
    "destination": "/docs/guides/secure/password-protection-and-rules",
    "permanent": true
  },
  {
    "source": "/docs/security/user-lock-guide",
    "destination": "/docs/guides/secure/user-lockout",
    "permanent": true
  },
  {
    "source": "/docs/security/unauthorized-sign-in",
    "destination": "/docs/guides/secure/best-practices/unauthorized-sign-in",
    "permanent": true
  },
  {
    "source": "/docs/security/overview",
    "destination": "/docs",
    "permanent": true
  },
  {
    "source": "/docs/backend-requests/resources/cookies",
    "destination": "/docs/guides/how-clerk-works/cookies",
    "permanent": true
  },
  {
    "source": "/docs/backend-requests/resources/rate-limits",
    "destination": "/docs/guides/how-clerk-works/system-limits",
    "permanent": true
  },
  {
    "source": "/docs/backend-requests/resources/session-tokens",
    "destination": "/docs/guides/how-clerk-works/session-tokens",
    "permanent": true
  },
  {
    "source": "/docs/guides/multi-tenant-architecture",
    "destination": "/docs/guides/how-clerk-works/multi-tenant-architecture",
    "permanent": true
  },
  {
    "source": "/docs/guides/routing",
    "destination": "/docs/guides/how-clerk-works/routing",
    "permanent": true
  },
  {
    "source": "/docs/how-clerk-works/overview",
    "destination": "/docs/guides/how-clerk-works/overview",
    "permanent": true
  },
  {
    "source": "/docs/how-clerk-works/cookies",
    "destination": "/docs/guides/how-clerk-works/cookies",
    "permanent": true
  },
  {
    "source": "/docs/backend-requests/resources/tokens-and-signatures",
    "destination": "/docs/guides/how-clerk-works/tokens-and-signatures",
    "permanent": true
  }
]<|MERGE_RESOLUTION|>--- conflicted
+++ resolved
@@ -2470,18 +2470,13 @@
     "permanent": true
   },
   {
-<<<<<<< HEAD
     "source": "/docs/organizations/force-organizations",
     "destination": "/docs/guides/organizations/overview",
     "permanent": true
   },
   {
-    "source": "/docs/components/checkout-button",
-    "destination": "/docs/components/billing/checkout-button",
-=======
     "source": "/docs/references/nextjs/build-mcp-server",
     "destination": "/docs/mcp/build-mcp-server",
->>>>>>> 698e41be
     "permanent": true
   },
   {
@@ -2490,6 +2485,76 @@
     "permanent": true
   },
   {
+    "source": "/docs/organizations/invitations",
+    "destination": "/docs/guides/organizations/invitations",
+    "permanent": true
+  },
+  {
+    "source": "/docs/organizations/manage-sso",
+    "destination": "/docs/guides/organizations/sso",
+    "permanent": true
+  },
+  {
+    "source": "/docs/organizations/metadata",
+    "destination": "/docs/guides/organizations/metadata",
+    "permanent": true
+  },
+  {
+    "source": "/docs/organizations/organization-workspaces",
+    "destination": "/docs/guides/dashboard/overview",
+    "permanent": true
+  },
+  {
+    "source": "/docs/organizations/roles-permissions",
+    "destination": "/docs/guides/organizations/roles-and-permissions",
+    "permanent": true
+  },
+  {
+    "source": "/docs/organizations/verified-domains",
+    "destination": "/docs/guides/organizations/verified-domains",
+    "permanent": true
+  },
+  {
+    "source": "/docs/billing/overview",
+    "destination": "/docs/guides/billing/overview",
+    "permanent": true
+  },
+  {
+    "source": "/docs/billing/b2b-saas",
+    "destination": "/docs/guides/billing/for-b2b",
+    "permanent": true
+  },
+  {
+    "source": "/docs/billing/b2c-saas",
+    "destination": "/docs/guides/billing/for-b2c",
+    "permanent": true
+  },
+  {
+    "source": "/docs/advanced-usage/using-proxies",
+    "destination": "/docs/guides/dashboard/dns-domains/proxy-fapi",
+    "permanent": true
+  },
+  {
+    "source": "/docs/advanced-usage/satellite-domains",
+    "destination": "/docs/guides/dashboard/dns-domains/satellite-domains",
+    "permanent": true
+  },
+  {
+    "source": "/docs/organizations/org-slugs-in-urls",
+    "destination": "/docs/guides/organizations/org-slugs-in-urls",
+    "permanent": true
+  },
+  {
+    "source": "/docs/organizations/create-orgs-for-users",
+    "destination": "/docs/guides/organizations/create-orgs-for-users",
+    "permanent": true
+  },
+  {
+    "source": "/docs/organizations/overview",
+    "destination": "/docs/guides/organizations/overview",
+    "permanent": true
+  },
+  {
     "source": "/docs/hooks/use-user",
     "destination": "/docs/reference/general/hooks/use-user",
     "permanent": true
@@ -2745,76 +2810,6 @@
     "permanent": true
   },
   {
-    "source": "/docs/organizations/invitations",
-    "destination": "/docs/guides/organizations/invitations",
-    "permanent": true
-  },
-  {
-    "source": "/docs/organizations/manage-sso",
-    "destination": "/docs/guides/organizations/sso",
-    "permanent": true
-  },
-  {
-    "source": "/docs/organizations/metadata",
-    "destination": "/docs/guides/organizations/metadata",
-    "permanent": true
-  },
-  {
-    "source": "/docs/organizations/organization-workspaces",
-    "destination": "/docs/guides/dashboard/overview",
-    "permanent": true
-  },
-  {
-    "source": "/docs/organizations/roles-permissions",
-    "destination": "/docs/guides/organizations/roles-and-permissions",
-    "permanent": true
-  },
-  {
-    "source": "/docs/organizations/verified-domains",
-    "destination": "/docs/guides/organizations/verified-domains",
-    "permanent": true
-  },
-  {
-    "source": "/docs/billing/overview",
-    "destination": "/docs/guides/billing/overview",
-    "permanent": true
-  },
-  {
-    "source": "/docs/billing/b2b-saas",
-    "destination": "/docs/guides/billing/for-b2b",
-    "permanent": true
-  },
-  {
-    "source": "/docs/billing/b2c-saas",
-    "destination": "/docs/guides/billing/for-b2c",
-    "permanent": true
-  },
-  {
-    "source": "/docs/advanced-usage/using-proxies",
-    "destination": "/docs/guides/dashboard/dns-domains/proxy-fapi",
-    "permanent": true
-  },
-  {
-    "source": "/docs/advanced-usage/satellite-domains",
-    "destination": "/docs/guides/dashboard/dns-domains/satellite-domains",
-    "permanent": true
-  },
-  {
-    "source": "/docs/organizations/org-slugs-in-urls",
-    "destination": "/docs/guides/organizations/org-slugs-in-urls",
-    "permanent": true
-  },
-  {
-    "source": "/docs/organizations/create-orgs-for-users",
-    "destination": "/docs/guides/organizations/create-orgs-for-users",
-    "permanent": true
-  },
-  {
-    "source": "/docs/organizations/overview",
-    "destination": "/docs/guides/organizations/overview",
-    "permanent": true
-  },
-  {
     "source": "/docs/customization/overview",
     "destination": "/docs/guides/customizing-clerk/appearance-prop/overview",
     "permanent": true
