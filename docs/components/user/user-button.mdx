--- conflicted
+++ resolved
@@ -144,31 +144,6 @@
         </header>
       )
     }
-<<<<<<< HEAD
-=======
-    ```
-  </Tab>
-
-  <Tab>
-    ```tsx {{ filename: 'router/index.tsx' }}
-    import { SignedIn, UserButton, SignInButton, SignedOut } from '@clerk/remix'
-    import { getAuth } from '@clerk/remix/ssr.server'
-    import { LoaderFunction, redirect } from '@remix-run/node'
-
-    export const loader: LoaderFunction = async (args) => {
-      const { isAuthenticated, userId } = await getAuth(args)
-
-      if (!isAuthenticated) {
-        return redirect('/sign-in')
-      }
-
-      return {
-        props: {
-          userId,
-        },
-      }
-    }
->>>>>>> 444a8630
 
     function MyApp({ pageProps }) {
       return (
@@ -202,6 +177,7 @@
   ```
 </If>
 
+
 <If sdk="astro">
   ```astro {{ filename: 'pages/index.astro' }}
   ---
@@ -245,9 +221,9 @@
   import { LoaderFunction, redirect } from '@remix-run/node'
 
   export const loader: LoaderFunction = async (args) => {
-    const { userId } = await getAuth(args)
-
-    if (!userId) {
+    const { isAuthenticated, userId } = await getAuth(args)
+
+    if (!isAuthenticated) {
       return redirect('/sign-in')
     }
 
@@ -298,8 +274,8 @@
 </If>
 
 <If sdk="vue">
-  ```vue {{ filename: 'App.vue' }}
-  <script setup lang="ts">
+  ```vue {{ filename: 'header.vue' }}
+  <script setup>
   import { SignedIn, UserButton, SignInButton, SignedOut } from '@clerk/vue'
   </script>
 
