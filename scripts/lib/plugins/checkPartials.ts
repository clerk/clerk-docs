// This validator manages the partials in the docs
// based on the options passed through it can
//   - only report warnings if something ain't right
//   - only embed the partials contents in to the markdown
//   - both report warnings and embed the partials contents

import path from 'node:path'
import type { Node } from 'unist'
import { map as mdastMap } from 'unist-util-map'
import type { VFile } from 'vfile'
import type { BuildConfig } from '../config'
import { safeMessage } from '../error-messages'
import type { DocsFile } from '../io'
import { extractComponentPropValueFromNode } from '../utils/extractComponentPropValueFromNode'
import { removeMdxSuffix } from '../utils/removeMdxSuffix'
import { z } from 'zod'

export const checkPartials =
  (
    config: BuildConfig,
    getPartial: (partial: string) =>
      | {
          node: Node
          path: string
        }
      | undefined,
    file: DocsFile,
    options: {
      reportWarnings: boolean
      embed: boolean
    },
    foundPartial?: (partial: string) => void,
  ) =>
  () =>
  (tree: Node, vfile: VFile) => {
    return mdastMap(tree, (node) => {
      const partialSrc = extractComponentPropValueFromNode(
        config,
        node,
        vfile,
        'Include',
        'src',
        true,
        'docs',
        file.filePath,
        z.string(),
      )

      if (partialSrc === undefined) return node

      // Check if partialSrc is a valid format (global or relative)
      const isGlobalPartial = partialSrc.startsWith('_partials/')
      const isRelativePartial = partialSrc.startsWith('./') || partialSrc.startsWith('../')

      if (!isGlobalPartial && !isRelativePartial) {
        if (options.reportWarnings === true) {
          safeMessage(config, vfile, file.filePath, 'docs', 'include-src-not-partials', [], node.position)
        }
        return node
      }

<<<<<<< HEAD
      const partial = getPartial(`${removeMdxSuffix(partialSrc)}.mdx`)
=======
      // Resolve the partial path
      let resolvedPartialPath: string

      if (isRelativePartial) {
        // Relative path - resolve relative to the document's directory
        // file.filePathInDocsFolder is like "billing/for-b2c.mdx"
        const docDir = path.dirname(file.filePathInDocsFolder)
        // Resolve relative to the document's directory and normalize the path
        resolvedPartialPath = path.normalize(path.join(docDir, `${removeMdxSuffix(partialSrc)}.mdx`))
      } else {
        // Global partial path - keep the full path with _partials/ prefix
        resolvedPartialPath = `${removeMdxSuffix(partialSrc)}.mdx`
      }

      // Find the partial in the partials array
      // Partials are stored with their path relative to the docs folder
      // Global partials: "_partials/billing/enable-billing.mdx"
      // Relative partials: "billing/_partials/local.mdx"
      const partial = partials.find((partial) => partial.path === resolvedPartialPath)
>>>>>>> 9eb65f9c

      if (partial === undefined) {
        if (options.reportWarnings === true) {
          safeMessage(
            config,
            vfile,
            file.filePath,
            'docs',
            'partial-not-found',
            [removeMdxSuffix(partialSrc)],
            node.position,
          )
        }
        return node
      }

      foundPartial?.(resolvedPartialPath)

      if (options.embed === true) {
        return Object.assign(node, partial.node)
      }

      return node
    })
  }<|MERGE_RESOLUTION|>--- conflicted
+++ resolved
@@ -59,29 +59,20 @@
         return node
       }
 
-<<<<<<< HEAD
-      const partial = getPartial(`${removeMdxSuffix(partialSrc)}.mdx`)
-=======
       // Resolve the partial path
-      let resolvedPartialPath: string
+      let partial: { node: Node; path: string } | undefined
 
       if (isRelativePartial) {
         // Relative path - resolve relative to the document's directory
         // file.filePathInDocsFolder is like "billing/for-b2c.mdx"
         const docDir = path.dirname(file.filePathInDocsFolder)
         // Resolve relative to the document's directory and normalize the path
-        resolvedPartialPath = path.normalize(path.join(docDir, `${removeMdxSuffix(partialSrc)}.mdx`))
+        partial = getPartial(path.normalize(path.join(docDir, `${removeMdxSuffix(partialSrc)}.mdx`)))
       } else {
         // Global partial path - keep the full path with _partials/ prefix
-        resolvedPartialPath = `${removeMdxSuffix(partialSrc)}.mdx`
+        // resolvedPartialPath = `${removeMdxSuffix(partialSrc)}.mdx`
+        partial = getPartial(`${removeMdxSuffix(partialSrc)}.mdx`)
       }
-
-      // Find the partial in the partials array
-      // Partials are stored with their path relative to the docs folder
-      // Global partials: "_partials/billing/enable-billing.mdx"
-      // Relative partials: "billing/_partials/local.mdx"
-      const partial = partials.find((partial) => partial.path === resolvedPartialPath)
->>>>>>> 9eb65f9c
 
       if (partial === undefined) {
         if (options.reportWarnings === true) {
@@ -98,7 +89,7 @@
         return node
       }
 
-      foundPartial?.(resolvedPartialPath)
+      foundPartial?.(partial.path)
 
       if (options.embed === true) {
         return Object.assign(node, partial.node)
