---
title: <Protect>
description: The Protect component is used for authorization. It only renders its children when the current user has the specified permission or role in the organization.
---

# `<Protect>`

The `<Protect>` component is used for authorization. It only renders its children when the current user has the specified [permission or role](/docs/organizations/roles-permissions) in the organization.

## Usage

To limit who is able to see the content that `<Protect>` renders, you can pass either the `permission` or `role` prop. The recommended approach is to use `permission` because this lets you modify roles without breaking your application. Permissions can be assigned to different roles with ease.

<<<<<<< HEAD
If you do not pass either prop, `<Protect>` behaves the same as [`<SignedIn />`](/docs/components/control/signed-in) and will render its children if the user is signed in, regardless of their role or its permissions.
=======
If you do not pass either prop, `<Protect>` behaves the same as [`<SignedIn>`](/docs/components/control/signed-in) and will render its children if the user is signed in, regardless of their Role or its Permissions.
>>>>>>> 43856dfc

For more complex authorization logic, pass conditional logic to the `condition` prop.

### Render content by permissions

The children of the following component will only be visible to users with roles that have the `org:invoices:create` permission.

<Tabs type="framework" items={["Next.js", "React"]}>
  <Tab>
      ```jsx
      import { Protect } from "@clerk/nextjs";

      export default function ProtectPage() {
        return (
          <Protect
            permission="org:invoices:create"
            fallback={<p>You do not have the permissions to create an invoice.</p>}
          >
            {children}
          </Protect>
        );
      }
      ```
  </Tab>

  <Tab>
    ```jsx
    import { Protect } from "@clerk/clerk-react";

    export default function ProtectPage() {
      return (
        <Protect
          permission="org:invoices:create"
          fallback={<p>You do not have the permissions to create an invoice.</p>}
        >
          {children}
        </Protect>
      );
    }
    ```
  </Tab>
</Tabs>

### Render content by role

While authorization by `permission` is recommended, for convenience, `<Protect>` allows a `role` prop to be passed. The children of the following component will only be visible to users with the `org:billing` role.

<Tabs type="framework" items={["Next.js", "React"]}>
  <Tab>
    ```jsx
    import { Protect } from "@clerk/nextjs";

    export default function ProtectPage() {
      return (
        <Protect
          role="org:billing"
          fallback={<p>Only a member of the Billing department can access this content.</p>}
        >
          {children}
        </Protect>
      );
    }
    ```
  </Tab>

  <Tab>
    ```jsx
    import { Protect } from "@clerk/clerk-react";

    export default function ProtectPage() {
      return (
        <Protect
          role="org:billing"
          fallback={<p>Only a member of the Billing department can access this content.</p>}
        >
          {children}
        </Protect>
      );
    }
    ```
  </Tab>
</Tabs>

## Properties

| Name | Type | Description |
| --- | --- | --- |
| `condition?` | `has => boolean` | Optional conditional logic that renders the children if it returns `true`. |
| `fallback?` | `JSX` | An optional snippet of JSX to show when a user doesn't have the `role` or `permission` to access the protected content. |
| `permission?` | `string` | Optional string corresponding to a Role's Permission in the format `org:<resource>:<action>` |
| `role?` | `string` | Optional string corresponding to an Organization's Role in the format `org:<role>` |

<Callout type="warning">
  `<Protect>` can only accept `permission` *or* `role`, not both. The recommended approach is to use `permission`.
</Callout><|MERGE_RESOLUTION|>--- conflicted
+++ resolved
@@ -11,11 +11,7 @@
 
 To limit who is able to see the content that `<Protect>` renders, you can pass either the `permission` or `role` prop. The recommended approach is to use `permission` because this lets you modify roles without breaking your application. Permissions can be assigned to different roles with ease.
 
-<<<<<<< HEAD
-If you do not pass either prop, `<Protect>` behaves the same as [`<SignedIn />`](/docs/components/control/signed-in) and will render its children if the user is signed in, regardless of their role or its permissions.
-=======
-If you do not pass either prop, `<Protect>` behaves the same as [`<SignedIn>`](/docs/components/control/signed-in) and will render its children if the user is signed in, regardless of their Role or its Permissions.
->>>>>>> 43856dfc
+If you do not pass either prop, `<Protect>` behaves the same as [`<SignedIn>`](/docs/components/control/signed-in) and will render its children if the user is signed in, regardless of their role or its permissions.
 
 For more complex authorization logic, pass conditional logic to the `condition` prop.
 
