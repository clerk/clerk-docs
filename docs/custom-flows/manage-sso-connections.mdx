--- conflicted
+++ resolved
@@ -18,13 +18,8 @@
 
 ## Build the custom flow
 
-<<<<<<< HEAD
 1. The [`useUser()`](/docs/reference/general/hooks/use-user) hook is used to get the current user's [`User`](/docs/references/javascript/user) object. The `isLoaded` boolean is used to ensure that Clerk is loaded.
-1. The `options` array is used to create a list of supported SSO connections. This example uses [OAuth strategies](/docs/authentication/social-connections/oauth). You can edit this array to include all of the SSO connections that you've enabled for your app in the Clerk Dashboard. You can also add [custom SSO connections](/docs/authentication/social-connections/custom-provider) by using the `oauth_custom_<name>` strategy.
-=======
-1. The [`useUser()`](/docs/hooks/use-user) hook is used to get the current user's [`User`](/docs/references/javascript/user) object. The `isLoaded` boolean is used to ensure that Clerk is loaded.
 1. The `options` array is used to create a list of supported SSO connections. This example uses [OAuth strategies](/docs/guides/configure/auth-strategies/social-connections/all-providers). You can edit this array to include all of the SSO connections that you've enabled for your app in the Clerk Dashboard. You can also add [custom SSO connections](/docs/guides/configure/auth-strategies/social-connections/custom-provider) by using the `oauth_custom_<name>` strategy.
->>>>>>> 4fcfe366
 1. The `addSSO()` function is used to add a new external account using the `strategy` that is passed in.
    - It uses the `user` object to access the [`createExternalAccount()`](/docs/references/javascript/user#create-external-account) method.
    - The `createExternalAccount()` method is used to create a new external account using the `strategy` that is passed in. It's passed to the [`useReverification()`](/docs/reference/general/hooks/use-reverification) hook to require the user to reverify their credentials before being able to add an external account to their account.
