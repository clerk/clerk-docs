---
title: Organization object
description: The Organization object holds information about an organization, as well as methods for managing it.
---

# `Organization` object

The `Organization` object holds information about an organization, as well as methods for managing it.

The following examples assume:

- you have followed the [quickstart](/docs/quickstarts/javascript) in order to add Clerk to your JavaScript application
- you have [enabled the Organizations feature in your Clerk Dashboard](/docs/organizations/overview#enable-organizations-in-your-application)

## Properties

<Properties>
  - `id`
  - `string`

  The unique identifier of the related organization.

  ---

  - `name`
  - `string`

  The name of the related organization.

  ---

  - `slug`
  - `string | null`

  The organization slug. If supplied, it must be unique for the instance.

  ---

  - `imageUrl`
  - `string`

  Holds the organization logo or default logo. Compatible with Clerk's [Image Optimization](/docs/guides/image-optimization/imageurl-image-optimization).

  ---

  - `hasImage`
  - `boolean`

  A getter boolean to check if the organization has an uploaded image. Returns `false` if Clerk is displaying an avatar for the organization.

  ---

  - `membersCount`
  - `number`

  The number of members the associated organization contains.

  ---

  - `pendingInvitationsCount`
  - `number`

  The number of pending invitations to users to join the organization.

  ---

  - `adminDeleteEnabled`
  - `boolean`

  A getter boolean to check if the admin of the organization can delete it.

  ---

  - `maxAllowedMemberships`
  - `number`

  The maximum number of memberships allowed for the organization.

  ---

  - `createdAt`
  - `Date`

  Date of the time the organization was created.

  ---

  - `updatedAt`
  - `Date`

  Date of the last time the organization was updated.

  ---

  - `publicMetadata`
  - `object`

  Additional information about the organization that can be read through the Frontend API, but written only from the Backend API.
</Properties>

## Methods

### `update()`

Updates an organization's attributes.

```typescript {{ prettier: false }}
function update(params: UpdateOrganizationParams): Promise<Organization>;
```

#### `UpdateOrganizationParams`

<Properties>
  - `name`
  - `string`

  The organization name.

  ---

  - `slug?`
  - `string | undefined`

  The organization slug.
</Properties>

#### Returns

| Type | Description |
| - | - |
| `Promise<Organization>` | This method returns a `Promise` which resolves to an [`Organization`](#organization) object. |

#### Example

<CodeBlockTabs type="npm-script" options={['NPM module', '<script>']}>
  ```js {{ prettier: false, filename: 'main.js', mark: [10] }}
  import { Clerk } from '@clerk/clerk-js';

  // Initialize Clerk with your Clerk publishable key
  const clerk = new Clerk('{{pub_key}}');
  await clerk.load();

  if (clerk.user) {
    // Check for an active organization
    if (clerk.organization){
      await clerk.organization.update({ name: "New Name" })
      .then((res) => console.log(res))
      .catch((error) => console.log("An error occurred:", error.errors));
    } else {
      // If there is no active organization,
      // mount Clerk's <OrganizationSwitcher />
      // to allow the user to set an organization as active
      document.getElementById("app").innerHTML = `
        <h2>Select an organization to set it as active</h2>
        <div id="org-switcher"></div>
      `;

      const orgSwitcherDiv = document.getElementById("org-switcher");

      clerk.mountOrganizationSwitcher(orgSwitcherDiv);
    }
  } else {
    document.getElementById("app").innerHTML = `
      <div id="sign-in"></div>
    `;

    const signInDiv = document.getElementById("sign-in");

    clerk.mountSignIn(signInDiv);
  }
  ```

  ```html {{ prettier: false, filename: 'index.html', mark: [19] }}
    <div id="app"></div>

    <!-- Initialize Clerk with your
    Clerk Publishable key and Frontend API URL -->
    <script
      async
      crossorigin="anonymous"
      data-clerk-publishable-key="{{pub_key}}"
      src="https://{{fapi_url}}/npm/@clerk/clerk-js@latest/dist/clerk.browser.js"
      type="text/javascript"
    ></script>

    <script>
      window.addEventListener("load", async function () {
        await Clerk.load();
        if (Clerk.user) {
          // Check for an active organization
          if (Clerk.organization){
            await Clerk.organization.update({ name: "New Name" })
              .then((res) => console.log(res))
              .catch((error) => console.log("An error occurred:", error.errors));
          } else {
            // If there is no active organization,
            // mount Clerk's <OrganizationSwitcher />
            // to allow the user to set an organization as active
            document.getElementById("app").innerHTML = `
              <h2>Select an organization to set it as active</h2>
              <div id="org-switcher"></div>
            `;

            const orgSwitcherDiv = document.getElementById("org-switcher");

            Clerk.mountOrganizationSwitcher(orgSwitcherDiv);
          }
        } else {
          document.getElementById("app").innerHTML = `
            <div id="sign-in"></div>
          `;

          const signInDiv = document.getElementById("sign-in");

          Clerk.mountSignIn(signInDiv);
        }
      });
    </script>
  ```
</CodeBlockTabs>

### `destroy()`

Deletes the organization. Only administrators can delete an organization.

Deleting an organization will also delete all memberships and invitations. **This is not reversible.**

```typescript {{ prettier: false }}
function destroy(): Promise<void>;
```

#### Returns

| Type | Description |
| - | - |
| `Promise<void>` | This method returns a `Promise` which doesn't resolve to any value. |

#### Example

<CodeBlockTabs type="npm-script" options={['NPM module', '<script>']}>
  ```js {{ prettier: false, filename: 'main.js', mark: [10] }}
  import { Clerk } from '@clerk/clerk-js';

  // Initialize Clerk with your Clerk publishable key
  const clerk = new Clerk('{{pub_key}}');
  await clerk.load();

  if (clerk.user) {
    // Check for an active organization
    if (clerk.organization){
      await clerk.organization.destroy()
        .then((res) => console.log(res))
        .catch((error) => console.log("An error occurred:", error.errors));
    } else {
      // If there is no active organization,
      // mount Clerk's <OrganizationSwitcher />
      // to allow the user to set an organization as active
      document.getElementById("app").innerHTML = `
        <h2>Select an organization to set it as active</h2>
        <div id="org-switcher"></div>
      `;

      const orgSwitcherDiv = document.getElementById("org-switcher");

      clerk.mountOrganizationSwitcher(orgSwitcherDiv);
    }
  } else {
    document.getElementById("app").innerHTML = `
      <div id="sign-in"></div>
    `;

    const signInDiv = document.getElementById("sign-in");

    clerk.mountSignIn(signInDiv);
  }
  ```

  ```html {{ prettier: false, filename: 'index.html', mark: [19] }}
    <div id="app"></div>

    <!-- Initialize Clerk with your
    Clerk Publishable key and Frontend API URL -->
    <script
      async
      crossorigin="anonymous"
      data-clerk-publishable-key="{{pub_key}}"
      src="https://{{fapi_url}}/npm/@clerk/clerk-js@latest/dist/clerk.browser.js"
      type="text/javascript"
    ></script>

    <script>
      window.addEventListener("load", async function () {
        await Clerk.load();
        if (Clerk.user) {
          // Check for an active organization
          if (Clerk.organization){
            await Clerk.organization.destroy()
              .then((res) => console.log(res))
              .catch((error) => console.log("An error occurred:", error.errors));
          } else {
            // If there is no active organization,
            // mount Clerk's <OrganizationSwitcher />
            // to allow the user to set an organization as active
            document.getElementById("app").innerHTML = `
              <h2>Select an organization to set it as active</h2>
              <div id="org-switcher"></div>
            `;

            const orgSwitcherDiv = document.getElementById("org-switcher");

            Clerk.mountOrganizationSwitcher(orgSwitcherDiv);
          }
        } else {
          document.getElementById("app").innerHTML = `
            <div id="sign-in"></div>
          `;

          const signInDiv = document.getElementById("sign-in");

          Clerk.mountSignIn(signInDiv);
        }
      });
    </script>
  ```
</CodeBlockTabs>

### `setLogo()`

Sets or replaces an organization's logo. The logo must be an image and its size cannot exceed 10MB.

```typescript {{ prettier: false }}
function setLogo(params: SetOrganizationLogoParams): Promise<Organization>;
```

#### `SetOrganizationLogoParams`

| Name | Type | Description |
| - | - | - |
| `file` | `File \| Blob \| null` | An image file or blob which cannot exceed 10MB. Passing `null` will delete the organization's current logo. |

#### Returns

| Type | Description |
| - | - |
| `Promise<Organization>` | This method returns a `Promise` which resolves to an [`Organization`](#organization) object. |

#### Example

<Tabs type="npm-script" items={['NPM module', '<script>']}>
  <Tab>
    For the following example, your HTML file should look like this:

    ```html {{ prettier: false, filename: 'index.html' }}
    <!doctype html>
    <html lang="en">
      <head>
        <meta charset="UTF-8" />
        <link rel="icon" type="image/svg+xml" href="/vite.svg" />
        <meta name="viewport" content="width=device-width, initial-scale=1.0" />
        <title>Clerk + JavaScript App</title>
      </head>
      <body>
        <div id="app"></div>

        <input type="file" id="org-logo" />
        <button id="upload-logo">Upload Logo</button>

        <script type="module" src="/main.js"></script>
      </body>
    </html>
    ```

    And your JavaScript file should look like this:

    ```js {{ prettier: false, filename: 'main.js', mark: [14] }}
    import { Clerk } from '@clerk/clerk-js';

    // Initialize Clerk with your Clerk publishable key
    const clerk = new Clerk('{{pub_key}}');
    await clerk.load();

    if (clerk.user) {
      // Check for an active organization
      if (clerk.organization){
        // Update the organization's logo
        document.getElementById("upload-logo").addEventListener("click", () => {
          const orgLogo = document.getElementById("org-logo").files[0];

          clerk.organization.setLogo({ file: orgLogo })
            .then((res) => console.log(res))
            .catch((error) => console.log("An error occurred:", error.errors));
        });
      } else {
        // If there is no active organization,
        // mount Clerk's <OrganizationSwitcher />
        // to allow the user to set an organization as active
        document.getElementById("app").innerHTML = `
          <h2>Select an organization to set it as active</h2>
          <div id="org-switcher"></div>
        `;

        const orgSwitcherDiv = document.getElementById("org-switcher");

        clerk.mountOrganizationSwitcher(orgSwitcherDiv);
      }
    } else {
      document.getElementById("app").innerHTML = `
        <div id="sign-in"></div>
      `;

      const signInDiv = document.getElementById("sign-in");

      clerk.mountSignIn(signInDiv);
    }
    ```
  </Tab>

  <Tab>
    ```html {{ prettier: false, filename: 'index.html', mark: [27] }}
      <div id="app"></div>

      <input type="file" id="org-logo" />
      <button id="upload-logo">Upload Logo</button>

      <!-- Initialize Clerk with your
    Clerk Publishable key and Frontend API URL -->
    <script
      async
      crossorigin="anonymous"
      data-clerk-publishable-key="{{pub_key}}"
      src="https://{{fapi_url}}/npm/@clerk/clerk-js@latest/dist/clerk.browser.js"
      type="text/javascript"
    ></script>

      <script>
        window.addEventListener("load", async function () {
          await Clerk.load();

          if (Clerk.user) {
            // Check for an active organization
            if (Clerk.organization){
              // Update the organization's logo
              document.getElementById("upload-logo").addEventListener("click", () => {
                const orgLogo = document.getElementById("org-logo").files[0];

                Clerk.organization.setLogo({ file: orgLogo })
                  .then((res) => console.log(res))
                  .catch((error) => console.log("An error occurred:", error.errors));
              });
            } else {
              // If there is no active organization,
              // mount Clerk's <OrganizationSwitcher />
              // to allow the user to set an organization as active
              document.getElementById("app").innerHTML = `
                <h2>Select an organization to set it as active</h2>
                <div id="org-switcher"></div>
              `;

              const orgSwitcherDiv = document.getElementById("org-switcher");

              Clerk.mountOrganizationSwitcher(orgSwitcherDiv);
            }
          } else {
            document.getElementById("app").innerHTML = `
              <div id="sign-in"></div>
            `;

            const signInDiv = document.getElementById("sign-in");

            Clerk.mountSignIn(signInDiv);
          }
        });
      </script>
    ```
<<<<<<< HEAD
  </CodeBlockTabs>
</InjectKeys>

### `setLogo()`

Sets or replaces an organization's logo. The logo must be an image and its size cannot exceed 10MB.

```typescript {{ prettier: false }}
function setLogo(params: SetOrganizationLogoParams): Promise<Organization>;
```

#### `SetOrganizationLogoParams`

<Properties>
  - `file`
  - `File | Blob | null`

  An image file or blob which cannot exceed 10MB. Passing `null` will delete the organization's current logo.
</Properties>

#### Returns

| Type | Description |
| - | - |
| `Promise<Organization>` | This method returns a `Promise` which resolves to an [`Organization`](#organization) object. |

#### Example

<InjectKeys>
  <Tabs type="npm-script" items={['NPM module', '<script>']}>
    <Tab>
      For the following example, your HTML file should look like this:

      ```html {{ prettier: false, filename: 'index.html' }}
      <!doctype html>
      <html lang="en">
        <head>
          <meta charset="UTF-8" />
          <link rel="icon" type="image/svg+xml" href="/vite.svg" />
          <meta name="viewport" content="width=device-width, initial-scale=1.0" />
          <title>Clerk + JavaScript App</title>
        </head>
        <body>
          <div id="app"></div>

          <input type="file" id="org-logo" />
          <button id="upload-logo">Upload Logo</button>

          <script type="module" src="/main.js"></script>
        </body>
      </html>
      ```

      And your JavaScript file should look like this:

      ```js {{ prettier: false, filename: 'main.js', mark: [14] }}
      import { Clerk } from '@clerk/clerk-js';

      // Initialize Clerk with your Clerk publishable key
      const clerk = new Clerk('{{pub_key}}');
      await clerk.load();

      if (clerk.user) {
        // Check for an active organization
        if (clerk.organization){
          // Update the organization's logo
          document.getElementById("upload-logo").addEventListener("click", () => {
            const orgLogo = document.getElementById("org-logo").files[0];

            clerk.organization.setLogo({ file: orgLogo })
              .then((res) => console.log(res))
              .catch((error) => console.log("An error occurred:", error.errors));
          });
        } else {
          // If there is no active organization,
          // mount Clerk's <OrganizationSwitcher />
          // to allow the user to set an organization as active
          document.getElementById("app").innerHTML = `
            <h2>Select an organization to set it as active</h2>
            <div id="org-switcher"></div>
          `;

          const orgSwitcherDiv = document.getElementById("org-switcher");

          clerk.mountOrganizationSwitcher(orgSwitcherDiv);
        }
      } else {
        document.getElementById("app").innerHTML = `
          <div id="sign-in"></div>
        `;

        const signInDiv = document.getElementById("sign-in");

        clerk.mountSignIn(signInDiv);
      }
      ```
    </Tab>

    <Tab>
      ```html {{ prettier: false, filename: 'index.html', mark: [27] }}
        <div id="app"></div>

        <input type="file" id="org-logo" />
        <button id="upload-logo">Upload Logo</button>

        <!-- Initialize Clerk with your
      Clerk Publishable key and Frontend API URL -->
      <script
        async
        crossorigin="anonymous"
        data-clerk-publishable-key="{{pub_key}}"
        src="https://{{fapi_url}}/npm/@clerk/clerk-js@latest/dist/clerk.browser.js"
        type="text/javascript"
      ></script>

        <script>
          window.addEventListener("load", async function () {
            await Clerk.load();

            if (Clerk.user) {
              // Check for an active organization
              if (Clerk.organization){
                // Update the organization's logo
                document.getElementById("upload-logo").addEventListener("click", () => {
                  const orgLogo = document.getElementById("org-logo").files[0];

                  Clerk.organization.setLogo({ file: orgLogo })
                    .then((res) => console.log(res))
                    .catch((error) => console.log("An error occurred:", error.errors));
                });
              } else {
                // If there is no active organization,
                // mount Clerk's <OrganizationSwitcher />
                // to allow the user to set an organization as active
                document.getElementById("app").innerHTML = `
                  <h2>Select an organization to set it as active</h2>
                  <div id="org-switcher"></div>
                `;

                const orgSwitcherDiv = document.getElementById("org-switcher");

                Clerk.mountOrganizationSwitcher(orgSwitcherDiv);
              }
            } else {
              document.getElementById("app").innerHTML = `
                <div id="sign-in"></div>
              `;

              const signInDiv = document.getElementById("sign-in");

              Clerk.mountSignIn(signInDiv);
            }
          });
        </script>
      ```
    </Tab>
  </Tabs>
</InjectKeys>
=======
  </Tab>
</Tabs>
>>>>>>> 32dcfe6e

### `getRoles()`

Returns a paginated list of roles in the organization.

```typescript {{ prettier: false }}
function getRoles: (params?: GetRolesParams) => Promise<ClerkPaginatedResponse<RoleResource>>;
```

#### `GetRolesParams`

<Properties>
  - `initialPage?`
  - `number`

  A number that can be used to skip the first n-1 pages. For example, if `initialPage` is set to 10, it is will skip the first 9 pages and will fetch the 10th page.

  ---

  - `pageSize?`
  - `number`

  A number that indicates the maximum number of results that should be returned for a specific page.
</Properties>

#### Returns

| Type | Description |
| - | - |
| `Promise<ClerkPaginatedResponse<RoleResource>>` | This method returns a `Promise` which resolves to a [`ClerkPaginatedResponse`](/docs/references/javascript/types/clerk-paginated-response) of [`RoleResource`](#role-resource) objects. |

#### `RoleResource`

An _experimental_ interface that includes information about a user's role.

<Properties>
  - `id`
  - `string`

  The unique identifier of the role.

  ---

  - `key`
  - `string`

  The unique key of the role.

  ---

  - `name`
  - `string`

  The name of the role.

  ---

  - `description`
  - `string`

  The description of the role.

  ---

  - `permissions`
  - <code>[PermissionResource](#permission-resource)\[]</code>

  The permissions of the role.

  ---

  - `createdAt`
  - `string`

  The date and time the role was created.

  ---

  - `updatedAt`
  - `string`

  The date and time the role was last updated.
</Properties>

#### `PermissionResource`

An _experimental_ interface that includes information about a user's permission.

<Properties>
  - `id`
  - `string`

  The unique identifier of the role.

  ---

  - `key`
  - `string`

  The unique key of the role.

  ---

  - `name`
  - `string`

  The name of the role.

  ---

  - `type`
  - `'system' | 'user'`

  The type of the permission.

  ---

  - `createdAt`
  - `string`

  The date and time the role was created.

  ---

  - `updatedAt`
  - `string`

  The date and time the role was last updated.
</Properties>

#### Example

<CodeBlockTabs type="npm-script" options={['NPM module', '<script>']}>
  ```js {{ prettier: false, filename: 'main.js', mark: [10] }}
  import { Clerk } from '@clerk/clerk-js';

  // Initialize Clerk with your Clerk publishable key
  const clerk = new Clerk('{{pub_key}}');
  await clerk.load();

  if (clerk.user) {
    // Check for an active organization
    if (clerk.organization) {
      await clerk.organization.getRoles()
        .then((res) => console.log(res))
        .catch((error) => console.log("An error occurred:", error.errors));
    }else {
      // If there is no active organization,
      // mount Clerk's <OrganizationSwitcher />
      // to allow the user to set an organization as active
      document.getElementById("app").innerHTML = `
        <h2>Select an organization to set it as active</h2>
        <div id="org-switcher"></div>
      `;

      const orgSwitcherDiv = document.getElementById("org-switcher");

      clerk.mountOrganizationSwitcher(orgSwitcherDiv);
    }
  } else {
    document.getElementById("app").innerHTML = `
      <div id="sign-in"></div>
    `;

    const signInDiv = document.getElementById("sign-in");

    clerk.mountSignIn(signInDiv);
  }
  ```

  ```html {{ prettier: false, filename: 'index.html', mark: [19] }}
    <div id="app"></div>

    <!-- Initialize Clerk with your
    Clerk Publishable key and Frontend API URL -->
    <script
      async
      crossorigin="anonymous"
      data-clerk-publishable-key="{{pub_key}}"
      src="https://{{fapi_url}}/npm/@clerk/clerk-js@latest/dist/clerk.browser.js"
      type="text/javascript"
    ></script>

    <script>
      window.addEventListener("load", async function () {
        await Clerk.load();
        if (Clerk.user) {
          // Check for an active organization
          if (Clerk.organization) {
            await Clerk.organization.getRoles()
              .then((res) => console.log(res))
              .catch((error) => console.log("An error occurred:", error.errors));
          } else {
            // If there is no active organization,
            // mount Clerk's <OrganizationSwitcher />
            // to allow the user to set an organization as active
            document.getElementById("app").innerHTML = `
              <h2>Select an organization to set it as active</h2>
              <div id="org-switcher"></div>
            `;

            const orgSwitcherDiv = document.getElementById("org-switcher");

            Clerk.mountOrganizationSwitcher(orgSwitcherDiv);
          }
        } else {
          document.getElementById("app").innerHTML = `
            <div id="sign-in"></div>
          `;

          const signInDiv = document.getElementById("sign-in");

          Clerk.mountSignIn(signInDiv);
        }
      });
    </script>
  ```
</CodeBlockTabs>

## Additional methods

In addition to the methods listed on this page, the `Organization` object also has the following methods:

### Members

- [`getMemberships()`](/docs/references/javascript/organization/members#get-memberships)
- [`addMember()`](/docs/references/javascript/organization/members#add-member)
- [`updateMember()`](/docs/references/javascript/organization/members#update-member)
- [`removeMember()`](/docs/references/javascript/organization/members#remove-member)

### Membership requests

- [`getMembershipRequests()`](/docs/references/javascript/organization/membership-request#get-membership-requests)

### Invitations

- [`getInvitations()`](/docs/references/javascript/organization/invitations#get-invitations)
- [`inviteMember()`](/docs/references/javascript/organization/invitations#invite-member)
- [`inviteMembers()`](/docs/references/javascript/organization/invitations#invite-members)

### Domains

- [`getDomains()`](/docs/references/javascript/organization/domains#get-domains)
- [`getDomain()`](/docs/references/javascript/organization/domains#get-domain)
- [`createDomain()`](/docs/references/javascript/organization/domains#create-domain)<|MERGE_RESOLUTION|>--- conflicted
+++ resolved
@@ -334,9 +334,12 @@
 
 #### `SetOrganizationLogoParams`
 
-| Name | Type | Description |
-| - | - | - |
-| `file` | `File \| Blob \| null` | An image file or blob which cannot exceed 10MB. Passing `null` will delete the organization's current logo. |
+<Properties>
+  - `file`
+  - `File | Blob | null`
+
+  An image file or blob which cannot exceed 10MB. Passing `null` will delete the organization's current logo.
+</Properties>
 
 #### Returns
 
@@ -472,169 +475,8 @@
         });
       </script>
     ```
-<<<<<<< HEAD
-  </CodeBlockTabs>
-</InjectKeys>
-
-### `setLogo()`
-
-Sets or replaces an organization's logo. The logo must be an image and its size cannot exceed 10MB.
-
-```typescript {{ prettier: false }}
-function setLogo(params: SetOrganizationLogoParams): Promise<Organization>;
-```
-
-#### `SetOrganizationLogoParams`
-
-<Properties>
-  - `file`
-  - `File | Blob | null`
-
-  An image file or blob which cannot exceed 10MB. Passing `null` will delete the organization's current logo.
-</Properties>
-
-#### Returns
-
-| Type | Description |
-| - | - |
-| `Promise<Organization>` | This method returns a `Promise` which resolves to an [`Organization`](#organization) object. |
-
-#### Example
-
-<InjectKeys>
-  <Tabs type="npm-script" items={['NPM module', '<script>']}>
-    <Tab>
-      For the following example, your HTML file should look like this:
-
-      ```html {{ prettier: false, filename: 'index.html' }}
-      <!doctype html>
-      <html lang="en">
-        <head>
-          <meta charset="UTF-8" />
-          <link rel="icon" type="image/svg+xml" href="/vite.svg" />
-          <meta name="viewport" content="width=device-width, initial-scale=1.0" />
-          <title>Clerk + JavaScript App</title>
-        </head>
-        <body>
-          <div id="app"></div>
-
-          <input type="file" id="org-logo" />
-          <button id="upload-logo">Upload Logo</button>
-
-          <script type="module" src="/main.js"></script>
-        </body>
-      </html>
-      ```
-
-      And your JavaScript file should look like this:
-
-      ```js {{ prettier: false, filename: 'main.js', mark: [14] }}
-      import { Clerk } from '@clerk/clerk-js';
-
-      // Initialize Clerk with your Clerk publishable key
-      const clerk = new Clerk('{{pub_key}}');
-      await clerk.load();
-
-      if (clerk.user) {
-        // Check for an active organization
-        if (clerk.organization){
-          // Update the organization's logo
-          document.getElementById("upload-logo").addEventListener("click", () => {
-            const orgLogo = document.getElementById("org-logo").files[0];
-
-            clerk.organization.setLogo({ file: orgLogo })
-              .then((res) => console.log(res))
-              .catch((error) => console.log("An error occurred:", error.errors));
-          });
-        } else {
-          // If there is no active organization,
-          // mount Clerk's <OrganizationSwitcher />
-          // to allow the user to set an organization as active
-          document.getElementById("app").innerHTML = `
-            <h2>Select an organization to set it as active</h2>
-            <div id="org-switcher"></div>
-          `;
-
-          const orgSwitcherDiv = document.getElementById("org-switcher");
-
-          clerk.mountOrganizationSwitcher(orgSwitcherDiv);
-        }
-      } else {
-        document.getElementById("app").innerHTML = `
-          <div id="sign-in"></div>
-        `;
-
-        const signInDiv = document.getElementById("sign-in");
-
-        clerk.mountSignIn(signInDiv);
-      }
-      ```
-    </Tab>
-
-    <Tab>
-      ```html {{ prettier: false, filename: 'index.html', mark: [27] }}
-        <div id="app"></div>
-
-        <input type="file" id="org-logo" />
-        <button id="upload-logo">Upload Logo</button>
-
-        <!-- Initialize Clerk with your
-      Clerk Publishable key and Frontend API URL -->
-      <script
-        async
-        crossorigin="anonymous"
-        data-clerk-publishable-key="{{pub_key}}"
-        src="https://{{fapi_url}}/npm/@clerk/clerk-js@latest/dist/clerk.browser.js"
-        type="text/javascript"
-      ></script>
-
-        <script>
-          window.addEventListener("load", async function () {
-            await Clerk.load();
-
-            if (Clerk.user) {
-              // Check for an active organization
-              if (Clerk.organization){
-                // Update the organization's logo
-                document.getElementById("upload-logo").addEventListener("click", () => {
-                  const orgLogo = document.getElementById("org-logo").files[0];
-
-                  Clerk.organization.setLogo({ file: orgLogo })
-                    .then((res) => console.log(res))
-                    .catch((error) => console.log("An error occurred:", error.errors));
-                });
-              } else {
-                // If there is no active organization,
-                // mount Clerk's <OrganizationSwitcher />
-                // to allow the user to set an organization as active
-                document.getElementById("app").innerHTML = `
-                  <h2>Select an organization to set it as active</h2>
-                  <div id="org-switcher"></div>
-                `;
-
-                const orgSwitcherDiv = document.getElementById("org-switcher");
-
-                Clerk.mountOrganizationSwitcher(orgSwitcherDiv);
-              }
-            } else {
-              document.getElementById("app").innerHTML = `
-                <div id="sign-in"></div>
-              `;
-
-              const signInDiv = document.getElementById("sign-in");
-
-              Clerk.mountSignIn(signInDiv);
-            }
-          });
-        </script>
-      ```
-    </Tab>
-  </Tabs>
-</InjectKeys>
-=======
   </Tab>
 </Tabs>
->>>>>>> 32dcfe6e
 
 ### `getRoles()`
 
