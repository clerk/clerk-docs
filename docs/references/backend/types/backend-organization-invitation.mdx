---
title: The Backend OrganizationInvitation object
description: The Backend OrganizationInvitation object is the model around an organization invitation.
---

# The Backend `OrganizationInvitation` object

The Backend `OrganizationInvitation` object is similar to the [`OrganizationInvitation`](/docs/references/javascript/organization-invitation) object as it is the model around an organization invitation. However, the Backend `OrganizationInvitation` object is different in that it is used in the [Backend API](/docs/reference/backend-api/tag/Organization-Invitations#operation/CreateOrganizationInvitation){{ target: '_blank' }} and is not directly accessible from the Frontend API.

## Properties

<<<<<<< HEAD
| Name | Type | Description |
| - | - | - |
| `id` | `string` | A unique identifier for the invitation. |
| `emailAddress` | `string` | The email address of the user who is invited to the [`Organization`](/docs/references/backend/types/backend-organization). |
| `role` | `string` | The role of the invited user. |
| `organizationId` | `string` | The ID of the [`Organization`](/docs/references/backend/types/backend-organization) that the user is invited to. |
| `createdAt` | `number` | Date when the invitation was first created. |
| `updatedAt` | `number` | Date of the last time the invitation was updated. |
| `status?` | `'pending' \| 'accepted' \| 'revoked'` | The status of the invitation. |
| `publicMetadata` | `{[string]: any}` | Metadata that can be read from the Frontend API and [Backend API](/docs/reference/backend-api){{ target: '_blank' }} and can be set only from the Backend API . |
| `privateMetadata` | `{[string]: any}` | Metadata that can be read and set only from the [Backend API](/docs/reference/backend-api){{ target: '_blank' }}. |
=======
<Properties>
  - `id`
  - `string`

  A unique identifier for the invitation.

  ---

  - `emailAddress`
  - `string`

  The email address of the user who is invited to the [`Organization`](/docs/references/backend/types/backend-organization).

  ---

  - `role`
  - `string`

  The role of the invited user.

  ---

  - `organizationId`
  - `string`

  The ID of the [`Organization`](/docs/references/backend/types/backend-organization) that the user is invited to.

  ---

  - `createdAt`
  - `number`

  Date when the invitation was first created.

  ---

  - `updatedAt`
  - `number`

  Date of the last time the invitation was updated.

  ---

  - `status?`
  - `'pending' | 'accepted' | 'revoked'`

  The status of the invitation.

  ---

  - `publicMetadata`
  - `{[string]: any}`

  Metadata that can be read from the Frontend API and [Backend API](https://clerk.com/docs/reference/backend-api) and can be set only from the Backend API .

  ---

  - `privateMetadata`
  - `{[string]: any}`

  Metadata that can be read and set only from the [Backend API](https://clerk.com/docs/reference/backend-api).
</Properties>
>>>>>>> aae1e52f
<|MERGE_RESOLUTION|>--- conflicted
+++ resolved
@@ -9,19 +9,6 @@
 
 ## Properties
 
-<<<<<<< HEAD
-| Name | Type | Description |
-| - | - | - |
-| `id` | `string` | A unique identifier for the invitation. |
-| `emailAddress` | `string` | The email address of the user who is invited to the [`Organization`](/docs/references/backend/types/backend-organization). |
-| `role` | `string` | The role of the invited user. |
-| `organizationId` | `string` | The ID of the [`Organization`](/docs/references/backend/types/backend-organization) that the user is invited to. |
-| `createdAt` | `number` | Date when the invitation was first created. |
-| `updatedAt` | `number` | Date of the last time the invitation was updated. |
-| `status?` | `'pending' \| 'accepted' \| 'revoked'` | The status of the invitation. |
-| `publicMetadata` | `{[string]: any}` | Metadata that can be read from the Frontend API and [Backend API](/docs/reference/backend-api){{ target: '_blank' }} and can be set only from the Backend API . |
-| `privateMetadata` | `{[string]: any}` | Metadata that can be read and set only from the [Backend API](/docs/reference/backend-api){{ target: '_blank' }}. |
-=======
 <Properties>
   - `id`
   - `string`
@@ -75,13 +62,12 @@
   - `publicMetadata`
   - `{[string]: any}`
 
-  Metadata that can be read from the Frontend API and [Backend API](https://clerk.com/docs/reference/backend-api) and can be set only from the Backend API .
+  Metadata that can be read from the Frontend API and [Backend API](/docs/reference/backend-api){{ target: '_blank' }} and can be set only from the Backend API .
 
   ---
 
   - `privateMetadata`
   - `{[string]: any}`
 
-  Metadata that can be read and set only from the [Backend API](https://clerk.com/docs/reference/backend-api).
-</Properties>
->>>>>>> aae1e52f
+  Metadata that can be read and set only from the [Backend API](/docs/reference/backend-api){{ target: '_blank' }}.
+</Properties>