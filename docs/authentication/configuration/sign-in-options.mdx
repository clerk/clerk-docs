---
title: Sign-in options | Authentication
description: Clerk provides a large selection of options for managing your user's sign-in experience.
---

# Sign-in options

Clerk provides a large selection of options for managing your user's sign-in experience. Clerk makes it easy to customize the way signing in works in your application, whether your users will be authenticating with [Passwords](/docs/custom-flows/email-password), [Magic Links](/docs/custom-flows/magic-links), [One-time Passcodes](/docs/custom-flows/email-sms-otp), or through a [Social OAuth provider](/docs/authentication/social-connections/overview).

<Callout type="info">
  For more information about the steps required for a user to sign in, see the [sign-in flow documentation](/docs/authentication/custom-flows#sign-in-flow).
</Callout>

You can create your sign-in flow with Clerk's [hosted pages](/docs/account-portal/overview) or [prebuilt components](/docs/components/overview). If you need more control over your flow, you can build your own by using [React hooks](/docs/custom-flows/use-sign-up) or by using the methods of the [`SignIn` object](/docs/references/javascript/sign-in/sign-in).

## Getting started

When a new application is created, you will be presented with the following screen:

<Images 
width={1879}
height={1373}
src="/docs/images/setup-clerk/create-sign-in-comp.png"
alt="An interactive builder for customizing your <SignIn /> component, which includes choosing identifiers and social login options."
/>

From this menu, you can select the key sign-in information that your users will be providing. There are three main sections:

### Identifiers

Identifiers are how your application recognizes an individual user.

- Email address
- Phone number
- Username

### Authentication strategy

The authentication strategy refers to whether your application will rely on passwords or a passwordless method of authentication.

- [Password](/docs/custom-flows/email-password)
- Passwordless
  - [One-time password (OTP)](/docs/custom-flows/email-sms-otp) - To sign in, the user will receive a code to their email or phone.
  - [Magic Link](/docs/custom-flows/magic-links) - To sign in, the user will click a link sent to their email.

### Connected accounts

Connected accounts are third-party sources used to authenticate your users.

- [Social Login (OAuth)](/docs/authentication/social-connections/oauth)
- [Web3 authentication](/docs/users/web3-wallets)

Once you've selected the first methods you would like to try, click **Create Application**. If you're not sure about what you want to use, don't worry. You can change any of these settings from the Clerk Dashboard later on.

## Making changes

If your initial sign-in choices aren't working out or if you want to add more options for your users, you can make changes by navigating to the [User & Authentication](https://dashboard.clerk.com/last-active?path=user-authentication) section of the Clerk Dashboard.

<Images 
width={3024}
height={1652}
src="/docs/images/authentication/user-and-authentication.jpg"
alt="The 'User and Authentication' section of the Clerk Dashboard, which defaults to the 'Email, Phone, Username' tab."
/>

## Sign-in examples

Lets take a look at a few of the different sign-in options and how they can be combined to fit your application's needs.

### Email address

Let's imagine that you want to require your users to sign up and sign in with their email. You want to make sure the email they provided is verified before they can sign in. After their email is verified, users can sign in via passwordless methods: by either clicking a link or entering a one-time code sent to their email.

<Steps>

### Allow users to sign in using their email

Ensure that **Email address** is enabled as an identifier. Navigate to the [Email, Phone, Username](https://dashboard.clerk.com/last-active?path=user-authentication/email-phone-username) tab under the **User & Authentication** section in the Clerk Dashboard. The toggle next to **Email address** should be on. If it's not, toggle it on and hit **Apply Changes**. Users can now sign up and sign in with their email.

<Images 
width={3024}
height={1652}
src="/docs/images/authentication/email-address.jpg"
alt="The 'Email, Phone, Username' tab with an arrow pointing to the toggle next to 'Email address', toggled on."
/>

### Configure **Email address** settings

Select the gear symbol next to **Email address** to open up the configuration settings. 

<Images 
width={3024}
height={1652}
src="/docs/images/authentication/email-address-configuration.jpg"
alt="The 'Email, Phone, Username' tab with an arrow pointing to the gear icon next to 'Email address'."
/>

### Email verification

From there, you can check the boxes next to **Email verification link** and **Email verification code**. Having all of these options toggled on will require users to provide an email on sign-up, require them to verify their email, and will allow them to verify their email with either a link or a code sent to their email.

<Images 
width={2490}
height={1398}
src="/docs/images/authentication/email-address-verification-methods.jpg"
alt="The 'Email address' configuration settings with all options toggled on, and with a red outline around the 'Verification Methods' section."
/>

### Allow users to sign in passwordlessly

In the **Authentication factors** section under [Email, Phone, Username](https://dashboard.clerk.com/last-active?path=user-authentication/email-phone-username), toggle on **Email verification link** and **Email verification code**. This will allow users to sign in with either a link or a code sent to their email.

<Images 
width={3024}
height={1652}
<<<<<<< HEAD
src="/docs/images/authentication/email-address-verification.png"
=======
src="/docs/images/authentication/email-address-verification-methods.jpg"
>>>>>>> b63b6f89
alt="The 'Authentication factors' section under 'Email, Phone, Username' tab with a red arrow pointing to the 'Email verification link' toggle and 'Email verification code, both toggled on. There is also a red arrow pointing to the 'Apply changes' button."
/>

### Finished!

Now, when a user signs up or signs in to your application, Clerk will send a verification link or code to the user's email.

You can make changes to the redirect behavior of both sign-in and sign-up flows by visiting the [Paths](https://dashboard.clerk.com/last-active?path=paths) section of the Clerk Dashboard, or by passing in props if you are using Clerk's [custom components](/docs/components/overview).

<Callout type="info">
  For more information on one-time passcodes, see Clerk's [detailed guide](/docs/custom-flows/email-sms-otp).
</Callout>

</Steps>

### Phone + SMS Code

<Callout>
  Phone number identifiers and SMS verification are Premium features that are only available on some plans. For more information visit the [Plan & Billing](https://dashboard.clerk.com/last-active?path=plan-billing) section of the Clerk Dashboard.
</Callout>

Let's imagine that your application is going to be exclusively used by people on their phones. You want to collect the user's phone number as the identifier, and you want the user to sign in to your app by entering a one-time code sent via SMS to the user's device.

<Steps>

### Allow users to sign in using their phone number

Ensure that **Phone number** is enabled as an identifier. Navigate to the [Email, Phone, Username](https://dashboard.clerk.com/last-active?path=user-authentication/email-phone-username) tab under the **User & Authentication** section in the Clerk Dashboard. The toggle next to **Phone number** should be on. If it's not, toggle it on and hit **Apply Changes**. Users can now sign up and sign in with their phone number.

<Images 
width={3024}
height={1652}
src="/docs/images/authentication/phone-number.jpg"
alt="The 'Email, Phone, Username' tab with an arrow pointing to the toggle next to 'Phone number', toggled on."
/>

Note how the toggle for **Email address** is off, because in this example, your application is prioritizing a mobile-first approach.

### Configure **Phone number** settings

Select the gear symbol next to **Phone number** to open up the configuration settings. 

<Images 
width={3024}
height={1652}
src="/docs/images/authentication/phone-number-configuration.jpg"
alt="The 'Email, Phone, Username' tab with an arrow pointing to the gear icon next to 'Phone number'."
/>

Because in this example, your application is mobile-first, you should have all of these options toggled on. Having all of these options toggled on will require users to provide a phone number on sign-up, require them to verify their phone number, and will allow them to verify their phone number with a code sent to their phone.

<Images 
width={3024}
height={1652}
src="/docs/images/authentication/phone-number-configuration-settings.jpg"
alt="The 'Phone number' configuration settings with all options toggled on."
/>

### Allow users to sign in with an SMS code

In the **Authentication factors** section under [Email, Phone, Username](https://dashboard.clerk.com/last-active?path=user-authentication/email-phone-username), toggle on **SMS verification code**. This will allows users to sign in with a code sent to their phone.

<Images 
width={3024}
height={1652}
src="/docs/images/authentication/sms-verification.jpg"
alt="The 'Authentication factors' section under 'Email, Phone, Username' tab with a red arrow pointing to the 'SMS Verifcation Code' toggle, toggled on. There is also a red arrow pointing to the 'Apply changes' button."
/>

### Finished!

Now, when a user signs up or signs in to your application, Clerk will send a verification code to the user's phone.

You can make changes to the redirect behavior of both sign-in and sign-up flows by visiting the [Paths](https://dashboard.clerk.com/last-active?path=paths) section of the Clerk Dashboard, or by passing in props if you are using Clerk's [custom components](/docs/components/overview).

<Callout type="info">
  For more information on one-time passcodes, see the [detailed guide](/docs/custom-flows/email-sms-otp).
</Callout>

</Steps>

### Social OAuth + Web3

Let's imagine that you want your users to sign in with Social OAuth or with a connected Web3 account.

<Steps>

### Disable email/password

Users won't need an email or password, so you can turn those off in the [Email, Phone, Username](https://dashboard.clerk.com/last-active?path=user-authentication/email-phone-username) tab under the **User & Authentication** section in the Clerk Dashboard.

<Images 
width={3024}
height={1652}
src="/docs/images/authentication/email-phone-off.jpg"
alt="The 'Email, Phone, Username' tab with a red arrow pointing to the toggle next to 'Email address' and 'Phone number', both toggled off. There is also a red arrow pointing to the 'Apply changes' button."
/>

### Enable social connections

Navigate to the [Social Connections](https://dashboard.clerk.com/last-active?path=user-authentication/social-connections) tab under the **User & Authentication** section in the Clerk Dashboard. 

Select the OAuth providers that will be used to authenticate your users. In this example, Google is selected.

<Images 
width={3024}
height={1652}
src="/docs/images/authentication/social-connection-google.jpg"
alt="The 'Social Connections' tab under the 'User & Authentication' section with a red arrow pointing to the 'Google' toggle, which is toggled on."
/>

### Enable Web3

Navigate to the [Web3](https://dashboard.clerk.com/last-active?path=user-authentication/web3) tab under the **User & Authentication** section in the Clerk Dashboard. Toggle on the Web3 provider.

<Images 
width={3024}
height={1652}
src="/docs/images/authentication/web3.jpg"
alt="The 'Web3' tab under the 'User & Authentication' section with a red arrow pointing to the 'Metamask' toggle, which is toggled on."
/>

### Finished!

Now, when a user signs up or signs in to your application, users can do so with Google or Metamask. For more information on setting up different social providers, see the [Social Connections guide](/docs/authentication/social-connections/overview).

</Steps><|MERGE_RESOLUTION|>--- conflicted
+++ resolved
@@ -113,11 +113,7 @@
 <Images 
 width={3024}
 height={1652}
-<<<<<<< HEAD
 src="/docs/images/authentication/email-address-verification.png"
-=======
-src="/docs/images/authentication/email-address-verification-methods.jpg"
->>>>>>> b63b6f89
 alt="The 'Authentication factors' section under 'Email, Phone, Username' tab with a red arrow pointing to the 'Email verification link' toggle and 'Email verification code, both toggled on. There is also a red arrow pointing to the 'Apply changes' button."
 />
 
