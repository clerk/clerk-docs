// Things this script does

// Validates
// - The manifest structure and its contents
// - Markdown files and their required frontmatter fields:
//   - Ensures title is present (required)
//   - Warns if description is missing (optional)
//   - Validates SDK declarations in frontmatter
// - Validates internal doc links exist
// - Validates hash links point to headings
// - SDK filtering in three contexts:
//   1. Manifest: Ensures SDK scoping is properly defined and inherited
//   2. Frontmatter: Validates SDK declarations in document metadata
//   3. <If /> components: Ensures:
//      - Referenced SDKs exist in the manifest
//      - SDKs are available in the frontmatter
//      - SDK values match the list of valid SDKs
//      - Parent group SDK compatibility
// - Unique headings within documents
// - Typedoc content structure and references
// - Validates all embedded content (partials, typedocs) exists and is properly formatted

// Transforms
// - Content Integration:
//   - Embeds partial content into markdown files
//   - Embeds typedoc content where referenced
//   - Handles special character encoding in typedoc tables
// - Link Processing:
//   - Updates links to SDK-specific docs to use <SDKLink /> components
//   - Removes .mdx extensions from doc links
// - SDK-Specific Processing:
//   - Generates SDK-specific versions of docs in their respective folders
//   - Creates "landing" pages for SDK-specific docs at original URLs
//   - Strips out content filtered by SDKs
// - Manifest Processing:
//   - Generates processed manifest.json with SDK scoping
//   - Applies inheritance rules for SDK scoping in the navigation tree

import fs from 'node:fs/promises'
import path from 'node:path'
import readdirp from 'readdirp'
import { remark } from 'remark'
import remarkFrontmatter from 'remark-frontmatter'
import remarkMdx from 'remark-mdx'
import { Node } from 'unist'
import { filter as mdastFilter } from 'unist-util-filter'
import { visit as mdastVisit } from 'unist-util-visit'
import reporter from 'vfile-reporter'
import { z } from 'zod'

import { generateApiErrorDocs } from './lib/api-errors'
import { createConfig, type BuildConfig } from './lib/config'
import { watchAndRebuild } from './lib/dev'
import { errorMessages, safeMessage, shouldIgnoreWarning } from './lib/error-messages'
import { getLastCommitDate } from './lib/getLastCommitDate'
import { ensureDirectory, readDocsFolder, writeDistFile, writeSDKFile } from './lib/io'
import { flattenTree, ManifestGroup, readManifest, traverseTree, traverseTreeItemsFirst } from './lib/manifest'
import { parseInMarkdownFile } from './lib/markdown'
import { readPartialsFolder, readPartialsMarkdown } from './lib/partials'
import { isValidSdk, VALID_SDKS, type SDK } from './lib/schemas'
import { createBlankStore, DocsMap, getCoreDocCache, getMarkdownCache, markDocumentDirty, Store } from './lib/store'
import { readTypedocsFolder, readTypedocsMarkdown, typedocTableSpecialCharacters } from './lib/typedoc'

import { documentHasIfComponents } from './lib/utils/documentHasIfComponents'
import { extractComponentPropValueFromNode } from './lib/utils/extractComponentPropValueFromNode'
import { extractSDKsFromIfProp } from './lib/utils/extractSDKsFromIfProp'
import { scopeHrefToSDK } from './lib/utils/scopeHrefToSDK'

import { checkPartials } from './lib/plugins/checkPartials'
import { checkTypedoc } from './lib/plugins/checkTypedoc'
import { filterOtherSDKsContentOut } from './lib/plugins/filterOtherSDKsContentOut'
import { insertFrontmatter } from './lib/plugins/insertFrontmatter'
import { validateAndEmbedLinks } from './lib/plugins/validateAndEmbedLinks'
import { validateIfComponents } from './lib/plugins/validateIfComponents'
import { validateUniqueHeadings } from './lib/plugins/validateUniqueHeadings'
import {
  analyzeAndFixRedirects as optimizeRedirects,
  readRedirects,
  transformRedirectsToObject,
  writeRedirects,
  type Redirect,
} from './lib/redirects'
import { type Prompt, readPrompts, writePrompts, checkPrompts } from './lib/prompts'
import { removeMdxSuffix } from './lib/utils/removeMdxSuffix'
import { writeLLMs as generateLLMs, writeLLMsFull as generateLLMsFull, listOutputDocsFiles } from './lib/llms'

// Only invokes the main function if we run the script directly eg npm run build, bun run ./scripts/build-docs.ts
if (require.main === module) {
  main()
}

async function main() {
  const args = process.argv.slice(2)

  const config = await createConfig({
    basePath: __dirname,
    dataPath: '../data',
    docsPath: '../docs',
    baseDocsLink: '/docs/',
    manifestPath: '../docs/manifest.json',
    partialsPath: '../docs/_partials',
    distPath: '../dist',
    typedocPath: '../clerk-typedoc',
    publicPath: '../public',
    redirects: {
      static: {
        inputPath: '../redirects/static/docs.json',
        outputPath: '_redirects/static.json',
      },
      dynamic: {
        inputPath: '../redirects/dynamic/docs.jsonc',
        outputPath: '_redirects/dynamic.jsonc',
      },
    },
    prompts: {
      inputPath: '../prompts',
      outputPath: '_prompts',
    },
    ignoreLinks: ['/docs/quickstart'],
    ignorePaths: [
      '/docs/core-1',
      '/docs/reference/backend-api',
      '/docs/reference/frontend-api',
      '/pricing',
      '/support',
      '/discord',
      '/contact',
      '/contact/sales',
      '/contact/support',
      '/blog',
      '/changelog/2024-04-19',
    ],
    ignoreWarnings: {
      docs: {
        'index.mdx': ['doc-not-in-manifest'],
        'guides/overview.mdx': ['doc-not-in-manifest'],
        'quickstarts/overview.mdx': ['doc-not-in-manifest'],
        'references/overview.mdx': ['doc-not-in-manifest'],
        'maintenance-mode.mdx': ['doc-not-in-manifest'],
        'deployments/staging-alternatives.mdx': ['doc-not-in-manifest'],
        'references/nextjs/usage-with-older-versions.mdx': ['doc-not-in-manifest'],
        'references/nextjs/errors/auth-was-called.mdx': ['doc-not-in-manifest'],
      },
      typedoc: {
        'types/active-session-resource.mdx': ['link-hash-not-found'],
        'types/pending-session-resource.mdx': ['link-hash-not-found'],
      },
      partials: {},
    },
    validSdks: VALID_SDKS,
    manifestOptions: {
      wrapDefault: true,
      collapseDefault: false,
      hideTitleDefault: false,
    },
    llms: {
      overviewPath: '_llms/llms.txt',
      fullPath: '_llms/llms-full.txt',
    },
    flags: {
      watch: args.includes('--watch'),
      controlled: args.includes('--controlled'),
      skipApiErrors: args.includes('--skip-api-errors'),
      skipGit: args.includes('--skip-git'),
    },
  })

  const store = createBlankStore()

  const output = await build(config, store)

  if (config.flags.controlled) {
    console.info('---initial-build-complete---')
  }

  if (output !== '') {
    console.info(output)
  }

  if (config.flags.watch) {
    console.info(`Watching for changes...`)

    watchAndRebuild(store, config, build)
  } else if (output !== '') {
    process.exit(1)
  }
}

export async function build(config: BuildConfig, store: Store = createBlankStore(), abortSignal?: AbortSignal) {
  // Apply currying to create functions pre-configured with config
  const getManifest = readManifest(config)
  const getDocsFolder = readDocsFolder(config)
  const getPartialsFolder = readPartialsFolder(config)
  const getPartialsMarkdown = readPartialsMarkdown(config, store)
  const getTypedocsFolder = readTypedocsFolder(config)
  const getTypedocsMarkdown = readTypedocsMarkdown(config, store)
<<<<<<< HEAD
  const parseMarkdownFile = parseInMarkdownFile(config)
  const writeFile = writeDistFile(config, store)
  const writeSdkFile = writeSDKFile(config, store)
=======
  const parseMarkdownFile = parseInMarkdownFile(config, store)
  const writeFile = writeDistFile(config)
  const writeSdkFile = writeSDKFile(config)
>>>>>>> a02ca803
  const markdownCache = getMarkdownCache(store)
  const coreDocCache = getCoreDocCache(store)
  const getCommitDate = getLastCommitDate(config)
  const markDirty = markDocumentDirty(store)

<<<<<<< HEAD
  await ensureDirectory(config.distFinalPath)
=======
  abortSignal?.throwIfAborted()

  await ensureDir(config.distFinalPath)
>>>>>>> a02ca803

  abortSignal?.throwIfAborted()

  let staticRedirects: Record<string, Redirect> | null = null
  let dynamicRedirects: Redirect[] | null = null

  if (config.redirects) {
    const redirects = await readRedirects(config)

    const optimizedStaticRedirects = optimizeRedirects(redirects.staticRedirects)
    const transformedStaticRedirects = transformRedirectsToObject(optimizedStaticRedirects)

    staticRedirects = transformedStaticRedirects
    dynamicRedirects = redirects.dynamicRedirects

    console.info('✓ Read, optimized and transformed redirects')
  }

  abortSignal?.throwIfAborted()

  let prompts: Prompt[] = []

  if (config.prompts) {
    prompts = await readPrompts(config)
    console.info(`✓ Read ${prompts.length} prompts`)
  }

  abortSignal?.throwIfAborted()

  const apiErrorsFiles = await generateApiErrorDocs(config)
  if (!config.flags.skipApiErrors) {
    console.info('✓ Generated API Error MDX files')
  }

  abortSignal?.throwIfAborted()

  const { manifest: userManifest, vfile: manifestVfile } = await getManifest()
  console.info('✓ Read Manifest')

  abortSignal?.throwIfAborted()

  const docsFiles = await getDocsFolder()
  console.info('✓ Read Docs Folder')

  abortSignal?.throwIfAborted()

  const cachedPartialsSize = store.partials.size
  const partials = await getPartialsMarkdown((await getPartialsFolder()).map((item) => item.path))
  console.info(`✓ Loaded in ${partials.length} partials (${cachedPartialsSize} cached)`)

  abortSignal?.throwIfAborted()

  const cachedTypedocsSize = store.typedocs.size
  const typedocs = await getTypedocsMarkdown((await getTypedocsFolder()).map((item) => item.path))
  console.info(`✓ Read ${typedocs.length} Typedocs (${cachedTypedocsSize} cached)`)

  abortSignal?.throwIfAborted()

  const docsMap: DocsMap = new Map()
  const docsInManifest = new Set<string>()

  // Grab all the docs links in the manifest
  await traverseTree({ items: userManifest }, async (item) => {
    if (!item.href?.startsWith(config.baseDocsLink)) return item
    if (item.target !== undefined) return item

    const ignore = config.ignoredPaths(item.href) || config.ignoredLinks(item.href)
    if (ignore === true) return item

    docsInManifest.add(item.href)

    return item
  })
  console.info('✓ Parsed in Manifest')

  abortSignal?.throwIfAborted()

  const cachedDocsSize = store.markdown.size
  // Read in all the docs
  const docsArray = await Promise.all([
    ...docsFiles.map(async (file) => {
      const inManifest = docsInManifest.has(file.href)

      const markdownFile = await markdownCache(file.filePath, () =>
        parseMarkdownFile(file, partials, typedocs, prompts, inManifest, 'docs'),
      )

      docsMap.set(file.href, markdownFile)
      return markdownFile
    }),
    ...(apiErrorsFiles
      ? apiErrorsFiles.map(async (file) => {
          const inManifest = docsInManifest.has(file.href)

          const markdownFile = await parseMarkdownFile(file, partials, typedocs, prompts, inManifest, 'docs')

          docsMap.set(file.href, markdownFile)

          return markdownFile
        })
      : []),
  ])
  console.info(`✓ Loaded in ${docsArray.length} docs (${cachedDocsSize} cached)`)

  abortSignal?.throwIfAborted()

  // Goes through and grabs the sdk scoping out of the manifest
  const sdkScopedManifestFirstPass = await traverseTree(
    { items: userManifest, sdk: undefined as undefined | SDK[] },
    async (item, tree) => {
      if (!item.href?.startsWith(config.baseDocsLink)) {
        return {
          ...item,
          // Either use the sdk of the item, or the parent group if the item doesn't have a sdk
          sdk: item.sdk ?? tree.sdk,
        }
      }

      const ignore = config.ignoredPaths(item.href) || config.ignoredLinks(item.href)
      if (ignore === true) return item // even thou we are not processing them, we still need to keep them

      const doc = docsMap.get(item.href)

      if (doc === undefined) {
        safeMessage(config, manifestVfile, item.href, 'docs', 'doc-not-found', [item.title, item.href])
        return item
      }

      // This is the sdk of the doc
      const docSDK = doc.sdk

      // This is the sdk of the parent group
      const parentSDK = tree.sdk

      // either use the defined sdk of the doc, or the parent group
      const sdk = docSDK ?? parentSDK

      if (docSDK !== undefined && parentSDK !== undefined) {
        if (docSDK.every((sdk) => parentSDK?.includes(sdk)) === false) {
          if (!shouldIgnoreWarning(config, `${item.href}.mdx`, 'docs', 'doc-sdk-filtered-by-parent')) {
            throw new Error(errorMessages['doc-sdk-filtered-by-parent'](item.title, docSDK, parentSDK))
          }
        }
      }

      return {
        ...item,
        sdk,
      }
    },
    async ({ items, ...details }, tree) => {
      // This takes all the children items, grabs the sdks out of them, and combines that in to a list
      const groupsItemsCombinedSDKs = (() => {
        const sdks = items?.flatMap((item) => item.flatMap((item) => item.sdk))

        if (sdks === undefined) return []

        return Array.from(new Set(sdks)).filter((sdk): sdk is SDK => sdk !== undefined)
      })()

      // This is the sdk of the group
      const groupSDK = details.sdk

      // This is the sdk of the parent group
      const parentSDK = tree.sdk

      // If there are no children items, then the we either use the group we are looking at sdks if its defined, or its parent group
      if (groupsItemsCombinedSDKs.length === 0) {
        return { ...details, sdk: groupSDK ?? parentSDK, items } as ManifestGroup
      }

      if (groupSDK !== undefined && groupSDK.length > 0) {
        return {
          ...details,
          sdk: groupSDK,
          items,
        } as ManifestGroup
      }

      return {
        ...details,
        // If there are children items, then we combine the sdks of the group and the children items sdks
        sdk: Array.from(new Set([...(groupSDK ?? []), ...groupsItemsCombinedSDKs])) ?? [],
        items,
      } as ManifestGroup
    },
    (item, error) => {
      console.error('↳', item.title)
      throw error
    },
  )

  abortSignal?.throwIfAborted()

  const sdkScopedManifest = await traverseTreeItemsFirst(
    { items: sdkScopedManifestFirstPass, sdk: undefined as undefined | SDK[] },
    async (item, tree) => item,
    async ({ items, ...details }, tree) => {
      // This takes all the children items, grabs the sdks out of them, and combines that in to a list
      const groupsItemsCombinedSDKs = (() => {
        const sdks = items?.flatMap((item) => item.flatMap((item) => item.sdk))

        // If the child sdks is undefined then its core so it supports all sdks
        const uniqueSDKs = Array.from(new Set(sdks.flatMap((sdk) => (sdk !== undefined ? sdk : config.validSdks))))

        return uniqueSDKs
      })()

      // This is the sdk of the group
      const groupSDK = details.sdk

      // This is the sdk of the parent group
      const parentSDK = tree.sdk

      // If there are no children items, then we either use the group we are looking at sdks if its defined, or its parent group
      if (groupsItemsCombinedSDKs.length === 0) {
        return { ...details, sdk: groupSDK ?? parentSDK, items } as ManifestGroup
      }

      // If all the children items have the same sdk as the group, then we don't need to set the sdk on the group
      if (groupsItemsCombinedSDKs.length === config.validSdks.length) {
        return { ...details, sdk: undefined, items } as ManifestGroup
      }

      if (groupSDK !== undefined && groupSDK.length > 0) {
        return {
          ...details,
          sdk: groupSDK,
          items,
        } as ManifestGroup
      }

      const combinedSDKs = Array.from(new Set([...(groupSDK ?? []), ...groupsItemsCombinedSDKs])) ?? []

      return {
        ...details,
        // If there are children items, then we combine the sdks of the group and the children items sdks
        sdk: combinedSDKs,
        items,
      } as ManifestGroup
    },
    (item, error) => {
      console.error('[DEBUG] Error processing item:', item.title)
      console.error(error)
      throw error
    },
  )
  console.info('✓ Applied manifest sdk scoping')

  abortSignal?.throwIfAborted()

  const flatSDKScopedManifest = flattenTree(sdkScopedManifest)

  abortSignal?.throwIfAborted()

  const validatedPartials = await Promise.all(
    partials.map(async (partial) => {
      const partialPath = `${config.partialsRelativePath}/${partial.path}`

      try {
        let node: Node | null = null
        const links: Set<string> = new Set()

        const vfile = await remark()
          .use(remarkFrontmatter)
          .use(remarkMdx)
          .use(
            validateAndEmbedLinks(config, docsMap, partialPath, 'partials', (linkInPartial) => {
              links.add(linkInPartial)
            }),
          )
          .use(() => (tree, vfile) => {
            node = tree
          })
          .process(partial.vfile)

        if (node === null) {
          throw new Error(errorMessages['partial-parse-error'](partial.path))
        }

        return {
          ...partial,
          node: node as Node,
          vfile,
          links,
        }
      } catch (error) {
        console.error(`✗ Error validating partial: ${partial.path}`)
        throw error
      }
    }),
  )
  console.info(`✓ Validated all partials`)

  abortSignal?.throwIfAborted()

  const validatedTypedocs = await Promise.all(
    typedocs.map(async (typedoc) => {
      const filePath = path.join(config.typedocRelativePath, typedoc.path)

      try {
        let node: Node | null = null
        const links: Set<string> = new Set()

        const vfile = await remark()
          .use(remarkMdx)
          .use(
            validateAndEmbedLinks(config, docsMap, filePath, 'typedoc', (linkInTypedoc) => {
              links.add(linkInTypedoc)
            }),
          )
          .use(() => (tree, vfile) => {
            node = tree
          })
          .process(typedoc.vfile)

        if (node === null) {
          throw new Error(errorMessages['typedoc-parse-error'](typedoc.path))
        }

        return {
          ...typedoc,
          vfile,
          node: node as Node,
          links,
        }
      } catch (error) {
        try {
          let node: Node | null = null
          const links: Set<string> = new Set()

          const vfile = await remark()
            .use(
              validateAndEmbedLinks(config, docsMap, filePath, 'typedoc', (linkInTypedoc) => {
                links.add(linkInTypedoc)
              }),
            )
            .use(() => (tree, vfile) => {
              node = tree
            })
            .process(typedoc.vfile)

          if (node === null) {
            throw new Error(errorMessages['typedoc-parse-error'](typedoc.path))
          }

          return {
            ...typedoc,
            vfile,
            node: node as Node,
            links,
          }
        } catch (error) {
          console.error(error)
          throw new Error(errorMessages['typedoc-parse-error'](typedoc.path))
        }
      }
    }),
  )
  console.info(`✓ Validated all typedocs`)

  abortSignal?.throwIfAborted()

  await writeFile(
    'manifest.json',
    JSON.stringify({
      navigation: await traverseTree(
        { items: sdkScopedManifest },
        async (item) => ({
          title: item.title,
          href: docsMap.get(item.href)?.sdk !== undefined ? scopeHrefToSDK(config)(item.href, ':sdk:') : item.href,
          tag: item.tag,
          wrap: item.wrap === config.manifestOptions.wrapDefault ? undefined : item.wrap,
          icon: item.icon,
          target: item.target,
          sdk: item.sdk,
        }),
        // @ts-expect-error - This traverseTree function might just be the death of me
        async (group) => ({
          title: group.title,
          collapse: group.collapse === config.manifestOptions.collapseDefault ? undefined : group.collapse,
          tag: group.tag,
          wrap: group.wrap === config.manifestOptions.wrapDefault ? undefined : group.wrap,
          icon: group.icon,
          hideTitle: group.hideTitle === config.manifestOptions.hideTitleDefault ? undefined : group.hideTitle,
          sdk: group.sdk,
          items: group.items,
        }),
      ),
    }),
  )

  abortSignal?.throwIfAborted()

  const cachedCoreDocsSize = store.coreDocs.size
  const coreDocs = await Promise.all(
    docsArray.map(async (doc) => {
      const foundLinks: Set<string> = new Set()
      const foundPartials: Set<string> = new Set()
      const foundTypedocs: Set<string> = new Set()

      const vfile = await coreDocCache(doc.file.filePath, async () =>
        remark()
          .use(remarkFrontmatter)
          .use(remarkMdx)
          .use(
            validateAndEmbedLinks(
              config,
              docsMap,
              doc.file.filePath,
              'docs',
              (link) => {
                foundLinks.add(link)
              },
              doc.file.href,
            ),
          )
          .use(
            checkPartials(config, validatedPartials, doc.file, { reportWarnings: false, embed: true }, (partial) => {
              foundPartials.add(partial)
            }),
          )
          .use(
            checkTypedoc(
              config,
              validatedTypedocs,
              doc.file.filePath,
              { reportWarnings: false, embed: true },
              (typedoc) => {
                foundTypedocs.add(typedoc)
              },
            ),
          )
          .use(checkPrompts(config, prompts, doc.file, { reportWarnings: false, update: true }))
          .use(validateIfComponents(config, doc.file.filePath, doc, flatSDKScopedManifest))
          .use(
            insertFrontmatter({
              lastUpdated: (await getCommitDate(doc.file.fullFilePath))?.toISOString() ?? undefined,
            }),
          )
          .process(doc.vfile),
      )

      const partialsLinks = validatedPartials
        .filter((partial) => foundPartials.has(`_partials/${partial.path}`))
        .reduce((acc, { links }) => new Set([...acc, ...links]), foundPartials)

      const typedocsLinks = validatedTypedocs
        .filter((typedoc) => foundTypedocs.has(typedoc.path))
        .reduce((acc, { links }) => new Set([...acc, ...links]), foundTypedocs)

      const allLinks = new Set([...foundLinks, ...partialsLinks, ...typedocsLinks])

      allLinks.forEach((link) => {
        markDirty(doc.file.filePath, link)
      })

      return { ...doc, vfile }
    }),
  )
  console.info(`✓ Validated all core docs (${cachedCoreDocsSize} cached)`)

  abortSignal?.throwIfAborted()

  await Promise.all(
    coreDocs.map(async (doc) => {
      if (isValidSdk(config)(doc.file.filePathInDocsFolder.split('/')[0])) {
        if (!shouldIgnoreWarning(config, doc.file.filePath, 'docs', 'sdk-path-conflict')) {
          throw new Error(errorMessages['sdk-path-conflict'](doc.file.href, doc.file.filePathInDocsFolder))
        }
      }

      if (doc.sdk !== undefined) {
        // This is a sdk specific doc, so we want to put a landing page here to redirect the user to a doc customized to their sdk.

        await writeFile(
          doc.file.filePathInDocsFolder,
          `---
template: wide
---
<SDKDocRedirectPage title="${doc.frontmatter.title}"${doc.frontmatter.description ? ` description="${doc.frontmatter.description}" ` : ' '}href="${scopeHrefToSDK(config)(doc.file.href, ':sdk:')}" sdks={${JSON.stringify(doc.sdk)}} />`,
        )

        await writeFile(
          `~/${doc.file.filePathInDocsFolder}`,
          `---
template: wide
---
<SDKDocRedirectPage instant title="${doc.frontmatter.title}"${doc.frontmatter.description ? ` description="${doc.frontmatter.description}" ` : ' '}href="${scopeHrefToSDK(config)(doc.file.href, ':sdk:')}" sdks={${JSON.stringify(doc.sdk)}} />`,
        )
      } else {
        await writeFile(doc.file.filePathInDocsFolder, typedocTableSpecialCharacters.decode(doc.vfile.value as string))
      }
    }),
  )

  console.info(`✓ Wrote out all core docs (${coreDocs.length} total)`)

  abortSignal?.throwIfAborted()

  const sdkSpecificVFiles = await Promise.all(
    config.validSdks.map(async (targetSdk) => {
      const vFiles = await Promise.all(
        docsArray.map(async (doc) => {
          if (doc.sdk === undefined) return null // skip core docs
          if (doc.sdk.includes(targetSdk) === false) return null // skip docs that are not for the target sdk

          const vfile = await remark()
            .use(remarkFrontmatter)
            .use(remarkMdx)
            .use(validateAndEmbedLinks(config, docsMap, doc.file.filePath, 'docs', undefined, doc.file.href))
            .use(checkPartials(config, partials, doc.file, { reportWarnings: true, embed: true }))
            .use(checkTypedoc(config, typedocs, doc.file.filePath, { reportWarnings: true, embed: true }))
            .use(checkPrompts(config, prompts, doc.file, { reportWarnings: true, update: true }))
            .use(filterOtherSDKsContentOut(config, doc.file.filePath, targetSdk))
            .use(validateUniqueHeadings(config, doc.file.filePath, 'docs'))
            .use(
              insertFrontmatter({
                canonical: doc.sdk ? scopeHrefToSDK(config)(doc.file.href, ':sdk:') : doc.file.href,
                lastUpdated: (await getCommitDate(doc.file.fullFilePath))?.toISOString() ?? undefined,
              }),
            )
            .process({
              path: doc.file.filePath,
              value: doc.fileContent,
            })

          await writeSdkFile(
            targetSdk,
            doc.file.filePathInDocsFolder,
            typedocTableSpecialCharacters.decode(String(vfile)),
          )

          return vfile
        }),
      )

      const numberOfSdkSpecificDocs = vFiles.filter(Boolean).length

      if (numberOfSdkSpecificDocs > 0) {
        console.info(`✓ Wrote out ${numberOfSdkSpecificDocs} ${targetSdk} specific docs`)
      }

      return { targetSdk, vFiles }
    }),
  )

  abortSignal?.throwIfAborted()

  const docsWithOnlyIfComponents = docsArray.filter((doc) => doc.sdk === undefined && documentHasIfComponents(doc.node))
  const extractSDKsFromIfComponent = extractSDKsFromIfProp(config)

  for (const doc of docsWithOnlyIfComponents) {
    // Extract all SDK values from <If /> all components
    const availableSDKs = new Set<SDK>()

    mdastVisit(doc.node, (node) => {
      const sdkProp = extractComponentPropValueFromNode(
        config,
        node,
        undefined,
        'If',
        'sdk',
        true,
        'docs',
        doc.file.filePath,
        z.string(),
      )

      if (sdkProp === undefined) return

      const sdks = extractSDKsFromIfComponent(node, undefined, sdkProp, 'docs', doc.file.filePath)

      if (sdks === undefined) return

      sdks.forEach((sdk) => availableSDKs.add(sdk))
    })

    for (const sdk of availableSDKs) {
      await remark()
        .use(remarkFrontmatter)
        .use(remarkMdx)
        .use(() => (inputTree) => {
          return mdastFilter(inputTree, (node) => {
            const sdkProp = extractComponentPropValueFromNode(
              config,
              node,
              undefined,
              'If',
              'sdk',
              false,
              'docs',
              doc.file.filePath,
              z.string(),
            )
            if (!sdkProp) return true

            const ifSdks = extractSDKsFromIfComponent(node, undefined, sdkProp, 'docs', doc.file.filePath)

            if (!ifSdks) return true

            return ifSdks.includes(sdk)
          })
        })
        .use(validateUniqueHeadings(config, doc.file.filePath, 'docs'))
        .process({
          path: doc.file.filePath,
          value: String(doc.vfile),
        })
    }
  }

  abortSignal?.throwIfAborted()

  // Write directory.json with a flat list of all markdown files in dist, excluding partials
  const mdxFiles = await readdirp.promise(config.distTempPath, {
    type: 'files',
    fileFilter: '*.mdx',
    alwaysStat: false,
  })
  const mdxFilePaths = mdxFiles
    .map((entry) => entry.path.replace(/\\/g, '/')) // Replace backslashes with forward slashes
    .filter((filePath) => !filePath.startsWith(config.partialsRelativePath)) // Exclude partials
    .map((path) => ({
      path,
      url: `${config.baseDocsLink}${removeMdxSuffix(path)
        .replace(/^index$/, '') // remove root index
        .replace(/\/index$/, '')}`, // remove /index from the end,
    }))

  await writeFile('directory.json', JSON.stringify(mdxFilePaths))

  console.info('✓ Wrote out directory.json')

  abortSignal?.throwIfAborted()

  if (staticRedirects !== null && dynamicRedirects !== null) {
    await writeRedirects(config, staticRedirects, dynamicRedirects)
    console.info('✓ Wrote redirects to disk')
  }

  abortSignal?.throwIfAborted()

  if (prompts.length > 0) {
    await writePrompts(config, prompts)
    console.info(`✓ Wrote ${prompts.length} prompts to disk`)
  }

<<<<<<< HEAD
  if (config.llms?.fullPath || config.llms?.overviewPath) {
    const outputtedDocsFiles = listOutputDocsFiles(store.writtenFiles, mdxFilePaths)

    if (config.llms?.fullPath) {
      const llmsFull = await generateLLMsFull(outputtedDocsFiles)
      await writeFile(config.llms.fullPath, llmsFull)
    }

    if (config.llms?.overviewPath) {
      const llms = await generateLLMs(outputtedDocsFiles)
      await writeFile(config.llms.overviewPath, llms)
    }
  }
=======
  abortSignal?.throwIfAborted()
>>>>>>> a02ca803

  if (config.publicPath) {
    await fs.cp(config.publicPath, path.join(config.distTempPath, '_public'), { recursive: true })
    console.info('✓ Copied public assets to dist')
  }

  abortSignal?.throwIfAborted()

  const flatSdkSpecificVFiles = sdkSpecificVFiles
    .flatMap(({ vFiles }) => vFiles)
    .filter((item): item is NonNullable<typeof item> => item !== null)

  const coreVFiles = coreDocs.map((doc) => doc.vfile)
  const partialsVFiles = validatedPartials.map((partial) => partial.vfile)
  const typedocVFiles = validatedTypedocs.map((typedoc) => typedoc.vfile)

  const warnings = reporter(
    [...coreVFiles, ...partialsVFiles, ...typedocVFiles, ...flatSdkSpecificVFiles, manifestVfile],
    {
      quiet: true,
    },
  )

  abortSignal?.throwIfAborted()

  await fs.rm(config.distFinalPath, { recursive: true })

  abortSignal?.throwIfAborted()

  if (process.env.VERCEL === '1') {
    // In vercel ci the temp dir and the final dir will be on separate partitions so fs.rename() will fail
    await fs.cp(config.distTempPath, config.distFinalPath, { recursive: true })
    await fs.rm(config.distTempPath, { recursive: true })
  } else {
    await fs.rename(config.distTempPath, config.distFinalPath)
  }

  abortSignal?.throwIfAborted()

  return warnings
}<|MERGE_RESOLUTION|>--- conflicted
+++ resolved
@@ -194,27 +194,17 @@
   const getPartialsMarkdown = readPartialsMarkdown(config, store)
   const getTypedocsFolder = readTypedocsFolder(config)
   const getTypedocsMarkdown = readTypedocsMarkdown(config, store)
-<<<<<<< HEAD
-  const parseMarkdownFile = parseInMarkdownFile(config)
+  const parseMarkdownFile = parseInMarkdownFile(config, store)
   const writeFile = writeDistFile(config, store)
   const writeSdkFile = writeSDKFile(config, store)
-=======
-  const parseMarkdownFile = parseInMarkdownFile(config, store)
-  const writeFile = writeDistFile(config)
-  const writeSdkFile = writeSDKFile(config)
->>>>>>> a02ca803
   const markdownCache = getMarkdownCache(store)
   const coreDocCache = getCoreDocCache(store)
   const getCommitDate = getLastCommitDate(config)
   const markDirty = markDocumentDirty(store)
 
-<<<<<<< HEAD
+  abortSignal?.throwIfAborted()
+
   await ensureDirectory(config.distFinalPath)
-=======
-  abortSignal?.throwIfAborted()
-
-  await ensureDir(config.distFinalPath)
->>>>>>> a02ca803
 
   abortSignal?.throwIfAborted()
 
@@ -863,9 +853,10 @@
     console.info(`✓ Wrote ${prompts.length} prompts to disk`)
   }
 
-<<<<<<< HEAD
+  abortSignal?.throwIfAborted()
+
   if (config.llms?.fullPath || config.llms?.overviewPath) {
-    const outputtedDocsFiles = listOutputDocsFiles(store.writtenFiles, mdxFilePaths)
+    const outputtedDocsFiles = listOutputDocsFiles(config, store.writtenFiles, mdxFilePaths)
 
     if (config.llms?.fullPath) {
       const llmsFull = await generateLLMsFull(outputtedDocsFiles)
@@ -877,9 +868,8 @@
       await writeFile(config.llms.overviewPath, llms)
     }
   }
-=======
-  abortSignal?.throwIfAborted()
->>>>>>> a02ca803
+
+  abortSignal?.throwIfAborted()
 
   if (config.publicPath) {
     await fs.cp(config.publicPath, path.join(config.distTempPath, '_public'), { recursive: true })
