{
  "navigation": [
    [
      {
        "title": "Getting Started",
        "icon": "checkmark-circle",
        "items": [
          [
            {
<<<<<<< HEAD
              "title": "Quickstart",
              "collapse": true,
=======
              "title": "Next.js",
              "hideTitle": true,
>>>>>>> 64f0b115
              "sdk": ["nextjs"],
              "items": [
                [
                  {
<<<<<<< HEAD
                    "title": "App Router",
                    "href": "/docs/getting-started/quickstart"
                  },
                  {
                    "title": "Pages Router",
                    "href": "/docs/getting-started/quickstart/pages-router"
=======
                    "title": "Getting started",
                    "items": [
                      [
                        {
                          "title": "Set up your Clerk account",
                          "href": "/docs/quickstarts/setup-clerk"
                        },
                        {
                          "title": "Quickstart (App Router)",
                          "href": "/docs/quickstarts/nextjs"
                        },
                        {
                          "title": "Quickstart (Pages Router)",
                          "href": "/docs/quickstarts/nextjs-pages-router"
                        }
                      ]
                    ]
                  },
                  {
                    "title": "Next.js Guides",
                    "items": [
                      [
                        {
                          "title": "shadcn/ui CLI",
                          "href": "/docs/references/nextjs/shadcn"
                        },
                        {
                          "title": "Read session and user data",
                          "href": "/docs/references/nextjs/read-session-data"
                        },
                        {
                          "title": "Add a custom sign-in-or-up page",
                          "href": "/docs/references/nextjs/custom-sign-in-or-up-page"
                        },
                        {
                          "title": "Add a custom sign-up page",
                          "href": "/docs/references/nextjs/custom-sign-up-page"
                        },
                        {
                          "title": "Add custom onboarding",
                          "href": "/docs/references/nextjs/add-onboarding-flow"
                        },
                        {
                          "title": "Set up a waitlist",
                          "href": "/docs/references/nextjs/waitlist"
                        },
                        {
                          "title": "Role Based Access Control",
                          "href": "/docs/references/nextjs/basic-rbac"
                        },
                        {
                          "title": "Rendering modes",
                          "href": "/docs/references/nextjs/rendering-modes"
                        },
                        {
                          "title": "Geo blocking",
                          "href": "/docs/references/nextjs/geo-blocking"
                        },
                        {
                          "title": "Migrate from Auth.js",
                          "href": "/docs/references/nextjs/authjs-migration"
                        },
                        {
                          "title": "tRPC",
                          "href": "/docs/references/nextjs/trpc"
                        },
                        {
                          "title": "Verifying OAuth access tokens",
                          "href": "/docs/references/nextjs/verifying-oauth-access-tokens"
                        }
                      ]
                    ]
                  }
                ]
              ]
            },
            {
              "title": "React",
              "hideTitle": true,
              "sdk": ["react"],
              "items": [
                [
                  {
                    "title": "Getting started",
                    "items": [
                      [
                        {
                          "title": "Set up your Clerk account",
                          "href": "/docs/quickstarts/setup-clerk"
                        },
                        {
                          "title": "Quickstart",
                          "href": "/docs/quickstarts/react"
                        }
                      ]
                    ]
                  }
                ]
              ]
            },
            {
              "title": "JavaScript",
              "hideTitle": true,
              "sdk": ["js-frontend"],
              "items": [
                [
                  {
                    "title": "Getting started",
                    "items": [
                      [
                        {
                          "title": "Set up your Clerk account",
                          "href": "/docs/quickstarts/setup-clerk"
                        },
                        {
                          "title": "Quickstart",
                          "href": "/docs/quickstarts/javascript"
                        }
                      ]
                    ]
                  }
                ]
              ]
            },
            {
              "title": "Astro",
              "hideTitle": true,
              "sdk": ["astro"],
              "items": [
                [
                  {
                    "title": "Getting started",
                    "items": [
                      [
                        {
                          "title": "Set up your Clerk account",
                          "href": "/docs/quickstarts/setup-clerk"
                        },
                        {
                          "title": "Quickstart",
                          "href": "/docs/quickstarts/astro"
                        },
                        {
                          "title": "Astro + React",
                          "href": "/docs/references/astro/react"
                        }
                      ]
                    ]
                  },
                  {
                    "title": "Astro Guides",
                    "items": [
                      [
                        {
                          "title": "Endpoints",
                          "wrap": false,
                          "href": "/docs/references/astro/endpoints"
                        },
                        {
                          "title": "Read session and user data",
                          "wrap": false,
                          "href": "/docs/references/astro/read-session-data"
                        },
                        {
                          "title": "Hybrid rendering",
                          "wrap": false,
                          "href": "/docs/references/astro/hybrid-rendering"
                        },
                        {
                          "title": "Migrating from community SDK",
                          "href": "/docs/references/astro/migrating-from-astro-community-sdk"
                        }
                      ]
                    ]
                  }
                ]
              ]
            },
            {
              "title": "Chrome Extension",
              "hideTitle": true,
              "sdk": ["chrome-extension"],
              "items": [
                [
                  {
                    "title": "Getting started",
                    "items": [
                      [
                        {
                          "title": "Set up your Clerk account",
                          "href": "/docs/quickstarts/setup-clerk"
                        },
                        {
                          "title": "Quickstart",
                          "href": "/docs/quickstarts/chrome-extension"
                        }
                      ]
                    ]
                  },
                  {
                    "title": "Chrome Extension Guides",
                    "items": [
                      [
                        {
                          "title": "Add React Router",
                          "href": "/docs/references/chrome-extension/add-react-router"
                        },
                        {
                          "title": "Sync auth status between your Chrome Extension and web app",
                          "href": "/docs/references/chrome-extension/sync-host"
                        },
                        {
                          "title": "`createClerkClient()`",
                          "href": "/docs/references/chrome-extension/create-clerk-client"
                        },
                        {
                          "title": "Configure a consistent CRX ID",
                          "href": "/docs/references/chrome-extension/configure-consistent-crx-id"
                        }
                      ]
                    ]
                  }
                ]
              ]
            },
            {
              "title": "Expo",
              "hideTitle": true,
              "sdk": ["expo"],
              "items": [
                [
                  {
                    "title": "Getting started",
                    "items": [
                      [
                        {
                          "title": "Set up your Clerk account",
                          "href": "/docs/quickstarts/setup-clerk"
                        },
                        {
                          "title": "Quickstart",
                          "href": "/docs/quickstarts/expo"
                        }
                      ]
                    ]
                  },
                  {
                    "title": "Expo Guides",
                    "items": [
                      [
                        {
                          "title": "Read session and user data",
                          "href": "/docs/references/expo/read-session-user-data"
                        },
                        {
                          "title": "Use biometrics with local credentials",
                          "href": "/docs/references/expo/local-credentials"
                        },
                        {
                          "title": "Configure passkeys",
                          "href": "/docs/references/expo/passkeys"
                        },
                        {
                          "title": "Offline support",
                          "href": "/docs/references/expo/offline-support"
                        },
                        {
                          "title": "Access the `Clerk` object outside of components",
                          "href": "/docs/references/expo/access-clerk-outside-components"
                        }
                      ]
                    ]
                  }
                ]
              ]
            },
            {
              "title": "Express",
              "hideTitle": true,
              "sdk": ["expressjs"],
              "items": [
                [
                  {
                    "title": "Getting started",
                    "items": [
                      [
                        {
                          "title": "Set up your Clerk account",
                          "href": "/docs/quickstarts/setup-clerk"
                        },
                        {
                          "title": "Quickstart",
                          "href": "/docs/quickstarts/express"
                        }
                      ]
                    ]
                  }
                ]
              ]
            },
            {
              "title": "Fastify",
              "hideTitle": true,
              "sdk": ["fastify"],
              "items": [
                [
                  {
                    "title": "Getting started",
                    "items": [
                      [
                        {
                          "title": "Set up your Clerk account",
                          "href": "/docs/quickstarts/setup-clerk"
                        },
                        {
                          "title": "Quickstart",
                          "href": "/docs/quickstarts/fastify"
                        }
                      ]
                    ]
                  }
                ]
              ]
            },
            {
              "title": "Go",
              "hideTitle": true,
              "sdk": ["go"],
              "items": [
                [
                  {
                    "title": "Getting started",
                    "items": [
                      [
                        {
                          "title": "Set up your Clerk account",
                          "href": "/docs/quickstarts/setup-clerk"
                        },
                        {
                          "title": "Quickstart",
                          "href": "/docs/references/go/overview"
                        }
                      ]
                    ]
                  },
                  {
                    "title": "Go Guides",
                    "items": [
                      [
                        {
                          "title": "Verifying sessions",
                          "href": "/docs/references/go/verifying-sessions"
                        },
                        {
                          "title": "Use Clerk Go for Backend API Operations",
                          "href": "/docs/references/go/other-examples"
                        }
                      ]
                    ]
                  }
                ]
              ]
            },
            {
              "title": "iOS",
              "hideTitle": true,
              "sdk": ["ios"],
              "items": [
                [
                  {
                    "title": "Getting started",
                    "items": [
                      [
                        {
                          "title": "Set up your Clerk account",
                          "href": "/docs/quickstarts/setup-clerk"
                        },
                        {
                          "title": "Quickstart",
                          "href": "/docs/quickstarts/ios"
                        }
                      ]
                    ]
                  },
                  {
                    "title": "iOS Guides",
                    "items": [
                      [
                        {
                          "title": "Sign in with Apple",
                          "href": "/docs/references/ios/sign-in-with-apple"
                        },
                        {
                          "title": "iOS Components",
                          "collapse": true,
                          "items": [
                            [
                              {
                                "title": "AuthView",
                                "href": "/docs/references/ios/auth-view"
                              },
                              {
                                "title": "UserButton",
                                "href": "/docs/references/ios/user-button"
                              },
                              {
                                "title": "UserProfileView",
                                "href": "/docs/references/ios/user-profile-view"
                              },
                              {
                                "title": "ClerkTheme",
                                "href": "/docs/references/ios/clerk-theme"
                              }
                            ]
                          ]
                        }
                      ]
                    ]
                  }
                ]
              ]
            },
            {
              "title": "Android",
              "hideTitle": true,
              "sdk": ["android"],
              "items": [
                [
                  {
                    "title": "Getting started",
                    "items": [
                      [
                        {
                          "title": "Set up your Clerk account",
                          "href": "/docs/quickstarts/setup-clerk"
                        },
                        {
                          "title": "Quickstart",
                          "href": "/docs/quickstarts/android"
                        }
                      ]
                    ]
                  },
                  {
                    "title": "Android Guides",
                    "items": [
                      [
                        {
                          "title": "Configure passkeys",
                          "href": "/docs/references/android/passkeys"
                        },
                        {
                          "title": "Sign in with Google",
                          "href": "/docs/references/android/sign-in-with-google"
                        }
                      ]
                    ]
                  }
                ]
              ]
            },
            {
              "title": "JS Backend SDK",
              "hideTitle": true,
              "sdk": ["js-backend"],
              "items": [
                [
                  {
                    "title": "Getting started",
                    "items": [
                      [
                        {
                          "title": "Set up your Clerk account",
                          "href": "/docs/quickstarts/setup-clerk"
                        },
                        {
                          "title": "Quickstart",
                          "href": "/docs/references/backend/overview"
                        }
                      ]
                    ]
                  }
                ]
              ]
            },
            {
              "title": "Nuxt",
              "hideTitle": true,
              "sdk": ["nuxt"],
              "items": [
                [
                  {
                    "title": "Getting started",
                    "items": [
                      [
                        {
                          "title": "Set up your Clerk account",
                          "href": "/docs/quickstarts/setup-clerk"
                        },
                        {
                          "title": "Quickstart",
                          "href": "/docs/quickstarts/nuxt"
                        }
                      ]
                    ]
                  },
                  {
                    "title": "Nuxt Guides",
                    "items": [
                      [
                        {
                          "title": "Read session and user data",
                          "wrap": false,
                          "href": "/docs/references/nuxt/read-session-data"
                        },
                        {
                          "title": "Protect pages",
                          "wrap": false,
                          "href": "/docs/references/nuxt/protect-pages"
                        }
                      ]
                    ]
                  }
                ]
              ]
            },
            {
              "title": "React Router",
              "hideTitle": true,
              "sdk": ["react-router"],
              "items": [
                [
                  {
                    "title": "Getting started",
                    "items": [
                      [
                        {
                          "title": "Set up your Clerk account",
                          "href": "/docs/quickstarts/setup-clerk"
                        },
                        {
                          "title": "Quickstart",
                          "href": "/docs/quickstarts/react-router"
                        }
                      ]
                    ]
                  },
                  {
                    "title": "React Router Guides",
                    "items": [
                      [
                        {
                          "title": "Read session and user data",
                          "href": "/docs/references/react-router/read-session-data"
                        },
                        {
                          "title": "Add custom sign-in-or-up page",
                          "href": "/docs/references/react-router/custom-sign-in-or-up-page"
                        },
                        {
                          "title": "Add custom sign-up page",
                          "href": "/docs/references/react-router/custom-sign-up-page"
                        },
                        {
                          "title": "Declarative mode",
                          "href": "/docs/references/react-router/declarative-mode"
                        },
                        {
                          "title": "Verifying OAuth access tokens",
                          "href": "/docs/references/react-router/verifying-oauth-access-tokens"
                        }
                      ]
                    ]
                  }
                ]
              ]
            },
            {
              "title": "Remix",
              "hideTitle": true,
              "sdk": ["remix"],
              "items": [
                [
                  {
                    "title": "Getting started",
                    "items": [
                      [
                        {
                          "title": "Set up your Clerk account",
                          "href": "/docs/quickstarts/setup-clerk"
                        },
                        {
                          "title": "Quickstart",
                          "href": "/docs/quickstarts/remix"
                        }
                      ]
                    ]
                  },
                  {
                    "title": "Remix Guides",
                    "items": [
                      [
                        {
                          "title": "SPA Mode",
                          "wrap": false,
                          "href": "/docs/references/remix/spa-mode"
                        },
                        {
                          "title": "Add custom sign-in-or-up page",
                          "wrap": true,
                          "href": "/docs/references/remix/custom-sign-in-or-up-page"
                        },
                        {
                          "title": "Add custom sign-up page",
                          "wrap": true,
                          "href": "/docs/references/remix/custom-sign-up-page"
                        },
                        {
                          "title": "Read session and user data",
                          "wrap": true,
                          "href": "/docs/references/remix/read-session-data"
                        }
                      ]
                    ]
                  }
                ]
              ]
            },
            {
              "title": "Ruby / Rails / Sinatra",
              "hideTitle": true,
              "sdk": ["ruby"],
              "items": [
                [
                  {
                    "title": "Getting started",
                    "items": [
                      [
                        {
                          "title": "Set up your Clerk account",
                          "href": "/docs/quickstarts/setup-clerk"
                        },
                        {
                          "title": "Quickstart",
                          "href": "/docs/quickstarts/ruby"
                        }
                      ]
                    ]
                  },
                  {
                    "title": "Ruby Guides",
                    "items": [
                      [
                        {
                          "title": "Upgrade to v4",
                          "href": "/docs/references/ruby/v4-upgrade-guide"
                        },
                        {
                          "title": "Rails integration",
                          "href": "/docs/references/ruby/rails"
                        },
                        {
                          "title": "Sinatra integration",
                          "href": "/docs/references/ruby/sinatra"
                        },
                        {
                          "title": "Rack integration",
                          "href": "/docs/references/ruby/rack"
                        }
                      ]
                    ]
                  }
                ]
              ]
            },
            {
              "title": "TanStack React Start",
              "hideTitle": true,
              "sdk": ["tanstack-react-start"],
              "items": [
                [
                  {
                    "title": "Getting started",
                    "items": [
                      [
                        {
                          "title": "Set up your Clerk account",
                          "href": "/docs/quickstarts/setup-clerk"
                        },
                        {
                          "title": "Quickstart",
                          "href": "/docs/quickstarts/tanstack-react-start"
                        }
                      ]
                    ]
                  },
                  {
                    "title": "TanStack React Start Guides",
                    "items": [
                      [
                        {
                          "title": "Add custom sign-in-or-up-page",
                          "href": "/docs/references/tanstack-react-start/custom-sign-in-or-up-page",
                          "wrap": true
                        },
                        {
                          "title": "Add custom sign-up-page",
                          "href": "/docs/references/tanstack-react-start/custom-sign-up-page",
                          "wrap": true
                        },
                        {
                          "title": "Read session and user data",
                          "href": "/docs/references/tanstack-react-start/read-session-data",
                          "wrap": true
                        },
                        {
                          "title": "Verifying OAuth access tokens",
                          "href": "/docs/references/tanstack-react-start/verifying-oauth-access-tokens",
                          "wrap": true
                        }
                      ]
                    ]
                  }
                ]
              ]
            },
            {
              "title": "Vue",
              "hideTitle": true,
              "sdk": ["vue"],
              "items": [
                [
                  {
                    "title": "Getting started",
                    "items": [
                      [
                        {
                          "title": "Set up your Clerk account",
                          "href": "/docs/quickstarts/setup-clerk"
                        },
                        {
                          "title": "Quickstart",
                          "href": "/docs/quickstarts/vue"
                        }
                      ]
                    ]
                  },
                  {
                    "title": "Vue Guides",
                    "items": [
                      [
                        {
                          "title": "Migrating from community SDK",
                          "href": "/docs/references/vue/migrating-from-vue-community-sdk"
                        }
                      ]
                    ]
                  }
                ]
              ]
            },
            {
              "title": "SDK Development",
              "hideTitle": true,
              "sdk": ["sdk-development"],
              "items": [
                [
                  {
                    "title": "Overview",
                    "href": "/docs/references/sdk/overview"
                  },
                  {
                    "title": "Terminology",
                    "href": "/docs/references/sdk/terminology"
                  },
                  {
                    "title": "Philosophy",
                    "href": "/docs/references/sdk/philosophy"
                  },
                  {
                    "title": "Conventions",
                    "href": "/docs/references/sdk/conventions"
                  },
                  {
                    "title": "SDK Types",
                    "href": "/docs/references/sdk/types"
                  },
                  {
                    "title": "Guides",
                    "items": [
                      [
                        {
                          "title": "Frontend-only",
                          "href": "/docs/references/sdk/frontend-only"
                        },
                        {
                          "title": "Backend-only",
                          "href": "/docs/references/sdk/backend-only"
                        },
                        {
                          "title": "Fullstack",
                          "href": "/docs/references/sdk/fullstack"
                        }
                      ]
                    ]
                  }
                ]
              ]
            }
          ]
        ]
      }
    ],
    [
      {
        "title": "Clerk UI",
        "items": [
          [
            {
              "title": "Clerk Components",
              "collapse": true,
              "items": [
                [
                  {
                    "title": "Overview",
                    "href": "/docs/components/overview"
                  },
                  {
                    "title": "`<ClerkProvider>`",
                    "wrap": false,
                    "href": "/docs/components/clerk-provider"
                  },
                  {
                    "title": "Authentication Components",
                    "items": [
                      [
                        {
                          "title": "`<SignIn />`",
                          "wrap": false,
                          "href": "/docs/components/authentication/sign-in"
                        },
                        {
                          "title": "`<SignUp />`",
                          "wrap": false,
                          "href": "/docs/components/authentication/sign-up"
                        },
                        {
                          "title": "`<GoogleOneTap />`",
                          "wrap": false,
                          "href": "/docs/components/authentication/google-one-tap"
                        },
                        {
                          "title": "`<TaskChooseOrganization />`",
                          "wrap": false,
                          "href": "/docs/components/authentication/task-choose-organization"
                        }
                      ]
                    ]
                  },
                  {
                    "title": "User Components",
                    "items": [
                      [
                        {
                          "title": "`<UserButton />`",
                          "wrap": false,
                          "href": "/docs/components/user/user-button"
                        },
                        {
                          "title": "`<UserProfile />`",
                          "wrap": false,
                          "href": "/docs/components/user/user-profile"
                        }
                      ]
                    ]
                  },
                  {
                    "title": "Organization Components",
                    "items": [
                      [
                        {
                          "title": "`<CreateOrganization />`",
                          "wrap": false,
                          "href": "/docs/components/organization/create-organization"
                        },
                        {
                          "title": "`<OrganizationProfile />`",
                          "wrap": false,
                          "href": "/docs/components/organization/organization-profile"
                        },
                        {
                          "title": "`<OrganizationSwitcher />`",
                          "wrap": false,
                          "href": "/docs/components/organization/organization-switcher"
                        },
                        {
                          "title": "`<OrganizationList />`",
                          "wrap": false,
                          "href": "/docs/components/organization/organization-list"
                        }
                      ]
                    ]
                  },
                  {
                    "title": "Waitlist Component",
                    "items": [
                      [
                        {
                          "title": "`<Waitlist />`",
                          "wrap": false,
                          "href": "/docs/components/waitlist"
                        }
                      ]
                    ]
                  },
                  {
                    "title": "Billing Components",
                    "items": [
                      [
                        {
                          "title": "`<PricingTable />`",
                          "wrap": false,
                          "href": "/docs/components/billing/pricing-table"
                        },
                        {
                          "title": "`<CheckoutButton />`",
                          "tag": "(Beta)",
                          "wrap": false,
                          "href": "/docs/components/billing/checkout-button"
                        },
                        {
                          "title": "`<PlanDetailsButton />`",
                          "tag": "(Beta)",
                          "wrap": false,
                          "href": "/docs/components/billing/plan-details-button"
                        },
                        {
                          "title": "`<SubscriptionDetailsButton />`",
                          "tag": "(Beta)",
                          "wrap": false,
                          "href": "/docs/components/billing/subscription-details-button"
                        }
                      ]
                    ]
                  },
                  {
                    "title": "Control Components",
                    "items": [
                      [
                        {
                          "title": "`<AuthenticateWithRedirectCallback />`",
                          "wrap": false,
                          "href": "/docs/components/control/authenticate-with-callback"
                        },
                        {
                          "title": "`<ClerkLoaded>`",
                          "wrap": false,
                          "href": "/docs/components/control/clerk-loaded"
                        },
                        {
                          "title": "`<ClerkLoading>`",
                          "wrap": false,
                          "href": "/docs/components/control/clerk-loading"
                        },
                        {
                          "title": "`<Protect>`",
                          "wrap": false,
                          "href": "/docs/components/protect"
                        },
                        {
                          "title": "`<RedirectToSignIn />`",
                          "wrap": false,
                          "href": "/docs/components/control/redirect-to-signin"
                        },
                        {
                          "title": "`<RedirectToSignUp />`",
                          "wrap": false,
                          "href": "/docs/components/control/redirect-to-signup"
                        },
                        {
                          "title": "`<RedirectToUserProfile />`",
                          "wrap": false,
                          "href": "/docs/components/control/redirect-to-userprofile"
                        },
                        {
                          "title": "`<RedirectToOrganizationProfile />`",
                          "wrap": false,
                          "href": "/docs/components/control/redirect-to-organizationprofile"
                        },
                        {
                          "title": "`<RedirectToCreateOrganization />`",
                          "wrap": false,
                          "href": "/docs/components/control/redirect-to-createorganization"
                        },
                        {
                          "title": "`<SignedIn>`",
                          "wrap": false,
                          "href": "/docs/components/control/signed-in"
                        },
                        {
                          "title": "`<SignedOut>`",
                          "wrap": false,
                          "href": "/docs/components/control/signed-out"
                        }
                      ]
                    ]
                  },
                  {
                    "title": "Unstyled Components",
                    "items": [
                      [
                        {
                          "title": "`<SignInButton>`",
                          "wrap": false,
                          "href": "/docs/components/unstyled/sign-in-button"
                        },
                        {
                          "title": "`<SignInWithMetamaskButton>`",
                          "wrap": false,
                          "href": "/docs/components/unstyled/sign-in-with-metamask"
                        },
                        {
                          "title": "`<SignUpButton>`",
                          "wrap": false,
                          "href": "/docs/components/unstyled/sign-up-button"
                        },
                        {
                          "title": "`<SignOutButton>`",
                          "wrap": false,
                          "href": "/docs/components/unstyled/sign-out-button"
                        }
                      ]
                    ]
>>>>>>> 64f0b115
                  }
                ]
              ]
            },
            {
              "title": "Quickstart",
              "sdk": [
                "react",
                "react-router",
                "tanstack-react-start",
                "astro",
                "ios",
                "android",
                "vue",
                "chrome-extension",
                "js-frontend",
                "js-backend",
                "remix",
                "expo",
                "nuxt",
                "ruby",
                "expressjs",
                "fastify",
                "go"
              ],
              "href": "/docs/getting-started/quickstart"
            },
            {
              "title": "Core concepts",
              "href": "/docs/getting-started/core-concepts"
            },
            {
              "title": "Next steps",
              "collapse": true,
              "items": [
                [
                  {
                    "title": "Add custom sign-in-or-up page",
                    "href": "/docs/guides/development/custom-sign-in-or-up-page"
                  },
                  {
                    "title": "Add custom sign-up page",
                    "href": "/docs/guides/development/custom-sign-up-page"
                  },
                  {
                    "title": "Protect pages",
                    "href": "/docs/guides/secure/protect-pages"
                  },
                  {
                    "title": "Astro + React",
                    "href": "/docs/references/astro/react"
                  },
                  {
                    "title": "Protect content and access user data",
                    "href": "/docs/guides/users/reading"
                  },
                  {
                    "title": "Protect specific routes with middleware",
                    "href": "/docs/references/astro/clerk-middleware"
                  },
                  {
                    "title": "Endpoints",
                    "href": "/docs/guides/development/endpoints"
                  },
                  {
                    "title": "Hybrid rendering",
                    "href": "/docs/guides/development/hybrid-rendering"
                  }
                ]
              ]
            }
          ],
          [
            {
              "title": "More",
              "items": [
                [
                  {
                    "title": "View all guides",
                    "href": "#nav_guides"
                  }
                ]
              ]
            }
          ]
        ]
      }
    ],
    [
      {
        "title": "Guides",
        "icon": "book",
        "items": [
          [
            {
              "title": "Authentication flows",
              "items": [
                [
                  {
                    "title": "Authentication strategies",
                    "items": [
                      [
                        {
                          "title": "Sign-up and sign-in options",
                          "href": "/docs/guides/configure/auth-strategies/sign-up-sign-in-options"
                        },
                        {
                          "title": "Sign in with Google",
                          "href": "/docs/guides/configure/auth-strategies/sign-in-with-google"
                        },
                        {
                          "title": "Sign in with Apple",
                          "href": "/docs/guides/configure/auth-strategies/sign-in-with-apple"
                        },
                        {
                          "title": "Social connections",
                          "collapse": false,
                          "items": [
                            [
                              {
                                "title": "Overview",
                                "href": "/docs/guides/configure/auth-strategies/social-connections/overview"
                              },
                              {
                                "title": "Account linking",
                                "href": "/docs/guides/configure/auth-strategies/social-connections/account-linking"
                              },
                              {
                                "title": "Custom provider",
                                "href": "/docs/guides/configure/auth-strategies/social-connections/custom-provider"
                              },
                              {
                                "title": "All providers",
                                "href": "/docs/guides/configure/auth-strategies/social-connections/all-providers"
                              }
                            ]
                          ]
                        },
                        {
                          "title": "Enterprise connections",
                          "collapse": false,
                          "items": [
                            [
                              {
                                "title": "Overview",
                                "href": "/docs/guides/configure/auth-strategies/enterprise-connections/overview"
                              },
                              {
                                "title": "Authentication flows",
                                "href": "/docs/guides/configure/auth-strategies/enterprise-connections/authentication-flows"
                              },
                              {
                                "title": "Account linking",
                                "href": "/docs/guides/configure/auth-strategies/enterprise-connections/account-linking"
                              },
                              {
                                "title": "Just-in-Time account provisioning",
                                "href": "/docs/guides/configure/auth-strategies/enterprise-connections/jit-provisioning"
                              },
                              {
                                "title": "SAML providers",
                                "items": [
                                  [
                                    {
                                      "title": "Azure",
                                      "href": "/docs/guides/configure/auth-strategies/enterprise-connections/saml/azure"
                                    },
                                    {
                                      "title": "Google",
                                      "href": "/docs/guides/configure/auth-strategies/enterprise-connections/saml/google"
                                    },
                                    {
                                      "title": "Okta",
                                      "href": "/docs/guides/configure/auth-strategies/enterprise-connections/saml/okta"
                                    },
                                    {
                                      "title": "Custom provider",
                                      "href": "/docs/guides/configure/auth-strategies/enterprise-connections/saml/custom-provider"
                                    }
                                  ]
                                ],
                                "collapse": true
                              },
                              {
                                "title": "OIDC providers",
                                "items": [
                                  [
                                    {
                                      "title": "Custom provider",
                                      "href": "/docs/guides/configure/auth-strategies/enterprise-connections/oidc/custom-provider"
                                    }
                                  ]
                                ],
                                "collapse": true
                              },
                              {
                                "title": "EASIE providers",
                                "items": [
                                  [
                                    {
                                      "title": "Microsoft",
                                      "href": "/docs/guides/configure/auth-strategies/enterprise-connections/easie/microsoft"
                                    },
                                    {
                                      "title": "Google",
                                      "href": "/docs/guides/configure/auth-strategies/enterprise-connections/easie/google"
                                    }
                                  ]
                                ],
                                "collapse": true
                              }
                            ]
                          ]
                        },
                        {
                          "title": "Web3",
                          "collapse": false,
                          "items": [
                            [
                              {
                                "title": "Base",
                                "href": "/docs/guides/configure/auth-strategies/web3/base"
                              },
                              {
                                "title": "Coinbase Wallet",
                                "href": "/docs/guides/configure/auth-strategies/web3/coinbase-wallet"
                              },
                              {
                                "title": "Metamask",
                                "href": "/docs/guides/configure/auth-strategies/web3/metamask"
                              },
                              {
                                "title": "OKX Wallet",
                                "href": "/docs/guides/configure/auth-strategies/web3/okx-wallet"
                              }
                            ]
                          ]
                        },
                        {
                          "title": "OAuth",
                          "collapse": false,
                          "items": [
                            [
                              {
                                "title": "What are OAuth & OIDC",
                                "href": "/docs/guides/configure/auth-strategies/oauth/overview"
                              },
                              {
                                "title": "How Clerk implements OAuth",
                                "href": "/docs/guides/configure/auth-strategies/oauth/how-clerk-implements-oauth"
                              },
                              {
                                "title": "Use OAuth for Single Sign-On (SSO)",
                                "href": "/docs/guides/configure/auth-strategies/oauth/single-sign-on"
                              },
                              {
                                "title": "Use OAuth for scoped access",
                                "href": "/docs/guides/configure/auth-strategies/oauth/scoped-access"
                              },
                              {
                                "title": "Verify OAuth tokens",
                                "href": "/docs/guides/configure/auth-strategies/oauth/verify-oauth-tokens"
                              }
                            ]
                          ]
                        }
                      ]
                    ],
                    "collapse": true
                  },
                  {
                    "title": "Add custom sign-in-or-up page",
                    "href": "/docs/guides/development/custom-sign-in-or-up-page"
                  },
                  {
                    "title": "Add custom sign-up page",
                    "href": "/docs/guides/development/custom-sign-up-page"
                  },
                  {
                    "title": "Add custom onboarding",
                    "href": "/docs/guides/development/add-onboarding-flow"
                  },
                  {
                    "title": "Enable biometric sign-in for returning users",
                    "href": "/docs/guides/development/local-credentials"
                  },
                  {
                    "title": "Customizing redirect URLs",
                    "href": "/docs/guides/development/customize-redirect-urls"
                  },
                  {
                    "title": "Tasks after sign-up/sign-in",
                    "href": "/docs/guides/secure/session-tasks"
                  }
                ]
              ]
            }
          ],
          [
            {
              "title": "User Management",
              "items": [
                [
                  {
                    "title": "Inviting users",
                    "href": "/docs/guides/users/inviting"
                  },
                  {
                    "title": "Managing users",
                    "href": "/docs/guides/users/managing"
                  },
                  {
                    "title": "Reading Clerk data",
                    "href": "/docs/guides/users/reading"
                  },
                  {
                    "title": "Extending Clerk data",
                    "href": "/docs/guides/users/extending"
                  },
                  {
                    "title": "Impersonation",
                    "href": "/docs/guides/users/impersonation"
                  }
                ]
              ]
            }
          ],
          [
            {
              "title": "Session Management",
              "items": [
                [
                  {
                    "title": "Session tokens",
                    "href": "/docs/guides/sessions/session-tokens"
                  },
                  {
                    "title": "Session token customization",
                    "href": "/docs/guides/sessions/customize-session-tokens"
                  },
                  {
                    "title": "Verifying sessions",
                    "href": "/docs/guides/sessions/verifying"
                  },
                  {
                    "title": "Manual JWT verification",
                    "href": "/docs/guides/sessions/manual-jwt-verification"
                  },
                  {
                    "title": "JWT templates",
                    "href": "/docs/guides/sessions/jwt-templates"
                  },
                  {
                    "title": "Force a token refresh",
                    "href": "/docs/guides/sessions/force-token-refresh"
                  },
                  {
                    "title": "Sync auth status between your Chrome Extension and web app",
                    "href": "/docs/guides/sessions/sync-host"
                  }
                ]
              ]
            }
          ],
          [
            {
              "title": "Customizing Clerk",
              "items": [
                [
                  {
                    "title": "Component customization",
                    "items": [
                      [
                        {
                          "title": "Overview",
                          "href": "/docs/guides/customizing-clerk/appearance-prop/overview"
                        },
                        {
                          "title": "Layout",
                          "href": "/docs/guides/customizing-clerk/appearance-prop/layout"
                        },
                        {
                          "title": "Themes",
                          "href": "/docs/guides/customizing-clerk/appearance-prop/themes"
                        },
                        {
                          "title": "Variables",
                          "href": "/docs/guides/customizing-clerk/appearance-prop/variables"
                        },
                        {
                          "title": "CAPTCHA",
                          "href": "/docs/guides/customizing-clerk/appearance-prop/captcha"
                        }
                      ]
                    ],
                    "collapse": true
                  },
                  {
                    "title": "Account Portal",
                    "href": "/docs/guides/customizing-clerk/account-portal"
                  },
                  {
                    "title": "Adding items to UI components",
                    "items": [
                      [
                        {
                          "title": "Organization profile",
                          "href": "/docs/guides/customizing-clerk/adding-items/organization-profile"
                        },
                        {
                          "title": "User profile",
                          "href": "/docs/guides/customizing-clerk/adding-items/user-profile"
                        },
                        {
                          "title": "User button",
                          "href": "/docs/guides/customizing-clerk/adding-items/user-button"
                        }
                      ]
                    ],
                    "collapse": true
                  },
                  {
                    "title": "Email and SMS templates",
                    "href": "/docs/guides/customizing-clerk/email-sms-templates"
                  },
                  {
                    "title": "Localization (i18n)",
                    "href": "/docs/guides/customizing-clerk/localization"
                  },
                  {
                    "title": "Clerk Elements",
                    "tag": "(Beta)",
                    "items": [
                      [
                        {
                          "title": "Overview",
                          "href": "/docs/guides/customizing-clerk/elements/overview"
                        },
                        {
                          "title": "Guides",
                          "items": [
                            [
                              {
                                "title": "Build a sign-in flow",
                                "href": "/docs/guides/customizing-clerk/elements/guides/sign-in"
                              },
                              {
                                "title": "Build a sign-up flow",
                                "href": "/docs/guides/customizing-clerk/elements/guides/sign-up"
                              },
                              {
                                "title": "Styling",
                                "href": "/docs/guides/customizing-clerk/elements/guides/styling"
                              }
                            ]
                          ],
                          "collapse": true
                        },
                        {
                          "title": "Examples",
                          "items": [
                            [
                              {
                                "title": "Sign-in",
                                "href": "/docs/guides/customizing-clerk/elements/examples/sign-in"
                              },
                              {
                                "title": "Sign-up",
                                "href": "/docs/guides/customizing-clerk/elements/examples/sign-up"
                              },
                              {
                                "title": "Primitives",
                                "href": "/docs/guides/customizing-clerk/elements/examples/primitives"
                              },
                              {
                                "title": "shadcn/ui",
                                "href": "/docs/guides/customizing-clerk/elements/examples/shadcn-ui"
                              }
                            ]
                          ],
                          "collapse": true
                        },
                        {
                          "title": "Component reference",
                          "items": [
                            [
                              {
                                "title": "Common",
                                "href": "/docs/guides/customizing-clerk/elements/reference/common"
                              },
                              {
                                "title": "Sign-in",
                                "href": "/docs/guides/customizing-clerk/elements/reference/sign-in"
                              },
                              {
                                "title": "Sign-up",
                                "href": "/docs/guides/customizing-clerk/elements/reference/sign-up"
                              }
                            ]
                          ],
                          "collapse": true
                        }
                      ]
                    ],
                    "collapse": true
                  }
                ]
              ]
            }
          ],
          [
            {
              "title": "Securing your app",
              "items": [
                [
                  {
                    "title": "Protect pages",
                    "href": "/docs/guides/secure/protect-pages"
                  },
                  {
                    "title": "Set up a waitlist",
                    "href": "/docs/guides/secure/waitlist"
                  },
                  {
                    "title": "Restricting access",
                    "href": "/docs/guides/secure/restricting-access"
                  },
                  {
                    "title": "Authorization checks",
                    "href": "/docs/guides/secure/authorization-checks"
                  },
                  {
                    "title": "Role-based access control (RBAC) without organizations",
                    "href": "/docs/guides/secure/basic-rbac"
                  },
                  {
                    "title": "Geo blocking",
                    "href": "/docs/guides/development/geo-blocking"
                  },
                  {
                    "title": "Session options",
                    "href": "/docs/guides/secure/session-options"
                  },
                  {
                    "title": "Reverification (step-up)",
                    "href": "/docs/guides/secure/reverification"
                  },
                  {
                    "title": "Force multi-factor authentication for all users",
                    "href": "/docs/guides/secure/force-mfa"
                  },
                  {
                    "title": "Password protection and rules",
                    "href": "/docs/guides/secure/password-protection-and-rules"
                  },
                  {
                    "title": "Machine authentication",
                    "items": [
                      [
                        {
                          "title": "Overview",
                          "href": "/docs/guides/development/machine-auth/overview"
                        },
                        {
                          "title": "Using M2M tokens",
                          "href": "/docs/guides/development/machine-auth/m2m-tokens"
                        }
                      ]
                    ],
                    "collapse": true
                  },
                  {
                    "title": "Bot protection",
                    "href": "/docs/guides/secure/bot-protection"
                  },
                  {
                    "title": "Preventing brute force attacks",
                    "href": "/docs/guides/secure/user-lockout"
                  },
                  {
                    "title": "Legal compliance",
                    "href": "/docs/guides/secure/legal-compliance"
                  },
                  {
                    "title": "Security best practices",
                    "items": [
                      [
                        {
                          "title": "XSS leak protection",
                          "href": "/docs/guides/secure/best-practices/xss-leak-protection"
                        },
                        {
                          "title": "CSRF protection",
                          "href": "/docs/guides/secure/best-practices/csrf-protection"
                        },
                        {
                          "title": "CSP headers",
                          "href": "/docs/guides/secure/best-practices/csp-headers"
                        },
                        {
                          "title": "Fixation protection",
                          "href": "/docs/guides/secure/best-practices/fixation-protection"
                        },
                        {
                          "title": "Protecting email link sign-ups and sign-ins",
                          "href": "/docs/guides/secure/best-practices/protect-email-links"
                        },
                        {
                          "title": "Unauthorized sign-in",
                          "href": "/docs/guides/secure/best-practices/unauthorized-sign-in"
                        }
                      ]
                    ],
                    "collapse": true
                  }
                ]
              ]
            }
          ],
          [
            {
              "title": "B2B (Organizations)",
              "items": [
                [
                  {
                    "title": "Overview",
                    "href": "/docs/guides/organizations/overview"
                  },
                  {
                    "title": "Verified domains",
                    "href": "/docs/guides/organizations/verified-domains"
                  },
                  {
                    "title": "Roles and permissions",
                    "href": "/docs/guides/organizations/roles-and-permissions"
                  },
                  {
                    "title": "Invitations",
                    "href": "/docs/guides/organizations/invitations"
                  },
                  {
                    "title": "Metadata",
                    "href": "/docs/guides/organizations/metadata"
                  },
                  {
                    "title": "Manage enterprise SSO connections",
                    "href": "/docs/guides/organizations/sso"
                  },
                  {
                    "title": "Use org slugs in URLs",
                    "href": "/docs/guides/organizations/org-slugs-in-urls"
                  }
                ]
              ]
            }
          ],
          [
            {
              "title": "Billing",
              "items": [
                [
                  {
                    "title": "Overview",
                    "href": "/docs/guides/billing/overview"
                  },
                  {
                    "title": "Billing for B2C",
                    "href": "/docs/guides/billing/for-b2c"
                  },
                  {
                    "title": "Billing for B2B",
                    "href": "/docs/guides/billing/for-b2b"
                  },
                  {
                    "title": "Events & Webhooks",
                    "href": "/docs/guides/billing/events-webhooks"
                  },
                  {
                    "title": "Free trials",
                    "href": "/docs/guides/billing/free-trials"
                  }
                ]
              ]
            }
          ],
          [
            {
              "title": "Development",
              "items": [
                [
                  {
                    "title": "Hybrid rendering",
                    "href": "/docs/guides/development/hybrid-rendering"
                  },
                  {
                    "title": "Endpoints",
                    "href": "/docs/guides/development/endpoints"
                  },
                  {
                    "title": "Add React Router",
                    "href": "/docs/guides/development/add-react-router"
                  },
                  {
                    "title": "Configure a consistent CRX ID",
                    "href": "/docs/guides/development/configure-consistent-crx-id"
                  },
                  {
                    "title": "Web support",
                    "collapse": true,
                    "items": [
                      [
                        {
                          "title": "Overview",
                          "href": "/docs/guides/development/web-support/overview"
                        },
                        {
                          "title": "Add a custom sign-in-or-up page",
                          "href": "/docs/guides/development/web-support/custom-sign-in-or-up-page"
                        },
                        {
                          "title": "Add a custom sign-up page",
                          "href": "/docs/guides/development/web-support/custom-sign-up-page"
                        }
                      ]
                    ]
                  },
                  {
                    "title": "Enable offline support",
                    "href": "/docs/guides/development/offline-support"
                  },
                  {
                    "title": "Access the `Clerk` object outside of components",
                    "href": "/docs/guides/development/access-clerk-outside-components"
                  },
                  {
                    "title": "Rendering modes",
                    "href": "/docs/guides/development/rendering-modes"
                  },
                  {
                    "title": "Library mode",
                    "href": "/docs/guides/development/library-mode"
                  },
                  {
                    "title": "Verifying OAuth access tokens",
                    "href": "/docs/guides/development/verifying-oauth-access-tokens"
                  },
                  {
                    "title": "SPA Mode",
                    "href": "/docs/guides/development/spa-mode"
                  },
                  {
                    "title": "Managing environments",
                    "href": "/docs/guides/development/managing-environments"
                  },
                  {
                    "title": "Clerk environment variables",
                    "href": "/docs/guides/development/clerk-environment-variables"
                  },
                  {
                    "title": "Making requests",
                    "href": "/docs/guides/development/making-requests"
                  },
                  {
                    "title": "Overriding Clerk types/interfaces",
                    "href": "/docs/guides/development/override-clerk-types-interfaces"
                  },
                  {
                    "title": "Image optimization",
                    "href": "/docs/guides/development/image-optimization"
                  },
                  {
                    "title": "shadcn/ui CLI",
                    "href": "/docs/guides/development/shadcn-cli"
                  },
                  {
                    "title": "tRPC",
                    "href": "/docs/guides/development/trpc"
                  },
                  {
                    "title": "Model Context Protocol (MCP)",
                    "items": [
                      [
                        {
                          "title": "Overview",
                          "href": "/docs/guides/development/mcp/overview"
                        },
                        {
                          "title": "Build an MCP server",
                          "href": "/docs/guides/development/mcp/build-mcp-server"
                        },
                        {
                          "title": "Connect an MCP client",
                          "href": "/docs/guides/development/mcp/connect-mcp-client"
                        }
                      ]
                    ],
                    "collapse": true
                  },
                  {
                    "title": "Webhooks",
                    "items": [
                      [
                        {
                          "title": "Overview",
                          "href": "/docs/guides/development/webhooks/overview"
                        },
                        {
                          "title": "Syncing data with webhooks",
                          "href": "/docs/guides/development/webhooks/syncing"
                        },
                        {
                          "title": "Debugging webhooks",
                          "href": "/docs/guides/development/webhooks/debugging"
                        }
                      ]
                    ],
                    "collapse": true
                  },
                  {
                    "title": "Integrations",
                    "items": [
                      [
                        {
                          "title": "Overview",
                          "href": "/docs/guides/development/integrations/overview"
                        },
                        {
                          "title": "Databases",
                          "items": [
                            [
                              {
                                "title": "Convex",
                                "href": "/docs/guides/development/integrations/databases/convex"
                              },
                              {
                                "title": "Fauna",
                                "href": "/docs/guides/development/integrations/databases/fauna"
                              },
                              {
                                "title": "Firebase",
                                "href": "/docs/guides/development/integrations/databases/firebase"
                              },
                              {
                                "title": "Grafbase",
                                "href": "/docs/guides/development/integrations/databases/grafbase"
                              },
                              {
                                "title": "Hasura",
                                "href": "/docs/guides/development/integrations/databases/hasura"
                              },
                              {
                                "title": "InstantDB",
                                "href": "/docs/guides/development/integrations/databases/instantdb"
                              },
                              {
                                "title": "Nhost",
                                "href": "/docs/guides/development/integrations/databases/nhost"
                              },
                              {
                                "title": "Supabase",
                                "href": "/docs/guides/development/integrations/databases/supabase"
                              },
                              {
                                "title": "Neon",
                                "href": "/docs/guides/development/integrations/databases/neon"
                              }
                            ]
                          ],
                          "collapse": true
                        },
                        {
                          "title": "Platforms",
                          "items": [
                            [
                              {
                                "title": "Shopify",
                                "href": "/docs/guides/development/integrations/platforms/shopify"
                              },
                              {
                                "title": "Vercel Marketplace",
                                "href": "/docs/guides/development/integrations/platforms/vercel-marketplace"
                              }
                            ]
                          ],
                          "collapse": true
                        },
                        {
                          "title": "Analytics",
                          "items": [
                            [
                              {
                                "title": "Google Analytics",
                                "href": "/docs/guides/development/integrations/analytics/google-analytics"
                              }
                            ]
                          ],
                          "collapse": true
                        }
                      ]
                    ],
                    "collapse": true
                  },
                  {
                    "title": "Custom flows",
                    "items": [
                      [
                        {
                          "title": "Overview",
                          "href": "/docs/guides/development/custom-flows/overview"
                        },
                        {
                          "title": "Error handling",
                          "href": "/docs/guides/development/custom-flows/error-handling"
                        },
                        {
                          "title": "Authentication",
                          "collapse": false,
                          "items": [
                            [
                              {
                                "title": "Email & password",
                                "href": "/docs/guides/development/custom-flows/authentication/email-password"
                              },
                              {
                                "title": "Email / SMS OTP",
                                "href": "/docs/guides/development/custom-flows/authentication/email-sms-otp"
                              },
                              {
                                "title": "Email links",
                                "href": "/docs/guides/development/custom-flows/authentication/email-links"
                              },
                              {
                                "title": "Email & password + MFA",
                                "href": "/docs/guides/development/custom-flows/authentication/email-password-mfa"
                              },
                              {
                                "title": "Passkeys",
                                "href": "/docs/guides/development/custom-flows/authentication/passkeys"
                              },
                              {
                                "title": "Google One Tap",
                                "href": "/docs/guides/development/custom-flows/authentication/google-one-tap"
                              },
                              {
                                "title": "OAuth connections",
                                "href": "/docs/guides/development/custom-flows/authentication/oauth-connections"
                              },
                              {
                                "title": "Enterprise connections",
                                "href": "/docs/guides/development/custom-flows/authentication/enterprise-connections"
                              },
                              {
                                "title": "Sign out",
                                "href": "/docs/guides/development/custom-flows/authentication/sign-out"
                              },
                              {
                                "title": "Sign-up with application invitations",
                                "href": "/docs/guides/development/custom-flows/authentication/application-invitations"
                              },
                              {
                                "title": "Embedded email links",
                                "href": "/docs/guides/development/custom-flows/authentication/embedded-email-links"
                              },
                              {
                                "title": "Multi-session applications",
                                "href": "/docs/guides/development/custom-flows/authentication/multi-session-applications"
                              },
                              {
                                "title": "Bot sign-up protection",
                                "href": "/docs/guides/development/custom-flows/authentication/bot-sign-up-protection"
                              }
                            ]
                          ]
                        },
                        {
                          "title": "Organizations",
                          "collapse": false,
                          "items": [
                            [
                              {
                                "title": "Accept organization invitation links",
                                "href": "/docs/guides/development/custom-flows/organizations/accept-organization-invitations"
                              },
                              {
                                "title": "Create an organization",
                                "href": "/docs/guides/development/custom-flows/organizations/create-organizations"
                              },
                              {
                                "title": "Create and manage organization invitations",
                                "href": "/docs/guides/development/custom-flows/organizations/manage-organization-invitations"
                              },
                              {
                                "title": "List and switch between organizations",
                                "href": "/docs/guides/development/custom-flows/organizations/organization-switcher"
                              },
                              {
                                "title": "Manage a user's organization invitations",
                                "href": "/docs/guides/development/custom-flows/organizations/manage-user-org-invitations"
                              },
                              {
                                "title": "Manage member roles",
                                "href": "/docs/guides/development/custom-flows/organizations/manage-roles"
                              },
                              {
                                "title": "Manage membership requests",
                                "href": "/docs/guides/development/custom-flows/organizations/manage-membership-requests"
                              },
                              {
                                "title": "Update an organization",
                                "href": "/docs/guides/development/custom-flows/organizations/update-organizations"
                              }
                            ]
                          ]
                        },
                        {
                          "title": "Billing",
                          "collapse": false,
                          "items": [
                            [
                              {
                                "title": "Checkout with a new payment method",
                                "href": "/docs/guides/development/custom-flows/billing/checkout-new-payment-method"
                              },
                              {
                                "title": "Checkout with an existing payment method",
                                "href": "/docs/guides/development/custom-flows/billing/checkout-existing-payment-method"
                              },
                              {
                                "title": "Add a new payment method",
                                "href": "/docs/guides/development/custom-flows/billing/add-new-payment-method"
                              }
                            ]
                          ]
                        },
                        {
                          "title": "Account updates",
                          "collapse": false,
                          "items": [
                            [
                              {
                                "title": "Forgot password",
                                "href": "/docs/guides/development/custom-flows/account-updates/forgot-password"
                              },
                              {
                                "title": "User impersonation",
                                "href": "/docs/guides/development/custom-flows/account-updates/user-impersonation"
                              },
                              {
                                "title": "Add email",
                                "href": "/docs/guides/development/custom-flows/account-updates/add-email"
                              },
                              {
                                "title": "Add phone",
                                "href": "/docs/guides/development/custom-flows/account-updates/add-phone"
                              },
                              {
                                "title": "Manage SSO connections",
                                "href": "/docs/guides/development/custom-flows/account-updates/manage-sso-connections"
                              },
                              {
                                "title": "Manage SMS-based MFA",
                                "href": "/docs/guides/development/custom-flows/account-updates/manage-sms-based-mfa"
                              },
                              {
                                "title": "Manage TOTP-based MFA",
                                "href": "/docs/guides/development/custom-flows/account-updates/manage-totp-based-mfa"
                              }
                            ]
                          ]
                        }
                      ]
                    ],
                    "collapse": true
                  },
                  {
                    "title": "Testing with Clerk",
                    "items": [
                      [
                        {
                          "title": "Overview",
                          "href": "/docs/guides/development/testing/overview"
                        },
                        {
                          "title": "Test emails and phones",
                          "href": "/docs/guides/development/testing/test-emails-and-phones"
                        },
                        {
                          "title": "Cypress",
                          "items": [
                            [
                              {
                                "title": "Overview",
                                "href": "/docs/guides/development/testing/cypress/overview"
                              },
                              {
                                "title": "Custom commands",
                                "href": "/docs/guides/development/testing/cypress/custom-commands"
                              },
                              {
                                "title": "Test Account Portal",
                                "href": "/docs/guides/development/testing/cypress/test-account-portal"
                              }
                            ]
                          ],
                          "collapse": true
                        },
                        {
                          "title": "Playwright",
                          "items": [
                            [
                              {
                                "title": "Overview",
                                "href": "/docs/guides/development/testing/playwright/overview"
                              },
                              {
                                "title": "Test helpers",
                                "href": "/docs/guides/development/testing/playwright/test-helpers"
                              },
                              {
                                "title": "Test authenticated flows",
                                "href": "/docs/guides/development/testing/playwright/test-authenticated-flows"
                              }
                            ]
                          ],
                          "collapse": true
                        },
                        {
                          "title": "Postman or Insomnia",
                          "href": "/docs/guides/development/testing/postman-or-insomnia"
                        }
                      ]
                    ],
                    "collapse": true
                  },
                  {
                    "title": "Troubleshooting",
                    "items": [
                      [
                        {
                          "title": "Overview",
                          "href": "/docs/guides/development/troubleshooting/overview"
                        },
                        {
                          "title": "Errors",
                          "items": [
                            [
                              {
                                "title": "Overview",
                                "href": "/docs/guides/development/errors/overview"
                              },
                              {
                                "title": "Backend API Errors",
                                "href": "/docs/guides/development/errors/backend-api"
                              },
                              {
                                "title": "Frontend API Errors",
                                "href": "/docs/guides/development/errors/frontend-api"
                              }
                            ]
                          ],
                          "collapse": true
                        },
                        {
                          "title": "Email deliverability",
                          "href": "/docs/guides/development/troubleshooting/email-deliverability"
                        },
                        {
                          "title": "Script loading",
                          "href": "/docs/guides/development/troubleshooting/script-loading"
                        },
                        {
                          "title": "Help & support",
                          "items": [
                            [
                              {
                                "title": "Create a minimal reproduction",
                                "href": "/docs/guides/development/troubleshooting/help-support/create-a-minimal-reproduction"
                              },
                              {
                                "title": "Community Discord",
                                "href": "https://clerk.com/discord"
                              },
                              {
                                "title": "Contact support",
                                "href": "https://clerk.com/contact/support"
                              }
                            ]
                          ],
                          "collapse": true
                        }
                      ]
                    ],
                    "collapse": true
                  },
                  {
                    "title": "Deployment",
                    "items": [
                      [
                        {
                          "title": "Changing domains",
                          "href": "/docs/guides/development/deployment/changing-domains"
                        },
                        {
                          "title": "Deploy to production",
                          "href": "/docs/guides/development/deployment/production"
                        },
                        {
                          "title": "Deploy to Vercel",
                          "href": "/docs/guides/development/deployment/vercel"
                        },
                        {
                          "title": "Deploy behind a proxy",
                          "href": "/docs/guides/development/deployment/behind-a-proxy"
                        },
                        {
                          "title": "Deploy an Astro app to production",
                          "href": "/docs/guides/development/deployment/astro"
                        },
                        {
                          "title": "Deploy a Chrome Extension to production",
                          "href": "/docs/guides/development/deployment/chrome-extension"
                        },
                        {
                          "title": "Deploy an Expo app to production",
                          "href": "/docs/guides/development/deployment/expo"
                        }
                      ]
                    ],
                    "collapse": true
                  },
                  {
                    "title": "Migrating your data",
                    "items": [
                      [
                        {
                          "title": "Overview",
                          "href": "/docs/guides/development/migrating/overview"
                        },
                        {
                          "title": "Migrate from Firebase",
                          "href": "/docs/guides/development/migrating/firebase"
                        },
                        {
                          "title": "Migrate from Cognito",
                          "href": "/docs/guides/development/migrating/cognito"
                        },
                        {
                          "title": "Migrate from Auth.js",
                          "href": "/docs/guides/development/migrating/authjs"
                        },
                        {
                          "title": "Migrating from Astro community SDK",
                          "href": "/docs/guides/development/migrating/astro-community-sdk"
                        },
                        {
                          "title": "Migrating from Vue community SDK",
                          "href": "/docs/guides/development/migrating/vue-community-sdk"
                        }
                      ]
                    ],
                    "collapse": true
                  },
                  {
                    "title": "SDK Development",
                    "items": [
                      [
                        {
                          "title": "Overview",
                          "href": "/docs/guides/development/sdk-development/overview"
                        },
                        {
                          "title": "Terminology",
                          "href": "/docs/guides/development/sdk-development/terminology"
                        },
                        {
                          "title": "Philosophy",
                          "href": "/docs/guides/development/sdk-development/philosophy"
                        },
                        {
                          "title": "Conventions",
                          "href": "/docs/guides/development/sdk-development/conventions"
                        },
                        {
                          "title": "SDK Types",
                          "href": "/docs/guides/development/sdk-development/types"
                        },
                        {
                          "title": "Frontend-only",
                          "href": "/docs/guides/development/sdk-development/frontend-only"
                        },
                        {
                          "title": "Backend-only",
                          "href": "/docs/guides/development/sdk-development/backend-only"
                        },
                        {
                          "title": "Fullstack",
                          "href": "/docs/guides/development/sdk-development/fullstack"
                        }
                      ]
                    ],
                    "collapse": true
                  },
                  {
                    "title": "Upgrading Clerk",
                    "items": [
                      [
                        {
                          "title": "Overview",
                          "href": "/docs/guides/development/upgrading/overview"
                        },
                        {
                          "title": "Versioning & LTS",
                          "href": "/docs/guides/development/upgrading/versioning"
                        },
                        {
                          "title": "Upgrade guides",
                          "items": [
                            [
                              {
                                "title": "Core 2",
                                "href": "/docs/guides/development/upgrading/upgrade-guides/core-2"
                              },
                              {
                                "title": "Node to Express",
                                "href": "/docs/guides/development/upgrading/upgrade-guides/node-to-express"
                              },
                              {
                                "title": "Expo v2",
                                "href": "/docs/guides/development/upgrading/upgrade-guides/expo-v2"
                              },
                              {
                                "title": "@clerk/nextjs v6",
                                "href": "/docs/guides/development/upgrading/upgrade-guides/nextjs-v6"
                              },
                              {
                                "title": "URL based session syncing",
                                "href": "/docs/guides/development/upgrading/upgrade-guides/url-based-session-syncing"
                              },
                              {
                                "title": "Progressive Sign Up",
                                "href": "/docs/guides/development/upgrading/upgrade-guides/progressive-sign-up"
                              }
                            ]
                          ],
                          "collapse": true
                        }
                      ]
                    ],
                    "collapse": true
                  },
                  {
                    "title": "AI prompts",
                    "href": "/docs/guides/development/ai-prompts"
                  }
                ]
              ]
            }
          ],
          [
            {
              "title": "Clerk Dashboard",
              "items": [
                [
                  {
                    "title": "Overview",
                    "href": "/docs/guides/dashboard/overview"
                  },
                  {
                    "title": "DNS & Domains",
                    "items": [
                      [
                        {
                          "title": "Satellite Domains",
                          "href": "/docs/guides/dashboard/dns-domains/satellite-domains"
                        },
                        {
                          "title": "Proxy Clerk Frontend API",
                          "href": "/docs/guides/dashboard/dns-domains/proxy-fapi"
                        }
                      ]
                    ],
                    "collapse": true
                  }
                ]
              ]
            }
          ],
          [
            {
              "title": "How Clerk works",
              "items": [
                [
                  {
                    "title": "Overview",
                    "href": "/docs/guides/how-clerk-works/overview"
                  },
                  {
                    "title": "Cookies",
                    "href": "/docs/guides/how-clerk-works/cookies"
                  },
                  {
                    "title": "System limits",
                    "href": "/docs/guides/how-clerk-works/system-limits"
                  },
                  {
                    "title": "Routing",
                    "href": "/docs/guides/how-clerk-works/routing"
                  },
                  {
                    "title": "Tokens and signatures",
                    "href": "/docs/guides/how-clerk-works/tokens-and-signatures"
                  },
                  {
                    "title": "Security at Clerk",
                    "items": [
                      [
                        {
                          "title": "Vulnerability disclosure policy",
                          "href": "/docs/guides/how-clerk-works/security/vulnerability-disclosure-policy"
                        },
                        {
                          "title": "Clerk Telemetry",
                          "href": "/docs/guides/how-clerk-works/security/clerk-telemetry"
                        }
                      ]
                    ],
                    "collapse": true
                  },
                  {
                    "title": "Multi-tenant architecture",
                    "href": "/docs/guides/how-clerk-works/multi-tenant-architecture"
                  }
                ]
              ]
            }
          ]
        ]
      }
    ],
    [
      {
        "title": "Reference",
        "icon": "api",
        "collapse": true,
        "items": [
          [
            {
              "title": "UI components",
              "icon": "box",
              "items": [
                [
                  {
                    "title": "Overview",
                    "href": "/docs/references/components/overview"
                  },
                  {
                    "title": "`<ClerkProvider>`",
                    "href": "/docs/references/components/clerk-provider"
                  },
                  {
                    "title": "Authentication components",
                    "collapse": false,
                    "items": [
                      [
                        {
                          "title": "`<SignIn />`",
                          "href": "/docs/references/components/authentication/sign-in"
                        },
                        {
                          "title": "`<SignUp />`",
                          "href": "/docs/references/components/authentication/sign-up"
                        },
                        {
                          "title": "`<GoogleOneTap />`",
                          "href": "/docs/references/components/authentication/google-one-tap"
                        },
                        {
                          "title": "`<TaskChooseOrganization />`",
                          "href": "/docs/references/components/authentication/task-choose-organization"
                        },
                        {
                          "title": "`<Waitlist />`",
                          "href": "/docs/references/components/authentication/waitlist"
                        }
                      ]
                    ]
                  },
                  {
                    "title": "User components",
                    "collapse": false,
                    "items": [
                      [
                        {
                          "title": "`<UserButton />`",
                          "href": "/docs/references/components/user/user-button"
                        },
                        {
                          "title": "`<UserProfile />`",
                          "href": "/docs/references/components/user/user-profile"
                        }
                      ]
                    ]
                  },
                  {
                    "title": "Organization components",
                    "collapse": false,
                    "items": [
                      [
                        {
                          "title": "`<CreateOrganization />`",
                          "href": "/docs/references/components/organization/create-organization"
                        },
                        {
                          "title": "`<OrganizationProfile />`",
                          "href": "/docs/references/components/organization/organization-profile"
                        },
                        {
                          "title": "`<OrganizationSwitcher />`",
                          "href": "/docs/references/components/organization/organization-switcher"
                        },
                        {
                          "title": "`<OrganizationList />`",
                          "href": "/docs/references/components/organization/organization-list"
                        }
                      ]
                    ]
                  },
                  {
                    "title": "Billing components",
                    "collapse": false,
                    "items": [
                      [
                        {
                          "title": "`<PricingTable />`",
                          "href": "/docs/references/components/billing/pricing-table"
                        },
                        {
                          "title": "`<CheckoutButton />`",
                          "href": "/docs/references/components/billing/checkout-button",
                          "tag": "(Beta)"
                        },
                        {
                          "title": "`<PlanDetailsButton />`",
                          "href": "/docs/references/components/billing/plan-details-button",
                          "tag": "(Beta)"
                        },
                        {
                          "title": "`<SubscriptionDetailsButton />`",
                          "href": "/docs/references/components/billing/subscription-details-button",
                          "tag": "(Beta)"
                        }
                      ]
                    ]
                  },
                  {
                    "title": "Control components",
                    "collapse": false,
                    "items": [
                      [
                        {
                          "title": "`<AuthenticateWithRedirectCallback />`",
                          "href": "/docs/references/components/control/authenticate-with-redirect-callback"
                        },
                        {
                          "title": "`<ClerkLoaded>`",
                          "href": "/docs/references/components/control/clerk-loaded"
                        },
                        {
                          "title": "`<ClerkLoading>`",
                          "href": "/docs/references/components/control/clerk-loading"
                        },
                        {
                          "title": "`<Protect>`",
                          "href": "/docs/references/components/control/protect"
                        },
                        {
                          "title": "`<RedirectToSignIn />`",
                          "href": "/docs/references/components/control/redirect-to-sign-in"
                        },
                        {
                          "title": "`<RedirectToSignUp />`",
                          "href": "/docs/references/components/control/redirect-to-sign-up"
                        },
                        {
                          "title": "`<RedirectToUserProfile />`",
                          "href": "/docs/references/components/control/redirect-to-user-profile"
                        },
                        {
                          "title": "`<RedirectToOrganizationProfile />`",
                          "href": "/docs/references/components/control/redirect-to-organization-profile"
                        },
                        {
                          "title": "`<RedirectToCreateOrganization />`",
                          "href": "/docs/references/components/control/redirect-to-create-organization"
                        },
                        {
                          "title": "`<SignedIn>`",
                          "href": "/docs/references/components/control/signed-in"
                        },
                        {
                          "title": "`<SignedOut>`",
                          "href": "/docs/references/components/control/signed-out"
                        }
                      ]
                    ]
                  },
                  {
                    "title": "Unstyled components",
                    "collapse": false,
                    "items": [
                      [
                        {
                          "title": "`<SignInButton>`",
                          "href": "/docs/references/components/unstyled/sign-in-button"
                        },
                        {
                          "title": "`<SignInWithMetamaskButton>`",
                          "href": "/docs/references/components/unstyled/sign-in-with-metamask"
                        },
                        {
                          "title": "`<SignUpButton>`",
                          "href": "/docs/references/components/unstyled/sign-up-button"
                        },
                        {
                          "title": "`<SignOutButton>`",
                          "href": "/docs/references/components/unstyled/sign-out-button"
                        }
                      ]
                    ]
                  }
                ]
              ]
            }
          ],
          [
            {
              "title": "SDK Reference",
              "items": [
                [
                  {
                    "title": "Next.js",
                    "hideTitle": true,
                    "collapse": false,
                    "items": [
                      [
                        {
                          "title": "Overview",
                          "href": "/docs/references/nextjs/overview"
                        },
                        {
                          "title": "`clerkMiddleware()`",
                          "href": "/docs/references/nextjs/clerk-middleware"
                        },
                        {
                          "title": "App Router references",
                          "collapse": false,
                          "items": [
                            [
                              {
                                "title": "`auth()`",
                                "href": "/docs/references/nextjs/app-router/auth"
                              },
                              {
                                "title": "`currentUser()`",
                                "href": "/docs/references/nextjs/app-router/current-user"
                              },
                              {
                                "title": "Route Handlers",
                                "href": "/docs/references/nextjs/app-router/route-handlers"
                              },
                              {
                                "title": "Server Actions",
                                "href": "/docs/references/nextjs/app-router/server-actions"
                              }
                            ]
                          ]
                        },
                        {
                          "title": "Pages Router references",
                          "collapse": false,
                          "items": [
                            [
                              {
                                "title": "`getAuth()`",
                                "href": "/docs/references/nextjs/pages-router/get-auth"
                              },
                              {
                                "title": "`buildClerkProps()`",
                                "href": "/docs/references/nextjs/pages-router/build-clerk-props"
                              }
                            ]
                          ]
                        },
                        {
                          "title": "Demo repositories",
                          "items": [
                            [
                              {
                                "title": "App Router demo repository",
                                "sdk": ["nextjs"],
                                "href": "https://github.com/clerk/clerk-nextjs-demo-app-router"
                              },
                              {
                                "title": "Pages Router demo repository",
                                "sdk": ["nextjs"],
                                "href": "https://github.com/clerk/clerk-nextjs-demo-pages-router"
                              }
                            ]
                          ]
                        }
                      ]
                    ]
                  },
                  {
                    "title": "React",
                    "hideTitle": true,
                    "collapse": false,
                    "items": [
                      [
                        {
                          "title": "Overview",
                          "href": "/docs/references/react/overview"
                        }
                      ]
                    ]
                  },
                  {
                    "title": "Expo",
                    "hideTitle": true,
                    "collapse": false,
                    "items": [
                      [
                        {
                          "title": "Overview",
                          "href": "/docs/references/expo/overview"
                        },
                        {
                          "title": "`useLocalCredentials()`",
                          "href": "/docs/references/expo/use-local-credentials"
                        },
                        {
                          "title": "`useOAuth()` (deprecated)",
                          "href": "/docs/references/expo/use-oauth"
                        },
                        {
                          "title": "`useSSO()`",
                          "href": "/docs/references/expo/use-sso"
                        }
                      ]
                    ]
                  },
                  {
                    "title": "Javascript",
                    "hideTitle": true,
                    "collapse": false,
                    "items": [
                      [
                        {
                          "title": "Overview",
                          "href": "/docs/references/javascript/overview"
                        },
                        {
                          "title": "`Clerk`",
                          "href": "/docs/references/javascript/clerk"
                        },
                        {
                          "title": "`Client`",
                          "href": "/docs/references/javascript/client"
                        },
                        {
                          "title": "`Session`",
                          "href": "/docs/references/javascript/session"
                        },
                        {
                          "title": "`User`",
                          "href": "/docs/references/javascript/user"
                        },
                        {
                          "title": "`SignIn`",
                          "href": "/docs/references/javascript/sign-in"
                        },
                        {
                          "title": "`SignUp`",
                          "href": "/docs/references/javascript/sign-up"
                        },
                        {
                          "title": "`Organization`",
                          "href": "/docs/references/javascript/organization"
                        },
                        {
                          "title": "Types",
                          "items": [
                            [
                              {
                                "title": "Overview",
                                "href": "/docs/references/javascript/types/overview"
                              },
                              {
                                "title": "`BackupCodeResource`",
                                "href": "/docs/references/javascript/types/backup-code"
                              },
                              {
                                "title": "`ClerkAPIError`",
                                "href": "/docs/references/javascript/types/clerk-api-error"
                              },
                              {
                                "title": "`ClerkAPIResponseError`",
                                "href": "/docs/references/javascript/types/clerk-api-response-error"
                              },
                              {
                                "title": "`ClerkPaginatedResponse`",
                                "href": "/docs/references/javascript/types/clerk-paginated-response"
                              },
                              {
                                "title": "`CommerceCheckoutResource`",
                                "href": "/docs/references/javascript/types/commerce-checkout-resource"
                              },
                              {
                                "title": "`CommerceCheckoutTotals`",
                                "href": "/docs/references/javascript/types/commerce-checkout-totals"
                              },
                              {
                                "title": "`CommerceFeatureResource`",
                                "href": "/docs/references/javascript/types/commerce-feature-resource"
                              },
                              {
                                "title": "`CommerceMoneyAmount`",
                                "href": "/docs/references/javascript/types/commerce-money-amount"
                              },
                              {
                                "title": "`CommercePaymentSourceResource`",
                                "href": "/docs/references/javascript/types/commerce-payment-source-resource"
                              },
                              {
                                "title": "`CommercePlanResource`",
                                "href": "/docs/references/javascript/types/commerce-plan-resource"
                              },
                              {
                                "title": "`CommerceSubscriptionItemResource`",
                                "href": "/docs/references/javascript/types/commerce-subscription-item-resource"
                              },
                              {
                                "title": "`CommerceSubscriptionResource`",
                                "href": "/docs/references/javascript/types/commerce-subscription-resource"
                              },
                              {
                                "title": "`CommerceStatementResource`",
                                "href": "/docs/references/javascript/types/commerce-statement-resource"
                              },
                              {
                                "title": "`CommerceStatementTotals`",
                                "href": "/docs/references/javascript/types/commerce-statement-totals"
                              },
                              {
                                "title": "`CommerceStatementGroup`",
                                "href": "/docs/references/javascript/types/commerce-statement-group"
                              },
                              {
                                "title": "`CommercePaymentResource`",
                                "href": "/docs/references/javascript/types/commerce-payment-resource"
                              },
                              {
                                "title": "`CustomMenuItem`",
                                "href": "/docs/references/javascript/types/custom-menu-item"
                              },
                              {
                                "title": "`CustomPage`",
                                "href": "/docs/references/javascript/types/custom-page"
                              },
                              {
                                "title": "`DeletedObject`",
                                "href": "/docs/references/javascript/types/deleted-object"
                              },
                              {
                                "title": "`EmailAddress`",
                                "href": "/docs/references/javascript/types/email-address"
                              },
                              {
                                "title": "`EmailLinkError`",
                                "href": "/docs/references/javascript/types/email-link-error"
                              },
                              {
                                "title": "`EnterpriseAccount`",
                                "href": "/docs/references/javascript/types/enterprise-account"
                              },
                              {
                                "title": "`EnterpriseAccountConnection`",
                                "href": "/docs/references/javascript/types/enterprise-account-connection"
                              },
                              {
                                "title": "`ExternalAccount`",
                                "href": "/docs/references/javascript/types/external-account"
                              },
                              {
                                "title": "Metadata types",
                                "href": "/docs/references/javascript/types/metadata"
                              },
                              {
                                "title": "`OrganizationCustomRoleKey`",
                                "href": "/docs/references/javascript/types/organization-custom-role-key"
                              },
                              {
                                "title": "`OrganizationCustomPermissionKey`",
                                "href": "/docs/references/javascript/types/organization-custom-permission-key"
                              },
                              {
                                "title": "`OrganizationDomain`",
                                "href": "/docs/references/javascript/types/organization-domain"
                              },
                              {
                                "title": "`OrganizationInvitation`",
                                "href": "/docs/references/javascript/types/organization-invitation"
                              },
                              {
                                "title": "`OrganizationMembership`",
                                "href": "/docs/references/javascript/types/organization-membership"
                              },
                              {
                                "title": "`OrganizationMembershipRequest`",
                                "href": "/docs/references/javascript/types/organization-membership-request"
                              },
                              {
                                "title": "`OrganizationSuggestion`",
                                "href": "/docs/references/javascript/types/organization-suggestion"
                              },
                              {
                                "title": "`PasskeyResource`",
                                "href": "/docs/references/javascript/types/passkey-resource"
                              },
                              {
                                "title": "`PermissionResource`",
                                "href": "/docs/references/javascript/types/permission"
                              },
                              {
                                "title": "`PhoneNumber`",
                                "href": "/docs/references/javascript/types/phone-number"
                              },
                              {
                                "title": "`PublicUserData`",
                                "href": "/docs/references/javascript/types/public-user-data"
                              },
                              {
                                "title": "`RedirectOptions`",
                                "href": "/docs/references/javascript/types/redirect-options"
                              },
                              {
                                "title": "`RoleResource`",
                                "href": "/docs/references/javascript/types/role"
                              },
                              {
                                "title": "`SamlAccount`",
                                "href": "/docs/references/javascript/types/saml-account"
                              },
                              {
                                "title": "`SamlAccountConnection`",
                                "href": "/docs/references/javascript/types/saml-account-connection"
                              },
                              {
                                "title": "`SessionStatus`",
                                "href": "/docs/references/javascript/types/session-status"
                              },
                              {
                                "title": "`SessionTask`",
                                "href": "/docs/references/javascript/types/session-task"
                              },
                              {
                                "title": "`SessionVerification`",
                                "href": "/docs/references/javascript/types/session-verification"
                              },
                              {
                                "title": "`SessionWithActivities`",
                                "href": "/docs/references/javascript/types/session-with-activities"
                              },
                              {
                                "title": "`SetActiveParams`",
                                "href": "/docs/references/javascript/types/set-active-params"
                              },
                              {
                                "title": "`SignInFirstFactor`",
                                "href": "/docs/references/javascript/types/sign-in-first-factor"
                              },
                              {
                                "title": "`SignInSecondFactor`",
                                "href": "/docs/references/javascript/types/sign-in-second-factor"
                              },
                              {
                                "title": "`SignInRedirectOptions`",
                                "href": "/docs/references/javascript/types/sign-in-redirect-options"
                              },
                              {
                                "title": "`SignUpRedirectOptions`",
                                "href": "/docs/references/javascript/types/sign-up-redirect-options"
                              },
                              {
                                "title": "`SignInInitialValues`",
                                "href": "/docs/references/javascript/types/sign-in-initial-values"
                              },
                              {
                                "title": "`SignUpInitialValues`",
                                "href": "/docs/references/javascript/types/sign-up-initial-values"
                              },
                              {
                                "title": "SSO types",
                                "href": "/docs/references/javascript/types/sso"
                              },
                              {
                                "title": "`TOTPResource`",
                                "href": "/docs/references/javascript/types/totp"
                              },
                              {
                                "title": "`UserOrganizationInvitation`",
                                "href": "/docs/references/javascript/types/user-organization-invitation"
                              },
                              {
                                "title": "`Verification`",
                                "href": "/docs/references/javascript/types/verification"
                              },
                              {
                                "title": "`Web3Wallet`",
                                "href": "/docs/references/javascript/types/web3-wallet"
                              }
                            ]
                          ],
                          "collapse": true
                        }
                      ]
                    ]
                  },
                  {
                    "title": "Express",
                    "hideTitle": true,
                    "collapse": false,
                    "items": [
                      [
                        {
                          "title": "Overview",
                          "href": "/docs/references/express/overview"
                        }
                      ]
                    ]
                  },
                  {
                    "title": "React Router",
                    "hideTitle": true,
                    "collapse": false,
                    "items": [
                      [
                        {
                          "title": "Overview",
                          "href": "/docs/references/react-router/overview"
                        },
                        {
                          "title": "`rootAuthLoader()`",
                          "href": "/docs/references/react-router/root-auth-loader"
                        },
                        {
                          "title": "`getAuth()`",
                          "href": "/docs/references/react-router/get-auth"
                        }
                      ]
                    ]
                  },
                  {
                    "title": "Android",
                    "hideTitle": true,
                    "collapse": false,
                    "items": [
                      [
                        {
                          "title": "Overview",
                          "href": "/docs/references/android/overview"
                        },
                        {
                          "title": "`getToken()`",
                          "href": "/docs/references/android/get-token"
                        }
                      ]
                    ]
                  },
                  {
                    "title": "Astro",
                    "hideTitle": true,
                    "collapse": false,
                    "items": [
                      [
                        {
                          "title": "Overview",
                          "href": "/docs/references/astro/overview"
                        },
                        {
                          "title": "`clerkMiddleware()`",
                          "href": "/docs/references/astro/clerk-middleware"
                        },
                        {
                          "title": "`updateClerkOptions()`",
                          "href": "/docs/references/astro/update-clerk-options"
                        },
                        {
                          "title": "Integration",
                          "href": "/docs/references/astro/integration"
                        },
                        {
                          "title": "Locals",
                          "href": "/docs/references/astro/locals"
                        },
                        {
                          "title": "Client-side helpers",
                          "collapse": true,
                          "items": [
                            [
                              {
                                "title": "`$authStore`",
                                "href": "/docs/references/astro/client-side-helpers/auth-store"
                              },
                              {
                                "title": "`$clerkStore`",
                                "href": "/docs/references/astro/client-side-helpers/clerk-store"
                              },
                              {
                                "title": "`$userStore`",
                                "href": "/docs/references/astro/client-side-helpers/user-store"
                              },
                              {
                                "title": "`$signInStore`",
                                "href": "/docs/references/astro/client-side-helpers/sign-in-store"
                              },
                              {
                                "title": "`$signUpStore`",
                                "href": "/docs/references/astro/client-side-helpers/sign-up-store"
                              },
                              {
                                "title": "`$sessionStore`",
                                "href": "/docs/references/astro/client-side-helpers/session-store"
                              },
                              {
                                "title": "`$sessionListStore`",
                                "href": "/docs/references/astro/client-side-helpers/session-list-store"
                              },
                              {
                                "title": "`$organizationStore`",
                                "href": "/docs/references/astro/client-side-helpers/organization-store"
                              }
                            ]
                          ]
                        },
                        {
                          "title": "Astro + React",
                          "href": "/docs/references/astro/react"
                        }
                      ]
                    ]
                  },
                  {
                    "title": "iOS",
                    "hideTitle": true,
                    "collapse": false,
                    "items": [
                      [
                        {
                          "title": "Overview",
                          "href": "/docs/references/ios/overview"
                        },
                        {
                          "title": "`getToken()`",
                          "href": "/docs/references/ios/get-token"
                        },
                        {
                          "title": "iOS Components",
                          "hideTitle": true,
                          "skip": true,
                          "items": [
                            [
                              {
                                "title": "`AuthView`",
                                "href": "/docs/references/ios/auth-view"
                              },
                              {
                                "title": "`UserButton`",
                                "href": "/docs/references/ios/user-button"
                              },
                              {
                                "title": "`UserProfileView`",
                                "href": "/docs/references/ios/user-profile-view"
                              },
                              {
                                "title": "`ClerkTheme`",
                                "href": "/docs/references/ios/clerk-theme"
                              }
                            ]
                          ],
                          "collapse": true
                        }
                      ]
                    ]
                  },
                  {
                    "title": "Nuxt",
                    "hideTitle": true,
                    "collapse": false,
                    "items": [
                      [
                        {
                          "title": "Overview",
                          "href": "/docs/references/nuxt/overview"
                        },
                        {
                          "title": "`clerkMiddleware()`",
                          "href": "/docs/references/nuxt/clerk-middleware"
                        },
                        {
                          "title": "Integration",
                          "href": "/docs/references/nuxt/integration"
                        }
                      ]
                    ]
                  },
                  {
                    "title": "Vue",
                    "hideTitle": true,
                    "collapse": false,
                    "items": [
                      [
                        {
                          "title": "Overview",
                          "href": "/docs/references/vue/overview"
                        },
                        {
                          "title": "`clerkPlugin`",
                          "href": "/docs/references/vue/clerk-plugin"
                        },
                        {
                          "title": "`updateClerkOptions()`",
                          "href": "/docs/references/vue/update-clerk-options"
                        }
                      ]
                    ]
                  },
                  {
                    "title": "Chrome Extension",
                    "hideTitle": true,
                    "collapse": false,
                    "items": [
                      [
                        {
                          "title": "Overview",
                          "href": "/docs/references/chrome-extension/overview"
                        },
                        {
                          "title": "`createClerkClient()`",
                          "href": "/docs/references/chrome-extension/create-clerk-client"
                        }
                      ]
                    ]
                  },
                  {
                    "title": "Fastify",
                    "hideTitle": true,
                    "collapse": false,
                    "items": [
                      [
                        {
                          "title": "Overview",
                          "href": "/docs/references/fastify/overview"
                        }
                      ]
                    ]
                  },
                  {
                    "title": "Remix",
                    "hideTitle": true,
                    "collapse": false,
                    "items": [
                      [
                        {
                          "title": "Overview",
                          "href": "/docs/references/remix/overview"
                        },
                        {
                          "title": "`ClerkApp`",
                          "href": "/docs/references/remix/clerk-app"
                        },
                        {
                          "title": "`rootAuthLoader()`",
                          "href": "/docs/references/remix/root-auth-loader"
                        }
                      ]
                    ]
                  },
                  {
                    "title": "Tanstack React Start",
                    "hideTitle": true,
                    "collapse": false,
                    "items": [
                      [
                        {
                          "title": "Overview",
                          "href": "/docs/references/tanstack-react-start/overview"
                        },
                        {
                          "title": "`getAuth()`",
                          "href": "/docs/references/tanstack-react-start/get-auth"
                        },
                        {
                          "title": "`createClerkHandler()`",
                          "href": "/docs/references/tanstack-react-start/create-clerk-handler"
                        }
                      ]
                    ]
                  },
                  {
                    "title": "JS Backend SDK",
                    "hideTitle": true,
                    "collapse": false,
                    "items": [
                      [
                        {
                          "title": "User",
                          "items": [
                            [
                              {
                                "title": "`getUserList()`",
                                "href": "/docs/references/backend/user/get-user-list"
                              },
                              {
                                "title": "`getUser()`",
                                "href": "/docs/references/backend/user/get-user"
                              },
                              {
                                "title": "`getCount()`",
                                "href": "/docs/references/backend/user/get-count"
                              },
                              {
                                "title": "`getOrganizationMembershipList()`",
                                "href": "/docs/references/backend/user/get-organization-membership-list"
                              },
                              {
                                "title": "`getUserOAuthAccessToken()`",
                                "href": "/docs/references/backend/user/get-user-oauth-access-token"
                              },
                              {
                                "title": "`createUser()`",
                                "href": "/docs/references/backend/user/create-user"
                              },
                              {
                                "title": "`verifyPassword()`",
                                "href": "/docs/references/backend/user/verify-password"
                              },
                              {
                                "title": "`banUser()`",
                                "href": "/docs/references/backend/user/ban-user"
                              },
                              {
                                "title": "`unbanUser()`",
                                "href": "/docs/references/backend/user/unban-user"
                              },
                              {
                                "title": "`lockUser()`",
                                "href": "/docs/references/backend/user/lock-user"
                              },
                              {
                                "title": "`unlockUser()`",
                                "href": "/docs/references/backend/user/unlock-user"
                              },
                              {
                                "title": "`updateUser()`",
                                "href": "/docs/references/backend/user/update-user"
                              },
                              {
                                "title": "`updateUserProfileImage()`",
                                "href": "/docs/references/backend/user/update-user-profile-image"
                              },
                              {
                                "title": "`updateUserMetadata()`",
                                "href": "/docs/references/backend/user/update-user-metadata"
                              },
                              {
                                "title": "`deleteUser()`",
                                "href": "/docs/references/backend/user/delete-user"
                              },
                              {
                                "title": "`disableUserMFA()`",
                                "href": "/docs/references/backend/user/disable-user-mfa"
                              },
                              {
                                "title": "`verifyTOTP()`",
                                "href": "/docs/references/backend/user/verify-totp"
                              },
                              {
                                "title": "`deleteUserProfileImage()`",
                                "href": "/docs/references/backend/user/delete-user-profile-image"
                              }
                            ]
                          ],
                          "collapse": true
                        },
                        {
                          "title": "Organization",
                          "items": [
                            [
                              {
                                "title": "`getOrganization()`",
                                "href": "/docs/references/backend/organization/get-organization"
                              },
                              {
                                "title": "`getOrganizationList()`",
                                "href": "/docs/references/backend/organization/get-organization-list"
                              },
                              {
                                "title": "`getOrganizationInvitation()`",
                                "href": "/docs/references/backend/organization/get-organization-invitation"
                              },
                              {
                                "title": "`getOrganizationMembershipList()`",
                                "href": "/docs/references/backend/organization/get-organization-membership-list"
                              },
                              {
                                "title": "`getOrganizationInvitationList()`",
                                "href": "/docs/references/backend/organization/get-organization-invitation-list"
                              },
                              {
                                "title": "`createOrganization()`",
                                "href": "/docs/references/backend/organization/create-organization"
                              },
                              {
                                "title": "`createOrganizationMembership()`",
                                "href": "/docs/references/backend/organization/create-organization-membership"
                              },
                              {
                                "title": "`createOrganizationInvitation()`",
                                "href": "/docs/references/backend/organization/create-organization-invitation"
                              },
                              {
                                "title": "`createOrganizationInvitationBulk()`",
                                "href": "/docs/references/backend/organization/create-organization-invitation-bulk"
                              },
                              {
                                "title": "`updateOrganization()`",
                                "href": "/docs/references/backend/organization/update-organization"
                              },
                              {
                                "title": "`updateOrganizationLogo()`",
                                "href": "/docs/references/backend/organization/update-organization-logo"
                              },
                              {
                                "title": "`updateOrganizationMembership()`",
                                "href": "/docs/references/backend/organization/update-organization-membership"
                              },
                              {
                                "title": "`updateOrganizationMetadata()`",
                                "href": "/docs/references/backend/organization/update-organization-metadata"
                              },
                              {
                                "title": "`updateOrganizationMembershipMetadata()`",
                                "href": "/docs/references/backend/organization/update-organization-membership-metadata"
                              },
                              {
                                "title": "`deleteOrganization()`",
                                "href": "/docs/references/backend/organization/delete-organization"
                              },
                              {
                                "title": "`deleteOrganizationLogo()`",
                                "href": "/docs/references/backend/organization/delete-organization-logo"
                              },
                              {
                                "title": "`deleteOrganizationMembership()`",
                                "href": "/docs/references/backend/organization/delete-organization-membership"
                              },
                              {
                                "title": "`revokeOrganizationInvitation()`",
                                "href": "/docs/references/backend/organization/revoke-organization-invitation"
                              }
                            ]
                          ],
                          "collapse": true
                        },
                        {
                          "title": "Billing",
                          "collapse": true,
                          "items": [
                            [
                              {
                                "title": "`getPlanList()`",
                                "wrap": false,
                                "href": "/docs/references/backend/billing/get-plan-list"
                              },
                              {
                                "title": "`getUserBillingSubscription()`",
                                "wrap": false,
                                "href": "/docs/references/backend/billing/get-user-billing-subscription"
                              },
                              {
                                "title": "`getOrganizationBillingSubscription()`",
                                "wrap": false,
                                "href": "/docs/references/backend/billing/get-organization-billing-subscription"
                              },
                              {
                                "title": "`cancelSubscriptionItem()`",
                                "wrap": false,
                                "href": "/docs/references/backend/billing/cancel-subscription-item"
                              }
                            ]
                          ]
                        },
                        {
                          "title": "Allowlist Identifiers",
                          "items": [
                            [
                              {
                                "title": "`getAllowlistIdentifierList()`",
                                "href": "/docs/references/backend/allowlist/get-allowlist-identifier-list"
                              },
                              {
                                "title": "`createAllowlistIdentifier()`",
                                "href": "/docs/references/backend/allowlist/create-allowlist-identifier"
                              },
                              {
                                "title": "`deleteAllowlistIdentifier()`",
                                "href": "/docs/references/backend/allowlist/delete-allowlist-identifier"
                              }
                            ]
                          ],
                          "collapse": true
                        },
                        {
                          "title": "Domains",
                          "items": [
                            [
                              {
                                "title": "`deleteDomain()`",
                                "href": "/docs/references/backend/domains/delete-domain"
                              }
                            ]
                          ],
                          "collapse": true
                        },
                        {
                          "title": "Sessions",
                          "items": [
                            [
                              {
                                "title": "`getSession()`",
                                "href": "/docs/references/backend/sessions/get-session"
                              },
                              {
                                "title": "`getSessionList()`",
                                "href": "/docs/references/backend/sessions/get-session-list"
                              },
                              {
                                "title": "`getToken()`",
                                "href": "/docs/references/backend/sessions/get-token"
                              },
                              {
                                "title": "`verifySession()`",
                                "href": "/docs/references/backend/sessions/verify-session"
                              },
                              {
                                "title": "`revokeSession()`",
                                "href": "/docs/references/backend/sessions/revoke-session"
                              }
                            ]
                          ],
                          "collapse": true
                        },
                        {
                          "title": "Client",
                          "items": [
                            [
                              {
                                "title": "`getClient()`",
                                "href": "/docs/references/backend/client/get-client"
                              },
                              {
                                "title": "`getClientList()`",
                                "href": "/docs/references/backend/client/get-client-list"
                              },
                              {
                                "title": "`verifyClient()`",
                                "href": "/docs/references/backend/client/verify-client"
                              }
                            ]
                          ],
                          "collapse": true
                        },
                        {
                          "title": "Invitations",
                          "items": [
                            [
                              {
                                "title": "`getInvitationList()`",
                                "href": "/docs/references/backend/invitations/get-invitation-list"
                              },
                              {
                                "title": "`createInvitation()`",
                                "href": "/docs/references/backend/invitations/create-invitation"
                              },
                              {
                                "title": "`revokeInvitation()`",
                                "href": "/docs/references/backend/invitations/revoke-invitation"
                              }
                            ]
                          ],
                          "collapse": true
                        },
                        {
                          "title": "Redirect Urls",
                          "items": [
                            [
                              {
                                "title": "`getRedirectUrl()`",
                                "href": "/docs/references/backend/redirect-urls/get-redirect-url"
                              },
                              {
                                "title": "`getRedirectUrlList()`",
                                "href": "/docs/references/backend/redirect-urls/get-redirect-url-list"
                              },
                              {
                                "title": "`createRedirectUrl()`",
                                "href": "/docs/references/backend/redirect-urls/create-redirect-url"
                              },
                              {
                                "title": "`deleteRedirectUrl()`",
                                "href": "/docs/references/backend/redirect-urls/delete-redirect-url"
                              }
                            ]
                          ],
                          "collapse": true
                        },
                        {
                          "title": "Email addresses",
                          "items": [
                            [
                              {
                                "title": "`getEmailAddress()`",
                                "href": "/docs/references/backend/email-addresses/get-email-address"
                              },
                              {
                                "title": "`createEmailAddress()`",
                                "href": "/docs/references/backend/email-addresses/create-email-address"
                              },
                              {
                                "title": "`updateEmailAddress()`",
                                "href": "/docs/references/backend/email-addresses/update-email-address"
                              },
                              {
                                "title": "`deleteEmailAddress()`",
                                "href": "/docs/references/backend/email-addresses/delete-email-address"
                              }
                            ]
                          ],
                          "collapse": true
                        },
                        {
                          "title": "Phone numbers",
                          "items": [
                            [
                              {
                                "title": "`getPhoneNumber()`",
                                "href": "/docs/references/backend/phone-numbers/get-phone-number"
                              },
                              {
                                "title": "`createPhoneNumber()`",
                                "href": "/docs/references/backend/phone-numbers/create-phone-number"
                              },
                              {
                                "title": "`updatePhoneNumber()`",
                                "href": "/docs/references/backend/phone-numbers/update-phone-number"
                              },
                              {
                                "title": "`deletePhoneNumber()`",
                                "href": "/docs/references/backend/phone-numbers/delete-phone-number"
                              }
                            ]
                          ],
                          "collapse": true
                        },
                        {
                          "title": "SAML connections",
                          "items": [
                            [
                              {
                                "title": "`getSamlConnectionList()`",
                                "href": "/docs/references/backend/saml-connections/get-saml-connection-list"
                              },
                              {
                                "title": "`getSamlConnection()`",
                                "href": "/docs/references/backend/saml-connections/get-saml-connection"
                              },
                              {
                                "title": "`createSamlConnection()`",
                                "href": "/docs/references/backend/saml-connections/create-saml-connection"
                              },
                              {
                                "title": "`updateSamlConnection()`",
                                "href": "/docs/references/backend/saml-connections/update-saml-connection"
                              },
                              {
                                "title": "`deleteSamlConnection()`",
                                "href": "/docs/references/backend/saml-connections/delete-saml-connection"
                              }
                            ]
                          ],
                          "collapse": true
                        },
                        {
                          "title": "Sign-in tokens",
                          "items": [
                            [
                              {
                                "title": "`createSignInToken()`",
                                "href": "/docs/references/backend/sign-in-tokens/create-sign-in-token"
                              },
                              {
                                "title": "`revokeSignInToken()`",
                                "href": "/docs/references/backend/sign-in-tokens/revoke-sign-in-token"
                              }
                            ]
                          ],
                          "collapse": true
                        },
                        {
                          "title": "Testing Tokens",
                          "items": [
                            [
                              {
                                "title": "`createTestingToken()`",
                                "href": "/docs/references/backend/testing-tokens/create-testing-token"
                              }
                            ]
                          ],
                          "collapse": true
                        },
                        {
                          "title": "M2M Tokens",
                          "collapse": true,
                          "items": [
                            [
                              {
                                "title": "`createToken()`",
                                "wrap": false,
                                "href": "/docs/references/backend/m2m-tokens/create-token"
                              },
                              {
                                "title": "`verifyToken()`",
                                "wrap": false,
                                "href": "/docs/references/backend/m2m-tokens/verify-token"
                              },
                              {
                                "title": "`revokeToken()`",
                                "wrap": false,
                                "href": "/docs/references/backend/m2m-tokens/revoke-token"
                              }
                            ]
                          ]
                        },
                        {
                          "title": "OAuth applications",
                          "collapse": true,
                          "items": [
                            [
                              {
                                "title": "`list()`",
                                "wrap": false,
                                "href": "/docs/references/backend/oauth-applications/list"
                              },
                              {
                                "title": "`get()`",
                                "wrap": false,
                                "href": "/docs/references/backend/oauth-applications/get"
                              },
                              {
                                "title": "`create()`",
                                "wrap": false,
                                "href": "/docs/references/backend/oauth-applications/create"
                              },
                              {
                                "title": "`update()`",
                                "wrap": false,
                                "href": "/docs/references/backend/oauth-applications/update"
                              },
                              {
                                "title": "`delete()`",
                                "wrap": false,
                                "href": "/docs/references/backend/oauth-applications/delete"
                              },
                              {
                                "title": "`rotateSecret()`",
                                "wrap": false,
                                "href": "/docs/references/backend/oauth-applications/rotate-secret"
                              }
                            ]
                          ]
                        },
                        {
                          "title": "`authenticateRequest()`",
                          "href": "/docs/references/backend/authenticate-request"
                        },
                        {
                          "title": "`verifyToken()`",
                          "href": "/docs/references/backend/verify-token"
                        },
                        {
                          "title": "`verifyWebhook()`",
                          "href": "/docs/references/backend/verify-webhook"
                        },
                        {
                          "title": "Types",
                          "items": [
                            [
                              {
                                "title": "`Auth` object",
                                "href": "/docs/references/backend/types/auth-object"
                              },
                              {
                                "title": "Backend `AllowlistIdentifier` object",
                                "href": "/docs/references/backend/types/backend-allowlist-identifier"
                              },
                              {
                                "title": "`CommercePlan`",
                                "href": "/docs/references/backend/types/commerce-plan"
                              },
                              {
                                "title": "`CommerceSubscription`",
                                "href": "/docs/references/backend/types/commerce-subscription"
                              },
                              {
                                "title": "`CommerceSubscriptionItem`",
                                "href": "/docs/references/backend/types/commerce-subscription-item"
                              },
                              {
                                "title": "Backend `EmailAddress` object",
                                "href": "/docs/references/backend/types/backend-email-address"
                              },
                              {
                                "title": "Backend `ExternalAccount` object",
                                "href": "/docs/references/backend/types/backend-external-account"
                              },
                              {
                                "title": "`Feature`",
                                "href": "/docs/references/backend/types/feature"
                              },
                              {
                                "title": "Backend `Client` object",
                                "href": "/docs/references/backend/types/backend-client"
                              },
                              {
                                "title": "Backend `IdentificationLink` object",
                                "href": "/docs/references/backend/types/backend-identification-link"
                              },
                              {
                                "title": "Backend `Invitation` object",
                                "href": "/docs/references/backend/types/backend-invitation"
                              },
                              {
                                "title": "Backend `OAuthApplication` object",
                                "href": "/docs/references/backend/types/backend-oauth-application"
                              },
                              {
                                "title": "Backend `Organization` object",
                                "href": "/docs/references/backend/types/backend-organization"
                              },
                              {
                                "title": "Backend `OrganizationInvitation` object",
                                "href": "/docs/references/backend/types/backend-organization-invitation"
                              },
                              {
                                "title": "Backend `OrganizationMembership` object",
                                "href": "/docs/references/backend/types/backend-organization-membership"
                              },
                              {
                                "title": "Backend `PhoneNumber` object",
                                "href": "/docs/references/backend/types/backend-phone-number"
                              },
                              {
                                "title": "Backend `SamlAccount` object",
                                "href": "/docs/references/backend/types/backend-saml-account"
                              },
                              {
                                "title": "Backend `SamlConnection` object",
                                "href": "/docs/references/backend/types/backend-saml-connection"
                              },
                              {
                                "title": "Backend `Session` object",
                                "href": "/docs/references/backend/types/backend-session"
                              },
                              {
                                "title": "Backend `SessionActivity` object",
                                "href": "/docs/references/backend/types/backend-session-activity"
                              },
                              {
                                "title": "Backend `RedirectURL` object",
                                "href": "/docs/references/backend/types/backend-redirect-url"
                              },
                              {
                                "title": "Backend `User` object",
                                "href": "/docs/references/backend/types/backend-user"
                              },
                              {
                                "title": "Backend `Verification` object",
                                "href": "/docs/references/backend/types/backend-verification"
                              },
                              {
                                "title": "Backend `Web3Wallet` object",
                                "href": "/docs/references/backend/types/backend-web3-wallet"
                              },
                              {
                                "title": "`PaginatedResourceResponse`",
                                "href": "/docs/references/backend/types/paginated-resource-response"
                              }
                            ]
                          ],
                          "collapse": true
                        }
                      ]
                    ]
                  },
                  {
                    "title": "Ruby/Rails/Sinatra",
                    "hideTitle": true,
                    "collapse": false,
                    "items": [
                      [
                        {
                          "title": "Overview",
                          "href": "/docs/references/ruby/overview"
                        },
                        {
                          "title": "Upgrade to v4",
                          "href": "/docs/references/ruby/v4-upgrade-guide"
                        },
                        {
                          "title": "Rails integration",
                          "href": "/docs/references/ruby/rails"
                        },
                        {
                          "title": "Sinatra integration",
                          "href": "/docs/references/ruby/sinatra"
                        },
                        {
                          "title": "Rack integration",
                          "href": "/docs/references/ruby/rack"
                        }
                      ]
                    ]
                  },
                  {
                    "title": "Hooks",
                    "icon": "plug",
                    "items": [
                      [
                        {
                          "title": "Overview",
                          "href": "/docs/references/hooks/overview"
                        },
                        {
                          "title": "`useUser()`",
                          "href": "/docs/references/hooks/use-user"
                        },
                        {
                          "title": "`useClerk()`",
                          "href": "/docs/references/hooks/use-clerk"
                        },
                        {
                          "title": "`useAuth()`",
                          "href": "/docs/references/hooks/use-auth"
                        },
                        {
                          "title": "`useSignIn()`",
                          "href": "/docs/references/hooks/use-sign-in"
                        },
                        {
                          "title": "`useSignUp()`",
                          "href": "/docs/references/hooks/use-sign-up"
                        },
                        {
                          "title": "`useSession()`",
                          "href": "/docs/references/hooks/use-session"
                        },
                        {
                          "title": "`useSessionList()`",
                          "href": "/docs/references/hooks/use-session-list"
                        },
                        {
                          "title": "`useOrganization()`",
                          "href": "/docs/references/hooks/use-organization"
                        },
                        {
                          "title": "`useOrganizationList()`",
                          "href": "/docs/references/hooks/use-organization-list"
                        },
                        {
                          "title": "`useReverification()`",
                          "href": "/docs/references/hooks/use-reverification"
                        },
                        {
                          "title": "`useCheckout()`",
                          "href": "/docs/references/hooks/use-checkout"
                        },
                        {
                          "title": "`usePaymentElement()`",
                          "href": "/docs/references/hooks/use-payment-element"
                        },
                        {
                          "title": "`usePaymentMethods()`",
                          "href": "/docs/references/hooks/use-payment-methods"
                        },
                        {
                          "title": "`usePlans()`",
                          "href": "/docs/references/hooks/use-plans"
                        },
                        {
                          "title": "`useSubscription()`",
                          "href": "/docs/references/hooks/use-subscription"
                        },
                        {
                          "title": "`usePaymentAttempts()`",
                          "href": "/docs/references/hooks/use-payment-attempts"
                        },
                        {
                          "title": "`useStatements()`",
                          "href": "/docs/references/hooks/use-statements"
                        }
                      ]
                    ]
                  },
                  {
                    "title": "Composables",
                    "icon": "cpu",
                    "items": [
                      [
                        {
                          "title": "useUser()",
                          "href": "/docs/references/composables/use-user"
                        },
                        {
                          "title": "useClerk()",
                          "href": "/docs/references/composables/use-clerk"
                        },
                        {
                          "title": "useAuth()",
                          "href": "/docs/references/composables/use-auth"
                        },
                        {
                          "title": "useSignIn()",
                          "href": "/docs/references/composables/use-sign-in"
                        },
                        {
                          "title": "useSignUp()",
                          "href": "/docs/references/composables/use-sign-up"
                        },
                        {
                          "title": "useSession()",
                          "href": "/docs/references/composables/use-session"
                        },
                        {
                          "title": "useSessionList()",
                          "href": "/docs/references/composables/use-session-list"
                        },
                        {
                          "title": "useOrganization()",
                          "href": "/docs/references/composables/use-organization"
                        }
                      ]
                    ]
                  }
                ]
              ]
            }
          ],
          [
            {
              "title": "API Reference",
              "items": [
                [
                  {
                    "title": "Overview",
                    "href": "/docs/references/api/overview"
                  },
                  {
                    "title": "Frontend API",
                    "href": "https://clerk.com/docs/reference/frontend-api"
                  },
                  {
                    "title": "Backend API",
                    "href": "https://clerk.com/docs/reference/backend-api"
                  }
                ]
              ]
            }
          ]
        ]
      }
    ]
  ]
}<|MERGE_RESOLUTION|>--- conflicted
+++ resolved
@@ -7,1059 +7,18 @@
         "items": [
           [
             {
-<<<<<<< HEAD
               "title": "Quickstart",
               "collapse": true,
-=======
-              "title": "Next.js",
-              "hideTitle": true,
->>>>>>> 64f0b115
               "sdk": ["nextjs"],
               "items": [
                 [
                   {
-<<<<<<< HEAD
                     "title": "App Router",
                     "href": "/docs/getting-started/quickstart"
                   },
                   {
                     "title": "Pages Router",
                     "href": "/docs/getting-started/quickstart/pages-router"
-=======
-                    "title": "Getting started",
-                    "items": [
-                      [
-                        {
-                          "title": "Set up your Clerk account",
-                          "href": "/docs/quickstarts/setup-clerk"
-                        },
-                        {
-                          "title": "Quickstart (App Router)",
-                          "href": "/docs/quickstarts/nextjs"
-                        },
-                        {
-                          "title": "Quickstart (Pages Router)",
-                          "href": "/docs/quickstarts/nextjs-pages-router"
-                        }
-                      ]
-                    ]
-                  },
-                  {
-                    "title": "Next.js Guides",
-                    "items": [
-                      [
-                        {
-                          "title": "shadcn/ui CLI",
-                          "href": "/docs/references/nextjs/shadcn"
-                        },
-                        {
-                          "title": "Read session and user data",
-                          "href": "/docs/references/nextjs/read-session-data"
-                        },
-                        {
-                          "title": "Add a custom sign-in-or-up page",
-                          "href": "/docs/references/nextjs/custom-sign-in-or-up-page"
-                        },
-                        {
-                          "title": "Add a custom sign-up page",
-                          "href": "/docs/references/nextjs/custom-sign-up-page"
-                        },
-                        {
-                          "title": "Add custom onboarding",
-                          "href": "/docs/references/nextjs/add-onboarding-flow"
-                        },
-                        {
-                          "title": "Set up a waitlist",
-                          "href": "/docs/references/nextjs/waitlist"
-                        },
-                        {
-                          "title": "Role Based Access Control",
-                          "href": "/docs/references/nextjs/basic-rbac"
-                        },
-                        {
-                          "title": "Rendering modes",
-                          "href": "/docs/references/nextjs/rendering-modes"
-                        },
-                        {
-                          "title": "Geo blocking",
-                          "href": "/docs/references/nextjs/geo-blocking"
-                        },
-                        {
-                          "title": "Migrate from Auth.js",
-                          "href": "/docs/references/nextjs/authjs-migration"
-                        },
-                        {
-                          "title": "tRPC",
-                          "href": "/docs/references/nextjs/trpc"
-                        },
-                        {
-                          "title": "Verifying OAuth access tokens",
-                          "href": "/docs/references/nextjs/verifying-oauth-access-tokens"
-                        }
-                      ]
-                    ]
-                  }
-                ]
-              ]
-            },
-            {
-              "title": "React",
-              "hideTitle": true,
-              "sdk": ["react"],
-              "items": [
-                [
-                  {
-                    "title": "Getting started",
-                    "items": [
-                      [
-                        {
-                          "title": "Set up your Clerk account",
-                          "href": "/docs/quickstarts/setup-clerk"
-                        },
-                        {
-                          "title": "Quickstart",
-                          "href": "/docs/quickstarts/react"
-                        }
-                      ]
-                    ]
-                  }
-                ]
-              ]
-            },
-            {
-              "title": "JavaScript",
-              "hideTitle": true,
-              "sdk": ["js-frontend"],
-              "items": [
-                [
-                  {
-                    "title": "Getting started",
-                    "items": [
-                      [
-                        {
-                          "title": "Set up your Clerk account",
-                          "href": "/docs/quickstarts/setup-clerk"
-                        },
-                        {
-                          "title": "Quickstart",
-                          "href": "/docs/quickstarts/javascript"
-                        }
-                      ]
-                    ]
-                  }
-                ]
-              ]
-            },
-            {
-              "title": "Astro",
-              "hideTitle": true,
-              "sdk": ["astro"],
-              "items": [
-                [
-                  {
-                    "title": "Getting started",
-                    "items": [
-                      [
-                        {
-                          "title": "Set up your Clerk account",
-                          "href": "/docs/quickstarts/setup-clerk"
-                        },
-                        {
-                          "title": "Quickstart",
-                          "href": "/docs/quickstarts/astro"
-                        },
-                        {
-                          "title": "Astro + React",
-                          "href": "/docs/references/astro/react"
-                        }
-                      ]
-                    ]
-                  },
-                  {
-                    "title": "Astro Guides",
-                    "items": [
-                      [
-                        {
-                          "title": "Endpoints",
-                          "wrap": false,
-                          "href": "/docs/references/astro/endpoints"
-                        },
-                        {
-                          "title": "Read session and user data",
-                          "wrap": false,
-                          "href": "/docs/references/astro/read-session-data"
-                        },
-                        {
-                          "title": "Hybrid rendering",
-                          "wrap": false,
-                          "href": "/docs/references/astro/hybrid-rendering"
-                        },
-                        {
-                          "title": "Migrating from community SDK",
-                          "href": "/docs/references/astro/migrating-from-astro-community-sdk"
-                        }
-                      ]
-                    ]
-                  }
-                ]
-              ]
-            },
-            {
-              "title": "Chrome Extension",
-              "hideTitle": true,
-              "sdk": ["chrome-extension"],
-              "items": [
-                [
-                  {
-                    "title": "Getting started",
-                    "items": [
-                      [
-                        {
-                          "title": "Set up your Clerk account",
-                          "href": "/docs/quickstarts/setup-clerk"
-                        },
-                        {
-                          "title": "Quickstart",
-                          "href": "/docs/quickstarts/chrome-extension"
-                        }
-                      ]
-                    ]
-                  },
-                  {
-                    "title": "Chrome Extension Guides",
-                    "items": [
-                      [
-                        {
-                          "title": "Add React Router",
-                          "href": "/docs/references/chrome-extension/add-react-router"
-                        },
-                        {
-                          "title": "Sync auth status between your Chrome Extension and web app",
-                          "href": "/docs/references/chrome-extension/sync-host"
-                        },
-                        {
-                          "title": "`createClerkClient()`",
-                          "href": "/docs/references/chrome-extension/create-clerk-client"
-                        },
-                        {
-                          "title": "Configure a consistent CRX ID",
-                          "href": "/docs/references/chrome-extension/configure-consistent-crx-id"
-                        }
-                      ]
-                    ]
-                  }
-                ]
-              ]
-            },
-            {
-              "title": "Expo",
-              "hideTitle": true,
-              "sdk": ["expo"],
-              "items": [
-                [
-                  {
-                    "title": "Getting started",
-                    "items": [
-                      [
-                        {
-                          "title": "Set up your Clerk account",
-                          "href": "/docs/quickstarts/setup-clerk"
-                        },
-                        {
-                          "title": "Quickstart",
-                          "href": "/docs/quickstarts/expo"
-                        }
-                      ]
-                    ]
-                  },
-                  {
-                    "title": "Expo Guides",
-                    "items": [
-                      [
-                        {
-                          "title": "Read session and user data",
-                          "href": "/docs/references/expo/read-session-user-data"
-                        },
-                        {
-                          "title": "Use biometrics with local credentials",
-                          "href": "/docs/references/expo/local-credentials"
-                        },
-                        {
-                          "title": "Configure passkeys",
-                          "href": "/docs/references/expo/passkeys"
-                        },
-                        {
-                          "title": "Offline support",
-                          "href": "/docs/references/expo/offline-support"
-                        },
-                        {
-                          "title": "Access the `Clerk` object outside of components",
-                          "href": "/docs/references/expo/access-clerk-outside-components"
-                        }
-                      ]
-                    ]
-                  }
-                ]
-              ]
-            },
-            {
-              "title": "Express",
-              "hideTitle": true,
-              "sdk": ["expressjs"],
-              "items": [
-                [
-                  {
-                    "title": "Getting started",
-                    "items": [
-                      [
-                        {
-                          "title": "Set up your Clerk account",
-                          "href": "/docs/quickstarts/setup-clerk"
-                        },
-                        {
-                          "title": "Quickstart",
-                          "href": "/docs/quickstarts/express"
-                        }
-                      ]
-                    ]
-                  }
-                ]
-              ]
-            },
-            {
-              "title": "Fastify",
-              "hideTitle": true,
-              "sdk": ["fastify"],
-              "items": [
-                [
-                  {
-                    "title": "Getting started",
-                    "items": [
-                      [
-                        {
-                          "title": "Set up your Clerk account",
-                          "href": "/docs/quickstarts/setup-clerk"
-                        },
-                        {
-                          "title": "Quickstart",
-                          "href": "/docs/quickstarts/fastify"
-                        }
-                      ]
-                    ]
-                  }
-                ]
-              ]
-            },
-            {
-              "title": "Go",
-              "hideTitle": true,
-              "sdk": ["go"],
-              "items": [
-                [
-                  {
-                    "title": "Getting started",
-                    "items": [
-                      [
-                        {
-                          "title": "Set up your Clerk account",
-                          "href": "/docs/quickstarts/setup-clerk"
-                        },
-                        {
-                          "title": "Quickstart",
-                          "href": "/docs/references/go/overview"
-                        }
-                      ]
-                    ]
-                  },
-                  {
-                    "title": "Go Guides",
-                    "items": [
-                      [
-                        {
-                          "title": "Verifying sessions",
-                          "href": "/docs/references/go/verifying-sessions"
-                        },
-                        {
-                          "title": "Use Clerk Go for Backend API Operations",
-                          "href": "/docs/references/go/other-examples"
-                        }
-                      ]
-                    ]
-                  }
-                ]
-              ]
-            },
-            {
-              "title": "iOS",
-              "hideTitle": true,
-              "sdk": ["ios"],
-              "items": [
-                [
-                  {
-                    "title": "Getting started",
-                    "items": [
-                      [
-                        {
-                          "title": "Set up your Clerk account",
-                          "href": "/docs/quickstarts/setup-clerk"
-                        },
-                        {
-                          "title": "Quickstart",
-                          "href": "/docs/quickstarts/ios"
-                        }
-                      ]
-                    ]
-                  },
-                  {
-                    "title": "iOS Guides",
-                    "items": [
-                      [
-                        {
-                          "title": "Sign in with Apple",
-                          "href": "/docs/references/ios/sign-in-with-apple"
-                        },
-                        {
-                          "title": "iOS Components",
-                          "collapse": true,
-                          "items": [
-                            [
-                              {
-                                "title": "AuthView",
-                                "href": "/docs/references/ios/auth-view"
-                              },
-                              {
-                                "title": "UserButton",
-                                "href": "/docs/references/ios/user-button"
-                              },
-                              {
-                                "title": "UserProfileView",
-                                "href": "/docs/references/ios/user-profile-view"
-                              },
-                              {
-                                "title": "ClerkTheme",
-                                "href": "/docs/references/ios/clerk-theme"
-                              }
-                            ]
-                          ]
-                        }
-                      ]
-                    ]
-                  }
-                ]
-              ]
-            },
-            {
-              "title": "Android",
-              "hideTitle": true,
-              "sdk": ["android"],
-              "items": [
-                [
-                  {
-                    "title": "Getting started",
-                    "items": [
-                      [
-                        {
-                          "title": "Set up your Clerk account",
-                          "href": "/docs/quickstarts/setup-clerk"
-                        },
-                        {
-                          "title": "Quickstart",
-                          "href": "/docs/quickstarts/android"
-                        }
-                      ]
-                    ]
-                  },
-                  {
-                    "title": "Android Guides",
-                    "items": [
-                      [
-                        {
-                          "title": "Configure passkeys",
-                          "href": "/docs/references/android/passkeys"
-                        },
-                        {
-                          "title": "Sign in with Google",
-                          "href": "/docs/references/android/sign-in-with-google"
-                        }
-                      ]
-                    ]
-                  }
-                ]
-              ]
-            },
-            {
-              "title": "JS Backend SDK",
-              "hideTitle": true,
-              "sdk": ["js-backend"],
-              "items": [
-                [
-                  {
-                    "title": "Getting started",
-                    "items": [
-                      [
-                        {
-                          "title": "Set up your Clerk account",
-                          "href": "/docs/quickstarts/setup-clerk"
-                        },
-                        {
-                          "title": "Quickstart",
-                          "href": "/docs/references/backend/overview"
-                        }
-                      ]
-                    ]
-                  }
-                ]
-              ]
-            },
-            {
-              "title": "Nuxt",
-              "hideTitle": true,
-              "sdk": ["nuxt"],
-              "items": [
-                [
-                  {
-                    "title": "Getting started",
-                    "items": [
-                      [
-                        {
-                          "title": "Set up your Clerk account",
-                          "href": "/docs/quickstarts/setup-clerk"
-                        },
-                        {
-                          "title": "Quickstart",
-                          "href": "/docs/quickstarts/nuxt"
-                        }
-                      ]
-                    ]
-                  },
-                  {
-                    "title": "Nuxt Guides",
-                    "items": [
-                      [
-                        {
-                          "title": "Read session and user data",
-                          "wrap": false,
-                          "href": "/docs/references/nuxt/read-session-data"
-                        },
-                        {
-                          "title": "Protect pages",
-                          "wrap": false,
-                          "href": "/docs/references/nuxt/protect-pages"
-                        }
-                      ]
-                    ]
-                  }
-                ]
-              ]
-            },
-            {
-              "title": "React Router",
-              "hideTitle": true,
-              "sdk": ["react-router"],
-              "items": [
-                [
-                  {
-                    "title": "Getting started",
-                    "items": [
-                      [
-                        {
-                          "title": "Set up your Clerk account",
-                          "href": "/docs/quickstarts/setup-clerk"
-                        },
-                        {
-                          "title": "Quickstart",
-                          "href": "/docs/quickstarts/react-router"
-                        }
-                      ]
-                    ]
-                  },
-                  {
-                    "title": "React Router Guides",
-                    "items": [
-                      [
-                        {
-                          "title": "Read session and user data",
-                          "href": "/docs/references/react-router/read-session-data"
-                        },
-                        {
-                          "title": "Add custom sign-in-or-up page",
-                          "href": "/docs/references/react-router/custom-sign-in-or-up-page"
-                        },
-                        {
-                          "title": "Add custom sign-up page",
-                          "href": "/docs/references/react-router/custom-sign-up-page"
-                        },
-                        {
-                          "title": "Declarative mode",
-                          "href": "/docs/references/react-router/declarative-mode"
-                        },
-                        {
-                          "title": "Verifying OAuth access tokens",
-                          "href": "/docs/references/react-router/verifying-oauth-access-tokens"
-                        }
-                      ]
-                    ]
-                  }
-                ]
-              ]
-            },
-            {
-              "title": "Remix",
-              "hideTitle": true,
-              "sdk": ["remix"],
-              "items": [
-                [
-                  {
-                    "title": "Getting started",
-                    "items": [
-                      [
-                        {
-                          "title": "Set up your Clerk account",
-                          "href": "/docs/quickstarts/setup-clerk"
-                        },
-                        {
-                          "title": "Quickstart",
-                          "href": "/docs/quickstarts/remix"
-                        }
-                      ]
-                    ]
-                  },
-                  {
-                    "title": "Remix Guides",
-                    "items": [
-                      [
-                        {
-                          "title": "SPA Mode",
-                          "wrap": false,
-                          "href": "/docs/references/remix/spa-mode"
-                        },
-                        {
-                          "title": "Add custom sign-in-or-up page",
-                          "wrap": true,
-                          "href": "/docs/references/remix/custom-sign-in-or-up-page"
-                        },
-                        {
-                          "title": "Add custom sign-up page",
-                          "wrap": true,
-                          "href": "/docs/references/remix/custom-sign-up-page"
-                        },
-                        {
-                          "title": "Read session and user data",
-                          "wrap": true,
-                          "href": "/docs/references/remix/read-session-data"
-                        }
-                      ]
-                    ]
-                  }
-                ]
-              ]
-            },
-            {
-              "title": "Ruby / Rails / Sinatra",
-              "hideTitle": true,
-              "sdk": ["ruby"],
-              "items": [
-                [
-                  {
-                    "title": "Getting started",
-                    "items": [
-                      [
-                        {
-                          "title": "Set up your Clerk account",
-                          "href": "/docs/quickstarts/setup-clerk"
-                        },
-                        {
-                          "title": "Quickstart",
-                          "href": "/docs/quickstarts/ruby"
-                        }
-                      ]
-                    ]
-                  },
-                  {
-                    "title": "Ruby Guides",
-                    "items": [
-                      [
-                        {
-                          "title": "Upgrade to v4",
-                          "href": "/docs/references/ruby/v4-upgrade-guide"
-                        },
-                        {
-                          "title": "Rails integration",
-                          "href": "/docs/references/ruby/rails"
-                        },
-                        {
-                          "title": "Sinatra integration",
-                          "href": "/docs/references/ruby/sinatra"
-                        },
-                        {
-                          "title": "Rack integration",
-                          "href": "/docs/references/ruby/rack"
-                        }
-                      ]
-                    ]
-                  }
-                ]
-              ]
-            },
-            {
-              "title": "TanStack React Start",
-              "hideTitle": true,
-              "sdk": ["tanstack-react-start"],
-              "items": [
-                [
-                  {
-                    "title": "Getting started",
-                    "items": [
-                      [
-                        {
-                          "title": "Set up your Clerk account",
-                          "href": "/docs/quickstarts/setup-clerk"
-                        },
-                        {
-                          "title": "Quickstart",
-                          "href": "/docs/quickstarts/tanstack-react-start"
-                        }
-                      ]
-                    ]
-                  },
-                  {
-                    "title": "TanStack React Start Guides",
-                    "items": [
-                      [
-                        {
-                          "title": "Add custom sign-in-or-up-page",
-                          "href": "/docs/references/tanstack-react-start/custom-sign-in-or-up-page",
-                          "wrap": true
-                        },
-                        {
-                          "title": "Add custom sign-up-page",
-                          "href": "/docs/references/tanstack-react-start/custom-sign-up-page",
-                          "wrap": true
-                        },
-                        {
-                          "title": "Read session and user data",
-                          "href": "/docs/references/tanstack-react-start/read-session-data",
-                          "wrap": true
-                        },
-                        {
-                          "title": "Verifying OAuth access tokens",
-                          "href": "/docs/references/tanstack-react-start/verifying-oauth-access-tokens",
-                          "wrap": true
-                        }
-                      ]
-                    ]
-                  }
-                ]
-              ]
-            },
-            {
-              "title": "Vue",
-              "hideTitle": true,
-              "sdk": ["vue"],
-              "items": [
-                [
-                  {
-                    "title": "Getting started",
-                    "items": [
-                      [
-                        {
-                          "title": "Set up your Clerk account",
-                          "href": "/docs/quickstarts/setup-clerk"
-                        },
-                        {
-                          "title": "Quickstart",
-                          "href": "/docs/quickstarts/vue"
-                        }
-                      ]
-                    ]
-                  },
-                  {
-                    "title": "Vue Guides",
-                    "items": [
-                      [
-                        {
-                          "title": "Migrating from community SDK",
-                          "href": "/docs/references/vue/migrating-from-vue-community-sdk"
-                        }
-                      ]
-                    ]
-                  }
-                ]
-              ]
-            },
-            {
-              "title": "SDK Development",
-              "hideTitle": true,
-              "sdk": ["sdk-development"],
-              "items": [
-                [
-                  {
-                    "title": "Overview",
-                    "href": "/docs/references/sdk/overview"
-                  },
-                  {
-                    "title": "Terminology",
-                    "href": "/docs/references/sdk/terminology"
-                  },
-                  {
-                    "title": "Philosophy",
-                    "href": "/docs/references/sdk/philosophy"
-                  },
-                  {
-                    "title": "Conventions",
-                    "href": "/docs/references/sdk/conventions"
-                  },
-                  {
-                    "title": "SDK Types",
-                    "href": "/docs/references/sdk/types"
-                  },
-                  {
-                    "title": "Guides",
-                    "items": [
-                      [
-                        {
-                          "title": "Frontend-only",
-                          "href": "/docs/references/sdk/frontend-only"
-                        },
-                        {
-                          "title": "Backend-only",
-                          "href": "/docs/references/sdk/backend-only"
-                        },
-                        {
-                          "title": "Fullstack",
-                          "href": "/docs/references/sdk/fullstack"
-                        }
-                      ]
-                    ]
-                  }
-                ]
-              ]
-            }
-          ]
-        ]
-      }
-    ],
-    [
-      {
-        "title": "Clerk UI",
-        "items": [
-          [
-            {
-              "title": "Clerk Components",
-              "collapse": true,
-              "items": [
-                [
-                  {
-                    "title": "Overview",
-                    "href": "/docs/components/overview"
-                  },
-                  {
-                    "title": "`<ClerkProvider>`",
-                    "wrap": false,
-                    "href": "/docs/components/clerk-provider"
-                  },
-                  {
-                    "title": "Authentication Components",
-                    "items": [
-                      [
-                        {
-                          "title": "`<SignIn />`",
-                          "wrap": false,
-                          "href": "/docs/components/authentication/sign-in"
-                        },
-                        {
-                          "title": "`<SignUp />`",
-                          "wrap": false,
-                          "href": "/docs/components/authentication/sign-up"
-                        },
-                        {
-                          "title": "`<GoogleOneTap />`",
-                          "wrap": false,
-                          "href": "/docs/components/authentication/google-one-tap"
-                        },
-                        {
-                          "title": "`<TaskChooseOrganization />`",
-                          "wrap": false,
-                          "href": "/docs/components/authentication/task-choose-organization"
-                        }
-                      ]
-                    ]
-                  },
-                  {
-                    "title": "User Components",
-                    "items": [
-                      [
-                        {
-                          "title": "`<UserButton />`",
-                          "wrap": false,
-                          "href": "/docs/components/user/user-button"
-                        },
-                        {
-                          "title": "`<UserProfile />`",
-                          "wrap": false,
-                          "href": "/docs/components/user/user-profile"
-                        }
-                      ]
-                    ]
-                  },
-                  {
-                    "title": "Organization Components",
-                    "items": [
-                      [
-                        {
-                          "title": "`<CreateOrganization />`",
-                          "wrap": false,
-                          "href": "/docs/components/organization/create-organization"
-                        },
-                        {
-                          "title": "`<OrganizationProfile />`",
-                          "wrap": false,
-                          "href": "/docs/components/organization/organization-profile"
-                        },
-                        {
-                          "title": "`<OrganizationSwitcher />`",
-                          "wrap": false,
-                          "href": "/docs/components/organization/organization-switcher"
-                        },
-                        {
-                          "title": "`<OrganizationList />`",
-                          "wrap": false,
-                          "href": "/docs/components/organization/organization-list"
-                        }
-                      ]
-                    ]
-                  },
-                  {
-                    "title": "Waitlist Component",
-                    "items": [
-                      [
-                        {
-                          "title": "`<Waitlist />`",
-                          "wrap": false,
-                          "href": "/docs/components/waitlist"
-                        }
-                      ]
-                    ]
-                  },
-                  {
-                    "title": "Billing Components",
-                    "items": [
-                      [
-                        {
-                          "title": "`<PricingTable />`",
-                          "wrap": false,
-                          "href": "/docs/components/billing/pricing-table"
-                        },
-                        {
-                          "title": "`<CheckoutButton />`",
-                          "tag": "(Beta)",
-                          "wrap": false,
-                          "href": "/docs/components/billing/checkout-button"
-                        },
-                        {
-                          "title": "`<PlanDetailsButton />`",
-                          "tag": "(Beta)",
-                          "wrap": false,
-                          "href": "/docs/components/billing/plan-details-button"
-                        },
-                        {
-                          "title": "`<SubscriptionDetailsButton />`",
-                          "tag": "(Beta)",
-                          "wrap": false,
-                          "href": "/docs/components/billing/subscription-details-button"
-                        }
-                      ]
-                    ]
-                  },
-                  {
-                    "title": "Control Components",
-                    "items": [
-                      [
-                        {
-                          "title": "`<AuthenticateWithRedirectCallback />`",
-                          "wrap": false,
-                          "href": "/docs/components/control/authenticate-with-callback"
-                        },
-                        {
-                          "title": "`<ClerkLoaded>`",
-                          "wrap": false,
-                          "href": "/docs/components/control/clerk-loaded"
-                        },
-                        {
-                          "title": "`<ClerkLoading>`",
-                          "wrap": false,
-                          "href": "/docs/components/control/clerk-loading"
-                        },
-                        {
-                          "title": "`<Protect>`",
-                          "wrap": false,
-                          "href": "/docs/components/protect"
-                        },
-                        {
-                          "title": "`<RedirectToSignIn />`",
-                          "wrap": false,
-                          "href": "/docs/components/control/redirect-to-signin"
-                        },
-                        {
-                          "title": "`<RedirectToSignUp />`",
-                          "wrap": false,
-                          "href": "/docs/components/control/redirect-to-signup"
-                        },
-                        {
-                          "title": "`<RedirectToUserProfile />`",
-                          "wrap": false,
-                          "href": "/docs/components/control/redirect-to-userprofile"
-                        },
-                        {
-                          "title": "`<RedirectToOrganizationProfile />`",
-                          "wrap": false,
-                          "href": "/docs/components/control/redirect-to-organizationprofile"
-                        },
-                        {
-                          "title": "`<RedirectToCreateOrganization />`",
-                          "wrap": false,
-                          "href": "/docs/components/control/redirect-to-createorganization"
-                        },
-                        {
-                          "title": "`<SignedIn>`",
-                          "wrap": false,
-                          "href": "/docs/components/control/signed-in"
-                        },
-                        {
-                          "title": "`<SignedOut>`",
-                          "wrap": false,
-                          "href": "/docs/components/control/signed-out"
-                        }
-                      ]
-                    ]
-                  },
-                  {
-                    "title": "Unstyled Components",
-                    "items": [
-                      [
-                        {
-                          "title": "`<SignInButton>`",
-                          "wrap": false,
-                          "href": "/docs/components/unstyled/sign-in-button"
-                        },
-                        {
-                          "title": "`<SignInWithMetamaskButton>`",
-                          "wrap": false,
-                          "href": "/docs/components/unstyled/sign-in-with-metamask"
-                        },
-                        {
-                          "title": "`<SignUpButton>`",
-                          "wrap": false,
-                          "href": "/docs/components/unstyled/sign-up-button"
-                        },
-                        {
-                          "title": "`<SignOutButton>`",
-                          "wrap": false,
-                          "href": "/docs/components/unstyled/sign-out-button"
-                        }
-                      ]
-                    ]
->>>>>>> 64f0b115
                   }
                 ]
               ]
@@ -1799,8 +758,8 @@
                     "href": "/docs/guides/development/rendering-modes"
                   },
                   {
-                    "title": "Library mode",
-                    "href": "/docs/guides/development/library-mode"
+                    "title": "Declarative mode",
+                    "href": "/docs/guides/development/declarative-mode"
                   },
                   {
                     "title": "Verifying OAuth access tokens",
