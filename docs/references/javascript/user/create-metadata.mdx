---
<<<<<<< HEAD
title: Create user metadata
description: These are the methods that help you create data for the user, such as createEmailAddress() and createPhoneNumber().
=======
title: Create User Metadata
description: Learn about the methods on the User object that help you create data for the user, such as createEmailAddress() and createPhoneNumber().
>>>>>>> c13ad4c3
---

# Create user metadata

<<<<<<< HEAD
These are all methods on the [`User`][signup-ref] class that help you create data for the user.
=======
The [`User`](/docs/references/javascript/user/user) object has methods that help you create data for the user, such as `createEmailAddress()` and `createPhoneNumber()`.
>>>>>>> c13ad4c3

## `createEmailAddress()`

Adds an email address for the user. A new [`EmailAddress`][email-ref] will be created and associated with the user.

```typescript
function createEmailAddress: (params: CreateEmailAddressParams) => Promise<EmailAddress>;
```

### `CreateEmailAddressParams`

| Name | Type | Description |
| --- | --- | --- |
| `email` | `string` | The value of the email address |

### `createEmailAddress()` returns

| Type | Description |
| --- | --- |
| <code>Promise\<[EmailAddress][email-ref]\></code> | The email address created for the user. |

## `createPhoneNumber()`

Adds a phone number for the user. A new [`PhoneNumber`][phone-ref] will be created and associated with the user.

```typescript
function createPhoneNumber: (params: CreatePhoneNumberParams) => Promise<PhoneNumber>;
```

### `CreatePhoneNumberParams`

| Name | Type | Description |
| --- | --- | --- |
| `phoneNumber` | `string` | The value of the phone number, in [E.164](https://en.wikipedia.org/wiki/E.164) format. |

### `createPhoneNumber()` returns

| Type | Description |
| --- | --- |
| <code>Promise\<[PhoneNumber][phone-ref]\></code> | The phone number created for the user. |

## `createWeb3Wallet()`

Adds a web3 wallet for the user. A new [`Web3Wallet<`][web3-ref] will be created and associated with the user.

```typescript
function createWeb3Wallet: (params: CreateWeb3WalletParams) => Promise<Web3Wallet>;
```

### `CreateWeb3WalletParams`

| Name | Type | Description |
| --- | --- | --- |
| `web3Wallet` | `string` | In [Ethereum](https://docs.metamask.io/guide/common-terms.html#address-public-key), the address is made up of `0x + 40` hexadecimal characters |

### `createWeb3Wallet()` returns

| Type | Description |
| --- | --- |
| <code>Promise\<[Web3Wallet][web3-ref]\></code> | The web3 wallet created for the user. |

## `createExternalAccount()`

Adds an external account for the user. A new [`ExternalAccount`][exacc-ref] will be created and associated with the user.

```typescript
function createExternalAccount: (params: CreateExternalAccountParams) => Promise<ExternalAccount>;
```

### `CreateExternalAccountParams`

| Name | Type | Description |
| --- | --- | --- |
| `strategy` | [`OAuthStrategy`](/docs/references/javascript/types/oauth-strategy) | The strategy corresponding to the oauth provider, e.g. `oauth_facebook`, `oauth_github`, etc |
| `redirectUrl?` | `string` | The URL to redirect back to one the oauth flow has completed successfully or unsuccessfully. |
| `additionalScopes?` | `string[]` | Any additional scopes you would like your user to be prompted to approve. |

### `createExternalAccount()` returns

| Type | Description |
| --- | --- |
| <code>Promise\<[ExternalAccount][exacc-ref]\></code> | A `Promise` which resolves with the external account created for the user. |

The initial `state` of the returned `ExternalAccount` will be `unverified`. To initiate the connection with the external provider one should redirect to the `externalAccount.verification.externalVerificationRedirectURL` contained in the result of `createExternalAccount`.

Upon return, one can inspect within the `user.externalAccounts` the entry that corresponds to the requested strategy:

- If the connection was successful then `externalAccount.verification.status` should be `verified`
- If the connection was not successful, then the `externalAccount.verification.status` will not be `verified` and the `externalAccount.verification.error` will contain the error encountered so that you can present corresponding feedback to the user

[email-ref]: /docs/references/javascript/email-address/email-address
[phone-ref]: /docs/references/javascript/phone-number/phone-number
[web3-ref]: /docs/references/javascript/web3-wallet/web3-wallet
[exacc-ref]: /docs/references/javascript/external-account<|MERGE_RESOLUTION|>--- conflicted
+++ resolved
@@ -1,20 +1,11 @@
 ---
-<<<<<<< HEAD
-title: Create user metadata
-description: These are the methods that help you create data for the user, such as createEmailAddress() and createPhoneNumber().
-=======
 title: Create User Metadata
 description: Learn about the methods on the User object that help you create data for the user, such as createEmailAddress() and createPhoneNumber().
->>>>>>> c13ad4c3
 ---
 
 # Create user metadata
 
-<<<<<<< HEAD
-These are all methods on the [`User`][signup-ref] class that help you create data for the user.
-=======
 The [`User`](/docs/references/javascript/user/user) object has methods that help you create data for the user, such as `createEmailAddress()` and `createPhoneNumber()`.
->>>>>>> c13ad4c3
 
 ## `createEmailAddress()`
 
