---
title: clerkMiddleware() | Next.js
description: The clerkMiddleware() function allows you to protect your Next.js application using Middleware.
sdk: nextjs
---

The `clerkMiddleware()` helper integrates Clerk authentication into your Next.js application through Middleware. `clerkMiddleware()` is compatible with both the App and Pages routers.

## Configure `clerkMiddleware()`

Create a `middleware.ts` file at the root of your project, or in your `src/` directory if you have one.

> [!NOTE]
> For more information about Middleware in Next.js, see the [Next.js documentation](https://nextjs.org/docs/app/api-reference/file-conventions/middleware).

```tsx {{ filename: 'middleware.ts' }}
import { clerkMiddleware } from '@clerk/nextjs/server'

export default clerkMiddleware()

export const config = {
  matcher: [
    // Skip Next.js internals and all static files, unless found in search params
    '/((?!_next|[^?]*\\.(?:html?|css|js(?!on)|jpe?g|webp|png|gif|svg|ttf|woff2?|ico|csv|docx?|xlsx?|zip|webmanifest)).*)',
    // Always run for API routes
    '/(api|trpc)(.*)',
  ],
}
```

By default, `clerkMiddleware` will not protect any routes. All routes are public and you must opt-in to protection for routes.

## `createRouteMatcher()`

`createRouteMatcher()` is a Clerk helper function that allows you to protect multiple routes. `createRouteMatcher()` accepts an array of routes and checks if the route the user is trying to visit matches one of the routes passed to it. The paths provided to this helper can be in the same format as the paths provided to the Next Middleware matcher.

The `createRouteMatcher()` helper returns a function that, if called with the `req` object from the Middleware, will return `true` if the user is trying to access a route that matches one of the routes passed to `createRouteMatcher()`.

In the following example, `createRouteMatcher()` sets all `/dashboard` and `/forum` routes as protected routes.

```tsx
const isProtectedRoute = createRouteMatcher(['/dashboard(.*)', '/forum(.*)'])
```

## Protect routes

You can protect routes using either or both of the following:

- [Authentication-based protection](#protect-routes-based-on-authentication-status): Verify if the user is signed in.
- [Authorization-based protection](#protect-routes-based-on-authorization-status): Verify if the user has the required organization roles or custom permissions.

<Include src="_partials/nextjs/link-prefetch-callout" />

### Protect routes based on authentication status

You can protect routes based on a user's authentication status by checking if the user is signed in.

There are two methods that you can use:

- Use [`auth.protect()`](/docs/references/nextjs/app-router/auth#auth-protect) if you want to redirect unauthenticated users to the sign-in route automatically.
- Use [`auth().userId`](/docs/references/nextjs/app-router/auth#protect-pages-and-routes) if you want more control over what your app does based on user authentication status.

<CodeBlockTabs options={["auth.protect()", "auth().userId()"]}>
  ```tsx {{ filename: 'middleware.ts' }}
  import { clerkMiddleware, createRouteMatcher } from '@clerk/nextjs/server'

  const isProtectedRoute = createRouteMatcher(['/dashboard(.*)', '/forum(.*)'])

  export default clerkMiddleware(async (auth, req) => {
    if (isProtectedRoute(req)) await auth.protect()
  })

  export const config = {
    matcher: [
      // Skip Next.js internals and all static files, unless found in search params
      '/((?!_next|[^?]*\\.(?:html?|css|js(?!on)|jpe?g|webp|png|gif|svg|ttf|woff2?|ico|csv|docx?|xlsx?|zip|webmanifest)).*)',
      // Always run for API routes
      '/(api|trpc)(.*)',
    ],
  }
  ```

  ```tsx {{ filename: 'app/middleware.ts' }}
  import { clerkMiddleware, createRouteMatcher } from '@clerk/nextjs/server'

  const isProtectedRoute = createRouteMatcher(['/dashboard(.*)', '/forum(.*)'])

  export default clerkMiddleware(async (auth, req) => {
    const { userId, redirectToSignIn } = await auth()

    if (!userId && isProtectedRoute(req)) {
      // Add custom logic to run before redirecting

      return redirectToSignIn()
    }
  })

  export const config = {
    matcher: [
      // Skip Next.js internals and all static files, unless found in search params
      '/((?!_next|[^?]*\\.(?:html?|css|js(?!on)|jpe?g|webp|png|gif|svg|ttf|woff2?|ico|csv|docx?|xlsx?|zip|webmanifest)).*)',
      // Always run for API routes
      '/(api|trpc)(.*)',
    ],
  }
  ```
</CodeBlockTabs>

### Protect routes based on authorization status

You can protect routes based on a user's authorization status by checking if the user has the required roles or permissions.

There are two methods that you can use:

- Use [`auth.protect()`](/docs/references/nextjs/app-router/auth#auth-protect) if you want Clerk to return a `404` if the user does not have the role or permission.
- Use [`auth().has()`](/docs/references/backend/types/auth-object#has) if you want more control over what your app does based on the authorization status.

<Tabs items={["auth.protect()", "auth().has()"]}>
  <Tab>
    ```tsx {{ filename: 'middleware.ts' }}
    import { clerkMiddleware, createRouteMatcher } from '@clerk/nextjs/server'

    const isProtectedRoute = createRouteMatcher(['/admin(.*)'])

    export default clerkMiddleware(async (auth, req) => {
      // Restrict admin routes to users with specific permissions
      if (isProtectedRoute(req)) {
        await auth.protect((has) => {
          return has({ permission: 'org:admin:example1' }) || has({ permission: 'org:admin:example2' })
        })
      }
    })

    export const config = {
      matcher: [
        // Skip Next.js internals and all static files, unless found in search params
        '/((?!_next|[^?]*\\.(?:html?|css|js(?!on)|jpe?g|webp|png|gif|svg|ttf|woff2?|ico|csv|docx?|xlsx?|zip|webmanifest)).*)',
        // Always run for API routes
        '/(api|trpc)(.*)',
      ],
    }
    ```
  </Tab>

  <Tab>
    <Include src="_partials/has-warning" />

    ```tsx {{ filename: 'middleware.ts' }}
    import { clerkMiddleware, createRouteMatcher } from '@clerk/nextjs/server'

    const isProtectedRoute = createRouteMatcher(['/admin(.*)'])

    export default clerkMiddleware(async (auth, req) => {
      const { has, redirectToSignIn } = await auth()
      // Restrict admin routes to users with specific permissions
      if (
        (isProtectedRoute(req) && !has({ permission: 'org:admin:example1' })) ||
        !has({ permission: 'org:admin:example2' })
      ) {
        // Add logic to run if the user does not have the required permissions

        return redirectToSignIn()
      }
    })

    export const config = {
      matcher: [
        // Skip Next.js internals and all static files, unless found in search params
        '/((?!_next|[^?]*\\.(?:html?|css|js(?!on)|jpe?g|webp|png|gif|svg|ttf|woff2?|ico|csv|docx?|xlsx?|zip|webmanifest)).*)',
        // Always run for API routes
        '/(api|trpc)(.*)',
      ],
    }
    ```
  </Tab>
</Tabs>

## Protect multiple groups of routes

You can use more than one `createRouteMatcher()` in your application if you have two or more groups of routes.

The following example uses the [`has()`](/docs/references/backend/types/auth-object#has) method from the `auth()` helper.

<Include src="_partials/nextjs/link-prefetch-callout" />

```tsx {{ filename: 'middleware.ts' }}
import { clerkMiddleware, createRouteMatcher } from '@clerk/nextjs/server'

const isTenantRoute = createRouteMatcher(['/organization-selector(.*)', '/orgid/(.*)'])

const isTenantAdminRoute = createRouteMatcher(['/orgId/(.*)/memberships', '/orgId/(.*)/domain'])

export default clerkMiddleware(async (auth, req) => {
  // Restrict admin routes to users with specific permissions
  if (isTenantAdminRoute(req)) {
    await auth.protect((has) => {
      return has({ permission: 'org:admin:example1' }) || has({ permission: 'org:admin:example2' })
    })
  }
  // Restrict organization routes to signed in users
  if (isTenantRoute(req)) await auth.protect()
})

export const config = {
  matcher: [
    // Skip Next.js internals and all static files, unless found in search params
    '/((?!_next|[^?]*\\.(?:html?|css|js(?!on)|jpe?g|webp|png|gif|svg|ttf|woff2?|ico|csv|docx?|xlsx?|zip|webmanifest)).*)',
    // Always run for API routes
    '/(api|trpc)(.*)',
  ],
}
```

## Protect all routes

To protect all routes in your application and define specific routes as public, you can use any of the above methods and simply invert the `if` condition.

<Include src="_partials/nextjs/link-prefetch-callout" />

```tsx {{ filename: 'middleware.ts' }}
import { clerkMiddleware, createRouteMatcher } from '@clerk/nextjs/server'

const isPublicRoute = createRouteMatcher(['/sign-in(.*)', '/sign-up(.*)'])

export default clerkMiddleware(async (auth, req) => {
  if (!isPublicRoute(req)) {
    await auth.protect()
  }
})

export const config = {
  matcher: [
    // Skip Next.js internals and all static files, unless found in search params
    '/((?!_next|[^?]*\\.(?:html?|css|js(?!on)|jpe?g|webp|png|gif|svg|ttf|woff2?|ico|csv|docx?|xlsx?|zip|webmanifest)).*)',
    // Always run for API routes
    '/(api|trpc)(.*)',
  ],
}
```

## Protect routes based on token types

You can protect routes based on token types by checking if the request includes the required token (e.g. OAuth token, API key, machine token or session token). This ensures that only requests with the appropriate token type can access the route.

The following example uses the [`protect()`](/docs/references/nextjs/app-router/auth#auth-protect) method from the `auth()` helper. Requests without the required token will return an appropriate error:

- A `404` error for unauthenticated requests with a session token type.
- A `401` error for unauthenticated requests with machine token types.

```tsx {{ filename: 'middleware.ts' }}
import { clerkMiddleware, createRouteMatcher } from '@clerk/nextjs/server'

// Create route matchers to identify which token type each route should require
const isOAuthAccessible = createRouteMatcher(['/oauth(.*)'])
const isApiKeyAccessible = createRouteMatcher(['/api(.*)'])
const isMachineTokenAccessible = createRouteMatcher(['/m2m(.*)'])
const isUserAccessible = createRouteMatcher(['/user(.*)'])
const isAccessibleToAnyValidToken = createRouteMatcher(['/any(.*)'])

export default clerkMiddleware(async (auth, req) => {
  // Check if the request matches each route and enforce the corresponding token type
  if (isOAuthAccessible(req)) await auth.protect({ token: 'oauth_token' })
  if (isApiKeyAccessible(req)) await auth.protect({ token: 'api_key' })
  if (isMachineTokenAccessible(req)) await auth.protect({ token: 'machine_token' })
  if (isUserAccessible(req)) await auth.protect({ token: 'session_token' })

  if (isAccessibleToAnyValidToken(req)) await auth.protect({ token: 'any' })
})

export const config = {
  matcher: [
    // Skip Next.js internals and all static files, unless found in search params
    '/((?!_next|[^?]*\\.(?:html?|css|js(?!on)|jpe?g|webp|png|gif|svg|ttf|woff2?|ico|csv|docx?|xlsx?|zip|webmanifest)).*)',
    // Always run for API routes
    '/(api|trpc)(.*)',
  ],
}
```

## Debug your Middleware

If you are having issues getting your Middleware dialed in, or are trying to narrow down auth-related issues, you can use the debugging feature in `clerkMiddleware()`. Add `{ debug: true }` to `clerkMiddleware()` and you will get debug logs in your terminal.

```tsx {{ filename: 'middleware.ts', mark: [[4, 7]] }}
import { clerkMiddleware } from '@clerk/nextjs/server'

export default clerkMiddleware(
  (auth, req) => {
    // Add your middleware checks
  },
  { debug: true },
)

export const config = {
  matcher: [
    // Skip Next.js internals and all static files, unless found in search params
    '/((?!_next|[^?]*\\.(?:html?|css|js(?!on)|jpe?g|webp|png|gif|svg|ttf|woff2?|ico|csv|docx?|xlsx?|zip|webmanifest)).*)',
    // Always run for API routes
    '/(api|trpc)(.*)',
  ],
}
```

If you would like to set up debugging for your development environment only, you can use the `process.env.NODE_ENV` variable to conditionally enable debugging. For example, `{ debug: process.env.NODE_ENV === 'development' }`.

## Combine Middleware

You can combine other Middleware with Clerk's Middleware by returning the second Middleware from `clerkMiddleware()`.

```js {{ filename: 'middleware.ts' }}
import { clerkMiddleware, createRouteMatcher } from '@clerk/nextjs/server'
import createMiddleware from 'next-intl/middleware'

import { AppConfig } from './utils/AppConfig'

const intlMiddleware = createMiddleware({
  locales: AppConfig.locales,
  localePrefix: AppConfig.localePrefix,
  defaultLocale: AppConfig.defaultLocale,
})

const isProtectedRoute = createRouteMatcher(['dashboard/(.*)'])

export default clerkMiddleware(async (auth, req) => {
  if (isProtectedRoute(req)) await auth.protect()

  return intlMiddleware(req)
})

export const config = {
  matcher: [
    // Skip Next.js internals and all static files, unless found in search params
    '/((?!_next|[^?]*\\.(?:html?|css|js(?!on)|jpe?g|webp|png|gif|svg|ttf|woff2?|ico|csv|docx?|xlsx?|zip|webmanifest)).*)',
    // Always run for API routes
    '/(api|trpc)(.*)',
  ],
}
```

## `clerkMiddleware()` options

<Include src="_partials/clerk-middleware-options" />

It's also possible to dynamically set options based on the incoming request:

```ts {{ filename: 'middleware.ts' }}
import { clerkMiddleware } from '@clerk/nextjs/server'

export default clerkMiddleware(
  (auth, req) => {
    // Add your middleware checks
  },
  (req) => ({
    // Provide `domain` based on the request host
    domain: req.nextUrl.host,
  }),
)
```

### Dynamic keys

> [!NOTE]
> Dynamic keys are not accessible on the client-side.

The following options, known as "Dynamic Keys," are shared to the Next.js application server through `clerkMiddleware`, enabling access by server-side helpers like [`auth()`](/docs/references/nextjs/app-router/auth):

- `signUpUrl`
- `signInUrl`
- `secretKey`
- `publishableKey`

Dynamic keys are encrypted and shared during request time using a [AES encryption algorithm](https://en.wikipedia.org/wiki/Advanced_Encryption_Standard). When providing a `secretKey`, the `CLERK_ENCRYPTION_KEY` environment variable is mandatory and used as the encryption key. If no `secretKey` is provided to `clerkMiddleware`, the encryption key defaults to `CLERK_SECRET_KEY`.

When providing `CLERK_ENCRYPTION_KEY`, it is recommended to use a 32-byte (256-bit), pseudorandom value. You can use `openssl` to generate a key:

```sh {{ filename: 'terminal' }}
openssl rand --hex 32
```

For multi-tenant applications, you can dynamically define Clerk keys depending on the incoming request. Here's an example:

```ts {{ filename: 'middleware.ts' }}
import { clerkMiddleware } from '@clerk/nextjs/server'

// You would typically fetch these keys from a external store or environment variables.
const tenantKeys = {
  tenant1: { publishableKey: 'pk_tenant1...', secretKey: 'sk_tenant1...' },
  tenant2: { publishableKey: 'pk_tenant2...', secretKey: 'sk_tenant2...' },
}

export default clerkMiddleware(
  (auth, req) => {
    // Add your middleware checks
  },
  (req) => {
    // Resolve tenant based on the request
    const tenant = getTenant(req)
    return tenantKeys[tenant]
  },
)
```

### `OrganizationSyncOptions`

The `organizationSyncOptions` property on the [`clerkMiddleware()`](#clerk-middleware-options) options
object has the type `OrganizationSyncOptions`, which has the following properties:

<Properties>
  - `organizationPatterns`
  - <code>[Pattern](#pattern)\[]</code>

  Specifies URL patterns that are organization-specific, containing an organization ID or slug as a path parameter. If a request
  matches this path, the organization identifier will be used to set that org as active.

  If the route also matches the `personalAccountPatterns` prop, this prop takes precedence.

  Patterns must have a path parameter named either `:id` (to match a Clerk organization ID) or `:slug` (to match a Clerk organization slug).

  > [!WARNING]
  > If the organization can't be activated—either because it doesn't exist or the user lacks access—the previously active organization will remain unchanged. Components must detect this case and provide an appropriate error and/or resolution pathway, such as calling `notFound()` or displaying an [`<OrganizationSwitcher />`](/docs/references/general/components/organization/organization-switcher).

  Common examples:

  - `["/orgs/:slug", "/orgs/:slug/(.*)"]`
  - `["/orgs/:id", "/orgs/:id/(.*)"]`
  - `["/app/:any/orgs/:slug", "/app/:any/orgs/:slug/(.*)"]`

  ---

  - `personalAccountPatterns`
  - <code>[Pattern](#pattern)\[]</code>

<<<<<<< HEAD
  URL patterns for resources that exist within the context of a [Clerk Personal Account](/docs/guides/dashboard/overview) (user-specific, outside any
  organization).
=======
  URL patterns for resources that exist within the context of a user's [personal account](/docs/organizations/overview#allow-personal-accounts).
>>>>>>> 0e908283

  If the route also matches the `organizationPattern` prop, the `organizationPattern` prop takes precedence.

  Common examples:

  - `["/me", "/me/(.*)"]`
  - `["/user/:any", "/user/:any/(.*)"]`
</Properties>

### Pattern

A `Pattern` is a `string` that represents the structure of a URL path. In addition to any valid URL, it may include:

- Named path parameters prefixed with a colon (e.g., `:id`, `:slug`, `:any`).
- Wildcard token, `(.*)`, which matches the remainder of the path.

#### Examples

- `/orgs/:slug`

| URL | Matches | `:slug` value |
| - | - | - |
| `/orgs/acmecorp` | ✅ | `acmecorp` |
| `/orgs` | ❌ | n/a |
| `/orgs/acmecorp/settings` | ❌ | n/a |

- `/app/:any/orgs/:id`

| URL | Matches | `:id` value |
| - | - | - |
| `/app/petstore/orgs/org_123` | ✅ | `org_123` |
| `/app/dogstore/v2/orgs/org_123` | ❌ | n/a |

- `/personal-account/(.*)`

| URL | Matches |
| - | - |
| `/personal-account/settings` | ✅ |
| `/personal-account` | ❌ |<|MERGE_RESOLUTION|>--- conflicted
+++ resolved
@@ -430,12 +430,7 @@
   - `personalAccountPatterns`
   - <code>[Pattern](#pattern)\[]</code>
 
-<<<<<<< HEAD
-  URL patterns for resources that exist within the context of a [Clerk Personal Account](/docs/guides/dashboard/overview) (user-specific, outside any
-  organization).
-=======
-  URL patterns for resources that exist within the context of a user's [personal account](/docs/organizations/overview#allow-personal-accounts).
->>>>>>> 0e908283
+  URL patterns for resources that exist within the context of a user's [personal account](/docs/guides/organizations/overview#allow-personal-accounts).
 
   If the route also matches the `organizationPattern` prop, the `organizationPattern` prop takes precedence.
 
