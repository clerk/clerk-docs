--- conflicted
+++ resolved
@@ -362,22 +362,14 @@
   - `publishableKey`
   - `string`
 
-<<<<<<< HEAD
-  The Clerk Publishable Key for your instance. This can be found in the Clerk Dashboard on the [**API keys**](https://dashboard.clerk.com/last-active?path=api-keys) page.
-=======
-  The Clerk Publishable Key for your instance. This can be found in your Clerk Dashboard on the **[API Keys](https://dashboard.clerk.com/last-active?path=api-keys)** page.
->>>>>>> 212ffdcf
+  The Clerk Publishable Key for your instance. This can be found on the [**API keys**](https://dashboard.clerk.com/last-active?path=api-keys) page of the Clerk Dashboard.
 
   ---
 
   - `secretKey?`
   - `string`
 
-<<<<<<< HEAD
-  The Clerk Secret Key for your instance. This can be found in the Clerk Dashboard on the [**API keys**](https://dashboard.clerk.com/last-active?path=api-keys) page. The `CLERK_ENCRYPTION_KEY` environment variable must be set when providing `secretKey` as an option, refer to [Dynamic keys](#dynamic-keys).
-=======
-  The Clerk Secret Key for your instance. This can be found in your Clerk Dashboard on the **[API Keys](https://dashboard.clerk.com/last-active?path=api-keys)** page. The `CLERK_ENCRYPTION_KEY` environment variable must be set when providing `secretKey` as an option, refer to [Dynamic keys](#dynamic-keys).
->>>>>>> 212ffdcf
+  The Clerk Secret Key for your instance. This can be found on the [**API keys**](https://dashboard.clerk.com/last-active?path=api-keys) page of the Clerk Dashboard. The `CLERK_ENCRYPTION_KEY` environment variable must be set when providing `secretKey` as an option, refer to [Dynamic keys](#dynamic-keys).
 </Properties>
 
 It's also possible to dynamically set options based on the incoming request:
