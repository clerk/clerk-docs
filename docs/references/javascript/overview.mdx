--- conflicted
+++ resolved
@@ -7,12 +7,7 @@
 
 ClerkJS is our foundational JavaScript library for building user management and authentication. It enables you to register, sign in, verify and manage users for your application using highly customizable flows.
 
-<<<<<<< HEAD
-While we typically recommend using one of our framework bindings (such as [our React](/quickstarts/frontend/react) or [Next.js bindings](/quickstarts/full-stack/nextjs)), having the ability to use the underlying ClerkJS package provides more freedom to use Clerk how you best see fit.
-=======
-While we typically recommend using one of our framework bindings (such as [our React](/docs/quickstarts/react) or [Next.js bindings](/docs/quickstarts/nextjs)), having the ability to use the underlying ClerkJS package provides
-more freedom to use Clerk how you best see fit.
->>>>>>> dc568f18
+While we typically recommend using one of our framework bindings (such as [our React](/docs/quickstarts/react) or [Next.js bindings](/docs/quickstarts/nextjs)), having the ability to use the underlying ClerkJS package provides more freedom to use Clerk how you best see fit.
 
 ## Installation
 
