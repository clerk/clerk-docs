{
  "$schema": "./manifest.schema.json",
  "navigation": [
    [
      {
        "title": "Clerk SDK",
        "hideTitle": true,
        "items": [
          [
            {
              "title": "Next.js",
              "hideTitle": true,
              "sdk": ["nextjs"],
              "items": [
                [
                  {
                    "title": "Getting started",
                    "items": [
                      [
                        {
                          "title": "Set up your Clerk account",
                          "href": "/docs/quickstarts/setup-clerk"
                        },
                        {
                          "title": "Quickstart",
                          "href": "/docs/quickstarts/nextjs"
                        }
                      ]
                    ]
                  },
                  {
                    "title": "General references",
                    "items": [
                      [
                        {
                          "title": "Overview",
                          "href": "/docs/references/nextjs/overview"
                        },
                        {
                          "title": "`clerkMiddleware()`",
                          "wrap": false,
                          "href": "/docs/references/nextjs/clerk-middleware"
                        }
                      ]
                    ]
                  },
                  {
                    "title": "App Router References",
                    "items": [
                      [
                        {
                          "title": "`auth()`",
                          "wrap": false,
                          "href": "/docs/references/nextjs/auth"
                        },
                        {
                          "title": "`currentUser()`",
                          "wrap": false,
                          "href": "/docs/references/nextjs/current-user"
                        },
                        {
                          "title": "Route Handlers",
                          "href": "/docs/references/nextjs/route-handlers"
                        },
                        {
                          "title": "Server Actions",
                          "href": "/docs/references/nextjs/server-actions"
                        }
                      ]
                    ]
                  },
                  {
                    "title": "Pages Router References",
                    "items": [
                      [
                        {
                          "title": "`getAuth()`",
                          "wrap": false,
                          "href": "/docs/references/nextjs/get-auth"
                        },
                        {
                          "title": "`buildClerkProps()`",
                          "wrap": false,
                          "href": "/docs/references/nextjs/build-clerk-props"
                        }
                      ]
                    ]
                  },
                  {
                    "title": "Guides",
                    "items": [
                      [
                        {
                          "title": "Read session and user data",
                          "href": "/docs/references/nextjs/read-session-data"
                        },
                        {
                          "title": "Add a custom sign-in-or-up page",
                          "href": "/docs/references/nextjs/custom-sign-in-or-up-page"
                        },
                        {
                          "title": "Add a custom sign-up page",
                          "href": "/docs/references/nextjs/custom-sign-up-page"
                        },
                        {
                          "title": "Add custom onboarding",
                          "href": "/docs/references/nextjs/add-onboarding-flow"
                        },
                        {
                          "title": "Set up a waitlist",
                          "href": "/docs/references/nextjs/waitlist"
                        },
                        {
                          "title": "Role Based Access Control",
                          "href": "/docs/references/nextjs/basic-rbac"
                        },
                        {
                          "title": "Rendering modes",
                          "href": "/docs/references/nextjs/rendering-modes"
                        },
                        {
                          "title": "Geo blocking",
                          "href": "/docs/references/nextjs/geo-blocking"
                        },
                        {
                          "title": "Migrate from Auth.js",
                          "href": "/docs/references/nextjs/authjs-migration"
                        },
                        {
                          "title": "tRPC",
                          "href": "/docs/references/nextjs/trpc"
                        }
                      ]
                    ]
                  },
                  {
                    "title": "Demo Repositories",
                    "items": [
                      [
                        {
                          "title": "App Router Demo Repo",
                          "href": "https://github.com/clerk/clerk-nextjs-demo-app-router"
                        },
                        {
                          "title": "Pages Router Demo Repo",
                          "href": "https://github.com/clerk/clerk-nextjs-demo-pages-router"
                        }
                      ]
                    ]
                  }
                ]
              ]
            },
            {
              "title": "React",
              "hideTitle": true,
              "sdk": ["react"],
              "items": [
                [
                  {
                    "title": "Getting started",
                    "items": [
                      [
                        {
                          "title": "Set up your Clerk account",
                          "href": "/docs/quickstarts/setup-clerk"
                        },
                        {
                          "title": "Quickstart",
                          "href": "/docs/quickstarts/react"
                        }
                      ]
                    ]
                  },
                  {
                    "title": "References",
                    "items": [
                      [
                        {
                          "title": "Overview",
                          "href": "/docs/references/react/overview"
                        }
                      ]
                    ]
                  },
                  {
                    "title": "Client-side helpers",
                    "items": [
                      [
                        {
                          "title": "`useUser()`",
                          "wrap": false,
                          "href": "/docs/references/react/use-user"
                        },
                        {
                          "title": "`useClerk()`",
                          "wrap": false,
                          "href": "/docs/references/react/use-clerk"
                        },
                        {
                          "title": "`useAuth()`",
                          "wrap": false,
                          "href": "/docs/references/react/use-auth"
                        },
                        {
                          "title": "`useSignIn()`",
                          "wrap": false,
                          "href": "/docs/references/react/use-sign-in"
                        },
                        {
                          "title": "`useSignUp()`",
                          "wrap": false,
                          "href": "/docs/references/react/use-sign-up"
                        },
                        {
                          "title": "`useSession()`",
                          "wrap": false,
                          "href": "/docs/references/react/use-session"
                        },
                        {
                          "title": "`useSessionList()`",
                          "wrap": false,
                          "href": "/docs/references/react/use-session-list"
                        },
                        {
                          "title": "`useOrganization()`",
                          "wrap": false,
                          "href": "/docs/references/react/use-organization"
                        },
                        {
                          "title": "`useOrganizationList()`",
                          "wrap": false,
                          "href": "/docs/references/react/use-organization-list"
                        },
                        {
                          "title": "`useReverification()`",
                          "tag": "(Beta)",
                          "wrap": false,
                          "href": "/docs/references/react/use-reverification"
                        }
                      ]
                    ]
                  }
                ]
              ]
            },
            {
              "title": "JavaScript",
              "hideTitle": true,
              "sdk": ["javascript-frontend"],
              "items": [
                [
                  {
                    "title": "Getting started",
                    "items": [
                      [
                        {
                          "title": "Set up your Clerk account",
                          "href": "/docs/quickstarts/setup-clerk"
                        },
                        {
                          "title": "Quickstart",
                          "href": "/docs/quickstarts/javascript"
                        }
                      ]
                    ]
                  },
                  {
                    "title": "References",
                    "items": [
                      [
                        {
                          "title": "Overview",
                          "href": "/docs/references/javascript/overview"
                        },
                        {
                          "title": "Clerk",
                          "collapse": true,
                          "items": [
                            [
                              {
                                "title": "Clerk class",
                                "href": "/docs/references/javascript/clerk/clerk"
                              },
                              {
                                "title": "Organization methods",
                                "href": "/docs/references/javascript/clerk/organization-methods"
                              },
                              {
                                "title": "Waitlist methods",
                                "href": "/docs/references/javascript/clerk/waitlist-methods"
                              },
                              {
                                "title": "Redirect methods",
                                "href": "/docs/references/javascript/clerk/redirect-methods"
                              },
                              {
                                "title": "Build URL methods",
                                "href": "/docs/references/javascript/clerk/build-urls"
                              },
                              {
                                "title": "Handle navigation",
                                "href": "/docs/references/javascript/clerk/handle-navigation"
                              },
                              {
                                "title": "Session methods",
                                "href": "/docs/references/javascript/clerk/session-methods"
                              }
                            ]
                          ]
                        },
                        {
                          "title": "User",
                          "collapse": true,
                          "items": [
                            [
                              {
                                "title": "User object",
                                "href": "/docs/references/javascript/user/user"
                              },
                              {
                                "title": "TOTP methods",
                                "href": "/docs/references/javascript/user/totp"
                              },
                              {
                                "title": "Password management methods",
                                "href": "/docs/references/javascript/user/password-management"
                              },
                              {
                                "title": "Create metadata methods",
                                "href": "/docs/references/javascript/user/create-metadata"
                              }
                            ]
                          ]
                        },
                        {
                          "title": "Organization",
                          "collapse": true,
                          "items": [
                            [
                              {
                                "title": "Organization object",
                                "href": "/docs/references/javascript/organization/organization"
                              },
                              {
                                "title": "Membership methods",
                                "href": "/docs/references/javascript/organization/members"
                              },
                              {
                                "title": "Invitation methods",
                                "href": "/docs/references/javascript/organization/invitations"
                              },
                              {
                                "title": "Domain methods",
                                "href": "/docs/references/javascript/organization/domains"
                              },
                              {
                                "title": "Membership request methods",
                                "href": "/docs/references/javascript/organization/membership-request"
                              }
                            ]
                          ]
                        },
                        {
                          "title": "Session",
                          "href": "/docs/references/javascript/session"
                        },
                        {
                          "title": "Client",
                          "href": "/docs/references/javascript/client"
                        },
                        {
                          "title": "Sign In",
                          "collapse": true,
                          "items": [
                            [
                              {
                                "title": "Sign In",
                                "href": "/docs/references/javascript/sign-in/sign-in"
                              },
                              {
                                "title": "First Factor",
                                "href": "/docs/references/javascript/sign-in/first-factor"
                              },
                              {
                                "title": "Second Factor",
                                "href": "/docs/references/javascript/sign-in/second-factor"
                              },
                              {
                                "title": "AuthenticateWith",
                                "href": "/docs/references/javascript/sign-in/authenticate-with"
                              }
                            ]
                          ]
                        },
                        {
                          "title": "Sign Up",
                          "collapse": true,
                          "items": [
                            [
                              {
                                "title": "Sign Up",
                                "href": "/docs/references/javascript/sign-up/sign-up"
                              },
                              {
                                "title": "AuthenticateWith",
                                "href": "/docs/references/javascript/sign-up/authenticate-with"
                              },
                              {
                                "title": "Verification",
                                "href": "/docs/references/javascript/sign-up/verification"
                              },
                              {
                                "title": "Email Verification",
                                "href": "/docs/references/javascript/sign-up/email-verification"
                              },
                              {
                                "title": "Phone Verification",
                                "href": "/docs/references/javascript/sign-up/phone-verification"
                              },
                              {
                                "title": "Web3 Verification",
                                "href": "/docs/references/javascript/sign-up/web3-verification"
                              }
                            ]
                          ]
                        },
                        {
                          "title": "Types",
                          "collapse": true,
                          "items": [
                            [
                              {
                                "title": "Overview",
                                "href": "/docs/references/javascript/types/overview"
                              },
                              {
                                "title": "`ClerkAPIError`",
                                "href": "/docs/references/javascript/types/clerk-api-error"
                              },
                              {
                                "title": "`ClerkPaginatedResponse`",
                                "href": "/docs/references/javascript/types/clerk-paginated-response"
                              },
                              {
                                "title": "`CustomPage`",
                                "href": "/docs/references/javascript/types/custom-page"
                              },
                              {
                                "title": "`EmailAddress`",
                                "href": "/docs/references/javascript/types/email-address"
                              },
                              {
                                "title": "`EmailLinkError`",
                                "href": "/docs/references/javascript/types/email-link-error"
                              },
                              {
                                "title": "`ExternalAccount`",
                                "href": "/docs/references/javascript/types/external-account"
                              },
                              {
                                "title": "`DeletedObject`",
                                "href": "/docs/references/javascript/types/deleted-object"
                              },
                              {
                                "title": "Metadata types",
                                "href": "/docs/references/javascript/types/metadata"
                              },
                              {
                                "title": "OAuth types",
                                "href": "/docs/references/javascript/types/oauth"
                              },
                              {
                                "title": "`OrganizationDomain`",
                                "href": "/docs/references/javascript/types/organization-domain"
                              },
                              {
                                "title": "`OrganizationInvitation`",
                                "href": "/docs/references/javascript/types/organization-invitation"
                              },
                              {
                                "title": "`OrganizationMembership`",
                                "href": "/docs/references/javascript/types/organization-membership"
                              },
                              {
                                "title": "`OrganizationMembershipRequest`",
                                "href": "/docs/references/javascript/types/organization-membership-request"
                              },
                              {
                                "title": "`OrganizationSuggestion`",
                                "href": "/docs/references/javascript/types/organization-suggestion"
                              },
                              {
                                "title": "`PasskeyResource`",
                                "href": "/docs/references/javascript/types/passkey-resource"
                              },
                              {
                                "title": "`PhoneNumber`",
                                "href": "/docs/references/javascript/types/phone-number"
                              },
                              {
                                "title": "`PublicUserData`",
                                "href": "/docs/references/javascript/types/public-user-data"
                              },
                              {
                                "title": "`SessionStatus`",
                                "href": "/docs/references/javascript/types/session-status"
                              },
                              {
                                "title": "`SessionVerification`",
                                "href": "/docs/references/javascript/types/session-verification"
                              },
                              {
                                "title": "`SessionWithActivities`",
                                "href": "/docs/references/javascript/types/session-with-activities"
                              },
                              {
                                "title": "`SetActiveParams`",
                                "href": "/docs/references/javascript/types/set-active-params"
                              },
                              {
                                "title": "`SignInFirstFactor`",
                                "href": "/docs/references/javascript/types/sign-in-first-factor"
                              },
                              {
                                "title": "`SignInSecondFactor`",
                                "href": "/docs/references/javascript/types/sign-in-second-factor"
                              },
                              {
                                "title": "`SignInRedirectOptions`",
                                "href": "/docs/references/javascript/types/sign-in-redirect-options"
                              },
                              {
                                "title": "`SignUpRedirectOptions`",
                                "href": "/docs/references/javascript/types/sign-up-redirect-options"
                              },
                              {
                                "title": "`SignInInitialValues`",
                                "href": "/docs/references/javascript/types/sign-in-initial-values"
                              },
                              {
                                "title": "`SignUpInitialValues`",
                                "href": "/docs/references/javascript/types/sign-up-initial-values"
                              },
                              {
                                "title": "`RedirectOptions`",
                                "href": "/docs/references/javascript/types/redirect-options"
                              },
                              {
                                "title": "`Verification`",
                                "href": "/docs/references/javascript/types/verification"
                              },
                              {
                                "title": "`Web3Wallet`",
                                "href": "/docs/references/javascript/types/web3-wallet"
                              }
                            ]
                          ]
                        }
                      ]
                    ]
                  }
                ]
              ]
            },
            {
              "title": "Astro",
              "hideTitle": true,
              "sdk": ["astro"],
              "items": [
                [
                  {
                    "title": "Getting started",
                    "items": [
                      [
                        {
                          "title": "Set up your Clerk account",
                          "href": "/docs/quickstarts/setup-clerk"
                        },
                        {
                          "title": "Quickstart",
                          "href": "/docs/quickstarts/astro"
                        }
                      ]
                    ]
                  },
                  {
                    "title": "General references",
                    "items": [
                      [
                        {
                          "title": "Overview",
                          "href": "/docs/references/astro/overview"
                        },
                        {
                          "title": "`clerkMiddleware()`",
                          "wrap": false,
                          "href": "/docs/references/astro/clerk-middleware"
                        },
                        {
                          "title": "Locals",
                          "wrap": false,
                          "href": "/docs/references/astro/locals"
                        },
                        {
                          "title": "Endpoints",
                          "wrap": false,
                          "href": "/docs/references/astro/endpoints"
                        },
                        {
                          "title": "Client-side helpers",
                          "items": [
                            [
                              {
                                "title": "`$authStore`",
                                "wrap": false,
                                "href": "/docs/references/astro/auth-store"
                              },
                              {
                                "title": "`$clerkStore`",
                                "wrap": false,
                                "href": "/docs/references/astro/clerk-store"
                              },
                              {
                                "title": "`$userStore`",
                                "wrap": false,
                                "href": "/docs/references/astro/user-store"
                              },
                              {
                                "title": "`$signInStore`",
                                "wrap": false,
                                "href": "/docs/references/astro/sign-in-store"
                              },
                              {
                                "title": "`$signUpStore`",
                                "wrap": false,
                                "href": "/docs/references/astro/sign-up-store"
                              },
                              {
                                "title": "`$sessionStore`",
                                "wrap": false,
                                "href": "/docs/references/astro/session-store"
                              },
                              {
                                "title": "`$sessionListStore`",
                                "wrap": false,
                                "href": "/docs/references/astro/session-list-store"
                              },
                              {
                                "title": "`$organizationStore`",
                                "wrap": false,
                                "href": "/docs/references/astro/organization-store"
                              }
                            ]
                          ]
                        }
                      ]
                    ]
                  },
                  {
                    "title": "Guides",
                    "items": [
                      [
                        {
                          "title": "Migrate from community SDK",
                          "href": "/docs/references/astro/migrating-from-astro-community-sdk"
                        },
                        {
                          "title": "Read session and user data",
                          "wrap": false,
                          "href": "/docs/references/astro/read-session-data"
                        },
                        {
                          "title": "Hybrid rendering",
                          "wrap": false,
                          "href": "/docs/references/astro/hybrid-rendering"
                        },
                        {
                          "title": "Use Clerk with Astro and React",
                          "href": "/docs/references/astro/react"
                        }
                      ]
                    ]
                  }
                ]
              ]
            },
            {
              "title": "Chrome Extension",
              "hideTitle": true,
              "sdk": ["chrome-extension"],
              "items": [
                [
                  {
                    "title": "Getting started",
                    "items": [
                      [
                        {
                          "title": "Set up your Clerk account",
                          "href": "/docs/quickstarts/setup-clerk"
                        },
                        {
                          "title": "Quickstart",
                          "href": "/docs/quickstarts/chrome-extension"
                        }
                      ]
                    ]
                  },
                  {
                    "title": "References",
                    "items": [
                      [
                        {
                          "title": "Overview",
                          "href": "/docs/references/chrome-extension/overview"
                        }
                      ]
                    ]
                  },
                  {
                    "title": "Guides",
                    "items": [
                      [
                        {
                          "title": "Add React Router",
                          "href": "/docs/references/chrome-extension/add-react-router"
                        },
                        {
                          "title": "Sync auth status between your Chrome Extension and web app",
                          "href": "/docs/references/chrome-extension/sync-host"
                        },
                        {
                          "title": "`createClerkClient()`",
                          "href": "/docs/references/chrome-extension/create-clerk-client"
                        },
                        {
                          "title": "Configure a consistent CRX ID",
                          "href": "/docs/references/chrome-extension/configure-consistent-crx-id"
                        }
                      ]
                    ]
                  }
                ]
              ]
            },
            {
              "title": "Expo",
              "hideTitle": true,
              "sdk": ["expo"],
              "items": [
                [
                  {
                    "title": "Getting started",
                    "items": [
                      [
                        {
                          "title": "Set up your Clerk account",
                          "href": "/docs/quickstarts/setup-clerk"
                        },
                        {
                          "title": "Quickstart",
                          "href": "/docs/quickstarts/expo"
                        }
                      ]
                    ]
                  },
                  {
                    "title": "References",
                    "items": [
                      [
                        {
                          "title": "Overview",
                          "href": "/docs/references/expo/overview"
                        },
                        {
                          "title": "useLocalCredentials()",
                          "href": "/docs/references/expo/use-local-credentials"
                        },
                        {
                          "title": "useOAuth()",
                          "href": "/docs/references/expo/use-oauth"
                        }
                      ]
                    ]
                  },
                  {
                    "title": "Guides",
                    "items": [
                      [
                        {
                          "title": "Read session and user data",
                          "href": "/docs/references/expo/read-session-user-data"
                        },
                        {
                          "title": "Use biometrics with local credentials",
                          "href": "/docs/references/expo/local-credentials"
                        },
                        {
                          "title": "Offline support",
                          "href": "/docs/references/expo/offline-support"
                        }
                      ]
                    ]
                  },
                  {
                    "title": "Web support",
                    "collapse": true,
                    "items": [
                      [
                        {
                          "title": "Overview",
                          "href": "/docs/references/expo/web-support/overview"
                        },
                        {
                          "title": "Add a custom sign-in-or-up page",
                          "href": "/docs/references/expo/web-support/custom-sign-in-or-up-page"
                        },
                        {
                          "title": "Add a custom sign-up page",
                          "href": "/docs/references/expo/web-support/custom-sign-up-page"
                        }
                      ]
                    ]
                  }
                ]
              ]
            },
            {
              "title": "Express",
              "hideTitle": true,
              "sdk": ["expressjs"],
              "items": [
                [
                  {
                    "title": "Getting started",
                    "items": [
                      [
                        {
                          "title": "Set up your Clerk account",
                          "href": "/docs/quickstarts/setup-clerk"
                        },
                        {
                          "title": "Quickstart",
                          "href": "/docs/quickstarts/express"
                        }
                      ]
                    ]
                  },
                  {
                    "title": "References",
                    "items": [
                      [
                        {
                          "title": "Overview",
                          "href": "/docs/references/express/overview"
                        }
                      ]
                    ]
                  }
                ]
              ]
            },
            {
              "title": "Fastify",
              "hideTitle": true,
              "sdk": ["fastify"],
              "items": [
                [
                  {
                    "title": "Getting started",
                    "items": [
                      [
                        {
                          "title": "Set up your Clerk account",
                          "href": "/docs/quickstarts/setup-clerk"
                        },
                        {
                          "title": "Quickstart",
                          "href": "/docs/quickstarts/fastify"
                        }
                      ]
                    ]
                  },
                  {
                    "title": "References",
                    "items": [
                      [
                        {
                          "title": "Overview",
                          "href": "/docs/references/fastify/overview"
                        }
                      ]
                    ]
                  }
                ]
              ]
            },
            {
              "title": "Go",
              "hideTitle": true,
              "sdk": ["go"],
              "items": [
                [
                  {
                    "title": "Getting started",
                    "items": [
                      [
                        {
                          "title": "Set up your Clerk account",
                          "href": "/docs/quickstarts/setup-clerk"
                        },
                        {
                          "title": "Quickstart",
                          "href": "/docs/references/go/overview"
                        }
                      ]
                    ]
                  },
                  {
                    "title": "Guides",
                    "items": [
                      [
                        {
                          "title": "Verifying sessions",
                          "href": "/docs/references/go/verifying-sessions"
                        },
                        {
                          "title": "Use Clerk Go for Backend API Operations",
                          "href": "/docs/references/go/other-examples"
                        }
                      ]
                    ]
                  },
                  {
                    "title": "Go SDK repository",
                    "href": "https://github.com/clerk/clerk-sdk-go"
                  }
                ]
              ]
            },
            {
              "title": "iOS",
              "hideTitle": true,
              "sdk": ["ios"],
              "items": [
                [
                  {
                    "title": "Getting started",
                    "items": [
                      [
                        {
                          "title": "Set up your Clerk account",
                          "href": "/docs/quickstarts/setup-clerk"
                        },
                        {
                          "title": "Quickstart",
                          "href": "/docs/quickstarts/ios"
                        }
                      ]
                    ]
                  },
                  {
                    "title": "References",
                    "items": [
                      [
                        {
                          "title": "Overview",
                          "href": "/docs/references/ios/overview"
                        },
                        {
                          "title": "`getToken()`",
                          "href": "/docs/references/ios/get-token"
                        }
                      ]
                    ]
                  },
                  {
                    "title": "Guides",
                    "items": [
                      [
                        {
                          "title": "Sign in with Apple",
                          "href": "/docs/references/ios/sign-in-with-apple"
                        }
                      ]
                    ]
                  }
                ]
              ]
            },
            {
              "title": "JS Backend SDK",
              "hideTitle": true,
              "sdk": ["javascript-backend"],
              "items": [
                [
                  {
                    "title": "Getting started",
                    "items": [
                      [
                        {
                          "title": "Set up your Clerk account",
                          "href": "/docs/quickstarts/setup-clerk"
                        },
                        {
                          "title": "Quickstart",
                          "href": "/docs/references/backend/overview"
                        }
                      ]
                    ]
                  },
                  {
                    "title": "References",
                    "items": [
                      [
                        {
                          "title": "User",
                          "collapse": true,
                          "items": [
                            [
                              {
                                "title": "`getUserList()`",
                                "wrap": false,
                                "href": "/docs/references/backend/user/get-user-list"
                              },
                              {
                                "title": "`getUser()`",
                                "wrap": false,
                                "href": "/docs/references/backend/user/get-user"
                              },
                              {
                                "title": "`getCount()`",
                                "wrap": false,
                                "href": "/docs/references/backend/user/get-count"
                              },
                              {
                                "title": "`getOrganizationMembershipList()`",
                                "wrap": false,
                                "href": "/docs/references/backend/user/get-organization-membership-list"
                              },
                              {
                                "title": "`getUserOAuthAccessToken()`",
                                "wrap": false,
                                "href": "/docs/references/backend/user/get-user-oauth-access-token"
                              },
                              {
                                "title": "`createUser()`",
                                "wrap": false,
                                "href": "/docs/references/backend/user/create-user"
                              },
                              {
                                "title": "`verifyPassword()`",
                                "wrap": false,
                                "href": "/docs/references/backend/user/verify-password"
                              },
                              {
                                "title": "`banUser()`",
                                "wrap": false,
                                "href": "/docs/references/backend/user/ban-user"
                              },
                              {
                                "title": "`unbanUser()`",
                                "wrap": false,
                                "href": "/docs/references/backend/user/unban-user"
                              },
                              {
                                "title": "`lockUser()`",
                                "wrap": false,
                                "href": "/docs/references/backend/user/lock-user"
                              },
                              {
                                "title": "`unlockUser()`",
                                "wrap": false,
                                "href": "/docs/references/backend/user/unlock-user"
                              },
                              {
                                "title": "`updateUser()`",
                                "wrap": false,
                                "href": "/docs/references/backend/user/update-user"
                              },
                              {
                                "title": "`updateUserProfileImage()`",
                                "wrap": false,
                                "href": "/docs/references/backend/user/update-user-profile-image"
                              },
                              {
                                "title": "`updateUserMetadata()`",
                                "wrap": false,
                                "href": "/docs/references/backend/user/update-user-metadata"
                              },
                              {
                                "title": "`deleteUser()`",
                                "wrap": false,
                                "href": "/docs/references/backend/user/delete-user"
                              },
                              {
                                "title": "`disableUserMFA()`",
                                "wrap": false,
                                "href": "/docs/references/backend/user/disable-user-mfa"
                              },
                              {
                                "title": "`verifyTOTP()`",
                                "wrap": false,
                                "href": "/docs/references/backend/user/verify-totp"
                              },
                              {
                                "title": "`deleteUserProfileImage()`",
                                "wrap": false,
                                "href": "/docs/references/backend/user/delete-user-profile-image"
                              }
                            ]
                          ]
                        },
                        {
                          "title": "Organization",
                          "collapse": true,
                          "items": [
                            [
                              {
                                "title": "`getOrganization()`",
                                "wrap": false,
                                "href": "/docs/references/backend/organization/get-organization"
                              },
                              {
                                "title": "`getOrganizationList()`",
                                "wrap": false,
                                "href": "/docs/references/backend/organization/get-organization-list"
                              },
                              {
                                "title": "`getOrganizationMembershipList()`",
                                "wrap": false,
                                "href": "/docs/references/backend/organization/get-organization-membership-list"
                              },
                              {
                                "title": "`getOrganizationInvitationList()`",
                                "wrap": false,
                                "href": "/docs/references/backend/organization/get-organization-invitation-list"
                              },
                              {
                                "title": "`createOrganization()`",
                                "wrap": false,
                                "href": "/docs/references/backend/organization/create-organization"
                              },
                              {
                                "title": "`createOrganizationMembership()`",
                                "wrap": false,
                                "href": "/docs/references/backend/organization/create-organization-membership"
                              },
                              {
                                "title": "`createOrganizationInvitation()`",
                                "wrap": false,
                                "href": "/docs/references/backend/organization/create-organization-invitation"
                              },
                              {
                                "title": "`updateOrganization()`",
                                "wrap": false,
                                "href": "/docs/references/backend/organization/update-organization"
                              },
                              {
                                "title": "`updateOrganizationLogo()`",
                                "wrap": false,
                                "href": "/docs/references/backend/organization/update-organization-logo"
                              },
                              {
                                "title": "`updateOrganizationMembership()`",
                                "wrap": false,
                                "href": "/docs/references/backend/organization/update-organization-membership"
                              },
                              {
                                "title": "`updateOrganizationMetadata()`",
                                "wrap": false,
                                "href": "/docs/references/backend/organization/update-organization-metadata"
                              },
                              {
                                "title": "`updateOrganizationMembershipMetadata()`",
                                "wrap": false,
                                "href": "/docs/references/backend/organization/update-organization-membership-metadata"
                              },
                              {
                                "title": "`deleteOrganization()`",
                                "wrap": false,
                                "href": "/docs/references/backend/organization/delete-organization"
                              },
                              {
                                "title": "`deleteOrganizationMembership()`",
                                "wrap": false,
                                "href": "/docs/references/backend/organization/delete-organization-membership"
                              },
                              {
                                "title": "`revokeOrganizationInvitation()`",
                                "wrap": false,
                                "href": "/docs/references/backend/organization/revoke-organization-invitation"
                              }
                            ]
                          ]
                        },
                        {
                          "title": "Allowlist Identifiers",
                          "collapse": true,
                          "items": [
                            [
                              {
                                "title": "`getAllowlistIdentifierList()`",
                                "wrap": false,
                                "href": "/docs/references/backend/allowlist/get-allowlist-identifier-list"
                              },
                              {
                                "title": "`createAllowlistIdentifier()`",
                                "wrap": false,
                                "href": "/docs/references/backend/allowlist/create-allowlist-identifier"
                              },
                              {
                                "title": "`deleteAllowlistIdentifier()`",
                                "wrap": false,
                                "href": "/docs/references/backend/allowlist/delete-allowlist-identifier"
                              }
                            ]
                          ]
                        },
                        {
                          "title": "Sessions",
                          "collapse": true,
                          "items": [
                            [
                              {
                                "title": "`getSession()`",
                                "wrap": false,
                                "href": "/docs/references/backend/sessions/get-session"
                              },
                              {
                                "title": "`getSessionList()`",
                                "wrap": false,
                                "href": "/docs/references/backend/sessions/get-session-list"
                              },
                              {
                                "title": "`getToken()`",
                                "wrap": false,
                                "href": "/docs/references/backend/sessions/get-token"
                              },
                              {
                                "title": "`verifySession()`",
                                "wrap": false,
                                "href": "/docs/references/backend/sessions/verify-session"
                              },
                              {
                                "title": "`revokeSession()`",
                                "wrap": false,
                                "href": "/docs/references/backend/sessions/revoke-session"
                              }
                            ]
                          ]
                        },
                        {
                          "title": "Client",
                          "collapse": true,
                          "items": [
                            [
                              {
                                "title": "`getClient()`",
                                "wrap": false,
                                "href": "/docs/references/backend/client/get-client"
                              },
                              {
                                "title": "`getClientList()`",
                                "wrap": false,
                                "href": "/docs/references/backend/client/get-client-list"
                              },
                              {
                                "title": "`verifyClient()`",
                                "wrap": false,
                                "href": "/docs/references/backend/client/verify-client"
                              }
                            ]
                          ]
                        },
                        {
                          "title": "Invitations",
                          "collapse": true,
                          "items": [
                            [
                              {
                                "title": "`getInvitationList()`",
                                "wrap": false,
                                "href": "/docs/references/backend/invitations/get-invitation-list"
                              },
                              {
                                "title": "`createInvitation()`",
                                "wrap": false,
                                "href": "/docs/references/backend/invitations/create-invitation"
                              },
                              {
                                "title": "`revokeInvitation()`",
                                "wrap": false,
                                "href": "/docs/references/backend/invitations/revoke-invitation"
                              }
                            ]
                          ]
                        },
                        {
                          "title": "Redirect Urls",
                          "collapse": true,
                          "items": [
                            [
                              {
                                "title": "`getRedirectUrl()`",
                                "wrap": false,
                                "href": "/docs/references/backend/redirect-urls/get-redirect-url"
                              },
                              {
                                "title": "`getRedirectUrlList()`",
                                "wrap": false,
                                "href": "/docs/references/backend/redirect-urls/get-redirect-url-list"
                              },
                              {
                                "title": "`createRedirectUrl()`",
                                "wrap": false,
                                "href": "/docs/references/backend/redirect-urls/create-redirect-url"
                              },
                              {
                                "title": "`deleteRedirectUrl()`",
                                "wrap": false,
                                "href": "/docs/references/backend/redirect-urls/delete-redirect-url"
                              }
                            ]
                          ]
                        },
                        {
                          "title": "Email addresses",
                          "collapse": true,
                          "items": [
                            [
                              {
                                "title": "`getEmailAddress()`",
                                "wrap": false,
                                "href": "/docs/references/backend/email-addresses/get-email-address"
                              },
                              {
                                "title": "`createEmailAddress()`",
                                "wrap": false,
                                "href": "/docs/references/backend/email-addresses/create-email-address"
                              },
                              {
                                "title": "`updateEmailAddress()`",
                                "wrap": false,
                                "href": "/docs/references/backend/email-addresses/update-email-address"
                              },
                              {
                                "title": "`deleteEmailAddress()`",
                                "wrap": false,
                                "href": "/docs/references/backend/email-addresses/delete-email-address"
                              }
                            ]
                          ]
                        },
                        {
                          "title": "Phone numbers",
                          "collapse": true,
                          "items": [
                            [
                              {
                                "title": "`getPhoneNumber()`",
                                "wrap": false,
                                "href": "/docs/references/backend/phone-numbers/get-phone-number"
                              },
                              {
                                "title": "`createPhoneNumber()`",
                                "wrap": false,
                                "href": "/docs/references/backend/phone-numbers/create-phone-number"
                              },
                              {
                                "title": "`updatePhoneNumber()`",
                                "wrap": false,
                                "href": "/docs/references/backend/phone-numbers/update-phone-number"
                              },
                              {
                                "title": "`deletePhoneNumber()`",
                                "wrap": false,
                                "href": "/docs/references/backend/phone-numbers/delete-phone-number"
                              }
                            ]
                          ]
                        },
                        {
                          "title": "SAML connections",
                          "collapse": true,
                          "items": [
                            [
                              {
                                "title": "`getSamlConnectionList()`",
                                "wrap": false,
                                "href": "/docs/references/backend/saml-connections/get-saml-connection-list"
                              },
                              {
                                "title": "`getSamlConnection()`",
                                "wrap": false,
                                "href": "/docs/references/backend/saml-connections/get-saml-connection"
                              },
                              {
                                "title": "`createSamlConnection()`",
                                "wrap": false,
                                "href": "/docs/references/backend/saml-connections/create-saml-connection"
                              },
                              {
                                "title": "`updateSamlConnection()`",
                                "wrap": false,
                                "href": "/docs/references/backend/saml-connections/update-saml-connection"
                              },
                              {
                                "title": "`deleteSamlConnection()`",
                                "wrap": false,
                                "href": "/docs/references/backend/saml-connections/delete-saml-connection"
                              }
                            ]
                          ]
                        },
                        {
                          "title": "Sign-in tokens",
                          "collapse": true,
                          "items": [
                            [
                              {
                                "title": "`createSignInToken()`",
                                "wrap": false,
                                "href": "/docs/references/backend/sign-in-tokens/create-sign-in-token"
                              },
                              {
                                "title": "`revokeSignInToken()`",
                                "wrap": false,
                                "href": "/docs/references/backend/sign-in-tokens/revoke-sign-in-token"
                              }
                            ]
                          ]
                        },
                        {
                          "title": "Testing Tokens",
                          "collapse": true,
                          "items": [
                            [
                              {
                                "title": "`createTestingToken()`",
                                "wrap": false,
                                "href": "/docs/references/backend/testing-tokens/create-testing-token"
                              }
                            ]
                          ]
                        },
                        {
                          "title": "`authenticateRequest()`",
                          "wrap": false,
                          "href": "/docs/references/backend/authenticate-request"
                        },
                        {
                          "title": "`verifyToken()`",
                          "wrap": false,
                          "href": "/docs/references/backend/verify-token"
                        },
                        {
                          "title": "Types",
                          "collapse": true,
                          "items": [
                            [
                              {
                                "title": "`Auth` object",
                                "href": "/docs/references/backend/types/auth-object"
                              },
                              {
                                "title": "Backend `AllowlistIdentifier` object",
                                "href": "/docs/references/backend/types/backend-allowlist-identifier"
                              },
                              {
                                "title": "Backend `Client` object",
                                "href": "/docs/references/backend/types/backend-client"
                              },
                              {
                                "title": "Backend `Invitation` object",
                                "href": "/docs/references/backend/types/backend-invitation"
                              },
                              {
                                "title": "Backend `Organization` object",
                                "href": "/docs/references/backend/types/backend-organization"
                              },
                              {
                                "title": "Backend `OrganizationInvitation` object",
                                "href": "/docs/references/backend/types/backend-organization-invitation"
                              },
                              {
                                "title": "Backend `OrganizationMembership` object",
                                "href": "/docs/references/backend/types/backend-organization-membership"
                              },
                              {
                                "title": "Backend `Session` object",
                                "href": "/docs/references/backend/types/backend-session"
                              },
                              {
                                "title": "Backend `RedirectURL` object",
                                "href": "/docs/references/backend/types/backend-redirect-url"
                              },
                              {
                                "title": "Backend `User` object",
                                "href": "/docs/references/backend/types/backend-user"
                              },
                              {
                                "title": "`PaginatedResourceResponse`",
                                "href": "/docs/references/backend/types/paginated-resource-response"
                              }
                            ]
                          ]
                        }
                      ]
                    ]
                  }
                ]
              ]
            },
            {
              "title": "Nuxt",
              "hideTitle": true,
              "sdk": ["nuxt"],
              "items": [
                [
                  {
                    "title": "Getting started",
                    "items": [
                      [
                        {
                          "title": "Set up your Clerk account",
                          "href": "/docs/quickstarts/setup-clerk"
                        },
                        {
                          "title": "Quickstart",
                          "href": "/docs/quickstarts/nuxt"
                        }
                      ]
                    ]
                  },
                  {
                    "title": "References",
                    "items": [
                      [
                        {
                          "title": "Overview",
                          "href": "/docs/references/nuxt/overview"
                        },
                        {
                          "title": "`clerkMiddleware()`",
                          "wrap": false,
                          "href": "/docs/references/nuxt/clerk-middleware"
                        }
                      ]
                    ]
                  },
                  {
                    "title": "Guides",
                    "items": [
                      [
                        {
                          "title": "Read session and user data",
                          "wrap": false,
                          "href": "/docs/references/nuxt/read-session-data"
                        },
                        {
                          "title": "Protect pages",
                          "wrap": false,
                          "href": "/docs/references/nuxt/protect-pages"
                        }
                      ]
                    ]
                  }
                ]
              ]
            },
            {
              "title": "React Router",
              "hideTitle": true,
              "sdk": ["react-router"],
              "items": [
                [
                  {
                    "title": "Getting started",
                    "items": [
                      [
                        {
                          "title": "Set up your Clerk account",
                          "href": "/docs/quickstarts/setup-clerk"
                        },
                        {
                          "title": "Quickstart",
                          "href": "/docs/quickstarts/react-router"
                        }
                      ]
                    ]
                  },
                  {
                    "title": "References",
                    "items": [
                      [
                        {
                          "title": "Overview",
                          "href": "/docs/references/react-router/overview"
                        },
                        {
                          "title": "`rootAuthLoader()`",
                          "wrap": false,
                          "href": "/docs/references/react-router/root-auth-loader"
                        },
                        {
                          "title": "`getAuth()`",
                          "href": "/docs/references/react-router/get-auth"
                        }
                      ]
                    ]
                  },
                  {
                    "title": "Guides",
                    "items": [
                      [
                        {
                          "title": "Read session and user data",
                          "href": "/docs/references/react-router/read-session-data"
                        },
                        {
                          "title": "Add custom sign-in-or-up page",
                          "href": "/docs/references/react-router/custom-sign-in-or-up-page"
                        },
                        {
                          "title": "Add custom sign-up page",
                          "href": "/docs/references/react-router/custom-sign-up-page"
                        },
                        {
                          "title": "Library mode",
                          "href": "/docs/references/react-router/library-mode"
                        }
                      ]
                    ]
                  }
                ]
              ]
            },
            {
              "title": "Remix",
              "hideTitle": true,
              "sdk": ["remix"],
              "items": [
                [
                  {
                    "title": "Getting started",
                    "items": [
                      [
                        {
                          "title": "Set up your Clerk account",
                          "href": "/docs/quickstarts/setup-clerk"
                        },
                        {
                          "title": "Quickstart",
                          "href": "/docs/quickstarts/remix"
                        }
                      ]
                    ]
                  },
                  {
                    "title": "References",
                    "items": [
                      [
                        {
                          "title": "`ClerkApp`",
                          "wrap": false,
                          "href": "/docs/references/remix/clerk-app"
                        },
                        {
                          "title": "`rootAuthLoader()`",
                          "wrap": false,
                          "href": "/docs/references/remix/root-auth-loader"
                        }
                      ]
                    ]
                  },
                  {
                    "title": "Guides",
                    "items": [
                      [
                        {
                          "title": "SPA Mode",
                          "wrap": false,
                          "href": "/docs/references/remix/spa-mode"
                        },
                        {
                          "title": "Add custom sign-in-or-up page",
                          "wrap": true,
                          "href": "/docs/references/remix/custom-sign-in-or-up-page"
                        },
                        {
                          "title": "Add custom sign-up page",
                          "wrap": true,
                          "href": "/docs/references/remix/custom-sign-up-page"
                        },
                        {
                          "title": "Read session and user data",
                          "wrap": true,
                          "href": "/docs/references/remix/read-session-data"
                        }
                      ]
                    ]
                  }
                ]
              ]
            },
            {
              "title": "Ruby / Rails / Sinatra",
              "hideTitle": true,
              "sdk": ["ruby"],
              "items": [
                [
                  {
                    "title": "Getting started",
                    "items": [
                      [
                        {
                          "title": "Set up your Clerk account",
                          "href": "/docs/quickstarts/setup-clerk"
                        },
                        {
                          "title": "Quickstart",
                          "href": "/docs/quickstarts/ruby"
                        }
                      ]
                    ]
                  },
                  {
                    "title": "References",
                    "items": [
                      [
                        {
                          "title": "Overview",
                          "href": "/docs/references/ruby/overview"
                        }
                      ]
                    ]
                  },
                  {
                    "title": "Guides",
                    "items": [
                      [
                        {
                          "title": "Upgrade to v4",
                          "href": "/docs/references/ruby/v4-upgrade-guide"
                        },
                        {
                          "title": "Rails integration",
                          "href": "/docs/references/ruby/rails"
                        },
                        {
                          "title": "Sinatra integration",
                          "href": "/docs/references/ruby/sinatra"
                        },
                        {
                          "title": "Rack integration",
                          "href": "/docs/references/ruby/rack"
                        }
                      ]
                    ]
                  },
                  {
                    "title": "Ruby SDK repository",
                    "href": "https://github.com/clerk/clerk-sdk-ruby"
                  }
                ]
              ]
            },
            {
              "title": "TanStack Start",
              "hideTitle": true,
              "sdk": ["tanstack-start"],
              "items": [
                [
                  {
                    "title": "Getting started",
                    "items": [
                      [
                        {
                          "title": "Set up your Clerk account",
                          "href": "/docs/quickstarts/setup-clerk"
                        },
                        {
                          "title": "Quickstart",
                          "href": "/docs/quickstarts/tanstack-start"
                        }
                      ]
                    ]
                  },
                  {
                    "title": "References",
                    "items": [
                      [
                        {
                          "title": "Overview",
                          "href": "/docs/references/tanstack-start/overview"
                        },
                        {
                          "title": "`getAuth()`",
                          "href": "/docs/references/tanstack-start/get-auth"
                        },
                        {
                          "title": "`createClerkHandler()`",
                          "href": "/docs/references/tanstack-start/create-clerk-handler"
                        }
                      ]
                    ]
                  },
                  {
                    "title": "Guides",
                    "items": [
                      [
                        {
                          "title": "Add custom sign-in-or-up-page",
                          "href": "/docs/references/tanstack-start/custom-sign-in-or-up-page",
                          "wrap": true
                        },
                        {
                          "title": "Add custom sign-up-page",
                          "href": "/docs/references/tanstack-start/custom-sign-up-page",
                          "wrap": true
                        },
                        {
                          "title": "Read session and user data",
                          "href": "/docs/references/tanstack-start/read-session-data",
                          "wrap": true
                        }
                      ]
                    ]
                  }
                ]
              ]
            },
            {
              "title": "Vue",
              "hideTitle": true,
              "sdk": ["vue"],
              "items": [
                [
                  {
                    "title": "Getting started",
                    "items": [
                      [
                        {
                          "title": "Set up your Clerk account",
                          "href": "/docs/quickstarts/setup-clerk"
                        },
                        {
                          "title": "Quickstart",
                          "href": "/docs/quickstarts/vue"
                        }
                      ]
                    ]
                  },
                  {
                    "title": "References",
                    "items": [
                      [
                        {
                          "title": "Overview",
                          "href": "/docs/references/vue/overview"
                        },
                        {
                          "title": "Client-side helpers",
                          "items": [
                            [
                              {
                                "title": "`useUser()`",
                                "wrap": false,
                                "href": "/docs/references/vue/use-user"
                              },
                              {
                                "title": "`useClerk()`",
                                "wrap": false,
                                "href": "/docs/references/vue/use-clerk"
                              },
                              {
                                "title": "`useAuth()`",
                                "wrap": false,
                                "href": "/docs/references/vue/use-auth"
                              },
                              {
                                "title": "`useSignIn()`",
                                "wrap": false,
                                "href": "/docs/references/vue/use-sign-in"
                              },
                              {
                                "title": "`useSignUp`",
                                "wrap": false,
                                "href": "/docs/references/vue/use-sign-up"
                              },
                              {
                                "title": "`useSession()`",
                                "wrap": false,
                                "href": "/docs/references/vue/use-session"
                              },
                              {
                                "title": "`useSessionList()`",
                                "wrap": false,
                                "href": "/docs/references/vue/use-session-list"
                              },
                              {
                                "title": "`useOrganization()`",
                                "wrap": false,
                                "href": "/docs/references/vue/use-organization"
                              }
                            ]
                          ]
                        }
                      ]
                    ]
                  },
                  {
                    "title": "Guides",
                    "items": [
                      [
                        {
                          "title": "Migrating from community SDK",
                          "href": "/docs/references/vue/migrating-from-vue-community-sdk"
                        }
                      ]
                    ]
                  }
                ]
              ]
            },
            {
              "title": "SDK Development",
              "hideTitle": true,
              "sdk": ["sdk-development"],
              "items": [
                [
                  {
                    "title": "Overview",
                    "href": "/docs/references/sdk/overview"
                  },
                  {
                    "title": "Terminology",
                    "href": "/docs/references/sdk/terminology"
                  },
                  {
                    "title": "Philosophy",
                    "href": "/docs/references/sdk/philosophy"
                  },
                  {
                    "title": "Conventions",
                    "href": "/docs/references/sdk/conventions"
                  },
                  {
                    "title": "SDK Types",
                    "href": "/docs/references/sdk/types"
                  },
                  {
                    "title": "Guides",
                    "collapse": true,
                    "items": [
                      [
                        {
                          "title": "Frontend-only",
                          "href": "/docs/references/sdk/frontend-only"
                        },
                        {
                          "title": "Backend-only",
                          "href": "/docs/references/sdk/backend-only"
                        },
                        {
                          "title": "Fullstack",
                          "href": "/docs/references/sdk/fullstack"
                        }
                      ]
                    ]
                  }
                ]
              ]
            },
            {
              "title": "Community SDKs",
              "hideTitle": true,
              "sdk": ["community-sdk"],
              "items": [
                [
                  {
                    "title": "Angular",
                    "href": "https://github.com/anagstef/ngx-clerk?tab=readme-ov-file#ngx-clerk",
                    "icon": "angular"
                  },
                  {
                    "title": "Elysia",
                    "href": "https://github.com/wobsoriano/elysia-clerk",
                    "icon": "elysia"
                  },
                  {
                    "title": "Hono",
                    "href": "https://github.com/honojs/middleware/tree/main/packages/clerk-auth",
                    "icon": "hono"
                  },
                  {
                    "title": "Koa",
                    "href": "https://github.com/dimkl/clerk-koa/blob/main/README.md",
                    "icon": "koa"
                  },
                  {
                    "title": "SolidJS",
                    "href": "https://github.com/spirit-led-software/clerk-solidjs",
                    "icon": "solid"
                  },
                  {
                    "title": "Svelte",
                    "href": "https://github.com/markjaquith/clerk-sveltekit",
                    "icon": "svelte"
                  },
                  {
                    "title": "Redwood",
                    "collapse": true,
                    "icon": "redwood",
                    "items": [
                      [
                        {
                          "title": "Overview",
                          "href": "/docs/references/redwood/overview"
                        },
                        {
                          "title": "Redwood",
                          "href": "https://redwoodjs.com/docs/auth/clerk",
                          "icon": "redwood"
                        }
                      ]
                    ]
                  },
                  {
                    "title": "Rust",
                    "href": "https://github.com/cincinnati-ventures/clerk-rs",
                    "icon": "rust"
                  }
                ]
              ]
            }
          ]
        ]
      }
    ],
    [
      {
        "title": "Clerk Components",
        "items": [
          [
            {
              "title": "Overview",
              "href": "/docs/components/overview"
            },
            {
              "title": "`<ClerkProvider>`",
              "wrap": false,
              "href": "/docs/components/clerk-provider"
            },
            {
              "title": "UI Components",
              "collapse": true,
              "items": [
                [
                  {
                    "title": "Authentication Components",
                    "items": [
                      [
                        {
                          "title": "`<SignIn />`",
                          "wrap": false,
                          "href": "/docs/components/authentication/sign-in"
                        },
                        {
                          "title": "`<SignUp />`",
                          "wrap": false,
                          "href": "/docs/components/authentication/sign-up"
                        },
                        {
                          "title": "`<GoogleOneTap />`",
                          "wrap": false,
                          "href": "/docs/components/authentication/google-one-tap"
                        }
                      ]
                    ]
                  },
                  {
                    "title": "User Components",
                    "items": [
                      [
                        {
                          "title": "`<UserButton />`",
                          "wrap": false,
                          "href": "/docs/components/user/user-button"
                        },
                        {
                          "title": "`<UserProfile />`",
                          "wrap": false,
                          "href": "/docs/components/user/user-profile"
                        }
                      ]
                    ]
                  },
                  {
                    "title": "Organization Components",
                    "items": [
                      [
                        {
                          "title": "`<CreateOrganization />`",
                          "wrap": false,
                          "href": "/docs/components/organization/create-organization"
                        },
                        {
                          "title": "`<OrganizationProfile />`",
                          "wrap": false,
                          "href": "/docs/components/organization/organization-profile"
                        },
                        {
                          "title": "`<OrganizationSwitcher />`",
                          "wrap": false,
                          "href": "/docs/components/organization/organization-switcher"
                        },
                        {
                          "title": "`<OrganizationList />`",
                          "wrap": false,
                          "href": "/docs/components/organization/organization-list"
                        }
                      ]
                    ]
                  },
                  {
                    "title": "Waitlist Component",
                    "items": [
                      [
                        {
                          "title": "`<Waitlist />`",
                          "wrap": false,
                          "href": "/docs/components/waitlist"
                        }
                      ]
                    ]
                  },
                  {
                    "title": "Control Components",
                    "items": [
                      [
                        {
                          "title": "`<AuthenticateWithRedirectCallback />`",
                          "wrap": false,
                          "href": "/docs/components/control/authenticate-with-callback"
                        },
                        {
                          "title": "`<ClerkLoaded>`",
                          "wrap": false,
                          "href": "/docs/components/control/clerk-loaded"
                        },
                        {
                          "title": "`<ClerkLoading>`",
                          "wrap": false,
                          "href": "/docs/components/control/clerk-loading"
                        },
                        {
                          "title": "`<Protect>`",
                          "wrap": false,
                          "href": "/docs/components/protect"
                        },
                        {
                          "title": "`<MultisessionAppSupport>`",
                          "wrap": false,
                          "href": "/docs/components/control/multi-session"
                        },
                        {
                          "title": "`<RedirectToSignIn />`",
                          "wrap": false,
                          "href": "/docs/components/control/redirect-to-signin"
                        },
                        {
                          "title": "`<RedirectToSignUp />`",
                          "wrap": false,
                          "href": "/docs/components/control/redirect-to-signup"
                        },
                        {
                          "title": "`<RedirectToUserProfile />`",
                          "wrap": false,
                          "href": "/docs/components/control/redirect-to-userprofile"
                        },
                        {
                          "title": "`<RedirectToOrganizationProfile />`",
                          "wrap": false,
                          "href": "/docs/components/control/redirect-to-organizationprofile"
                        },
                        {
                          "title": "`<RedirectToCreateOrganization />`",
                          "wrap": false,
                          "href": "/docs/components/control/redirect-to-createorganization"
                        },
                        {
                          "title": "`<SignedIn>`",
                          "wrap": false,
                          "href": "/docs/components/control/signed-in"
                        },
                        {
                          "title": "`<SignedOut>`",
                          "wrap": false,
                          "href": "/docs/components/control/signed-out"
                        }
                      ]
                    ]
                  },
                  {
                    "title": "Unstyled Components",
                    "items": [
                      [
                        {
                          "title": "`<SignInButton>`",
                          "wrap": false,
                          "href": "/docs/components/unstyled/sign-in-button"
                        },
                        {
                          "title": "`<SignInWithMetamaskButton>`",
                          "wrap": false,
                          "href": "/docs/components/unstyled/sign-in-with-metamask"
                        },
                        {
                          "title": "`<SignUpButton>`",
                          "wrap": false,
                          "href": "/docs/components/unstyled/sign-up-button"
                        },
                        {
                          "title": "`<SignOutButton>`",
                          "wrap": false,
                          "href": "/docs/components/unstyled/sign-out-button"
                        }
                      ]
                    ]
                  }
                ]
              ]
            }
          ]
        ]
      },
      {
        "title": "Configuration",
        "items": [
          [
            {
              "title": "Sign-up & Sign-in",
              "collapse": true,
              "items": [
                [
                  {
                    "title": "Overview",
                    "href": "/docs/authentication/overview"
                  },
                  {
                    "title": "Configuration",
                    "items": [
                      [
                        {
                          "title": "Sign-up and sign-in options",
                          "href": "/docs/authentication/configuration/sign-up-sign-in-options"
                        },
                        {
                          "title": "Session options",
                          "href": "/docs/authentication/configuration/session-options"
                        },
                        {
                          "title": "Email & SMS templates",
                          "href": "/docs/authentication/configuration/email-sms-templates"
                        },
                        {
                          "title": "Restrictions",
                          "href": "/docs/authentication/configuration/restrictions"
                        },
                        {
                          "title": "Legal compliance",
                          "href": "/docs/authentication/configuration/legal-compliance"
                        },
                        {
                          "title": "Force multi-factor authentication (MFA) for all users",
                          "href": "/docs/authentication/configuration/force-mfa"
                        }
                      ]
                    ]
                  },
                  {
                    "title": "Social Connections",
                    "items": [
                      [
                        {
                          "title": "Overview",
                          "href": "/docs/authentication/social-connections/overview"
                        },
                        {
                          "title": "Social connections (OAuth)",
                          "href": "/docs/authentication/social-connections/oauth"
                        },
                        {
                          "title": "Account linking",
                          "href": "/docs/authentication/social-connections/account-linking"
                        },
                        {
                          "title": "Custom provider",
                          "href": "/docs/authentication/social-connections/custom-provider"
                        },
                        {
                          "title": "Apple",
                          "href": "/docs/authentication/social-connections/apple"
                        },
                        {
                          "title": "Atlassian",
                          "href": "/docs/authentication/social-connections/atlassian"
                        },
                        {
                          "title": "Bitbucket",
                          "href": "/docs/authentication/social-connections/bitbucket"
                        },
                        {
                          "title": "Box",
                          "href": "/docs/authentication/social-connections/box"
                        },
                        {
                          "title": "Coinbase",
                          "href": "/docs/authentication/social-connections/coinbase"
                        },
                        {
                          "title": "Discord",
                          "href": "/docs/authentication/social-connections/discord"
                        },
                        {
                          "title": "Dropbox",
                          "href": "/docs/authentication/social-connections/dropbox"
                        },
                        {
                          "title": "Facebook",
                          "href": "/docs/authentication/social-connections/facebook"
                        },
                        {
                          "title": "GitHub",
                          "href": "/docs/authentication/social-connections/github"
                        },
                        {
                          "title": "GitLab",
                          "href": "/docs/authentication/social-connections/gitlab"
                        },
                        {
                          "title": "Google",
                          "href": "/docs/authentication/social-connections/google"
                        },
                        {
                          "title": "HubSpot",
                          "href": "/docs/authentication/social-connections/hubspot"
                        },
                        {
                          "title": "Hugging Face",
                          "href": "/docs/authentication/social-connections/huggingface"
                        },
                        {
                          "title": "Line",
                          "href": "/docs/authentication/social-connections/line"
                        },
                        {
                          "title": "Linear",
                          "href": "/docs/authentication/social-connections/linear"
                        },
                        {
                          "title": "LinkedIn",
                          "href": "/docs/authentication/social-connections/linkedin-oidc"
                        },
                        {
                          "title": "LinkedIn (deprecated)",
                          "href": "/docs/authentication/social-connections/linkedin"
                        },
                        {
                          "title": "Microsoft",
                          "href": "/docs/authentication/social-connections/microsoft"
                        },
                        {
                          "title": "Notion",
                          "href": "/docs/authentication/social-connections/notion"
                        },
                        {
                          "title": "Slack",
                          "href": "/docs/authentication/social-connections/slack"
                        },
                        {
                          "title": "Spotify",
                          "href": "/docs/authentication/social-connections/spotify"
                        },
                        {
                          "title": "TikTok",
                          "href": "/docs/authentication/social-connections/tiktok"
                        },
                        {
                          "title": "Twitch",
                          "href": "/docs/authentication/social-connections/twitch"
                        },
                        {
                          "title": "Twitter v1 (deprecated)",
                          "href": "/docs/authentication/social-connections/twitter"
                        },
                        {
                          "title": "X/Twitter v2",
                          "href": "/docs/authentication/social-connections/x-twitter"
                        },
                        {
                          "title": "Xero",
                          "href": "/docs/authentication/social-connections/xero"
                        }
                      ]
                    ]
                  },
                  {
                    "title": "Enterprise Connections",
                    "items": [
                      [
                        {
                          "title": "Overview",
                          "href": "/docs/authentication/enterprise-connections/overview"
                        },
                        {
                          "title": "Authentication flows",
                          "href": "/docs/authentication/enterprise-connections/authentication-flows"
                        },
                        {
                          "title": "Account linking",
                          "href": "/docs/authentication/enterprise-connections/account-linking"
                        },
                        {
                          "title": "Just-in-Time account provisioning",
                          "href": "/docs/authentication/enterprise-connections/jit-provisioning"
                        },
                        {
                          "title": "EASIE",
                          "items": [
                            [
                              {
                                "title": "Microsoft",
                                "href": "/docs/authentication/enterprise-connections/easie/microsoft"
                              },
                              {
                                "title": "Google",
                                "href": "/docs/authentication/enterprise-connections/easie/google"
                              }
                            ]
                          ]
                        },
                        {
                          "title": "SAML",
                          "items": [
                            [
                              {
                                "title": "Azure",
                                "href": "/docs/authentication/enterprise-connections/saml/azure"
                              },
                              {
                                "title": "Google",
                                "href": "/docs/authentication/enterprise-connections/saml/google"
                              },
                              {
                                "title": "Okta",
                                "href": "/docs/authentication/enterprise-connections/saml/okta"
                              },
                              {
                                "title": "Custom provider",
                                "href": "/docs/authentication/enterprise-connections/saml/custom-provider"
                              }
                            ]
                          ]
                        },
                        {
                          "title": "OIDC",
                          "items": [
                            [
                              {
                                "title": "Custom provider",
                                "href": "/docs/authentication/enterprise-connections/oidc/custom-provider"
                              }
                            ]
                          ]
                        }
                      ]
                    ]
                  },
                  {
                    "title": "Web3",
                    "items": [
                      [
                        {
                          "title": "Coinbase Wallet",
                          "href": "/docs/authentication/web3/coinbase-wallet"
                        },
                        {
                          "title": "MetaMask",
                          "href": "/docs/authentication/web3/metamask"
                        },
                        {
                          "title": "OKX Wallet",
                          "href": "/docs/authentication/web3/okx-wallet"
                        }
                      ]
                    ]
                  }
                ]
              ]
            },
            {
              "title": "Users",
              "collapse": true,
              "items": [
                [
                  {
                    "title": "Overview",
                    "href": "/docs/users/overview"
                  },
                  {
                    "title": "Metadata",
                    "href": "/docs/users/metadata"
                  },
                  {
                    "title": "Invitations",
                    "href": "/docs/users/invitations"
                  },
                  {
                    "title": "User impersonation",
                    "href": "/docs/users/user-impersonation"
                  },
                  {
                    "title": "Create users",
                    "href": "/docs/users/creating-users"
                  },
                  {
                    "title": "Delete users",
                    "href": "/docs/users/deleting-users"
                  },
                  {
                    "title": "Guides",
                    "items": [
                      [
                        {
                          "title": "Web3 authentication",
                          "href": "/docs/users/web3"
                        }
                      ]
                    ]
                  }
                ]
              ]
            },
            {
              "title": "Organizations, Roles, and Permissions",
              "collapse": true,
              "items": [
                [
                  {
                    "title": "Overview",
                    "href": "/docs/organizations/overview"
                  },
                  {
                    "title": "Roles and permissions",
                    "href": "/docs/organizations/roles-permissions"
                  },
                  {
                    "title": "Verified domains",
                    "href": "/docs/organizations/verified-domains"
                  },
                  {
                    "title": "Manage SSO",
                    "href": "/docs/organizations/manage-sso"
                  },
                  {
                    "title": "Guides",
                    "items": [
                      [
                        {
                          "title": "Create roles and assign permissions",
                          "href": "/docs/organizations/create-roles-permissions"
                        },
                        {
                          "title": "Verify the active user’s permissions",
                          "href": "/docs/organizations/verify-user-permissions"
                        },
                        {
                          "title": "Reassign the default role",
                          "href": "/docs/organizations/default-role"
                        },
                        {
                          "title": "Reassign the creator role",
                          "href": "/docs/organizations/creator-role"
                        },
                        {
                          "title": "Organization workspaces",
                          "href": "/docs/organizations/organization-workspaces"
                        },
                        {
                          "title": "Create organizations on behalf of users",
                          "href": "/docs/organizations/create-orgs-for-users"
                        },
                        {
                          "title": "Hide personal accounts and force organizations",
                          "href": "/docs/organizations/force-organizations"
                        }
                      ]
                    ]
                  },
                  {
                    "title": "Building custom flows",
                    "items": [
                      [
                        {
                          "title": "Using metadata",
                          "href": "/docs/organizations/metadata"
                        },
                        {
                          "title": "Create an organization",
                          "href": "/docs/organizations/creating-organizations"
                        },
                        {
                          "title": "Update an organization",
                          "href": "/docs/organizations/updating-organizations"
                        },
                        {
                          "title": "Invite users to an organization",
                          "href": "/docs/organizations/inviting-users"
                        },
                        {
                          "title": "Accept organization invitations",
                          "href": "/docs/organizations/accept-organization-invitations"
                        },
                        {
                          "title": "Manage member roles",
                          "href": "/docs/organizations/managing-roles"
                        },
                        {
                          "title": "View a user's organization memberships",
                          "href": "/docs/organizations/viewing-memberships"
                        },
                        {
                          "title": "Manage membership requests",
                          "href": "/docs/organizations/manage-membership-requests"
                        },
                        {
                          "title": "Switch between organizations",
                          "href": "/docs/organizations/custom-organization-switcher"
                        }
                      ]
                    ]
                  }
                ]
              ]
            },
            {
              "title": "Backend Requests",
              "collapse": true,
              "items": [
                [
                  {
                    "title": "Overview",
                    "href": "/docs/backend-requests/overview"
                  },
                  {
                    "title": "Making requests",
                    "items": [
                      [
                        {
                          "title": "Same-Origin Requests",
                          "href": "/docs/backend-requests/making/same-origin"
                        },
                        {
                          "title": "Cross-Origin Requests",
                          "href": "/docs/backend-requests/making/cross-origin"
                        },
                        {
                          "title": "Customize your session token",
                          "href": "/docs/backend-requests/making/custom-session-token"
                        },
                        {
                          "title": "JWT templates",
                          "href": "/docs/backend-requests/making/jwt-templates"
                        }
                      ]
                    ]
                  },
                  {
                    "title": "Handling requests",
                    "items": [
                      [
                        {
                          "title": "Go",
                          "href": "/docs/backend-requests/handling/go",
                          "icon": "go"
                        },
                        {
                          "title": "Ruby / Rails",
                          "href": "/docs/backend-requests/handling/ruby-rails",
                          "icon": "ruby"
                        },
                        {
                          "title": "Manual JWT Verification",
                          "href": "/docs/backend-requests/handling/manual-jwt"
                        }
                      ]
                    ]
                  },
                  {
                    "title": "Versioning",
                    "items": [
                      [
                        {
                          "title": "Overview",
                          "href": "/docs/backend-requests/versioning/overview"
                        },
                        {
                          "title": "Available versions",
                          "href": "/docs/backend-requests/versioning/available-versions"
                        }
                      ]
                    ]
                  },
                  {
                    "title": "Resources",
                    "items": [
                      [
                        {
                          "title": "Session tokens",
                          "href": "/docs/backend-requests/resources/session-tokens"
                        },
                        {
                          "title": "Rate limits",
                          "href": "/docs/backend-requests/resources/rate-limits"
                        }
                      ]
                    ]
                  }
                ]
              ]
            },
            {
<<<<<<< HEAD
              "title": "Webhooks",
              "collapse": true,
              "items": [
                [
                  {
                    "title": "Overview",
                    "href": "/docs/webhooks/overview"
                  },
                  {
                    "title": "Sync Clerk data to your application with webhooks",
                    "href": "/docs/webhooks/sync-data"
                  },
                  {
                    "title": "Handling webhooks with Inngest",
                    "href": "/docs/webhooks/inngest"
                  },
                  {
                    "title": "Send webhooks to Loops",
                    "href": "/docs/webhooks/loops"
                  },
                  {
                    "title": "Debug your webhooks",
                    "href": "/docs/webhooks/debug-your-webhooks"
                  }
                ]
              ]
=======
              "title": "C#",
              "icon": "c-sharp",
              "href": "https://github.com/clerk/clerk-sdk-csharp/blob/main/README.md",
              "target": "_blank"
>>>>>>> 6acf6110
            },
            {
              "title": "Transfer ownership",
              "href": "/docs/guides/transferring-your-app"
            }
          ]
        ]
      },
      {
        "title": "Customization",
        "items": [
          [
            {
              "title": "Account Portal",
              "collapse": true,
              "items": [
                [
                  {
                    "title": "Overview",
                    "href": "/docs/customization/account-portal/overview"
                  },
                  {
                    "title": "Getting started",
                    "href": "/docs/customization/account-portal/getting-started"
                  },
                  {
                    "title": "Advanced Usage",
                    "items": [
                      [
                        {
                          "title": "Direct links",
                          "href": "/docs/customization/account-portal/direct-links"
                        },
                        {
                          "title": "Disable Account Portal",
                          "href": "/docs/customization/account-portal/disable-account-portal"
                        }
                      ]
                    ]
                  }
                ]
              ]
            },
            {
              "title": "Appearance Prop",
              "collapse": true,
              "items": [
                [
                  {
                    "title": "Overview",
                    "href": "/docs/customization/overview"
                  },
                  {
                    "title": "Layout",
                    "href": "/docs/customization/layout"
                  },
                  {
                    "title": "Themes",
                    "href": "/docs/customization/themes"
                  },
                  {
                    "title": "Variables",
                    "href": "/docs/customization/variables"
                  }
                ]
              ]
            },
            {
              "title": "Localization",
              "href": "/docs/customization/localization"
            },
            {
              "title": "Custom Pages",
              "collapse": true,
              "items": [
                [
                  {
                    "title": "`<UserProfile />`",
                    "href": "/docs/customization/user-profile"
                  },
                  {
                    "title": "`<OrganizationProfile />`",
                    "href": "/docs/customization/organization-profile"
                  }
                ]
              ]
            },
            {
              "title": "Custom Menu Items",
              "collapse": true,
              "items": [
                [
                  {
                    "title": "`<UserButton />`",
                    "wrap": false,
                    "href": "/docs/customization/user-button"
                  }
                ]
              ]
            },
            {
              "title": "Elements",
              "tag": "(Beta)",
              "collapse": true,
              "items": [
                [
                  {
                    "title": "Overview",
                    "href": "/docs/customization/elements/overview"
                  },
                  {
                    "title": "Guides",
                    "items": [
                      [
                        {
                          "title": "Build a sign-in flow",
                          "href": "/docs/customization/elements/guides/sign-in"
                        },
                        {
                          "title": "Build a sign-up flow",
                          "href": "/docs/customization/elements/guides/sign-up"
                        },
                        {
                          "title": "Styling",
                          "href": "/docs/customization/elements/guides/styling"
                        }
                      ]
                    ]
                  },
                  {
                    "title": "Examples",
                    "items": [
                      [
                        {
                          "title": "Sign-in",
                          "href": "/docs/customization/elements/examples/sign-in"
                        },
                        {
                          "title": "Sign-up",
                          "href": "/docs/customization/elements/examples/sign-up"
                        },
                        {
                          "title": "Primitives",
                          "href": "/docs/customization/elements/examples/primitives"
                        },
                        {
                          "title": "shadcn/ui",
                          "href": "/docs/customization/elements/examples/shadcn-ui"
                        }
                      ]
                    ]
                  },
                  {
                    "title": "Component Reference",
                    "items": [
                      [
                        {
                          "title": "Common",
                          "href": "/docs/customization/elements/reference/common"
                        },
                        {
                          "title": "Sign-in",
                          "href": "/docs/customization/elements/reference/sign-in"
                        },
                        {
                          "title": "Sign-up",
                          "href": "/docs/customization/elements/reference/sign-up"
                        }
                      ]
                    ]
                  }
                ]
              ]
            },
            {
              "title": "Redirect URLs",
              "href": "/docs/guides/custom-redirects"
            }
          ]
        ]
      },
      {
        "title": "Development",
        "items": [
          [
            {
              "title": "Multi-tenant architecture",
              "href": "/docs/guides/multi-tenant-architecture"
            },
            {
              "title": "Override Clerk interfaces",
              "href": "/docs/guides/custom-types"
            },
            {
              "title": "Testing",
              "collapse": true,
              "items": [
                [
                  {
                    "title": "Overview",
                    "href": "/docs/testing/overview"
                  },
                  {
                    "title": "Test Emails and Phones",
                    "href": "/docs/testing/test-emails-and-phones"
                  },
                  {
                    "title": "Testing Frameworks",
                    "items": [
                      [
                        {
                          "title": "Playwright",
                          "collapse": true,
                          "items": [
                            [
                              {
                                "title": "Overview",
                                "href": "/docs/testing/playwright/overview"
                              },
                              {
                                "title": "Test helpers",
                                "href": "/docs/testing/playwright/test-helpers"
                              },
                              {
                                "title": "Test authenticated flows",
                                "href": "/docs/testing/playwright/test-authenticated-flows"
                              }
                            ]
                          ]
                        },
                        {
                          "title": "Cypress",
                          "collapse": true,
                          "items": [
                            [
                              {
                                "title": "Overview",
                                "href": "/docs/testing/cypress/overview"
                              },
                              {
                                "title": "Custom commands",
                                "href": "/docs/testing/cypress/custom-commands"
                              },
                              {
                                "title": "Test Account Portal",
                                "href": "/docs/testing/cypress/test-account-portal"
                              }
                            ]
                          ]
                        },
                        {
                          "title": "Postman or Insomnia",
                          "href": "/docs/testing/postman-or-insomnia"
                        }
                      ]
                    ]
                  }
                ]
              ]
            },
            {
              "title": "Errors",
              "collapse": true,
              "items": [
                [
                  {
                    "title": "Overview",
                    "href": "/docs/errors/overview"
                  },
                  {
                    "title": "Actor tokens",
                    "href": "/docs/errors/actor-tokens"
                  },
                  {
                    "title": "Allowlist identifiers",
                    "href": "/docs/errors/allowlist-identifiers"
                  },
                  {
                    "title": "Application",
                    "href": "/docs/errors/application"
                  },
                  {
                    "title": "Authentication",
                    "href": "/docs/errors/authentication"
                  },
                  {
                    "title": "Backup codes",
                    "href": "/docs/errors/backup-codes"
                  },
                  {
                    "title": "Billing",
                    "href": "/docs/errors/billing"
                  },
                  {
                    "title": "Billing accounts",
                    "href": "/docs/errors/billing-accounts"
                  },
                  {
                    "title": "Blocklist identifiers",
                    "href": "/docs/errors/blocklist-identifiers"
                  },
                  {
                    "title": "Clients",
                    "href": "/docs/errors/clients"
                  },
                  {
                    "title": "Cookie",
                    "href": "/docs/errors/cookie"
                  },
                  {
                    "title": "Deprecation",
                    "href": "/docs/errors/deprecation"
                  },
                  {
                    "title": "Domains",
                    "href": "/docs/errors/domains"
                  },
                  {
                    "title": "Entitlements",
                    "href": "/docs/errors/entitlements"
                  },
                  {
                    "title": "Features",
                    "href": "/docs/errors/features"
                  },
                  {
                    "title": "Forms",
                    "href": "/docs/errors/forms"
                  },
                  {
                    "title": "Identifications",
                    "href": "/docs/errors/identifications"
                  },
                  {
                    "title": "Passkeys",
                    "href": "/docs/errors/passkeys"
                  },
                  {
                    "title": "Rate Limits",
                    "href": "/docs/errors/rate-limits"
                  },
                  {
                    "title": "Sign-in",
                    "href": "/docs/errors/sign-in"
                  },
                  {
                    "title": "Sign-up",
                    "href": "/docs/errors/sign-up"
                  },
                  {
                    "title": "Sign-in-tokens",
                    "href": "/docs/errors/sign-in-tokens"
                  }
                ]
              ]
            },
            {
              "title": "Troubleshooting",
              "collapse": true,
              "items": [
                [
                  {
                    "title": "Overview",
                    "href": "/docs/troubleshooting/overview"
                  },
                  {
                    "title": "Email Deliverability",
                    "href": "/docs/troubleshooting/email-deliverability"
                  },
                  {
                    "title": "Script Loading",
                    "href": "/docs/troubleshooting/script-loading"
                  },
                  {
                    "title": "Help & Support",
                    "items": [
                      [
                        {
                          "title": "Create a minimal reproduction",
                          "href": "/docs/troubleshooting/create-a-minimal-reproduction"
                        },
                        {
                          "title": "Community Discord",
                          "href": "https://clerk.com/discord"
                        },
                        {
                          "title": "Contact Support",
                          "href": "/support",
                          "target": "_blank"
                        }
                      ]
                    ]
                  }
                ]
              ]
            },
            {
              "title": "Upgrade Guides",
              "collapse": true,
              "items": [
                [
                  {
                    "title": "Overview",
                    "href": "/docs/upgrade-guides/overview"
                  },
                  {
                    "title": "Long term support policy",
                    "href": "/docs/upgrade-guides/long-term-support"
                  },
                  {
                    "title": "Clerk SDK versioning",
                    "href": "/docs/upgrade-guides/sdk-versioning"
                  },
                  {
                    "title": "Upgrading to @clerk/nextjs v6",
                    "href": "/docs/upgrade-guides/nextjs/v6"
                  },
                  {
                    "title": "Upgrading to Core 2",
                    "items": [
                      [
                        {
                          "title": "Overview",
                          "href": "/docs/upgrade-guides/core-2/overview"
                        },
                        {
                          "title": "Component redesign",
                          "href": "/docs/upgrade-guides/core-2/component-redesign"
                        },
                        {
                          "title": "SDK Guides",
                          "collapse": true,
                          "items": [
                            [
                              {
                                "title": "Next.js",
                                "href": "/docs/upgrade-guides/core-2/nextjs",
                                "icon": "nextjs"
                              },
                              {
                                "title": "Remix",
                                "href": "/docs/upgrade-guides/core-2/remix",
                                "icon": "remix"
                              },
                              {
                                "title": "Expo",
                                "href": "/docs/upgrade-guides/core-2/expo"
                              },
                              {
                                "title": "Fastify",
                                "href": "/docs/upgrade-guides/core-2/fastify"
                              },
                              {
                                "title": "React",
                                "href": "/docs/upgrade-guides/core-2/react",
                                "icon": "react"
                              },
                              {
                                "title": "Node",
                                "href": "/docs/upgrade-guides/core-2/node"
                              },
                              {
                                "title": "Backend",
                                "href": "/docs/upgrade-guides/core-2/backend"
                              },
                              {
                                "title": "Chrome Extension",
                                "href": "/docs/upgrade-guides/core-2/chrome-extension"
                              },
                              {
                                "title": "JavaScript",
                                "href": "/docs/upgrade-guides/core-2/javascript",
                                "icon": "javascript"
                              }
                            ]
                          ]
                        }
                      ]
                    ]
                  },
                  {
                    "title": "Upgrading to Core 1",
                    "items": [
                      [
                        {
                          "title": "Overview",
                          "href": "/docs/upgrade-guides/upgrading-from-v2-to-v3"
                        }
                      ]
                    ]
                  },
                  {
                    "title": "Upgrading from Node to Express SDK",
                    "items": [
                      [
                        {
                          "title": "Overview",
                          "href": "/docs/upgrade-guides/node-to-express"
                        }
                      ]
                    ]
                  },
                  {
                    "title": "Dashboard",
                    "items": [
                      [
                        {
                          "title": "API Key Changes",
                          "href": "/docs/upgrade-guides/api-keys"
                        },
                        {
                          "title": "URL-based session syncing",
                          "href": "/docs/upgrade-guides/url-based-session-syncing"
                        },
                        {
                          "title": "Progressive Sign up",
                          "href": "/docs/upgrade-guides/progressive-sign-up"
                        }
                      ]
                    ]
                  }
                ]
              ]
            },
            {
              "title": "Deployments & Migrations",
              "collapse": true,
              "items": [
                [
                  {
                    "title": "Instances / Environments",
                    "href": "/docs/deployments/environments"
                  },
                  {
                    "title": "Clerk environment variables",
                    "href": "/docs/deployments/clerk-environment-variables"
                  },
                  {
                    "title": "Deployment",
                    "items": [
                      [
                        {
                          "title": "Deploy to production",
                          "href": "/docs/deployments/overview"
                        },
                        {
                          "title": "Deploy to Vercel",
                          "href": "/docs/deployments/deploy-to-vercel"
                        },
                        {
                          "title": "Deploy behind a proxy",
                          "href": "/docs/deployments/deploy-behind-a-proxy"
                        },
                        {
                          "title": "Set up a staging environment",
                          "href": "/docs/deployments/set-up-staging"
                        },
                        {
                          "title": "Deploy a Chrome Extension to production",
                          "href": "/docs/deployments/deploy-chrome-extension"
                        },
                        {
                          "title": "Deploy an Expo app to production",
                          "href": "/docs/deployments/deploy-expo"
                        },
                        {
                          "title": "Deploy an Astro app to production",
                          "href": "/docs/deployments/deploy-astro"
                        },
                        {
                          "title": "Set up a preview environment",
                          "href": "/docs/deployments/set-up-preview-environment"
                        },
                        {
                          "title": "Changing domains",
                          "href": "/docs/deployments/changing-domains"
                        }
                      ]
                    ]
                  },
                  {
                    "title": "Migrations",
                    "items": [
                      [
                        {
                          "title": "Migrate to Clerk",
                          "href": "/docs/deployments/migrate-overview"
                        },
                        {
                          "title": "Migrate from Firebase",
                          "href": "/docs/deployments/migrate-from-firebase"
                        },
                        {
                          "title": "Migrate from Cognito",
                          "href": "/docs/deployments/migrate-from-cognito"
                        },
                        {
                          "title": "Exporting user data",
                          "href": "/docs/deployments/exporting-users"
                        }
                      ]
                    ]
                  },
                  {
                    "title": "Cookie Information",
                    "items": [
                      [
                        {
                          "title": "Clerk Cookie Information",
                          "href": "/docs/deployments/clerk-cookies"
                        }
                      ]
                    ]
                  }
                ]
              ]
            },
            {
              "title": "Reverification",
              "tag": "(Beta)",
              "href": "/docs/guides/reverification"
            },
            {
              "title": "Image Optimization",
              "href": "/docs/guides/image-optimization"
            }
          ]
        ]
      },
      {
        "title": "Advanced",
        "items": [
          [
            {
              "title": "How Clerk works",
              "collapse": true,
              "items": [
                [
                  {
                    "title": "Overview",
                    "href": "/docs/how-clerk-works/overview"
                  },
                  {
                    "title": "Cookies",
                    "href": "/docs/how-clerk-works/cookies"
                  },
                  {
                    "title": "Tokens & signatures",
                    "href": "/docs/how-clerk-works/tokens-signatures"
                  },
                  {
                    "title": "Routing",
                    "href": "/docs/how-clerk-works/routing"
                  }
                ]
              ]
            },
            {
              "title": "Integrations",
              "collapse": true,
              "items": [
                [
                  {
                    "title": "Overview",
                    "href": "/docs/integrations/overview"
                  },
                  {
                    "title": "Databases",
                    "items": [
                      [
                        {
                          "title": "Convex",
                          "href": "/docs/integrations/databases/convex"
                        },
                        {
                          "title": "Fauna",
                          "href": "/docs/integrations/databases/fauna"
                        },
                        {
                          "title": "Firebase",
                          "href": "/docs/integrations/databases/firebase"
                        },
                        {
                          "title": "Grafbase",
                          "href": "/docs/integrations/databases/grafbase"
                        },
                        {
                          "title": "Hasura",
                          "href": "/docs/integrations/databases/hasura"
                        },
                        {
                          "title": "InstantDB",
                          "href": "/docs/integrations/databases/instantdb"
                        },
                        {
                          "title": "Nhost",
                          "href": "/docs/integrations/databases/nhost"
                        },
                        {
                          "title": "Supabase",
                          "href": "/docs/integrations/databases/supabase"
                        },
                        {
                          "title": "Neon",
                          "href": "/docs/integrations/databases/neon"
                        }
                      ]
                    ]
                  },
                  {
                    "title": "Analytics",
                    "items": [
                      [
                        {
                          "title": "Google Analytics",
                          "href": "/docs/integrations/analytics/google-analytics"
                        }
                      ]
                    ]
                  }
                ]
              ]
            },
            {
              "title": "Advanced Usage",
              "collapse": true,
              "items": [
                [
                  {
                    "title": "Clerk as an OAuth 2.0 provider",
                    "href": "/docs/advanced-usage/clerk-idp"
                  },
                  {
                    "title": "Authentication across different domains",
                    "href": "/docs/advanced-usage/satellite-domains"
                  },
                  {
                    "title": "Proxying the Clerk Frontend API",
                    "href": "/docs/advanced-usage/using-proxies"
                  }
                ]
              ]
            },
            {
              "title": "Security & Privacy",
              "collapse": true,
              "items": [
                [
                  {
                    "title": "Overview",
                    "href": "/docs/security/overview"
                  },
                  {
                    "title": "Vulnerability disclosure policy",
                    "href": "/docs/security/vulnerability-disclosure-policy"
                  },
                  {
                    "title": "XSS leak protection",
                    "href": "/docs/security/xss-leak-protection"
                  },
                  {
                    "title": "CSRF protection",
                    "href": "/docs/security/csrf-protection"
                  },
                  {
                    "title": "CSP Headers",
                    "href": "/docs/security/clerk-csp"
                  },
                  {
                    "title": "Fixation protection",
                    "href": "/docs/security/fixation-protection"
                  },
                  {
                    "title": "Password protection and rules",
                    "href": "/docs/security/password-protection"
                  },
                  {
                    "title": "Clerk Telemetry",
                    "href": "/docs/telemetry"
                  },
                  {
                    "title": "Protect accounts from attacks",
                    "items": [
                      [
                        {
                          "title": "Brute force attacks and locking user accounts",
                          "href": "/docs/security/user-lock-guide"
                        },
                        {
                          "title": "Protect sign ups from bots",
                          "href": "/docs/security/bot-protection"
                        },
                        {
                          "title": "Customize max sign-in attempts and duration of of user lockout",
                          "href": "/docs/security/customize-user-lockout"
                        },
                        {
                          "title": "Unlock accounts from the Clerk Dashboard",
                          "href": "/docs/security/unlock-user-accounts"
                        },
                        {
                          "title": "Programmatically lock and unlock accounts",
                          "href": "/docs/security/programmatically-lock-user-accounts"
                        },
                        {
                          "title": "Protect email link sign-ins and sign-ups",
                          "href": "/docs/security/email-link-protection"
                        },
                        {
                          "title": "Unauthorized sign-in",
                          "href": "/docs/security/unauthorized-sign-in"
                        }
                      ]
                    ]
                  }
                ]
              ]
            },
            {
              "title": "Custom Flows",
              "collapse": true,
              "items": [
                [
                  {
                    "title": "Overview",
                    "href": "/docs/custom-flows/overview"
                  },
                  {
                    "title": "Error handling",
                    "href": "/docs/custom-flows/error-handling"
                  },
                  {
                    "title": "Authentication",
                    "items": [
                      [
                        {
                          "title": "Email & password",
                          "href": "/docs/custom-flows/email-password"
                        },
                        {
                          "title": "Email / SMS OTP",
                          "href": "/docs/custom-flows/email-sms-otp"
                        },
                        {
                          "title": "Email links",
                          "href": "/docs/custom-flows/email-links"
                        },
                        {
                          "title": "Email & password + MFA",
                          "href": "/docs/custom-flows/email-password-mfa"
                        },
                        {
                          "title": "Passkeys",
                          "href": "/docs/custom-flows/passkeys"
                        },
                        {
                          "title": "Google One Tap",
                          "href": "/docs/custom-flows/google-one-tap"
                        },
                        {
                          "title": "OAuth connections",
                          "href": "/docs/custom-flows/oauth-connections"
                        },
                        {
                          "title": "Enterprise connections",
                          "href": "/docs/custom-flows/enterprise-connections"
                        },
                        {
                          "title": "Sign out",
                          "href": "/docs/custom-flows/sign-out"
                        },
                        {
                          "title": "Sign-up with application invitations",
                          "href": "/docs/custom-flows/invitations"
                        },
                        {
                          "title": "Embedded email links",
                          "href": "/docs/custom-flows/embedded-email-links"
                        },
                        {
                          "title": "Multi-session applications",
                          "href": "/docs/custom-flows/multi-session-applications"
                        },
                        {
                          "title": "Bot sign-up protection",
                          "href": "/docs/custom-flows/bot-sign-up-protection"
                        }
                      ]
                    ]
                  },
                  {
                    "title": "Account updates",
                    "items": [
                      [
                        {
                          "title": "Forgot password",
                          "href": "/docs/custom-flows/forgot-password"
                        },
                        {
                          "title": "User impersonation",
                          "href": "/docs/custom-flows/user-impersonation"
                        },
                        {
                          "title": "Add email",
                          "href": "/docs/custom-flows/add-email"
                        },
                        {
                          "title": "Add phone",
                          "href": "/docs/custom-flows/add-phone"
                        },
                        {
                          "title": "Manage SMS-based MFA",
                          "href": "/docs/custom-flows/manage-sms-based-mfa"
                        },
                        {
                          "title": "Manage TOTP-based MFA",
                          "href": "/docs/custom-flows/manage-totp-based-mfa"
                        }
                      ]
                    ]
                  }
                ]
              ]
            }
          ]
        ]
      }
    ],
    [
      {
        "title": "API Reference",
        "items": [
          [
            {
              "title": "Backend API",
              "href": "/docs/reference/backend-api",
              "target": "_blank"
            },
            {
              "title": "Frontend API",
              "href": "/docs/reference/frontend-api",
              "target": "_blank"
            }
          ]
        ]
      }
    ],
    [
      {
        "title": "Archived Versions",
        "items": [
          [
            {
              "title": "Core 1 Documentation",
              "href": "/docs/core-1",
              "icon": "link"
            }
          ]
        ]
      }
    ]
  ]
}<|MERGE_RESOLUTION|>--- conflicted
+++ resolved
@@ -295,7 +295,7 @@
                                 "href": "/docs/references/javascript/clerk/redirect-methods"
                               },
                               {
-                                "title": "Build URL methods",
+                                "title": "BuildURLs",
                                 "href": "/docs/references/javascript/clerk/build-urls"
                               },
                               {
@@ -551,7 +551,7 @@
                                 "href": "/docs/references/javascript/types/verification"
                               },
                               {
-                                "title": "`Web3Wallet`",
+                                "title": "Web3 Wallet",
                                 "href": "/docs/references/javascript/types/web3-wallet"
                               }
                             ]
@@ -585,6 +585,17 @@
                     ]
                   },
                   {
+                    "title": "UI Frameworks",
+                    "items": [
+                      [
+                        {
+                          "title": "Use Clerk with Astro and React",
+                          "href": "/docs/references/astro/react"
+                        }
+                      ]
+                    ]
+                  },
+                  {
                     "title": "General references",
                     "items": [
                       [
@@ -606,53 +617,53 @@
                           "title": "Endpoints",
                           "wrap": false,
                           "href": "/docs/references/astro/endpoints"
-                        },
-                        {
-                          "title": "Client-side helpers",
-                          "items": [
-                            [
-                              {
-                                "title": "`$authStore`",
-                                "wrap": false,
-                                "href": "/docs/references/astro/auth-store"
-                              },
-                              {
-                                "title": "`$clerkStore`",
-                                "wrap": false,
-                                "href": "/docs/references/astro/clerk-store"
-                              },
-                              {
-                                "title": "`$userStore`",
-                                "wrap": false,
-                                "href": "/docs/references/astro/user-store"
-                              },
-                              {
-                                "title": "`$signInStore`",
-                                "wrap": false,
-                                "href": "/docs/references/astro/sign-in-store"
-                              },
-                              {
-                                "title": "`$signUpStore`",
-                                "wrap": false,
-                                "href": "/docs/references/astro/sign-up-store"
-                              },
-                              {
-                                "title": "`$sessionStore`",
-                                "wrap": false,
-                                "href": "/docs/references/astro/session-store"
-                              },
-                              {
-                                "title": "`$sessionListStore`",
-                                "wrap": false,
-                                "href": "/docs/references/astro/session-list-store"
-                              },
-                              {
-                                "title": "`$organizationStore`",
-                                "wrap": false,
-                                "href": "/docs/references/astro/organization-store"
-                              }
-                            ]
-                          ]
+                        }
+                      ]
+                    ]
+                  },
+                  {
+                    "title": "Client-side helpers",
+                    "items": [
+                      [
+                        {
+                          "title": "`$authStore`",
+                          "wrap": false,
+                          "href": "/docs/references/astro/auth-store"
+                        },
+                        {
+                          "title": "`$clerkStore`",
+                          "wrap": false,
+                          "href": "/docs/references/astro/clerk-store"
+                        },
+                        {
+                          "title": "`$userStore`",
+                          "wrap": false,
+                          "href": "/docs/references/astro/user-store"
+                        },
+                        {
+                          "title": "`$signInStore`",
+                          "wrap": false,
+                          "href": "/docs/references/astro/sign-in-store"
+                        },
+                        {
+                          "title": "`$signUpStore`",
+                          "wrap": false,
+                          "href": "/docs/references/astro/sign-up-store"
+                        },
+                        {
+                          "title": "`$sessionStore`",
+                          "wrap": false,
+                          "href": "/docs/references/astro/session-store"
+                        },
+                        {
+                          "title": "`$sessionListStore`",
+                          "wrap": false,
+                          "href": "/docs/references/astro/session-list-store"
+                        },
+                        {
+                          "title": "`$organizationStore`",
+                          "wrap": false,
+                          "href": "/docs/references/astro/organization-store"
                         }
                       ]
                     ]
@@ -662,7 +673,7 @@
                     "items": [
                       [
                         {
-                          "title": "Migrate from community SDK",
+                          "title": "Migrating from community SDK",
                           "href": "/docs/references/astro/migrating-from-astro-community-sdk"
                         },
                         {
@@ -674,10 +685,6 @@
                           "title": "Hybrid rendering",
                           "wrap": false,
                           "href": "/docs/references/astro/hybrid-rendering"
-                        },
-                        {
-                          "title": "Use Clerk with Astro and React",
-                          "href": "/docs/references/astro/react"
                         }
                       ]
                     ]
@@ -1565,6 +1572,18 @@
                         }
                       ]
                     ]
+                  },
+                  {
+                    "title": "General references",
+                    "items": [
+                      [
+                        {
+                          "title": "`clerkMiddleware()`",
+                          "wrap": false,
+                          "href": "/docs/references/nuxt/clerk-middleware"
+                        }
+                      ]
+                    ]
                   }
                 ]
               ]
@@ -1662,6 +1681,10 @@
                     "items": [
                       [
                         {
+                          "title": "Overview",
+                          "href": "/docs/references/remix/overview"
+                        },
+                        {
                           "title": "`ClerkApp`",
                           "wrap": false,
                           "href": "/docs/references/remix/clerk-app"
@@ -1758,10 +1781,6 @@
                         }
                       ]
                     ]
-                  },
-                  {
-                    "title": "Ruby SDK repository",
-                    "href": "https://github.com/clerk/clerk-sdk-ruby"
                   }
                 ]
               ]
@@ -1952,7 +1971,6 @@
                   },
                   {
                     "title": "Guides",
-                    "collapse": true,
                     "items": [
                       [
                         {
@@ -2733,7 +2751,6 @@
               ]
             },
             {
-<<<<<<< HEAD
               "title": "Webhooks",
               "collapse": true,
               "items": [
@@ -2760,12 +2777,6 @@
                   }
                 ]
               ]
-=======
-              "title": "C#",
-              "icon": "c-sharp",
-              "href": "https://github.com/clerk/clerk-sdk-csharp/blob/main/README.md",
-              "target": "_blank"
->>>>>>> 6acf6110
             },
             {
               "title": "Transfer ownership",
