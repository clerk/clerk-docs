# Contributing to Clerk's documentation

Thanks for being willing to contribute to [Clerk's documentation](https://clerk.com/docs)! This document outlines how to effectively contribute updates and fixes to the documentation content located in this repository.

## Written in MDX

Clerk's documentation content is written in a variation of markdown called [MDX](https://mdxjs.com/). MDX allows us to embed React components in the content, unlocking rich, interactive documentation experiences. Clerk's documentation site also supports [GitHub Flavored Markdown](https://github.github.com/gfm/), adding support for things like tables and task lists.

## Project setup

1.  Fork and clone the repo
2.  Run `npm install` to install dependencies
3.  Create a branch for your PR with `git checkout -b pr/your-branch-name`

> Tip: Keep your `main` branch pointing at the original repository and make pull
> requests from branches on your fork. To do this, run:
>
>     git remote add upstream https://github.com/clerk/clerk-docs.git
>     git fetch upstream
>     git branch --set-upstream-to=upstream/main main
>
> This will add the original repository as a "remote" called "upstream," Then
> fetch the git information from that remote, then set your local `main` branch
> to use the upstream main branch whenever you run `git pull`. Then you can make
> all of your pull request branches based on this `main` branch. Whenever you
> want to update your version of `main`, do a regular `git pull`.

## Creating an issue

If you have found a contribution you would like to make, but it is rather large, it is recommended to open an [issue](https://github.com/clerk/clerk-docs/issues) first. Doing so not only helps keep track of what you plan to work on, but also facilitates discussions with maintainers, who can provide valuable feedback and ideas even before you begin implementing changes.

Modifications such as correcting misspelled words, addressing grammatical or punctuation errors, or making similar minor adjustments probably don't require the creation of an issue. In such cases, you are welcome to proceed by creating a pull request.

The structure of the issue should be:

- **Title**: Summarize the problem you want to solve in one sentence, using an active voice. E.g. "Fix broken "Home" link on sidenav"
- **Description ("Leave a comment")**: Discuss what your finding is, why it needs a solution, and where you found it/how it can be reproduced. Links, screenshots, and videos can be helpful tools!

## Creating a Pull Request

When you're ready to submit your contribution, you're going to create a [pull request](https://github.com/clerk/clerk-docs/pulls), also referred to as a PR.

If this is your first time, or you need a refresher on how to create a PR, you can check out this video:

[How to Contribute to an Open Source Project on GitHub}](https://egghead.io/courses/how-to-contribute-to-an-open-source-project-on-github)

The structure of the PR should be:

- **Title**: Summarize the change you made, using an active voice. E.g. "Fix broken "Home" link on sidenav"
  - If there is an issue that this PR is meant to resolve, the titles will probably be the same.
- **Description ("Leave a comment")**: Describe what the concern was and summarize how you solved it.

## Previewing your changes

If you use VSCode, consider using [the built-in markdown preview](https://code.visualstudio.com/docs/languages/markdown#_markdown-preview) to see what the rendered content will look like. *Note that this will not include custom components or styles.*

> **Note**
> A member of the Clerk team can add the `deploy-preview` label to your pull request, which will trigger a preview deployment with your changes.

### Previewing changes locally (for Clerk employees)

Clerk employees can run the application and preview their documentation changes locally. To do this, follow the [instructions in the clerk-marketing README](https://github.com/clerk/clerk-marketing#previewing-local-documentation-changes).

## Validating your changes

Before committing your changes, run our linting checks to validate the changes you are making are correct. Currently we:

* Check for broken links

```
npm run lint
```

## Getting your contributions reviewed

Once you open up a pull request with your changes, a member of the Clerk team will review your pull request and approve it, or leave addressable feedback. We do our best to review all contributions in a timely manner, but please be patient if someone does not take a look at it right away.

Once your pull request is approved, a member of the Clerk team will merge it and make sure it gets deployed! 🚀

## Deployment

The content rendered on https://clerk.com/docs is pulled from the `main` branch in this repository. If your PR is merged to the `main` branch, a workflow is triggered that updates the production pages. Changes should be reflected on https://clerk.com/docs within a matter of seconds.

## Repository structure

The documentation content is located in the [`/docs` directory](./docs/). Each MDX file located in this directory will be rendered under https://clerk.com/docs at its path relative to the root `/docs` directory, without the file extension.

For example, the file at `/docs/quickstarts/setup-clerk.mdx` can be found at https://clerk.com/docs/quickstarts/setup-clerk.

### Navigation manifest

The navigation element rendered on https://clerk.com/docs is powered by the manifest file at [`/docs/manifest.json`](./docs/manifest.json). Making changes to this data structure will update the rendered navigation.

#### Navigation constructs

The navigation is built from a small number of primitive constructs:

- **Link** (`["Title", "/path/to/page"]`) - Renders a link. The path should be a full path relative to the documentation root (`https://clerk.com/docs/`)
- **Separator** (`"---"`) - Renders a visual separator for grouping
- **Heading** (`"# Heading"`) - Renders a heading
- **Section** (`["Title", [elements]]`) - Renders a collapsible section
- **Page** (`[{ title: "Title", root: "/root/path" }, [elements]]`) - Indicates a new navigation page. When viewing a page under the provided `root`, The navigation data associated with the matching navigation page will be rendered
- **Text Config** (`{ title: "Tite", icon: "nextjs", tag: "coming soon" }`) - Can be used in place of a construct's title string to render additional elements

## Editing content

As mentioned above, all of the documentation content is located in the **`/docs`** directory. If you are having trouble finding the file associated with a specific page on the live documentation site, try clicking the "Edit this page on GitHub" link.

### File metadata

Each file has a few required frontmatter fields, which are defined like so:

```mdx
---
title: Page title
description: Some brief, but effective description of the page's content.
---
```

- **`title`** - The title of the page. Used to populate the HTML `<title>` tag
- **`description`** - The description of the page. Used to populate a page's `<meta name="description">` tag

These fields should be preset on every documentation page.

### Headings

Headings should be written in sentence-casing, where only the first word of the heading is capitalized. E.g. "This is a heading"

### Code blocks

Syntax-highlighted code blocks are rendered wherever markdown code blocks are used. To render a highlighted TypeScript snippet, you would do this:

```
​```typescript
function add(a: number, b: number) {
  a + b
}
​```
```

​```sh filename="terminal"


You can also specify a filename:

```
​```typescript filename="add.ts"
function add(a: number, b: number) {
  a + b
}
​```
```

If the code should run in a terminal, set the syntax highlighting and filename like so `sh filename="terminal"`:

```
​```sh filename="terminal"
npm i @clerk/nextjs
​```
```

#### `<CodeBlockTabs />`

If you need to render multiple variations of a code snippet, use `<CodeBlockTabs />`. The component accepts an `options` property, which is an array of strings. For each option provided, render a code block:

```mdx
<CodeBlockTabs options={["npm", "yarn", "pnpm"]}>

​```sh filename="terminal"
npm i @clerk/nextjs
​```

​​```sh filename="terminal"
yarn add @clerk/nextjs
​```

​```sh filename="terminal"
pnpm add @clerk/nextjs
​```

</CodeBlockTabs>
```

<<<<<<< HEAD
#### `<Steps />`

The `<Steps />` component is used to number a set of instructions with an outcome. It uses the highest heading available in the component to denote each step. Can be used with heading from `h2`-`h4`.

```mdx
<Steps>

## Step 1

### A heading inside a step

Do this.

## Another step

Do this.

</Steps>
```

#### `<Callout />`

The `<Callout />` component draws attention to something learners should slow down and read. 

> Callouts can be distracting when people are quickly skimming a page. So only use them if the information absolutely should not be missed! 

The component accepts an optional `type` property which accepts the following strings: `'Danger' | 'Info' | 'Success' | 'Warning';`.

```mdx
<Callout type="danger">
  Don't do this in production!
</Callout>
=======
The component also accepts a `type` property, which is used to sync the active tab across multiple instances by passing each instance the same exact `string` to the `type` property. 

For example, in the example below, if the user were to choose "yarn" as the tab they want to see, both `<CodeBlockTabs />` components would change their active tab to "yarn" because both components were passed `"installer"` as their `type`.

```mdx
Install the Clerk Next.js package by running the following command in your terminal: 

<CodeBlockTabs type="installer" options={["npm", "yarn", "pnpm"]}>

​```
npm i @clerk/nextjs
​```

​```
yarn add @clerk/nextjs
​```

​```
pnpm add @clerk/nextjs
​```

</CodeBlockTabs>

You can also install the install the Clerk React package by running the following command in your terminal: 

<CodeBlockTabs type="installer" options={["npm", "yarn", "pnpm"]}>

​```
npm i @clerk/clerk-react
​```

​```
yarn add @clerk/clerk-react
​```

​```
pnpm add @clerk/clerk-react
​```

</CodeBlockTabs>
>>>>>>> b207a915
```

#### `<Tabs />`

If you need to structure content in a tabular format, use the `<Tabs />` component. 

The component accepts an `items` property, which is an array of strings. For each option provided, render a `<Tab />` component as shown in the example below.

```mdx
<Tabs type="framework" items={["React", "JavaScript"]}>
<Tab>
# React

Here is some example text about React.
</Tab>
<Tab>
# JavaScript

Here is some example text about JavaScript.
</Tab>
</Tabs>
```

The component also accepts a `type` property, which is used to sync the active tab across multiple instances by passing each instance the same exact `string` to the `type` property. 

For example, in the example below, if the user were to choose "JavaScript" as the tab they want to see, both `<Tabs />` components would change their active tab to "JavaScript" because both components were passed `"framework"` as their `type`.

```mdx
<Tabs type="framework" items={["React", "JavaScript"]}>
<Tab>
# React

Here is some example text about React.
</Tab>
<Tab>
# JavaScript

Here is some example text about JavaScript.
</Tab>
</Tabs>

<Tabs type="framework" items={["React", "JavaScript"]}>
<Tab>
# React

Here is another example about React.
</Tab>
<Tab>
# JavaScript

Here is another example about JavaScript.
</Tab>
</Tabs>
```

#### Sync `<CodeBlockTabs />` and `<Tabs />`

The `type` property can be used on both `<CodeBlockTabs />` and `<Tabs />` to sync instances of these components together.

For example, in the example below, if the user were working with Next.js Pages Router and chose the "Pages Router" as the tab they want to see, both the `<Tabs />` and the `<CodeBlockTabs />` components would change their active tab to "Pages Router" because both components were passed `"router"` as their `type`.

```mdx
<Tabs type="router" items={["App Router", "Pages Router"]}>
<Tab>
The App Router information is here.
</Tab>

<Tab>
The Pages Router information is here.
</Tab>
</Tabs>

<CodeBlockTabs type="router" options={["App Router", "Pages Router"]}>
```tsx filename="/app/sign-in/[[...sign-in]]/page.tsx"
import { SignIn } from "@clerk/nextjs";
 
export default function Page() {
  return <SignIn />;
}
```

```tsx filename="/pages/sign-in/[[...index]].tsx"
import { SignIn } from "@clerk/nextjs";
 
const SignInPage = () => (
  <SignIn />
);
 
export default SignInPage;
```
</CodeBlockTabs>
```

### Tables

Tables can be formatted using markdown, like so:

```
| Heading1 | Heading2 |
| --- | --- |
| Cell1A | Cell2A |
| Cell1B | Cell2B |
| `code1` | `code2` |
| [Link1](https://link1.com) | [Link2](https://link2.com)
```

#### `<Tables />`

If you have more complex content that you need inside a table, such as embedding JSX elements, you can use the `<Tables />` component. While you *can* embed JSX elements in a markdown table, embedding JSX elements in a JSX component is the *better* option for formatting and readability purposes.

For example, one of these cells has content that would best formatted in an unordered list.

```
<Tables
  headings={["Name", "Type", "Description"]},
  rows={[
    {
      cells: [
        <code>cell1A</code>,
        <code>cell2A</code>,
        <>This is cell3A which would be filled under the description heading.</>,
      ]
    },
    {
      cells: [
        <code>cell2A</code>,
        <code>cell2B</code>,
        <>This is cell3B, and it renders components:
          <ul>
            <li>listitem1 inside cell3B</li>
            <li>listitem2 inside cell3B</li>
            <li>listitem3 inside cell3B</li>
          </ul>
        </>,
      ],
    },
  ]}
/>
```

#### `<TutorialHero />`

The `<TutorialHero />` component is used at the beginning of a tutorial-type content page. It accepts the following properties:

* `quickstart` denotes the framework or platform the tutorial is for
* `beforeYouStart` accepts an array of objects containing titles and links things learnes should complete before the tutorial like so. Eg `{ title: string; link: string }[];`
* `exampleRepo` accepts an array of objects containing titles and links to example repos. Eg `{ title: string; link: string }[];`

```
<TutorialHero 
  quickstart="react"
  beforeYouStart={[
    {
      title: "Set up a Clerk application",
      link: "https://clerk.com/docs/quickstarts/setup-clerk"
    },
    {
      title: "Create a react application",
      link: "https://react.dev/learn"
    }
  ]}
  exampleRepo={[
    {
      title: "React JS app",
      link: "https://github.com/clerk/clerk-react-starter"
    }
  ]}
>

- Install `@clerk/clerk-react`
- Set up your environment keys
- Wrap your React app in `<ClerkProvider/>`  
- Limit access to authenticated users
- Embed the `<UserButton/>`

</TutorialHero>
```

### Images and static assets

Images and static assets should be placed in the `public/` folder. To reference an image or asset in content, prefix the path with `/docs`. For example, if an image exists at `public/images/logo.png`, to render it on a page you would use the following: `![Logo](/docs/images/logo.png)`.

When rendering images, make sure that you provide appropriate alternate text. Reference [this decision tree](https://www.w3.org/WAI/tutorials/images/decision-tree/) for help picking a suitable value.

> **Note**
> Is the image you're adding optimized? If not, consider running it through an optimizer, like [Squoosh](https://squoosh.app/).


## Help wanted!

Looking to contribute? Please check out [the open issues](https://github.com/clerk/clerk-docs/issues) for opportunities to help out. Thanks for taking the time to help make Clerk's docs better!<|MERGE_RESOLUTION|>--- conflicted
+++ resolved
@@ -181,7 +181,6 @@
 </CodeBlockTabs>
 ```
 
-<<<<<<< HEAD
 #### `<Steps />`
 
 The `<Steps />` component is used to number a set of instructions with an outcome. It uses the highest heading available in the component to denote each step. Can be used with heading from `h2`-`h4`.
@@ -214,8 +213,8 @@
 <Callout type="danger">
   Don't do this in production!
 </Callout>
-=======
-The component also accepts a `type` property, which is used to sync the active tab across multiple instances by passing each instance the same exact `string` to the `type` property. 
+
+The component also accepts an optional `type` property, which is used to sync the active tab across multiple instances by passing each instance the same exact `string` to the `type` property. 
 
 For example, in the example below, if the user were to choose "yarn" as the tab they want to see, both `<CodeBlockTabs />` components would change their active tab to "yarn" because both components were passed `"installer"` as their `type`.
 
@@ -255,7 +254,6 @@
 ​```
 
 </CodeBlockTabs>
->>>>>>> b207a915
 ```
 
 #### `<Tabs />`
