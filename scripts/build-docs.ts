// Things this script does

// Validates
// - The manifest structure and its contents
// - Markdown files and their required frontmatter fields:
//   - Ensures title is present (required)
//   - Warns if description is missing (optional)
//   - Validates SDK declarations in frontmatter
// - Validates internal doc links exist
// - Validates hash links point to headings
// - SDK filtering in three contexts:
//   1. Manifest: Ensures SDK scoping is properly defined and inherited
//   2. Frontmatter: Validates SDK declarations in document metadata
//   3. <If /> components: Ensures:
//      - Referenced SDKs exist in the manifest
//      - SDKs are available in the frontmatter
//      - SDK values match the list of valid SDKs
//      - Parent group SDK compatibility
// - Unique headings within documents
// - Typedoc content structure and references
// - Validates all embedded content (partials, typedocs) exists and is properly formatted

// Transforms
// - Content Integration:
//   - Embeds partial content into markdown files
//   - Embeds typedoc content where referenced
//   - Handles special character encoding in typedoc tables
// - Link Processing:
//   - Updates links to SDK-specific docs to use <SDKLink /> components
//   - Removes .mdx extensions from doc links
// - SDK-Specific Processing:
//   - Generates SDK-specific versions of docs in their respective folders
//   - Creates "landing" pages for SDK-specific docs at original URLs
//   - Strips out content filtered by SDKs
// - Manifest Processing:
//   - Generates processed manifest.json with SDK scoping
//   - Applies inheritance rules for SDK scoping in the navigation tree

import fs from 'node:fs/promises'
import path from 'node:path'
import readdirp from 'readdirp'
import { remark } from 'remark'
import remarkFrontmatter from 'remark-frontmatter'
import remarkMdx from 'remark-mdx'
import { Node } from 'unist'
import { filter as mdastFilter } from 'unist-util-filter'
import { visit as mdastVisit } from 'unist-util-visit'
import reporter from 'vfile-reporter'
import { z } from 'zod'

import { generateApiErrorDocs } from './lib/api-errors'
import { createConfig, type BuildConfig } from './lib/config'
import { watchAndRebuild } from './lib/dev'
import { errorMessages, safeMessage, shouldIgnoreWarning } from './lib/error-messages'
import { getLastCommitDate } from './lib/getLastCommitDate'
import { ensureDirectory, readDocsFolder, writeDistFile, writeSDKFile } from './lib/io'
import { flattenTree, ManifestGroup, readManifest, traverseTree, traverseTreeItemsFirst } from './lib/manifest'
import { parseInMarkdownFile } from './lib/markdown'
import { readPartialsFolder, readPartialsMarkdown } from './lib/partials'
import { isValidSdk, VALID_SDKS, type SDK } from './lib/schemas'
import { createBlankStore, DocsMap, getCoreDocCache, getMarkdownCache, markDocumentDirty, Store } from './lib/store'
import { readTypedocsFolder, readTypedocsMarkdown, typedocTableSpecialCharacters } from './lib/typedoc'

import { documentHasIfComponents } from './lib/utils/documentHasIfComponents'
import { extractComponentPropValueFromNode } from './lib/utils/extractComponentPropValueFromNode'
import { extractSDKsFromIfProp } from './lib/utils/extractSDKsFromIfProp'
import { scopeHrefToSDK } from './lib/utils/scopeHrefToSDK'

import { checkPartials } from './lib/plugins/checkPartials'
import { checkTypedoc } from './lib/plugins/checkTypedoc'
import { filterOtherSDKsContentOut } from './lib/plugins/filterOtherSDKsContentOut'
import { insertFrontmatter } from './lib/plugins/insertFrontmatter'
import { validateAndEmbedLinks } from './lib/plugins/validateAndEmbedLinks'
import { validateIfComponents } from './lib/plugins/validateIfComponents'
import { validateUniqueHeadings } from './lib/plugins/validateUniqueHeadings'
import {
  analyzeAndFixRedirects as optimizeRedirects,
  readRedirects,
  transformRedirectsToObject,
  writeRedirects,
  type Redirect,
} from './lib/redirects'
import { type Prompt, readPrompts, writePrompts, checkPrompts } from './lib/prompts'
import { removeMdxSuffix } from './lib/utils/removeMdxSuffix'

// Only invokes the main function if we run the script directly eg npm run build, bun run ./scripts/build-docs.ts
if (require.main === module) {
  main()
}

async function main() {
  const args = process.argv.slice(2)

  const config = await createConfig({
    basePath: __dirname,
    dataPath: '../data',
    docsPath: '../docs',
    baseDocsLink: '/docs/',
    manifestPath: '../docs/manifest.json',
    partialsPath: '../docs/_partials',
    distPath: '../dist',
    typedocPath: '../clerk-typedoc',
    publicPath: '../public',
    redirects: {
      static: {
        inputPath: '../redirects/static/docs.json',
        outputPath: '_redirects/static.json',
      },
      dynamic: {
        inputPath: '../redirects/dynamic/docs.jsonc',
        outputPath: '_redirects/dynamic.jsonc',
      },
    },
    prompts: {
      inputPath: '../prompts',
      outputPath: '_prompts',
    },
    ignoreLinks: ['/docs/quickstart'],
    ignorePaths: [
      '/docs/core-1',
      '/docs/reference/backend-api',
      '/docs/reference/frontend-api',
      '/pricing',
      '/support',
      '/discord',
      '/contact',
      '/contact/sales',
      '/contact/support',
      '/blog',
      '/changelog/2024-04-19',
    ],
    ignoreWarnings: {
      docs: {
        'index.mdx': ['doc-not-in-manifest'],
        'guides/overview.mdx': ['doc-not-in-manifest'],
        'quickstarts/overview.mdx': ['doc-not-in-manifest'],
        'references/overview.mdx': ['doc-not-in-manifest'],
        'maintenance-mode.mdx': ['doc-not-in-manifest'],
        'deployments/staging-alternatives.mdx': ['doc-not-in-manifest'],
        'references/nextjs/usage-with-older-versions.mdx': ['doc-not-in-manifest'],
        'references/nextjs/errors/auth-was-called.mdx': ['doc-not-in-manifest'],
      },
      typedoc: {
        'types/active-session-resource.mdx': ['link-hash-not-found'],
        'types/pending-session-resource.mdx': ['link-hash-not-found'],
      },
      partials: {},
    },
    validSdks: VALID_SDKS,
    manifestOptions: {
      wrapDefault: true,
      collapseDefault: false,
      hideTitleDefault: false,
    },
    flags: {
      watch: args.includes('--watch'),
      controlled: args.includes('--controlled'),
      skipApiErrors: args.includes('--skip-api-errors'),
      skipGit: args.includes('--skip-git'),
    },
  })

  const store = createBlankStore()

  const output = await build(config, store)

  if (config.flags.controlled) {
    console.info('---initial-build-complete---')
  }

  if (output !== '') {
    console.info(output)
  }

  if (config.flags.watch) {
    console.info(`Watching for changes...`)

    watchAndRebuild(store, config, build)
  } else if (output !== '') {
    process.exit(1)
  }
}

export async function build(config: BuildConfig, store: Store = createBlankStore(), abortSignal?: AbortSignal) {
  // Apply currying to create functions pre-configured with config
  const ensureDir = ensureDirectory(config)
  const getManifest = readManifest(config)
  const getDocsFolder = readDocsFolder(config)
  const getPartialsFolder = readPartialsFolder(config)
  const getPartialsMarkdown = readPartialsMarkdown(config, store)
  const getTypedocsFolder = readTypedocsFolder(config)
  const getTypedocsMarkdown = readTypedocsMarkdown(config, store)
  const parseMarkdownFile = parseInMarkdownFile(config, store)
  const writeFile = writeDistFile(config)
  const writeSdkFile = writeSDKFile(config)
  const markdownCache = getMarkdownCache(store)
  const coreDocCache = getCoreDocCache(store)
  const getCommitDate = getLastCommitDate(config)
  const markDirty = markDocumentDirty(store)

  if (abortSignal?.aborted) throw new Error('Build aborted')

  await ensureDir(config.distFinalPath)

  if (abortSignal?.aborted) throw new Error('Build aborted')

  let staticRedirects: Record<string, Redirect> | null = null
  let dynamicRedirects: Redirect[] | null = null

  if (config.redirects) {
    const redirects = await readRedirects(config)

    const optimizedStaticRedirects = optimizeRedirects(redirects.staticRedirects)
    const transformedStaticRedirects = transformRedirectsToObject(optimizedStaticRedirects)

    staticRedirects = transformedStaticRedirects
    dynamicRedirects = redirects.dynamicRedirects

    console.info('✓ Read, optimized and transformed redirects')
  }

  if (abortSignal?.aborted) throw new Error('Build aborted')

  let prompts: Prompt[] = []

  if (config.prompts) {
    prompts = await readPrompts(config)
    console.info(`✓ Read ${prompts.length} prompts`)
  }

  if (abortSignal?.aborted) throw new Error('Build aborted')

  const apiErrorsFiles = await generateApiErrorDocs(config)
  if (!config.flags.skipApiErrors) {
    console.info('✓ Generated API Error MDX files')
  }

<<<<<<< HEAD
  if (abortSignal?.aborted) throw new Error('Build aborted')

  const userManifest = await getManifest()
=======
  const { manifest: userManifest, vfile: manifestVfile } = await getManifest()
>>>>>>> b87a6336
  console.info('✓ Read Manifest')

  if (abortSignal?.aborted) throw new Error('Build aborted')

  const docsFiles = await getDocsFolder()
  console.info('✓ Read Docs Folder')

  if (abortSignal?.aborted) throw new Error('Build aborted')

  const cachedPartialsSize = store.partials.size
  const partials = await getPartialsMarkdown((await getPartialsFolder()).map((item) => item.path))
  console.info(`✓ Loaded in ${partials.length} partials (${cachedPartialsSize} cached)`)

  if (abortSignal?.aborted) throw new Error('Build aborted')

  const cachedTypedocsSize = store.typedocs.size
  const typedocs = await getTypedocsMarkdown((await getTypedocsFolder()).map((item) => item.path))
  console.info(`✓ Read ${typedocs.length} Typedocs (${cachedTypedocsSize} cached)`)

  if (abortSignal?.aborted) throw new Error('Build aborted')

  const docsMap: DocsMap = new Map()
  const docsInManifest = new Set<string>()

  // Grab all the docs links in the manifest
  await traverseTree({ items: userManifest }, async (item) => {
    if (!item.href?.startsWith(config.baseDocsLink)) return item
    if (item.target !== undefined) return item

    const ignore = config.ignoredPaths(item.href) || config.ignoredLinks(item.href)
    if (ignore === true) return item

    docsInManifest.add(item.href)

    return item
  })
  console.info('✓ Parsed in Manifest')

  if (abortSignal?.aborted) throw new Error('Build aborted')

  const cachedDocsSize = store.markdown.size
  // Read in all the docs
  const docsArray = await Promise.all([
    ...docsFiles.map(async (file) => {
      const inManifest = docsInManifest.has(file.href)

      const markdownFile = await markdownCache(file.filePath, () =>
        parseMarkdownFile(file, partials, typedocs, prompts, inManifest, 'docs'),
      )

      docsMap.set(file.href, markdownFile)
      return markdownFile
    }),
    ...(apiErrorsFiles
      ? apiErrorsFiles.map(async (file) => {
          const inManifest = docsInManifest.has(file.href)

          const markdownFile = await parseMarkdownFile(file, partials, typedocs, prompts, inManifest, 'docs')

          docsMap.set(file.href, markdownFile)

          return markdownFile
        })
      : []),
  ])
  console.info(`✓ Loaded in ${docsArray.length} docs (${cachedDocsSize} cached)`)

  if (abortSignal?.aborted) throw new Error('Build aborted')

  // Goes through and grabs the sdk scoping out of the manifest
  const sdkScopedManifestFirstPass = await traverseTree(
    { items: userManifest, sdk: undefined as undefined | SDK[] },
    async (item, tree) => {
      if (!item.href?.startsWith(config.baseDocsLink)) {
        return {
          ...item,
          // Either use the sdk of the item, or the parent group if the item doesn't have a sdk
          sdk: item.sdk ?? tree.sdk,
        }
      }

      const ignore = config.ignoredPaths(item.href) || config.ignoredLinks(item.href)
      if (ignore === true) return item // even thou we are not processing them, we still need to keep them

      const doc = docsMap.get(item.href)

      if (doc === undefined) {
        safeMessage(config, manifestVfile, item.href, 'docs', 'doc-not-found', [item.title, item.href])
        return item
      }

      // This is the sdk of the doc
      const docSDK = doc.sdk

      // This is the sdk of the parent group
      const parentSDK = tree.sdk

      // either use the defined sdk of the doc, or the parent group
      const sdk = docSDK ?? parentSDK

      if (docSDK !== undefined && parentSDK !== undefined) {
        if (docSDK.every((sdk) => parentSDK?.includes(sdk)) === false) {
          if (!shouldIgnoreWarning(config, `${item.href}.mdx`, 'docs', 'doc-sdk-filtered-by-parent')) {
            throw new Error(errorMessages['doc-sdk-filtered-by-parent'](item.title, docSDK, parentSDK))
          }
        }
      }

      return {
        ...item,
        sdk,
      }
    },
    async ({ items, ...details }, tree) => {
      // This takes all the children items, grabs the sdks out of them, and combines that in to a list
      const groupsItemsCombinedSDKs = (() => {
        const sdks = items?.flatMap((item) => item.flatMap((item) => item.sdk))

        if (sdks === undefined) return []

        return Array.from(new Set(sdks)).filter((sdk): sdk is SDK => sdk !== undefined)
      })()

      // This is the sdk of the group
      const groupSDK = details.sdk

      // This is the sdk of the parent group
      const parentSDK = tree.sdk

      // If there are no children items, then the we either use the group we are looking at sdks if its defined, or its parent group
      if (groupsItemsCombinedSDKs.length === 0) {
        return { ...details, sdk: groupSDK ?? parentSDK, items } as ManifestGroup
      }

      if (groupSDK !== undefined && groupSDK.length > 0) {
        return {
          ...details,
          sdk: groupSDK,
          items,
        } as ManifestGroup
      }

      return {
        ...details,
        // If there are children items, then we combine the sdks of the group and the children items sdks
        sdk: Array.from(new Set([...(groupSDK ?? []), ...groupsItemsCombinedSDKs])) ?? [],
        items,
      } as ManifestGroup
    },
    (item, error) => {
      console.error('↳', item.title)
      throw error
    },
  )

  if (abortSignal?.aborted) throw new Error('Build aborted')

  const sdkScopedManifest = await traverseTreeItemsFirst(
    { items: sdkScopedManifestFirstPass, sdk: undefined as undefined | SDK[] },
    async (item, tree) => item,
    async ({ items, ...details }, tree) => {
      // This takes all the children items, grabs the sdks out of them, and combines that in to a list
      const groupsItemsCombinedSDKs = (() => {
        const sdks = items?.flatMap((item) => item.flatMap((item) => item.sdk))

        // If the child sdks is undefined then its core so it supports all sdks
        const uniqueSDKs = Array.from(new Set(sdks.flatMap((sdk) => (sdk !== undefined ? sdk : config.validSdks))))

        return uniqueSDKs
      })()

      // This is the sdk of the group
      const groupSDK = details.sdk

      // This is the sdk of the parent group
      const parentSDK = tree.sdk

      // If there are no children items, then we either use the group we are looking at sdks if its defined, or its parent group
      if (groupsItemsCombinedSDKs.length === 0) {
        return { ...details, sdk: groupSDK ?? parentSDK, items } as ManifestGroup
      }

      // If all the children items have the same sdk as the group, then we don't need to set the sdk on the group
      if (groupsItemsCombinedSDKs.length === config.validSdks.length) {
        return { ...details, sdk: undefined, items } as ManifestGroup
      }

      if (groupSDK !== undefined && groupSDK.length > 0) {
        return {
          ...details,
          sdk: groupSDK,
          items,
        } as ManifestGroup
      }

      const combinedSDKs = Array.from(new Set([...(groupSDK ?? []), ...groupsItemsCombinedSDKs])) ?? []

      return {
        ...details,
        // If there are children items, then we combine the sdks of the group and the children items sdks
        sdk: combinedSDKs,
        items,
      } as ManifestGroup
    },
    (item, error) => {
      console.error('[DEBUG] Error processing item:', item.title)
      console.error(error)
      throw error
    },
  )
  console.info('✓ Applied manifest sdk scoping')

  if (abortSignal?.aborted) throw new Error('Build aborted')

  const flatSDKScopedManifest = flattenTree(sdkScopedManifest)

  if (abortSignal?.aborted) throw new Error('Build aborted')

  const validatedPartials = await Promise.all(
    partials.map(async (partial) => {
      const partialPath = `${config.partialsRelativePath}/${partial.path}`

      try {
        let node: Node | null = null
        const links: Set<string> = new Set()

        const vfile = await remark()
          .use(remarkFrontmatter)
          .use(remarkMdx)
          .use(
            validateAndEmbedLinks(config, docsMap, partialPath, 'partials', (linkInPartial) => {
              links.add(linkInPartial)
            }),
          )
          .use(() => (tree, vfile) => {
            node = tree
          })
          .process(partial.vfile)

        if (node === null) {
          throw new Error(errorMessages['partial-parse-error'](partial.path))
        }

        return {
          ...partial,
          node: node as Node,
          vfile,
          links,
        }
      } catch (error) {
        console.error(`✗ Error validating partial: ${partial.path}`)
        throw error
      }
    }),
  )
  console.info(`✓ Validated all partials`)

  if (abortSignal?.aborted) throw new Error('Build aborted')

  const validatedTypedocs = await Promise.all(
    typedocs.map(async (typedoc) => {
      const filePath = path.join(config.typedocRelativePath, typedoc.path)

      try {
        let node: Node | null = null
        const links: Set<string> = new Set()

        const vfile = await remark()
          .use(remarkMdx)
          .use(
            validateAndEmbedLinks(config, docsMap, filePath, 'typedoc', (linkInTypedoc) => {
              links.add(linkInTypedoc)
            }),
          )
          .use(() => (tree, vfile) => {
            node = tree
          })
          .process(typedoc.vfile)

        if (node === null) {
          throw new Error(errorMessages['typedoc-parse-error'](typedoc.path))
        }

        return {
          ...typedoc,
          vfile,
          node: node as Node,
          links,
        }
      } catch (error) {
        try {
          let node: Node | null = null
          const links: Set<string> = new Set()

          const vfile = await remark()
            .use(
              validateAndEmbedLinks(config, docsMap, filePath, 'typedoc', (linkInTypedoc) => {
                links.add(linkInTypedoc)
              }),
            )
            .use(() => (tree, vfile) => {
              node = tree
            })
            .process(typedoc.vfile)

          if (node === null) {
            throw new Error(errorMessages['typedoc-parse-error'](typedoc.path))
          }

          return {
            ...typedoc,
            vfile,
            node: node as Node,
            links,
          }
        } catch (error) {
          console.error(error)
          throw new Error(errorMessages['typedoc-parse-error'](typedoc.path))
        }
      }
    }),
  )
  console.info(`✓ Validated all typedocs`)

  if (abortSignal?.aborted) throw new Error('Build aborted')

  await writeFile(
    'manifest.json',
    JSON.stringify({
      navigation: await traverseTree(
        { items: sdkScopedManifest },
        async (item) => ({
          title: item.title,
          href: docsMap.get(item.href)?.sdk !== undefined ? scopeHrefToSDK(config)(item.href, ':sdk:') : item.href,
          tag: item.tag,
          wrap: item.wrap === config.manifestOptions.wrapDefault ? undefined : item.wrap,
          icon: item.icon,
          target: item.target,
          sdk: item.sdk,
        }),
        // @ts-expect-error - This traverseTree function might just be the death of me
        async (group) => ({
          title: group.title,
          collapse: group.collapse === config.manifestOptions.collapseDefault ? undefined : group.collapse,
          tag: group.tag,
          wrap: group.wrap === config.manifestOptions.wrapDefault ? undefined : group.wrap,
          icon: group.icon,
          hideTitle: group.hideTitle === config.manifestOptions.hideTitleDefault ? undefined : group.hideTitle,
          sdk: group.sdk,
          items: group.items,
        }),
      ),
    }),
  )

  if (abortSignal?.aborted) throw new Error('Build aborted')

  const cachedCoreDocsSize = store.coreDocs.size
  const coreDocs = await Promise.all(
    docsArray.map(async (doc) => {
      const foundLinks: Set<string> = new Set()
      const foundPartials: Set<string> = new Set()
      const foundTypedocs: Set<string> = new Set()

      const vfile = await coreDocCache(doc.file.filePath, async () =>
        remark()
          .use(remarkFrontmatter)
          .use(remarkMdx)
          .use(
            validateAndEmbedLinks(
              config,
              docsMap,
              doc.file.filePath,
              'docs',
              (link) => {
                foundLinks.add(link)
              },
              doc.file.href,
            ),
          )
          .use(
            checkPartials(config, validatedPartials, doc.file, { reportWarnings: false, embed: true }, (partial) => {
              foundPartials.add(partial)
            }),
          )
          .use(
            checkTypedoc(
              config,
              validatedTypedocs,
              doc.file.filePath,
              { reportWarnings: false, embed: true },
              (typedoc) => {
                foundTypedocs.add(typedoc)
              },
            ),
          )
          .use(checkPrompts(config, prompts, doc.file, { reportWarnings: false, update: true }))
          .use(validateIfComponents(config, doc.file.filePath, doc, flatSDKScopedManifest))
          .use(
            insertFrontmatter({
              lastUpdated: (await getCommitDate(doc.file.fullFilePath))?.toISOString() ?? undefined,
            }),
          )
          .process(doc.vfile),
      )

      const partialsLinks = validatedPartials
        .filter((partial) => foundPartials.has(`_partials/${partial.path}`))
        .reduce((acc, { links }) => new Set([...acc, ...links]), foundPartials)

      const typedocsLinks = validatedTypedocs
        .filter((typedoc) => foundTypedocs.has(typedoc.path))
        .reduce((acc, { links }) => new Set([...acc, ...links]), foundTypedocs)

      const allLinks = new Set([...foundLinks, ...partialsLinks, ...typedocsLinks])

      allLinks.forEach((link) => {
        markDirty(doc.file.filePath, link)
      })

      return { ...doc, vfile }
    }),
  )
  console.info(`✓ Validated all core docs (${cachedCoreDocsSize} cached)`)

  if (abortSignal?.aborted) throw new Error('Build aborted')

  await Promise.all(
    coreDocs.map(async (doc) => {
      if (isValidSdk(config)(doc.file.filePathInDocsFolder.split('/')[0])) {
        if (!shouldIgnoreWarning(config, doc.file.filePath, 'docs', 'sdk-path-conflict')) {
          throw new Error(errorMessages['sdk-path-conflict'](doc.file.href, doc.file.filePathInDocsFolder))
        }
      }

      if (doc.sdk !== undefined) {
        // This is a sdk specific doc, so we want to put a landing page here to redirect the user to a doc customized to their sdk.

        await writeFile(
          doc.file.filePathInDocsFolder,
          `---
template: wide
---
<SDKDocRedirectPage title="${doc.frontmatter.title}"${doc.frontmatter.description ? ` description="${doc.frontmatter.description}" ` : ' '}href="${scopeHrefToSDK(config)(doc.file.href, ':sdk:')}" sdks={${JSON.stringify(doc.sdk)}} />`,
        )

        await writeFile(
          `~/${doc.file.filePathInDocsFolder}`,
          `---
template: wide
---
<SDKDocRedirectPage instant title="${doc.frontmatter.title}"${doc.frontmatter.description ? ` description="${doc.frontmatter.description}" ` : ' '}href="${scopeHrefToSDK(config)(doc.file.href, ':sdk:')}" sdks={${JSON.stringify(doc.sdk)}} />`,
        )
      } else {
        await writeFile(doc.file.filePathInDocsFolder, typedocTableSpecialCharacters.decode(doc.vfile.value as string))
      }
    }),
  )

  console.info(`✓ Wrote out all core docs (${coreDocs.length} total)`)

  if (abortSignal?.aborted) throw new Error('Build aborted')

  const sdkSpecificVFiles = await Promise.all(
    config.validSdks.map(async (targetSdk) => {
      const vFiles = await Promise.all(
        docsArray.map(async (doc) => {
          if (doc.sdk === undefined) return null // skip core docs
          if (doc.sdk.includes(targetSdk) === false) return null // skip docs that are not for the target sdk

          const vfile = await remark()
            .use(remarkFrontmatter)
            .use(remarkMdx)
            .use(validateAndEmbedLinks(config, docsMap, doc.file.filePath, 'docs', undefined, doc.file.href))
            .use(checkPartials(config, partials, doc.file, { reportWarnings: true, embed: true }))
            .use(checkTypedoc(config, typedocs, doc.file.filePath, { reportWarnings: true, embed: true }))
            .use(checkPrompts(config, prompts, doc.file, { reportWarnings: true, update: true }))
            .use(filterOtherSDKsContentOut(config, doc.file.filePath, targetSdk))
            .use(validateUniqueHeadings(config, doc.file.filePath, 'docs'))
            .use(
              insertFrontmatter({
                canonical: doc.sdk ? scopeHrefToSDK(config)(doc.file.href, ':sdk:') : doc.file.href,
                lastUpdated: (await getCommitDate(doc.file.fullFilePath))?.toISOString() ?? undefined,
              }),
            )
            .process({
              path: doc.file.filePath,
              value: doc.fileContent,
            })

          await writeSdkFile(
            targetSdk,
            doc.file.filePathInDocsFolder,
            typedocTableSpecialCharacters.decode(String(vfile)),
          )

          return vfile
        }),
      )

      const numberOfSdkSpecificDocs = vFiles.filter(Boolean).length

      if (numberOfSdkSpecificDocs > 0) {
        console.info(`✓ Wrote out ${numberOfSdkSpecificDocs} ${targetSdk} specific docs`)
      }

      return { targetSdk, vFiles }
    }),
  )

  if (abortSignal?.aborted) throw new Error('Build aborted')

  const docsWithOnlyIfComponents = docsArray.filter((doc) => doc.sdk === undefined && documentHasIfComponents(doc.node))
  const extractSDKsFromIfComponent = extractSDKsFromIfProp(config)

  for (const doc of docsWithOnlyIfComponents) {
    // Extract all SDK values from <If /> all components
    const availableSDKs = new Set<SDK>()

    mdastVisit(doc.node, (node) => {
      const sdkProp = extractComponentPropValueFromNode(
        config,
        node,
        undefined,
        'If',
        'sdk',
        true,
        'docs',
        doc.file.filePath,
        z.string(),
      )

      if (sdkProp === undefined) return

      const sdks = extractSDKsFromIfComponent(node, undefined, sdkProp, 'docs', doc.file.filePath)

      if (sdks === undefined) return

      sdks.forEach((sdk) => availableSDKs.add(sdk))
    })

    for (const sdk of availableSDKs) {
      await remark()
        .use(remarkFrontmatter)
        .use(remarkMdx)
        .use(() => (inputTree) => {
          return mdastFilter(inputTree, (node) => {
            const sdkProp = extractComponentPropValueFromNode(
              config,
              node,
              undefined,
              'If',
              'sdk',
              false,
              'docs',
              doc.file.filePath,
              z.string(),
            )
            if (!sdkProp) return true

            const ifSdks = extractSDKsFromIfComponent(node, undefined, sdkProp, 'docs', doc.file.filePath)

            if (!ifSdks) return true

            return ifSdks.includes(sdk)
          })
        })
        .use(validateUniqueHeadings(config, doc.file.filePath, 'docs'))
        .process({
          path: doc.file.filePath,
          value: String(doc.vfile),
        })
    }
  }

  if (abortSignal?.aborted) throw new Error('Build aborted')

  // Write directory.json with a flat list of all markdown files in dist, excluding partials
  const mdxFiles = await readdirp.promise(config.distTempPath, {
    type: 'files',
    fileFilter: '*.mdx',
    alwaysStat: false,
  })
  const mdxFilePaths = mdxFiles
    .map((entry) => entry.path.replace(/\\/g, '/')) // Replace backslashes with forward slashes
    .filter((filePath) => !filePath.startsWith(config.partialsRelativePath)) // Exclude partials
    .map((path) => ({ path }))

  await writeFile('directory.json', JSON.stringify(mdxFilePaths))

  console.info('✓ Wrote out directory.json')

  if (abortSignal?.aborted) throw new Error('Build aborted')

  if (staticRedirects !== null && dynamicRedirects !== null) {
    await writeRedirects(config, staticRedirects, dynamicRedirects)
    console.info('✓ Wrote redirects to disk')
  }

  if (abortSignal?.aborted) throw new Error('Build aborted')

  if (prompts.length > 0) {
    await writePrompts(config, prompts)
    console.info(`✓ Wrote ${prompts.length} prompts to disk`)
  }

  if (abortSignal?.aborted) throw new Error('Build aborted')

  if (config.publicPath) {
    await fs.cp(config.publicPath, path.join(config.distTempPath, '_public'), { recursive: true })
    console.info('✓ Copied public assets to dist')
  }

  if (abortSignal?.aborted) throw new Error('Build aborted')

  const flatSdkSpecificVFiles = sdkSpecificVFiles
    .flatMap(({ vFiles }) => vFiles)
    .filter((item): item is NonNullable<typeof item> => item !== null)

  const coreVFiles = coreDocs.map((doc) => doc.vfile)
  const partialsVFiles = validatedPartials.map((partial) => partial.vfile)
  const typedocVFiles = validatedTypedocs.map((typedoc) => typedoc.vfile)

  const warnings = reporter(
    [...coreVFiles, ...partialsVFiles, ...typedocVFiles, ...flatSdkSpecificVFiles, manifestVfile],
    {
      quiet: true,
    },
  )

  if (abortSignal?.aborted) throw new Error('Build aborted')

  await fs.rm(config.distFinalPath, { recursive: true })

  if (abortSignal?.aborted) throw new Error('Build aborted')

  if (process.env.VERCEL === '1') {
    // In vercel ci the temp dir and the final dir will be on separate partitions so fs.rename() will fail
    await fs.cp(config.distTempPath, config.distFinalPath, { recursive: true })
    await fs.rm(config.distTempPath, { recursive: true })
  } else {
    await fs.rename(config.distTempPath, config.distFinalPath)
  }

  if (abortSignal?.aborted) throw new Error('Build aborted')

  return warnings
}<|MERGE_RESOLUTION|>--- conflicted
+++ resolved
@@ -235,13 +235,9 @@
     console.info('✓ Generated API Error MDX files')
   }
 
-<<<<<<< HEAD
-  if (abortSignal?.aborted) throw new Error('Build aborted')
-
-  const userManifest = await getManifest()
-=======
+  if (abortSignal?.aborted) throw new Error('Build aborted')
+
   const { manifest: userManifest, vfile: manifestVfile } = await getManifest()
->>>>>>> b87a6336
   console.info('✓ Read Manifest')
 
   if (abortSignal?.aborted) throw new Error('Build aborted')
