---
title: Migrate to Clerk from another platform
description: Guides on how to move your user data from another authentication platform to Clerk.
---

There are typically two main strategies for migrating your existing user management from a different platform into Clerk:

- [Basic Export / Import](#basic-export-import)
- [Trickle migration](#trickle-migration)

Each of these have trade-offs you'll need to consider on behalf of for your application and its users.

## Basic export / import

<<<<<<< HEAD
With basic export / import, you are taking an export from your previous tool and importing data into Clerk. The most common way to handle this is by making use of Clerk's [`CreateUser`](/docs/reference/backend-api/tag/Users#operation/CreateUser){{ target: '_blank' }} Backend API endpoint. It's important to note that the `CreateUser` endpoint is rate limited. Please review our [Rate Limits](/docs/backend-requests/resources/rate-limits#backend-api-requests) page for more information.
=======
With basic export / import, you are taking an export from your previous tool and importing data into Clerk. The most common way to handle this is by making use of the [`CreateUser`](/docs/reference/backend-api/tag/Users#operation/CreateUser){{ target: '_blank' }} Backend API endpoint. It's important to note that the `CreateUser` endpoint is rate limited. Please review our [Rate Limits](/docs/backend-requests/resources/rate-limits#backend-api-requests) page for more details.
>>>>>>> cefc6d82

You'll also need to provide your `password_hasher` value (The hashing algorithm used to generate the password digest) and in some instances Clerk will transparently upgrade your users' password hashes to the more secure Bcrypt hashing algorithm. More details on this topic are available in the [Create a new user](/docs/reference/backend-api/tag/Users#operation/CreateUser!path=password_hasher\&t=request) Backend API Reference docs.

> [!NOTE]
> If you are expecting to import 100k+ users, we recommend reaching out to [support@clerk.dev](mailto:support@clerk.dev) where we can coordinate increases to the rate limits and ensure a seamless import of your data.

### Considerations

When evaluating the Basic Import / Export workflow there are a few tradeoffs you'll need to consider.

#### Data consistency

Consider that any export of your data will be a snapshot in time. This means that there is a potential of your data being out of sync at the time of import. To work around this you might script and coordinate the export and import actions to be as close in time as possible, or you might schedule some kind of downtime or maintenance window to complete this action. Be sure to consider Clerk API rate-limits when evaluating a potentially time-sensitive migration approach.

#### Active sessions / session management

Another consideration is centered around how you handle session management. While most authentication providers don't provide session management out-of-the-box, Clerk does. This means that when you switch over to using Clerk you'll be changing the system that handles your users' active sessions. This will likely end any currently active sessions initiated by your previous session management service (unless you are able to gracefully handle this somehow within your architecture).

#### Foreign keys

In your previous system you likely had some kind of ID / Foreign Key that you were using. As you migrate data into Clerk, you may want to continue referencing that previous ID alongside Clerk's provided user IDs. While each use case might have some variation, a common strategy is to store previous IDs as an `external_id`. You can then use Clerk's JWT customization to enrich a `userId` value with the `external_id` when present, or fallback to using Clerk's native ID when dealing with new users who don't have an `external_id` from your legacy system. You can configure this in the [Clerk Dashboard Sessions page](https://dashboard.clerk.com/last-active?path=sessions). Under **Customize session token**, click Edit and add the following:

```json
{
  "userId": "{{user.external_id || user.id}}"
}
```

## Trickle migration

With a trickle migration you are slowly migrating your users from your previous system into Clerk. Depending on your application's needs this can be a great way to accomplish migration in a gradual and more controlled way. With a trickle migration, you are keeping both systems running for some period of time, handling the transition between systems opaquely to your users, and then eventually cutting over fully to Clerk as your user and session management system or record. By handling this transition gradually you'll maintain more control and put less pressure on a single coordinated event.

### Considerations

As with the Basic Import / Export workflow there are a tradeoffs you'll need to consider, to determine which strategy is best for your application.

#### The cost and overhead of running two systems in parallel

Because you'll need both systems available when doing a gradual migration, there is naturally additional short-term costs related to having both running systems at the same time.

> [!NOTE]
> It's important to note that Clerk only charges by _Monthly Active Users_ and never based on your total number of Users in the user table – so during this period you'll only be charged for users who create an active session within Clerk. Head to our [pricing page](/pricing) to get the full details on how Clerk charges.

#### Determining the appropriate length of time

As part of the trickle migration, you'll need to determine an appropriate length of time for the migration to take place. For some applications this might be a few weeks, but for others it might be more appropriate to run this for months. Your hard-costs, coordination costs, underlying complexity, and the amount of active users you expect in your migration time-window should guide your decision here.

#### Dealing with the delta

A trickle migration is great for upgrading active users and sessions to take advantage of Clerk but there will always be some users who won't create an active session within the migration window and therefore will need to be migrated by other means, typically via [Basic Import / Export](#basic-export-import). However, the benefit of a trickle migration is that the risk of coordination becomes much lower as the delta users are likely to be less active, are less in numbers, and therefore the risk of data de-synchronization is reduced.

## Migration tools

To aid in basic migrations, Clerk provides an open-source script that takes a JSON file as input, containing a list of users, and creates a user in Clerk using the Backend API. The script respects the [backend rate limits](/docs/backend-requests/resources/rate-limits#backend-api-requests) and gracefully handles errors. We suggest you customize the [Zod schema](https://github.com/clerk/migration-script/blob/main/index.ts#L25-L43){{ target: '_blank' }} to your application's needs.

To use Clerk's migration script, clone the [repository](https://github.com/clerk/migration-script) and follow the instructions in the `README`.

## Migration guides

Clerk is hard at work writing up more and more specific migration guides and tools. If you're interested in specific guides, contact us at [https://feedback.clerk.com](https://feedback.clerk.com)

<Cards>
  - [Firebase](/docs/deployments/migrate-from-firebase)
  - Learn how to migrate from Firebase to Clerk quickly and easily.
</Cards><|MERGE_RESOLUTION|>--- conflicted
+++ resolved
@@ -12,11 +12,7 @@
 
 ## Basic export / import
 
-<<<<<<< HEAD
-With basic export / import, you are taking an export from your previous tool and importing data into Clerk. The most common way to handle this is by making use of Clerk's [`CreateUser`](/docs/reference/backend-api/tag/Users#operation/CreateUser){{ target: '_blank' }} Backend API endpoint. It's important to note that the `CreateUser` endpoint is rate limited. Please review our [Rate Limits](/docs/backend-requests/resources/rate-limits#backend-api-requests) page for more information.
-=======
-With basic export / import, you are taking an export from your previous tool and importing data into Clerk. The most common way to handle this is by making use of the [`CreateUser`](/docs/reference/backend-api/tag/Users#operation/CreateUser){{ target: '_blank' }} Backend API endpoint. It's important to note that the `CreateUser` endpoint is rate limited. Please review our [Rate Limits](/docs/backend-requests/resources/rate-limits#backend-api-requests) page for more details.
->>>>>>> cefc6d82
+With basic export / import, you're taking an export from your previous tool and importing data into Clerk. The most common way to handle this is by making use of the [`CreateUser`](/docs/reference/backend-api/tag/Users#operation/CreateUser){{ target: '_blank' }} Backend API endpoint. It's important to note that the `CreateUser` endpoint is rate limited. For more information, review the [Rate Limits](/docs/backend-requests/resources/rate-limits#backend-api-requests) page.
 
 You'll also need to provide your `password_hasher` value (The hashing algorithm used to generate the password digest) and in some instances Clerk will transparently upgrade your users' password hashes to the more secure Bcrypt hashing algorithm. More details on this topic are available in the [Create a new user](/docs/reference/backend-api/tag/Users#operation/CreateUser!path=password_hasher\&t=request) Backend API Reference docs.
 
