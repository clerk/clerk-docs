---
title: Build a custom email/password authentication flow
description: Learn how to build a custom email/password sign-up and sign-in flow using Clerk's API.
---

# Build a custom email/password authentication flow

> [!WARNING]
> This guide is for users who want to build a _custom_ user interface using the Clerk API. To use a _prebuilt_ UI, you should use Clerk's [Account Portal pages](/docs/account-portal/overview) or [prebuilt components](/docs/components/overview).

This guide will walk you through how to build a custom email/password sign-up and sign-in flow.

{/* TODO: Update these Steps when the Steps component can accept other headings. As of right now, Steps can only accept H3s. */}

<Steps>
  ### Enable email and password authentication

  To use email and password authentication, you first need to enable these authentication strategies in the Clerk Dashboard.

  1. Navigate to the Clerk Dashboard.
  1. Go to **User & Authentication > [Email, Phone, and Username](https://dashboard.clerk.com/last-active?path=user-authentication/email-phone-username)** in the sidebar menu.
  1. Ensure that _only_ **Email address** is required. Use the settings cog icon to check if a setting is required or optional. By default, the email address [verification method](/docs/authentication/configuration/sign-up-sign-in-options#verification-methods) is set to **Email code**. This means that when a user signs up using their email address and password, Clerk will send a one-time code to the user's email address. The user must then enter this code to verify their email and complete the sign-up process.
  1. In the **Username** section, ensure that **Username** is not required, or else the `create()` method will require a username to be passed in the params. If you would like to use usernames, you must handle collecting the username in your custom flow.
  1. In the **Authentication strategies** section of this page, ensure **Password** is enabled.

  ### Create the email/password sign-up flow

  To sign up a user using their email and password, you must:

  1. Initiate the sign-up process by collecting the user's email address and password.
  1. Prepare the email address verification, which sends a one-time code to the given address.
  1. Attempt to complete the email address verification by supplying the one-time code.
  1. If the email address verification is successful, set the newly created session as the active session.

<<<<<<< HEAD
  <Tabs type="framework" items={["Next.js", "JavaScript", "Expo", "iOS (Beta)"]}>
=======
  <Tabs items={["Next.js", "JavaScript", "Expo"]}>
>>>>>>> ec8ba744
    <Tab>
      This example is written for Next.js App Router but it can be adapted for any React meta framework, such as Remix or Gatsby.

      ```tsx {{ filename: '/app/sign-up/[[...sign-up]].tsx' }}
      'use client'

      import * as React from 'react'
      import { useSignUp } from '@clerk/nextjs'
      import { useRouter } from 'next/navigation'

      export default function Page() {
        const { isLoaded, signUp, setActive } = useSignUp()
        const [emailAddress, setEmailAddress] = React.useState('')
        const [password, setPassword] = React.useState('')
        const [verifying, setVerifying] = React.useState(false)
        const [code, setCode] = React.useState('')
        const router = useRouter()

        // Handle submission of the sign-up form
        const handleSubmit = async (e: React.FormEvent) => {
          e.preventDefault()

          if (!isLoaded) return

          // Start the sign-up process using the email and password provided
          try {
            await signUp.create({
              emailAddress,
              password,
            })

            // Send the user an email with the verification code
            await signUp.prepareEmailAddressVerification({
              strategy: 'email_code',
            })

            // Set 'verifying' true to display second form
            // and capture the OTP code
            setVerifying(true)
          } catch (err: any) {
            // See https://clerk.com/docs/custom-flows/error-handling
            // for more info on error handling
            console.error(JSON.stringify(err, null, 2))
          }
        }

        // Handle the submission of the verification form
        const handleVerify = async (e: React.FormEvent) => {
          e.preventDefault()

          if (!isLoaded) return

          try {
            // Use the code the user provided to attempt verification
            const completeSignUp = await signUp.attemptEmailAddressVerification({
              code,
            })

            // If verification was completed, set the session to active
            // and redirect the user
            if (completeSignUp.status === 'complete') {
              await setActive({ session: completeSignUp.createdSessionId })
              router.push('/')
            } else {
              // If the status is not complete, check why. User may need to
              // complete further steps.
              console.error(JSON.stringify(completeSignUp, null, 2))
            }
          } catch (err: any) {
            // See https://clerk.com/docs/custom-flows/error-handling
            // for more info on error handling
            console.error('Error:', JSON.stringify(err, null, 2))
          }
        }

        // Display the verification form to capture the OTP code
        if (verifying) {
          return (
            <>
              <h1>Verify your email</h1>
              <form onSubmit={handleVerify}>
                <label id="code">Enter your verification code</label>
                <input value={code} id="code" name="code" onChange={(e) => setCode(e.target.value)} />
                <button type="submit">Verify</button>
              </form>
            </>
          )
        }

        // Display the initial sign-up form to capture the email and password
        return (
          <>
            <h1>Sign up</h1>
            <form onSubmit={handleSubmit}>
              <div>
                <label htmlFor="email">Enter email address</label>
                <input
                  id="email"
                  type="email"
                  name="email"
                  value={emailAddress}
                  onChange={(e) => setEmailAddress(e.target.value)}
                />
              </div>
              <div>
                <label htmlFor="password">Enter password</label>
                <input
                  id="password"
                  type="password"
                  name="password"
                  value={password}
                  onChange={(e) => setPassword(e.target.value)}
                />
              </div>
              <div>
                <button type="submit">Next</button>
              </div>
            </form>
          </>
        )
      }
      ```
    </Tab>

    <Tab>
      <Tabs items={["NPM module", "<script>"]}>
        <Tab>
          For the following example, your HTML file should look like this:

          ```html {{ filename: 'index.html' }}
          <!doctype html>
          <html lang="en">
            <head>
              <meta charset="UTF-8" />
              <meta name="viewport" content="width=device-width, initial-scale=1.0" />
              <title>Clerk + JavaScript App</title>
            </head>
            <body>
              <div id="signed-in"></div>

              <div id="sign-up">
                <h2>Sign up</h2>
                <form id="sign-up-form">
                  <label for="email">Enter email address</label>
                  <input type="email" name="email" id="sign-up-email" />
                  <label for="password">Enter password</label>
                  <input type="password" name="password" id="sign-up-password" />
                  <button type="submit">Continue</button>
                </form>
              </div>

              <form id="verifying" hidden>
                <h2>Verify your email</h2>
                <label for="code">Enter your verification code</label>
                <input id="code" name="code" />
                <button type="submit" id="verify-button">Verify</button>
              </form>

              <script type="module" src="/src/main.js" async crossorigin="anonymous"></script>
            </body>
          </html>
          ```

          And your JavaScript file should look like this:

          ```js {{ filename: 'main.js' }}
          import { Clerk } from '@clerk/clerk-js'

          // Initialize Clerk with your Clerk publishable key
          const clerk = new Clerk('{{pub_key}}')
          await clerk.load()

          if (clerk.user) {
            // Mount user button component
            document.getElementById('signed-in').innerHTML = `
              <div id="user-button"></div>
            `

            const userbuttonDiv = document.getElementById('user-button')

            clerk.mountUserButton(userbuttonDiv)
          } else {
            // Handle the sign-up form
            document.getElementById('sign-up-form').addEventListener('submit', async (e) => {
              e.preventDefault()

              const formData = new FormData(e.target)
              const emailAddress = formData.get('email')
              const password = formData.get('password')

              try {
                // Start the sign-up process using the phone number method
                await clerk.client.signUp.create({ emailAddress, password })
                await clerk.client.signUp.prepareEmailAddressVerification()
                // Hide sign-up form
                document.getElementById('sign-up').setAttribute('hidden', '')
                // Show verification form
                document.getElementById('verifying').removeAttribute('hidden')
              } catch (error) {
                // See https://clerk.com/docs/custom-flows/error-handling
                // for more info on error handling
                console.error(error)
              }
            })

            // Handle the verification form
            document.getElementById('verifying').addEventListener('submit', async (e) => {
              const formData = new FormData(e.target)
              const code = formData.get('code')

              try {
                // Verify the phone number
                const verify = await clerk.client.signUp.attemptEmailAddressVerification({
                  code,
                })

                // Now that the user is created, set the session to active.
                await clerk.setActive({ session: verify.createdSessionId })
              } catch (error) {
                // See https://clerk.com/docs/custom-flows/error-handling
                // for more info on error handling
                console.error(error)
              }
            })
          }
          ```
        </Tab>

        <Tab>
          ```html {{ filename: 'index.html' }}
          <!doctype html>
          <html lang="en">
            <head>
              <meta charset="UTF-8" />
              <meta name="viewport" content="width=device-width, initial-scale=1.0" />
              <title>Clerk + JavaScript App</title>
            </head>
            <body>
              <div id="signed-in"></div>

              <div id="sign-up">
                <h2>Sign up</h2>
                <form id="sign-up-form">
                  <label for="email">Enter email address</label>
                  <input type="email" name="email" id="sign-up-email" />
                  <label for="password">Enter password</label>
                  <input type="password" name="password" id="sign-up-password" />
                  <button type="submit">Continue</button>
                </form>
              </div>

              <form id="verifying" hidden>
                <h2>Verify your email</h2>
                <label for="code">Enter your verification code</label>
                <input id="code" name="code" />
                <button type="submit" id="verify-button">Verify</button>
              </form>

              <script
                async
                crossorigin="anonymous"
                data-clerk-publishable-key="{{pub_key}}"
                src="https://{{fapi_url}}/npm/@clerk/clerk-js@latest/dist/clerk.browser.js"
                type="text/javascript"
              ></script>

              <script>
                window.addEventListener('load', async function () {
                  await Clerk.load()

                  if (Clerk.user) {
                    // Mount user button component
                    document.getElementById('signed-in').innerHTML = `
                      <div id="user-button"></div>
                    `

                    const userbuttonDiv = document.getElementById('user-button')

                    Clerk.mountUserButton(userbuttonDiv)
                  } else {
                    // Handle the sign-up form
                    document.getElementById('sign-up-form').addEventListener('submit', async (e) => {
                      e.preventDefault()

                      const formData = new FormData(e.target)
                      const emailAddress = formData.get('email')
                      const password = formData.get('password')

                      try {
                        // Start the sign-up process using the phone number method
                        await Clerk.client.signUp.create({ emailAddress, password })
                        await Clerk.client.signUp.prepareEmailAddressVerification()
                        // Hide sign-up form
                        document.getElementById('sign-up').setAttribute('hidden', '')
                        // Show verification form
                        document.getElementById('verifying').removeAttribute('hidden')
                      } catch (error) {
                        // See https://clerk.com/docs/custom-flows/error-handling
                        // for more info on error handling
                        console.error(error)
                      }
                    })

                    // Handle the verification form
                    document.getElementById('verifying').addEventListener('submit', async (e) => {
                      const formData = new FormData(e.target)
                      const code = formData.get('code')

                      try {
                        // Verify the phone number
                        const verify = await Clerk.client.signUp.attemptEmailAddressVerification({
                          code,
                        })

                        // Now that the user is created, set the session to active.
                        await Clerk.setActive({ session: verify.createdSessionId })
                      } catch (error) {
                        // See https://clerk.com/docs/custom-flows/error-handling
                        // for more info on error handling
                        console.error(error)
                      }
                    })
                  }
                })
              </script>
            </body>
          </html>
          ```
        </Tab>
      </Tabs>
    </Tab>

    <Tab>
      Create a route group with a layout that redirects users if they're already signed in, as shown in the following example:

      ```tsx {{ filename: '/app/(auth)/_layout.tsx' }}
      import { Redirect, Stack } from 'expo-router'
      import { useAuth } from '@clerk/clerk-expo'

      export default function GuestLayout() {
        const { isSignedIn } = useAuth()

        if (isSignedIn) {
          return <Redirect href={'/dashboard'} />
        }

        return <Stack />
      }
      ```

      Then create a sign-up page that sends users an email verification code to create an account.

      ```tsx {{ filename: '/app/(auth)/sign-up.tsx' }}
      import * as React from 'react'
      import { Text, TextInput, TouchableOpacity, View } from 'react-native'
      import { useSignUp } from '@clerk/clerk-expo'

      export default function SignUpScreen() {
        const { isLoaded, signUp, setActive } = useSignUp()

        const [firstName, setFirstName] = React.useState('')
        const [lastName, setLastName] = React.useState('')
        const [emailAddress, setEmailAddress] = React.useState('')
        const [password, setPassword] = React.useState('')
        const [pendingVerification, setPendingVerification] = React.useState(false)
        const [code, setCode] = React.useState('')

        const onSignUpPress = async () => {
          if (!isLoaded) {
            return
          }

          // Start the sign-up process using the info the user provided
          try {
            await signUp.create({
              firstName,
              lastName,
              emailAddress,
              password,
            })

            // Send the user an email with the verification code
            await signUp.prepareEmailAddressVerification({ strategy: 'email_code' })

            // Display the second form to collect the verification code
            setPendingVerification(true)
          } catch (err: any) {
            // See https://clerk.com/docs/custom-flows/error-handling
            // for more info on error handling
            console.error(JSON.stringify(err, null, 2))
          }
        }

        // Handle the submission of the verification form
        const onPressVerify = async () => {
          if (!isLoaded) {
            return
          }

          // Use the code the user provided to attempt verification
          try {
            const signUpAttempt = await signUp.attemptEmailAddressVerification({
              code,
            })

            // If verification was completed, set the session to active
            // and redirect the user
            if (signUpAttempt.status === 'complete') {
              await setActive({ session: signUpAttempt.createdSessionId })
              router.replace('/dashboard')
            } else {
              // If the status is not complete, check why. User may need to
              // complete further steps.
              console.error(JSON.stringify(signUpAttempt, null, 2))
            }
          } catch (err: any) {
            console.error(JSON.stringify(err, null, 2))
          }
        }

        return (
          <View>
            {!pendingVerification && (
              <View>
                <View>
                  <TextInput
                    autoCapitalize="none"
                    value={firstName}
                    placeholder="First Name..."
                    onChangeText={(firstName) => setFirstName(firstName)}
                  />
                </View>
                <View>
                  <TextInput
                    autoCapitalize="none"
                    value={lastName}
                    placeholder="Last Name..."
                    onChangeText={(lastName) => setLastName(lastName)}
                  />
                </View>
                <View>
                  <TextInput
                    autoCapitalize="none"
                    value={emailAddress}
                    placeholder="Email..."
                    onChangeText={(email) => setEmailAddress(email)}
                  />
                </View>

                <View>
                  <TextInput
                    value={password}
                    placeholder="Password..."
                    placeholderTextColor="#000"
                    secureTextEntry={true}
                    onChangeText={(password) => setPassword(password)}
                  />
                </View>

                <TouchableOpacity onPress={onSignUpPress}>
                  <Text>Sign up</Text>
                </TouchableOpacity>
              </View>
            )}
            {pendingVerification && (
              <View>
                <View>
                  <TextInput value={code} placeholder="Code..." onChangeText={(code) => setCode(code)} />
                </View>
                <TouchableOpacity onPress={onPressVerify}>
                  <Text>Verify Email</Text>
                </TouchableOpacity>
              </View>
            )}
          </View>
        )
      }
      ```
    </Tab>

    <Tab>
      ```swift {{ filename: 'EmailPasswordSignUpView.swift' }}
      import SwiftUI
      import ClerkSDK

      struct EmailPasswordSignUpView: View {
          @State private var email = ""
          @State private var password = ""
          @State private var code = ""
          @State private var isVerifying = false
          
          var body: some View {
              if isVerifying {
                  // Display the verification form to capture the OTP code
                  TextField("Enter your verification code", text: $code)
                  Button("Verify") {
                      Task { await verify(code: code) }
                  }
              } else {
                  // Display the initial sign-up form to capture the email and password
                  TextField("Enter email address", text: $email)
                  SecureField("Enter password", text: $password)
                  Button("Next") {
                      Task { await submit(email: email, password: password) }
                  }
              }
          }
      }

      extension EmailPasswordSignUpView {
          
          func submit(email: String, password: String) async {
              do {
                  // Start the sign-up process using the email and password provided
                  let signUp = try await SignUp.create(strategy: .standard(emailAddress: email, password: password))
                  
                  // Send the user an email with the verification code
                  try await signUp.prepareVerification(strategy: .emailCode)
                  
                  // Set 'isVerifying' true to display second form
                  // and capture the OTP code
                  isVerifying = true
              } catch {
                  // See https://clerk.com/docs/custom-flows/error-handling
                  // for more info on error handling
                  dump(error)
              }
          }
          
          func verify(code: String) async {
              do {
                  // Access the in progress sign up stored on the client
                  guard let inProgressSignUp = Clerk.shared.client?.signUp else { return }
                  
                  // Use the code the user provided to attempt verification
                  let signUp = try await inProgressSignUp.attemptVerification(.emailCode(code: code))
                  
                  switch signUp.status {
                  case .complete:
                      // If verification was completed, navigate the user as needed.
                      dump(Clerk.shared.session)
                  default:
                      // If the status is not complete, check why. User may need to
                      // complete further steps.
                      dump(signUp.status)
                  }
              } catch {
                  // See https://clerk.com/docs/custom-flows/error-handling
                  // for more info on error handling
                  dump(error)
              }
          }
      }
      ```
    </Tab>
  </Tabs>

  ### Create the email/password sign-in flow

  To authenticate a user using their email and password, you must:

  1. Initiate the sign-in process by collecting the user's email address and password.
  1. Prepare the first factor verification.
  1. Attempt to complete the first factor verification.
  1. If the verification is successful, set the newly created session as the active session.

<<<<<<< HEAD
  <Tabs type="framework" items={["Next.js", "JavaScript", "Expo", "iOS (Beta)"]}>
=======
  <Tabs items={["Next.js", "JavaScript", "Expo"]}>
>>>>>>> ec8ba744
    <Tab>
      This example is written for Next.js App Router but it can be adapted for any React meta framework, such as Remix or Gatsby.

      ```tsx {{ filename: '/app/sign-in/[[...sign-in]].tsx' }}
      'use client'

      import * as React from 'react'
      import { useSignIn } from '@clerk/nextjs'
      import { useRouter } from 'next/navigation'

      export default function SignInForm() {
        const { isLoaded, signIn, setActive } = useSignIn()
        const [email, setEmail] = React.useState('')
        const [password, setPassword] = React.useState('')
        const router = useRouter()

        // Handle the submission of the sign-in form
        const handleSubmit = async (e: React.FormEvent) => {
          e.preventDefault()

          if (!isLoaded) {
            return
          }

          // Start the sign-in process using the email and password provided
          try {
            const signInAttempt = await signIn.create({
              identifier: email,
              password,
            })

            // If sign-in process is complete, set the created session as active
            // and redirect the user
            if (signInAttempt.status === 'complete') {
              await setActive({ session: signInAttempt.createdSessionId })
              router.push('/')
            } else {
              // If the status is not complete, check why. User may need to
              // complete further steps.
              console.error(JSON.stringify(signInAttempt, null, 2))
            }
          } catch (err: any) {
            // See https://clerk.com/docs/custom-flows/error-handling
            // for more info on error handling
            console.error(JSON.stringify(err, null, 2))
          }
        }

        // Display a form to capture the user's email and password
        return (
          <>
            <h1>Sign in</h1>
            <form onSubmit={(e) => handleSubmit(e)}>
              <div>
                <label htmlFor="email">Enter email address</label>
                <input
                  onChange={(e) => setEmail(e.target.value)}
                  id="email"
                  name="email"
                  type="email"
                  value={email}
                />
              </div>
              <div>
                <label htmlFor="password">Enter password</label>
                <input
                  onChange={(e) => setPassword(e.target.value)}
                  id="password"
                  name="password"
                  type="password"
                  value={password}
                />
              </div>
              <button type="submit">Sign in</button>
            </form>
          </>
        )
      }
      ```
    </Tab>

    <Tab>
      <Tabs items={["NPM module", "<script>"]}>
        <Tab>
          For the following example, your HTML file should look like this:

          ```html {{ filename: 'index.html' }}
          <!doctype html>
          <html lang="en">
            <head>
              <meta charset="UTF-8" />
              <meta name="viewport" content="width=device-width, initial-scale=1.0" />
              <title>Clerk + JavaScript App</title>
            </head>
            <body>
              <div id="signed-in"></div>

              <div id="sign-in">
                <h2>Sign in</h2>
                <form id="sign-in-form">
                  <label for="email">Enter email address</label>
                  <input name="email" id="sign-in-email" />
                  <label for="password">Enter password</label>
                  <input name="password" id="sign-in-password" />
                  <button type="submit">Continue</button>
                </form>
              </div>

              <script type="module" src="/src/main.js" async crossorigin="anonymous"></script>
            </body>
          </html>
          ```

          And your JavaScript file should look like this:

          ```js {{ filename: 'main.js' }}
          import { Clerk } from '@clerk/clerk-js'

          // Initialize Clerk with your Clerk publishable key
          const clerk = new Clerk('{{pub_key}}')
          await clerk.load()

          if (clerk.user) {
            // Mount user button component
            document.getElementById('signed-in').innerHTML = `
              <div id="user-button"></div>
            `

            const userbuttonDiv = document.getElementById('user-button')

            clerk.mountUserButton(userbuttonDiv)
          } else {
            // Handle the sign-in form
            document.getElementById('sign-in-form').addEventListener('submit', async (e) => {
              e.preventDefault()

              const formData = new FormData(e.target)
              const emailAddress = formData.get('email')
              const password = formData.get('password')

              try {
                // Start the sign-in process
                const signInAttempt = await clerk.client.signIn.create({
                  identifier: emailAddress,
                  password,
                })

                // If the sign-in is complete, set the user as active
                if (signInAttempt.status === 'complete') {
                  await clerk.setActive({ session: signInAttempt.createdSessionId })

                  location.reload()
                } else {
                  // If the status is not complete, check why. User may need to
                  // complete further steps.
                  console.error(JSON.stringify(signInAttempt, null, 2))
                }
              } catch (error) {
                // See https://clerk.com/docs/custom-flows/error-handling
                // for more info on error handling
                console.error(error)
              }
            })
          }
          ```
        </Tab>

        <Tab>
          ```html {{ filename: 'index.html' }}
          <!doctype html>
          <html lang="en">
            <head>
              <meta charset="UTF-8" />
              <meta name="viewport" content="width=device-width, initial-scale=1.0" />
              <title>Clerk + JavaScript App</title>
            </head>
            <body>
              <div id="signed-in"></div>

              <div id="sign-in">
                <h2>Sign in</h2>
                <form id="sign-in-form">
                  <label for="email">Enter email address</label>
                  <input name="email" id="sign-in-email" />
                  <label for="password">Enter password</label>
                  <input name="password" id="sign-in-password" />
                  <button type="submit">Continue</button>
                </form>
              </div>

              <script
                async
                crossorigin="anonymous"
                data-clerk-publishable-key="{{pub_key}}"
                src="https://{{fapi_url}}/npm/@clerk/clerk-js@latest/dist/clerk.browser.js"
                type="text/javascript"
              ></script>

              <script>
                window.addEventListener('load', async function () {
                  await Clerk.load()

                  if (Clerk.user) {
                    // Mount user button component
                    document.getElementById('signed-in').innerHTML = `
                      <div id="user-button"></div>
                    `

                    const userbuttonDiv = document.getElementById('user-button')

                    Clerk.mountUserButton(userbuttonDiv)
                  } else {
                    // Handle the sign-in form
                    document.getElementById('sign-in-form').addEventListener('submit', async (e) => {
                      e.preventDefault()

                      const formData = new FormData(e.target)
                      const emailAddress = formData.get('email')
                      const password = formData.get('password')

                      try {
                        // Start the sign-in process
                        const signInAttempt = await Clerk.client.signIn.create({
                          identifier: emailAddress,
                          password,
                        })

                        // If the sign-in is complete, set the user as active
                        if (signInAttempt.status === 'complete') {
                          await Clerk.setActive({ session: signInAttempt.createdSessionId })

                          location.reload()
                        } else {
                          // If the status is not complete, check why. User may need to
                          // complete further steps.
                          console.error(JSON.stringify(signInAttempt, null, 2))
                        }
                      } catch (error) {
                        // See https://clerk.com/docs/custom-flows/error-handling
                        // for more info on error handling
                        console.error(error)
                      }
                    })
                  }
                })
              </script>
            </body>
          </html>
          ```
        </Tab>
      </Tabs>
    </Tab>

    <Tab>
      Create a route group with a layout that redirects users if they're already signed in, as shown in the following example:

      ```tsx {{ filename: '/app/(auth)/_layout.tsx' }}
      import { Redirect, Stack } from 'expo-router'
      import { useAuth } from '@clerk/clerk-expo'

      export default function GuestLayout() {
        const { isSignedIn } = useAuth()

        if (isSignedIn) {
          return <Redirect href={'/dashboard'} />
        }

        return <Stack />
      }
      ```

      Then, create a sign-in page that allows users to sign in or navigate to the sign-up page that you created earlier.

      ```tsx {{ filename: '/app/(auth)/sign-in.tsx' }}
      import { useClerk, useSignIn } from '@clerk/clerk-expo'
      import { Link, Stack } from 'expo-router'
      import { Text, TextInput, TouchableOpacity, View } from 'react-native'
      import React from 'react'

      export default function Page() {
        const { signIn, setActive, isLoaded } = useSignIn()

        const [emailAddress, setEmailAddress] = React.useState('')
        const [password, setPassword] = React.useState('')

        // Handle the submission of the sign-in form
        const onSignInPress = React.useCallback(async () => {
          if (!isLoaded) {
            return
          }

          // Start the sign-in process using the email and password provided
          try {
            const signInAttempt = await signIn.create({
              identifier: emailAddress,
              password,
            })

            // If sign-in process is complete, set the created session as active
            // and redirect the user
            if (signInAttempt.status === 'complete') {
              await setActive({ session: signInAttempt.createdSessionId })
              router.replace('/dashboard')
            } else {
              // If the status is not complete, check why. User may need to
              // complete further steps.
              console.error(JSON.stringify(signInAttempt, null, 2))
            }
          } catch (err: any) {
            // See https://clerk.com/docs/custom-flows/error-handling
            // for more info on error handling
            console.error(JSON.stringify(err, null, 2))
          }
        }, [isLoaded, emailAddress, password])

        return (
          <View>
            <Stack.Screen
              options={{
                title: 'Sign In',
              }}
            />
            <View>
              <TextInput
                autoCapitalize="none"
                value={emailAddress}
                placeholder="Email..."
                placeholderTextColor="#000"
                onChangeText={(emailAddress) => setEmailAddress(emailAddress)}
              />
            </View>

            <View>
              <TextInput
                value={password}
                placeholder="Password..."
                placeholderTextColor="#000"
                secureTextEntry={true}
                onChangeText={(password) => setPassword(password)}
              />
            </View>

            <TouchableOpacity onPress={onSignInPress}>
              <Text>Sign in</Text>
            </TouchableOpacity>

            <View>
              <Text>Don't have an account?</Text>

              <Link href="/sign-up" asChild>
                <TouchableOpacity>
                  <Text>Sign up</Text>
                </TouchableOpacity>
              </Link>
            </View>
          </View>
        )
      }
      ```
    </Tab>

    <Tab>
      ```swift {{ filename: 'EmailPasswordSignInView.swift' }}
      import SwiftUI
      import ClerkSDK

      struct EmailPasswordSignInView: View {
          @State private var email = ""
          @State private var password = ""
          
          var body: some View {
              TextField("Enter email address", text: $email)
              SecureField("Enter password", text: $password)
              Button("Sign In") {
                  Task { await submit(email: email, password: password) }
              }
          }
      }

      extension EmailPasswordSignInView {
          
          func submit(email: String, password: String) async {
              do {
                  // Start the sign-in process using the email and password provided
                  let signIn = try await SignIn.create(strategy: .identifier(email, password: password))
                  
                  switch signIn.status {
                  case .complete:
                      // If sign-in process is complete, navigate the user as needed.
                      dump(Clerk.shared.session)
                  default:
                      // If the status is not complete, check why. User may need to
                      // complete further steps.
                      dump(signIn.status)
                  }
              } catch {
                  // See https://clerk.com/docs/custom-flows/error-handling
                  // for more info on error handling
                  dump(error)
              }
          }
      }
      ```
    </Tab>
  </Tabs>
</Steps><|MERGE_RESOLUTION|>--- conflicted
+++ resolved
@@ -32,11 +32,7 @@
   1. Attempt to complete the email address verification by supplying the one-time code.
   1. If the email address verification is successful, set the newly created session as the active session.
 
-<<<<<<< HEAD
-  <Tabs type="framework" items={["Next.js", "JavaScript", "Expo", "iOS (Beta)"]}>
-=======
-  <Tabs items={["Next.js", "JavaScript", "Expo"]}>
->>>>>>> ec8ba744
+  <Tabs items={["Next.js", "JavaScript", "Expo", "iOS (Beta)"]}>
     <Tab>
       This example is written for Next.js App Router but it can be adapted for any React meta framework, such as Remix or Gatsby.
 
@@ -527,7 +523,7 @@
           @State private var password = ""
           @State private var code = ""
           @State private var isVerifying = false
-          
+
           var body: some View {
               if isVerifying {
                   // Display the verification form to capture the OTP code
@@ -547,15 +543,15 @@
       }
 
       extension EmailPasswordSignUpView {
-          
+
           func submit(email: String, password: String) async {
               do {
                   // Start the sign-up process using the email and password provided
                   let signUp = try await SignUp.create(strategy: .standard(emailAddress: email, password: password))
-                  
+
                   // Send the user an email with the verification code
                   try await signUp.prepareVerification(strategy: .emailCode)
-                  
+
                   // Set 'isVerifying' true to display second form
                   // and capture the OTP code
                   isVerifying = true
@@ -565,15 +561,15 @@
                   dump(error)
               }
           }
-          
+
           func verify(code: String) async {
               do {
                   // Access the in progress sign up stored on the client
                   guard let inProgressSignUp = Clerk.shared.client?.signUp else { return }
-                  
+
                   // Use the code the user provided to attempt verification
                   let signUp = try await inProgressSignUp.attemptVerification(.emailCode(code: code))
-                  
+
                   switch signUp.status {
                   case .complete:
                       // If verification was completed, navigate the user as needed.
@@ -603,11 +599,7 @@
   1. Attempt to complete the first factor verification.
   1. If the verification is successful, set the newly created session as the active session.
 
-<<<<<<< HEAD
-  <Tabs type="framework" items={["Next.js", "JavaScript", "Expo", "iOS (Beta)"]}>
-=======
-  <Tabs items={["Next.js", "JavaScript", "Expo"]}>
->>>>>>> ec8ba744
+  <Tabs items={["Next.js", "JavaScript", "Expo", "iOS (Beta)"]}>
     <Tab>
       This example is written for Next.js App Router but it can be adapted for any React meta framework, such as Remix or Gatsby.
 
@@ -977,7 +969,7 @@
       struct EmailPasswordSignInView: View {
           @State private var email = ""
           @State private var password = ""
-          
+
           var body: some View {
               TextField("Enter email address", text: $email)
               SecureField("Enter password", text: $password)
@@ -988,12 +980,12 @@
       }
 
       extension EmailPasswordSignInView {
-          
+
           func submit(email: String, password: String) async {
               do {
                   // Start the sign-in process using the email and password provided
                   let signIn = try await SignIn.create(strategy: .identifier(email, password: password))
-                  
+
                   switch signIn.status {
                   case .complete:
                       // If sign-in process is complete, navigate the user as needed.
