---
title: '`EmailAddress`'
description: The EmailAddress object is a model around an email address.
sdk: js-frontend
---

<<<<<<< HEAD
The `EmailAddress` object is a model around an email address. Email addresses are one of the [identifiers](/docs/guides/configure/auth-strategies/sign-up-sign-in-options#identifiers) used to provide identification for users.
=======
The `EmailAddress` object is a model around an email address. Email addresses are one of the identifiers used to provide identification for users.
>>>>>>> 93a40093

Email addresses must be **verified** to ensure that they are assigned to their rightful owners. The `EmailAddress` object holds all necessary state around the verification process. The following steps outline the verification process:

1. Initiate the verification process by collecting the user's email address.
1. Prepare the verification process by calling the [`prepareVerification()`](#prepare-verification) method, which will send a one-time verification code via an email link or code, depending on what parameters are passed to the method and the settings in the Clerk Dashboard.
1. Attempt to complete the verification by calling the [`attemptVerification()`](#attempt-verification) method, passing the one-time code as a parameter.

For implementation examples for adding and verifying email addresses, see the [email link custom flow](/docs/guides/development/custom-flows/authentication/email-links) and [email code custom flow](/docs/guides/development/custom-flows/account-updates/add-email) guides.

## Properties

<Properties>
  - `id`
  - `string`

  The unique identifier for the email address.

  ---

  - `emailAddress`
  - `string`

  The value of the email address.

  ---

  - `verification`
  - [`Verification`](/docs/references/javascript/types/verification)

  An object holding information on the verification of the email address.

  ---

  - `linkedTo`
  - `Array<{id: string, type: string}>`

  An array of objects containing information about any identifications that might be linked to the email address.
</Properties>

## Methods

### `create()`

Creates a new email address for the current user.

```typescript
function create(): Promise<EmailAddress>
```

### `destroy()`

Deletes the email address.

```typescript
function destroy(): Promise<void>
```

### `toString()`

Returns the value for the email address. Can also be accessed via the `EmailAddress.emailAddress` attribute.

```typescript
function toString(): string
```

### `prepareVerification()`

Initiates the email address verification process. Based on the specified strategy, sends either a one-time verification code or a verification link to the email address. The verification status can be tracked through the `verification` property of the `EmailAddress` object.

```typescript
function prepareVerification(params: PrepareEmailAddressVerificationParams): Promise<EmailAddress>
```

#### `PrepareEmailAddressVerificationParams`

<Properties>
  - `strategy`
  - `'email_link' | 'email_code'`

  The verification strategy. Supported strategies are:

  - `email_link`: User will receive an email link via email.
  - `email_code`: User will receive a one-time authentication code via email.

  ---

  - `redirectUrl`
  - `string | undefined`

  **Required** if `strategy` is set to `email_link`. The full URL that the user will be redirected to when they visit the email link. See the [custom flow](/docs/guides/development/custom-flows/authentication/email-links) for implementation details.
</Properties>

### `attemptVerification()`

Attempts to verify an email address using a one-time code. The code must have been previously sent to the email address via the [EmailAddress.prepareVerification()](#prepare-verification) method with `strategy: 'email_code'`. Returns the updated `EmailAddress` object if verification is successful.

```typescript
function attemptVerification(params: AttemptEmailAddressVerificationParams): Promise<EmailAddress>
```

#### `AttemptEmailAddressVerificationParams`

<Properties>
  - `code`
  - `string`

  The one-time code that was sent to the user's email address when [EmailAddress.prepareVerification()](#prepare-verification) was called with `strategy` set to `email_code`.
</Properties>

### `createEmailLinkFlow()`

Sets up an email verification with email link flow. Calling `createEmailLinkFlow()` will return two functions.

```typescript
function createEmailLinkFlow(): {
  startEmailLinkFlow: (params: StartEmailLinkFlowParams) => Promise<EmailAddress>
  cancelEmailLinkFlow: () => void
}
```

`createEmailLinkFlow` returns an object with two functions:

<Properties>
  - `startEmailLinkFlow`
  - <code>(params: [StartEmailLinkFlowParams](#start-email-link-flow-params)) => Promise\<EmailAddress></code>

  Function to start the email link flow. It sends the email with the email link and polls for the verification result.

  ---

  - `cancelEmailLinkFlow`
  - `() => void`

  Function to stop polling for the verification result, allowing for full control of the flow and cleanup.
</Properties>

#### `StartEmailLinkFlowParams`

<Properties>
  - `redirectUrl`
  - `string`

  The full URL that the user will be redirected to when they visit the email link.
</Properties><|MERGE_RESOLUTION|>--- conflicted
+++ resolved
@@ -4,11 +4,7 @@
 sdk: js-frontend
 ---
 
-<<<<<<< HEAD
-The `EmailAddress` object is a model around an email address. Email addresses are one of the [identifiers](/docs/guides/configure/auth-strategies/sign-up-sign-in-options#identifiers) used to provide identification for users.
-=======
 The `EmailAddress` object is a model around an email address. Email addresses are one of the identifiers used to provide identification for users.
->>>>>>> 93a40093
 
 Email addresses must be **verified** to ensure that they are assigned to their rightful owners. The `EmailAddress` object holds all necessary state around the verification process. The following steps outline the verification process:
 
