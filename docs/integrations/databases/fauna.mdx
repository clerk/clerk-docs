--- conflicted
+++ resolved
@@ -3,97 +3,6 @@
 description: Learn how to integrate Clerk into your Fauna application.
 ---
 
-<<<<<<< HEAD
-The first step is to create a new Clerk application from your Clerk Dashboard if you haven’t done so already. You can choose whichever authentication strategy and social sign-in providers you prefer. For more information, check out our [Set up your application](/docs/quickstarts/setup-clerk) guide.
-
-After your Clerk application has been created, in the Clerk Dashboard, navigate to the **[API keys](https://dashboard.clerk.com/last-active?path=api-keys)** page and copy your **Publishable key**.
-
-![The API keys page in the Clerk Dashboard. There is a red arrow pointing to the copy button next to the 'Publishable key'.](/docs/images/integrations/publishable-key.webp)
-
-Next, log in to the [Fauna Dashboard](https://dashboard.fauna.com/) and click the database that you want Clerk-authenticated users to access. Then click the **Access Providers** tab.
-
-![The Access Providers tab in the Fauna dashboard.](/docs/images/integrations/fauna/security-providers.webp)
-
-Click the **Create Access Provider** button.
-
-Enter a name in the **Name** field that will identify this access provider. The recommendation is to use “Clerk”.
-
-Paste the **Publishable key** you copied from the Clerk Dashboard into the **Issuer** field and then prefix it with the `https://` protocol so it follows `https://<YOUR_PUBLISHABLE_KEY>`
-
-> [!NOTE]
-> Make sure you do not add a trailing slash / to the end of the Issuer URL or it will fail.
-
-Assuming you didn’t use a custom signing key, set the **JWKS Endpoint** field to the JSON Web Key Set (JWKS) URL Clerk automatically created with your Frontend API at `https://<YOUR_FRONTEND_API>/.well-known/jwks.json`
-
-You can find this URL in the Clerk Dashboard on the **[API keys](https://dashboard.clerk.com/last-active?path=api-keys)** page. Scroll down and click on **Advanced**. In the **JWT public key** section, copy the **JWKS URL**.
-
-![The API Keys page in the Clerk Dashboard. A red box outlines the 'Advanced' drop down button. A red arrow is pointing to the copy button next to 'JWKS URL' in the 'JWT public key' section.](/docs/images/integrations/jwks-url.webp)
-
-The completed provider form should resemble the following:
-
-![The access provider form in Fauna.](/docs/images/integrations/fauna/new-access-provider.webp)
-
-Copy the **Audience** value and click **Create**.
-
-In the Fauna Dashboard, update the access provider’s FSL schema to include a [user-defined role](https://docs.fauna.com/fauna/current/learn/security/roles/). For example:
-
-```fsl
-access provider Clerk {
-  ...
-
-  // Adds a user-defined role to JWTs created by the access provider.
-  role <role>
-}
-```
-
-You can specify multiple `role` propertiesif needed. Don’t change the `issuer` or `jwks_uri` fields values.
-
-Click **Save**.
-
-## Create a new Fauna JWT template
-
-In the Clerk Dashboard, navigate to the **[JWT Templates](https://dashboard.clerk.com/last-active?path=jwt-templates)** page. Click on the **New template** button to create a new template based on Fauna.
-
-![The JWT Templates page in the Clerk Dashboard. The 'New template' button was clicked, and a pop up titled 'New JWT template' is shown. The 'Fauna' template is hovered over.](/docs/images/integrations/fauna/jwt-templates.webp)
-
-Once the Fauna template is created, you will be redirected to the template's page. You can now configure the template to your needs.
-
-![The 'Create new template' page of the JWT Templates page in the Clerk Dashboard.](/docs/images/integrations/fauna/create-template.webp)
-
-Scroll down to the **Claims** section and set the `aud` claim to the **Audience URL** you copied from Fauna. The URL format should be `https://db.fauna.com/db/<YOUR_FAUNA_DB_ID>`.
-
-![The 'Create new template' page of the JWT Templates page in the Clerk Dashboard. The page is scrolled down to the 'Claims' section.](/docs/images/integrations/fauna/template-shortcodes.webp)
-
-You can include additional claims if you’d like, but `aud` is the only required one. [Shortcodes](/docs/backend-requests/making/jwt-templates#shortcodes) are available to make adding dynamic user values easy.
-
-Don't forget to click the **Apply changes** button at the bottom right to save your Fauna JWT template.
-
-## Authenticating Fauna queries
-
-The way to authenticate requests to Fauna with Clerk is to use a JWT. After adding the necessary claims in a JWT template, you can generate the token by calling the `getToken` method from the [`useAuth()`](/docs/references/react/use-auth) hook provided by Clerk.
-
-```jsx
-import React from 'react'
-import { useAuth } from '@clerk/nextjs'
-import { Client, fql } from 'fauna'
-
-const Example = () => {
-  const { getToken } = useAuth()
-  const [message, setMessage] = React.useState('')
-
-  const makeQuery = async () => {
-    let client
-    try {
-      const secret = await getToken({ template: '<your-template-name>' })
-      client = new Client({ secret: secret })
-      const response = await client.query(fql`'Hello World!'`)
-      setMessage(response)
-    } catch (error) {
-      console.error(error)
-      setMessage('Error occurred')
-    } finally {
-      if (client) client.close()
-=======
 <TutorialHero
   beforeYouStart={[
     {
@@ -242,26 +151,8 @@
       } finally {
         if (client) client.close()
       }
->>>>>>> 1def672f
     }
 
-<<<<<<< HEAD
-  return (
-    <>
-      <button onClick={makeQuery}>Make authenticated query</button>
-      <p>Message: {message}</p>
-    </>
-  )
-}
-
-export default Example
-```
-
-> [!NOTE]
-> The `getToken({ template: <your-template-name> })` call is asynchronous and returns a Promise that needs to be resolved before accessing the token value. This token is short-lived for better security and should be called before every request to your Fauna database. The caching and refreshing of the token are handled automatically by Clerk.
-
-## Next steps
-=======
     return (
       <>
         <button onClick={makeQuery}>Make authenticated query</button>
@@ -270,7 +161,6 @@
     )
   }
   ```
->>>>>>> 1def672f
 
   > [!NOTE]
   > The `getToken({ template: <your-template-name> })` call is asynchronous and returns a Promise that needs to be resolved before accessing the token value. This token is short-lived for better security and should be called before every request to your Fauna database. The caching and refreshing of the token are handled automatically by Clerk.
