--- conflicted
+++ resolved
@@ -45,11 +45,7 @@
   - `identifier`
   - `string | null`
 
-<<<<<<< HEAD
-  **Optional** if the `strategy` is set to `'oauth_<provider>'` or `'enterprise_sso'`. **Required** otherwise.<br />The authentication identifier value for the current sign-in.
-=======
   **Optional** if the `strategy` is set to `'oauth_<provider>'` or `'enterprise_sso'`. **Required** otherwise. The authentication identifier value for the current sign-in.
->>>>>>> c9f7ea69
 
   ---
 
@@ -115,11 +111,7 @@
 
 <Properties>
   - `strategy?`
-<<<<<<< HEAD
-  - `'password' | 'email_link' | 'email_code' | 'phone_code' | 'web3_metamask_signature' | 'web3_coinbase_wallet_signature' | 'web3_okx_wallet_signature' | 'oauth_<provider>' | 'ticket' | 'google_one_tap'`
-=======
   - `'password' | 'email_link' | 'email_code' | 'phone_code' | 'oauth_<provider>' | 'saml' | 'enterprise_sso' | 'passkey' | 'web3_metamask_signature' | 'web3_coinbase_wallet_signature' | 'web3_okx_wallet_signature' | 'ticket' | 'google_one_tap'`
->>>>>>> c9f7ea69
 
   The first factor verification strategy to use in the sign-in flow. Depends on the `SignIn.identifier` value. Each authentication identifier supports different verification strategies. The following strategies are supported:
 
@@ -128,14 +120,9 @@
   - `'email_code'`: User will receive a one-time authentication code via email. The `identifier` parameter can also be specified to select one of the user's known email addresses.
   - `'phone_code'`: User will receive a one-time authentication code via SMS. The `identifier` parameter can also be specified to select one of the user's known phone numbers.
   - `'oauth_<provider>'`: The user will be authenticated with their [social connection account](/docs/authentication/social-connections/overview). [See a list of supported values for `<provider>`](/docs/references/javascript/types/oauth#o-auth-provider).
-<<<<<<< HEAD
-  - `'saml'` (deprecated): The user will be authenticated with their [SAML account](/docs/authentication/enterprise-connections/overview#saml). Deprecated in favor of `'enterprise_sso'`.
-  - `'enterprise_sso'`: The user will be authenticated either through SAML or OIDC depending on the configuration of their [enterprise SSO account](/docs/authentication/enterprise-connections/overview).
-=======
   - `'saml'` (deprecated): **Deprecated in favor of `'enterprise_sso'`.** The user will be authenticated with their [SAML account](/docs/authentication/enterprise-connections/overview#saml).
   - `'enterprise_sso'`: The user will be authenticated either through SAML or OIDC depending on the configuration of their [enterprise SSO account](/docs/authentication/enterprise-connections/overview).
   - `'passkey'`: The user will be authenticated with their [passkey](/docs/authentication/configuration/sign-up-sign-in-options#passkeys).
->>>>>>> c9f7ea69
   - `'web3_metamask_signature'`: The verification will attempt to be completed using the user's Web3 wallet address via [Metamask](/docs/authentication/web3/metamask). The `identifier` parameter can also be specified to select which of the user's known Web3 wallets will be used.
   - `'web3_coinbase_wallet_signature'`: The verification will attempt to be completed using the user's Web3 wallet address via [Coinbase Wallet](/docs/authentication/web3/coinbase-wallet). The `identifier` parameter can also be specified to select which of the user's known Web3 wallets will be used.
   - `'web3_okx_wallet_signature'`: The verification will attempt to be completed using the user's Web3 wallet address via [OKX Wallet](/docs/authentication/web3/okx-wallet). The `identifier` parameter can also be specified to select which of the user's known Web3 wallets will be used.
@@ -161,35 +148,23 @@
   - `ticket?`
   - `string`
 
-<<<<<<< HEAD
-  **Required** if `strategy` is set to `'ticket'`.<br />The [ticket _or token_](/docs/custom-flows/embedded-email-links#generate-a-sign-in-token) generated from the Backend API.
-=======
   **Required** if `strategy` is set to `'ticket'`. The [ticket _or token_](/docs/custom-flows/embedded-email-links#generate-a-sign-in-token) generated from the Backend API.
->>>>>>> c9f7ea69
 
   ---
 
   - `redirectUrl?`
   - `string`
 
-<<<<<<< HEAD
-  If `strategy` is set to `'oauth_<provider>'` or `'enterprise_sso'`, it is the full URL or path that the OAuth provider should redirect to, on successful authorization on their part. Typically, this will be a simple `/sso-callback` route that calls [`Clerk.handleRedirectCallback`](/docs/references/javascript/clerk/handle-navigation#handle-redirect-callback) or mounts the [`<AuthenticateWithRedirectCallback />`](/docs/components/control/authenticate-with-callback) component. See the [custom flow](/docs/custom-flows/oauth-connections) for implementation details.<br />If `strategy` is set to `'email_link'`, it is the URL that the user will be redirected to when they visit the email link. See the [custom flow](/docs/custom-flows/email-links) for implementation details.
-=======
   If `strategy` is set to `'oauth_<provider>'` or `'enterprise_sso'`, this specifies the full URL or path that the OAuth provider should redirect to after successful authorization on their part. Typically, this will be a simple `/sso-callback` route that either calls [`Clerk.handleRedirectCallback`](/docs/references/javascript/clerk/handle-navigation#handle-redirect-callback) or mounts the [`<AuthenticateWithRedirectCallback />`](/docs/components/control/authenticate-with-callback) component. See the [custom flow](/docs/custom-flows/oauth-connections) for implementation details.
 
   If `strategy` is set to `'email_link'`, this specifies the URL that the user will be redirected to when they visit the email link. See the [custom flow](/docs/custom-flows/email-links) for implementation details.
->>>>>>> c9f7ea69
 
   ---
 
   - `actionCompleteRedirectUrl?`
   - `string`
 
-<<<<<<< HEAD
-  **Optional** if `strategy` is set to `'oauth_<provider>'` or `'enterprise_sso'`.<br />The URL that the user will be redirected to, after successful authorization from the OAuth provider and Clerk sign in.
-=======
   **Optional** if `strategy` is set to `'oauth_<provider>'` or `'enterprise_sso'`. The URL that the user will be redirected to, after successful authorization from the OAuth provider and Clerk sign-in.
->>>>>>> c9f7ea69
 
   ---
 
@@ -203,22 +178,14 @@
   - `oidcPrompt?`
   - `string`
 
-<<<<<<< HEAD
-  **Optional** if `strategy` is set to `'oauth_<provider>'` or `'enterprise_sso'`.<br />The value to pass to the [OIDC `prompt` parameter](https://openid.net/specs/openid-connect-core-1_0.html#:~:text=prompt,reauthentication%20and%20consent.) in the generated OAuth redirect URL.
-=======
   **Optional** if `strategy` is set to `'oauth_<provider>'` or `'enterprise_sso'`. The value to pass to the [OIDC `prompt` parameter](https://openid.net/specs/openid-connect-core-1_0.html#:~:text=prompt,reauthentication%20and%20consent.) in the generated OAuth redirect URL.
->>>>>>> c9f7ea69
 
   ---
 
   - `oidcLoginHint?`
   - `string`
 
-<<<<<<< HEAD
-  **Optional** if `strategy` is set to `'oauth_<provider>'` or `'enterprise_sso'`.<br />The value to pass to the [OIDC `login_hint` parameter](https://openid.net/specs/openid-connect-core-1_0.html#:~:text=login_hint,in%20\(if%20necessary\).) in the generated OAuth redirect URL.
-=======
   **Optional** if `strategy` is set to `'oauth_<provider>'` or `'enterprise_sso'`. The value to pass to the [OIDC `login_hint` parameter](https://openid.net/specs/openid-connect-core-1_0.html#:~:text=login_hint,in%20\(if%20necessary\).) in the generated OAuth redirect URL.
->>>>>>> c9f7ea69
 </Properties>
 
 ### `resetPassword()`
