---
title: Session tokens
description: Learn about session tokens and how to validate them in your backend.
---

When a user is authenticated in your application, Clerk generates a short-lived session token that you can use to authenticate requests to your backend. This token is a JSON Web Token (JWT) that contains information about the user and their session.

Read more about Clerk session tokens and how they work in [the guide on how Clerk works](/docs/how-clerk-works/overview).

## Default claims

<Tabs items={["Version 2", "Version 1"]}>
  <Tab>
    > [!IMPORTANT]
    > You are reading about version 2 of Clerk's session token claims. To read about version 1, select the respective tab above.

    Every generated token has default claims that cannot be overridden by templates. Clerk's default claims include:

    | Claim | Abbreviation expanded | Description | Example |
    | - | - | - | - |
    | `azp` | authorized party | The `Origin` header that was included in the original Frontend API request made from the user. Most commonly, it will be the URL of the application. This claim could be omitted if, for privacy-related reasons, `Origin` is empty or null. | `https://example.com` |
    | `exp` | expiration time | The time after which the token will expire, as a Unix timestamp. Determined using the **Token lifetime** JWT template setting in the [Clerk Dashboard](https://dashboard.clerk.com/last-active?path=jwt-templates). See [RFC 7519](https://datatracker.ietf.org/doc/html/rfc7519#section-4.1.4) for more information. | `1713158400` |
    | `fva` | factor verification age | Each item represents the minutes that have passed since the last time a first or second factor, respectively, was verified. | `[7, -1]` which means it has been 7 minutes since the first factor was verified, and there either is not a second factor or the second factor has never been verified. |
    | `iat` | issued at | The time at which the token was issued as a Unix timestamp. See [RFC 7519](https://datatracker.ietf.org/doc/html/rfc7519#section-4.1.6) for more information. | `1713158400` |
    | `iss` | issuer | The Frontend API URL of your instance. See [RFC 7519](https://datatracker.ietf.org/doc/html/rfc7519#section-4.1.1) for more information. | `https://clerk.your-site.com` for a production instance, `https://your-site.clerk.accounts.dev` for a development instance |
    | `jti` | JWT ID | The unique identifier for the token. See [RFC 7519](https://datatracker.ietf.org/doc/html/rfc7519#section-4.1.7) for more information. | `1234567890` |
    | `nbf` | not before | The time before which the token is considered invalid, as a Unix timestamp. Determined using the **Allowed Clock Skew** JWT template setting in the [Clerk Dashboard](https://dashboard.clerk.com/last-active?path=jwt-templates). See [RFC 7519](https://datatracker.ietf.org/doc/html/rfc7519#section-4.1.5) for more information. | `1713158400` |
    | `sid` | session ID | The ID of the current session. | `sess_123` |
    | `sub` | subject | The ID of the current user of the session. See [RFC 7519](https://datatracker.ietf.org/doc/html/rfc7519#section-4.1.2) for more information. | `user_123` |
    | `v` | version | The version number of the session token. | `2` |
    | `pla` | plan | A comma-separated list of the plans that are active. Each entry is in the format `scope:planslug`, where `scope` can be `u` or `o` representing user or org-level plans, respectively. Will always have either one entry (if no org is active) or two entries (if a user and org are both active). | `u:free,o:pro` |
    | `fea` | features | A list of enabled features and their scope. The scope can either be `o` for org-level features, `u` for user-level features, or `uo` for both. | `o:dashboard,o:impersonation` |

    The **`o` claim**, or organization claim, is only included if the user is part of an [organization](/docs/organizations/overview) and that organization is [active](/docs/organizations/overview#active-organization). Its value is an object that contains the following properties:

    | Claim | Abbreviation expanded | Description | Example |
    | - | - | - | - |
    | `id` | ID | The ID of the organization. | `org_123` |
    | `slg` | slug | The slug of the organization. | `org-slug` |
    | `rol` | role | The role of the user in the organization, without the `org:` prefix. | `admin` |
    | `per` | permissions | The names of the permissions the user has in the organization. | `read,manage` |
    | `fpm` | feature-permission map | The mapping of features with permissions, where the value of the integer, when converted to binary, represents a bitmask where each bit's position corresponds to a permission in the `o.per` list, and where `0` = `not-allowed` and `1` = `allowed`. | `3,2` |

    > [!WARNING]
    > The organization claims above are intentionally designed to be as compact as possible to keep JWT tokens small.
    > As a result, they can be difficult to decode manually. We strongly recommend using one of our SDKs that support API version [2025-04-10](/docs/versioning/available-versions#2025-04-10) to handle decoding reliably.

    The **`act` (actor) claim** is only included if the user is [impersonating](/docs/users/user-impersonation) another user. It's value is an object that contains the following properties:

    | Claim | Abbreviation expanded | Description | Example |
    | - | - | - | - |
    | `iss` | issuer | The referrer of the token. | `https://dashboard.clerk.com` |
    | `sid` | session ID | The session ID of the impersonated session. | `sess_456` |
    | `sub` | subject | The ID of the impersonator. | `user_456` |
  </Tab>

  <Tab>
    > [!IMPORTANT]
    > Version 1 was deprecated on April 14, 2025. To upgrade to version 2, go to the [**Updates**](https://dashboard.clerk.com/last-active?path=updates) page in the Clerk Dashboard.

    Every generated token has default claims that cannot be overridden by templates. Clerk's default claims include:

    | Claim | Abbreviation expanded | Description | Example |
    | - | - | - | - |
    | `azp` | authorized party | The `Origin` header that was included in the original Frontend API request made from the user. Most commonly, it will be the URL of the application. This claim could be omitted if, for privacy-related reasons, `Origin` is empty or null. | `https://example.com` |
    | `exp` | expiration time | The time after which the token will expire, as a Unix timestamp. Determined using the **Token lifetime** JWT template setting in the [Clerk Dashboard](https://dashboard.clerk.com/last-active?path=jwt-templates). See [RFC 7519](https://datatracker.ietf.org/doc/html/rfc7519#section-4.1.4) for more information. | `1713158400` |
    | `fva` | factor verification age | Each item represents the minutes that have passed since the last time a first or second factor, respectively, was verified. | `[7, -1]` which means it has been 7 minutes since the first factor was verified, and there either is not a second factor or the second factor has never been verified. |
    | `iat` | issued at | The time at which the token was issued as a Unix timestamp. See [RFC 7519](https://datatracker.ietf.org/doc/html/rfc7519#section-4.1.6) for more information. | `1713158400` |
    | `iss` | issuer | The Frontend API URL of your instance. See [RFC 7519](https://datatracker.ietf.org/doc/html/rfc7519#section-4.1.1) for more information. | `https://clerk.your-site.com` for a production instance, `https://your-site.clerk.accounts.dev` for a development instance |
    | `nbf` | not before | The time before which the token is considered invalid, as a Unix timestamp. Determined using the **Allowed Clock Skew** JWT template setting in the [Clerk Dashboard](https://dashboard.clerk.com/last-active?path=jwt-templates). See [RFC 7519](https://datatracker.ietf.org/doc/html/rfc7519#section-4.1.5) for more information. | `1713158400` |
    | `sid` | session ID | The ID of the current session. | `sess_123` |
    | `sub` | subject | The ID of the current user of the session. See [RFC 7519](https://datatracker.ietf.org/doc/html/rfc7519#section-4.1.2) for more information. | `user_123` |

    The following claims are only included if the user is part of an organization and that organization is [active](/docs/organizations/overview#active-organization):

    | Claim | Abbreviation expanded | Description | Example |
    | - | - | - | - |
    | `org_id` | organization ID | The ID of the active organization that the user belongs to. | `org_123` |
    | `org_permissions` | organization permissions | The permissions of the user in the currently active organization. System permissions are not included in the session token. | `["org:admin:example_permission", "org:member:example_permission"]` |
    | `org_slug` | organization slug | The slug of the currently active organization that the user belongs to. | `org-slug` |
    | `org_role` | organization role | The role of the user in the currently active organization. | `org:admin` |

    The **`act` (actor) claim** is only included if the user is [impersonating](/docs/users/user-impersonation) another user. It's value is an object that contains the following properties:

    | Claim | Abbreviation expanded | Description | Example |
    | - | - | - | - |
    | `iss` | issuer | The referrer of the token. | `https://dashboard.clerk.com` |
    | `sid` | session ID | The session ID of the impersonated session. | `sess_456` |
    | `sub` | subject | The ID of the impersonator. | `user_456` |
  </Tab>
</Tabs>

<<<<<<< HEAD
If you would like to add custom claims to your session token, you can [customize it](/docs/guides/configure/session-token).
=======
## Custom claims

If you would like to add custom claims to your session token, you can [customize it](/docs/backend-requests/custom-session-token).
>>>>>>> 3f0ec0e9

You can also create custom tokens using a [JWT template](/docs/backend-requests/jwt-templates).

## Size limitations

Clerk stores the session token in a cookie, and [**most browsers limit cookie size to 4KB**](https://datatracker.ietf.org/doc/html/rfc2109#section-6.3). Exceeding this limit will cause the cookie to not be set, which will break your app as Clerk depends on cookies to work properly.

<<<<<<< HEAD
A session token with the [default session claims](#default-claims) won't run into this issue, as this configuration produces a cookie significantly smaller than 4kb. However, this limitation becomes relevant when implementing a [custom session token](/docs/guides/configure/session-token). In this case, it's recommended to move particularly large claims out of the token and fetch these using a separate API call from your backend.
=======
A session token with the [default session claims](#default-claims) won't run into this issue, as this configuration produces a cookie significantly smaller than 4KB. However, you must consider this limit when implementing a [custom session token](/docs/backend-requests/custom-session-token). After accounting for the size of Clerk's default claims, the cookie can support **up to 1.2KB** of custom claims.
>>>>>>> 3f0ec0e9

Claims to monitor for size limits:

- `user.organizations`
- `user.public_metadata`
- `user.unsafe_metadata`
- `org.public_metadata`
- `org_membership.public_metadata`

If you add any of these custom claims in your token, use caution to ensure the stored data doesn't exceed the size limit. It's highly recommended to [store the extra data in your own database](/docs/webhooks/sync-data#storing-extra-user-data) instead of storing it in metadata in the session token. If this isn't an option, you can [move particularly large claims like these out of the token](#example) and fetch them using a separate API call from your backend.

> [!NOTE]
> If your application encounters this issue, the Clerk Dashboard will display a warning: **"Some users are exceeding cookie size limits"**. To resolve this, update your [custom session token](/docs/guides/configure/session-token).

### Example

It's recommended to keep the total size of custom claims in the session token under 1.2KB. The following example shows how to move particularly large claims out of the session token and fetch them using a separate API call from your backend. The limitations of this approach are that if you make this call to Clerk's Backend API frequently, you risk hitting [rate limits](/docs/backend-requests/resources/rate-limits) and it's also slower than making a database query. We highly recommend [storing the extra data in your own database](/docs/webhooks/sync-data#storing-extra-user-data) instead of storing it in metadata in the session token.

For example, if you were storing several fields in `user.public_metadata`, like this:

```js {{ prettier: false }}
// user.public_metadata
{
  onboardingComplete: true,
  birthday: '2000-01-01',
  country: 'Canada',
  bio: 'This is a bio -- imagine it is 6kb of written info',
}
```

Instead of storing all of that data in the session token, and possibly exceeding the 4KB limit, like this:

```json
// Custom claims in the session token
{
  "metadata": "{{user.public_metadata}}"
}
```

You could store only the necessary data in the session token - for example, just the `onboardingComplete` field - like this:

```json
// Custom claims in the session token
{
  "onboardingComplete": "{{user.public_metadata.onboardingComplete}}"
}
```

If you need to access the other fields, you can fetch them using a separate API call from your backend. The following example uses the [`getUser()`](/docs/references/backend/user/get-user) method to access the current user's [Backend `User` object](/docs/references/backend/types/backend-user), which includes the `publicMetadata` field.

<Tabs items={["Next.js", "Astro", "Express", "React Router", "Remix", "Tanstack React Start"]}>
  <Tab>
    <CodeBlockTabs options={["App Router", "Pages Router"]}>
      ```tsx {{ filename: 'app/api/example/route.ts' }}
      import { auth, clerkClient } from '@clerk/nextjs/server'

      export async function GET() {
        // Use `auth()` to get the user's ID
        const { userId } = await auth()

        // Protect the route by checking if the user is signed in
        if (!userId) {
          return new NextResponse('Unauthorized', { status: 401 })
        }

        const client = await clerkClient()

        // Use the Backend SDK's `getUser()` method to get the Backend User object
        const user = await client.users.getUser(userId)

        // Return the Backend User object
        return NextResponse.json({ user: user }, { status: 200 })
      }
      ```

      <Include src="_partials/nextjs/get-auth" />
    </CodeBlockTabs>
  </Tab>

  <Tab>
    ```tsx {{ filename: 'src/api/example.ts' }}
    import { clerkClient } from '@clerk/astro/server'

    export async function GET(context) {
      // Use `locals.auth()` to get the user's ID
      const { userId } = context.locals.auth()

      // Protect the route by checking if the user is signed in
      if (!userId) {
        return new Response('Unauthorized', { status: 401 })
      }

      // Use the Backend SDK's `getUser()` method to get the Backend User object
      const user = await clerkClient(context).users.getUser(userId)

      // Return the Backend User object
      return new Response(JSON.stringify({ user }))
    }
    ```
  </Tab>

  <Tab>
    ```js {{ filename: 'index.js' }}
    import { createClerkClient, getAuth } from '@clerk/express'
    import express from 'express'

    const app = express()
    const clerkClient = createClerkClient({ secretKey: process.env.CLERK_SECRET_KEY })

    app.get('/user', async (req, res) => {
      // Use `getAuth()` to get the user's ID
      const { userId } = getAuth(req)

      // Protect the route by checking if the user is signed in
      if (!userId) {
        res.status(401).json({ error: 'User not authenticated' })
      }

      // Use the Backend SDK's `getUser()` method to get the Backend User object
      const user = await clerkClient.users.getUser(userId)

      // Return the Backend User object
      res.json(user)
    })
    ```
  </Tab>

  <Tab>
    ```tsx {{ filename: 'src/routes/profile.tsx' }}
    import { redirect } from 'react-router'
    import { getAuth } from '@clerk/react-router/ssr.server'
    import { createClerkClient } from '@clerk/react-router/api.server'
    import type { Route } from './+types/profile'

    export async function loader(args: Route.LoaderArgs) {
      // Use `getAuth()` to get the user's ID
      const { userId } = await getAuth(args)

      // Protect the route by checking if the user is signed in
      if (!userId) {
        return redirect('/sign-in?redirect_url=' + args.request.url)
      }

      // Use the Backend SDK's `getUser()` method to get the Backend User object
      const user = await createClerkClient({ secretKey: process.env.CLERK_SECRET_KEY }).users.getUser(
        userId,
      )

      // Return the Backend User object
      return {
        user: JSON.stringify(user),
      }
    }
    ```
  </Tab>

  <Tab>
    <CodeBlockTabs options={["Loader Function", "Action Function"]}>
      ```tsx {{ filename: 'routes/profile.tsx' }}
      import { LoaderFunction, redirect } from '@remix-run/node'
      import { getAuth } from '@clerk/remix/ssr.server'
      import { createClerkClient } from '@clerk/remix/api.server'

      export const loader: LoaderFunction = async (args) => {
        // Use `getAuth()` to get the user's ID
        const { userId } = await getAuth(args)

        // If there is no userId, then redirect to sign-in route
        if (!userId) {
          return redirect('/sign-in?redirect_url=' + args.request.url)
        }

        // Use the Backend SDK's `getUser()` method to get the Backend User object
        const user = await createClerkClient({ secretKey: process.env.CLERK_SECRET_KEY }).users.getUser(
          userId,
        )

        // Return the Backend User object
        return { serialisedUser: JSON.stringify(user) }
      }
      ```

      ```tsx {{ filename: 'routes/profile.tsx' }}
      import { ActionFunction, redirect } from '@remix-run/node'
      import { getAuth } from '@clerk/remix/ssr.server'
      import { createClerkClient } from '@clerk/remix/api.server'

      export const action: ActionFunction = async (args) => {
        // Use `getAuth()` to get the user's ID
        const { userId } = await getAuth(args)

        // If there is no userId, then redirect to sign-in route
        if (!userId) {
          return redirect('/sign-in?redirect_url=' + args.request.url)
        }

        // Prepare the data for the mutation
        const params = { firstName: 'John', lastName: 'Wicker' }

        // // Use the Backend SDK's `updateUser()` method to update the Backend User object
        const updatedUser = await createClerkClient({
          secretKey: process.env.CLERK_SECRET_KEY,
        }).users.updateUser(userId, params)

        // Return the updated user
        return { serialisedUser: JSON.stringify(updatedUser) }
      }
      ```
    </CodeBlockTabs>
  </Tab>

  <Tab>
    ```tsx {{ filename: 'app/routes/api/example.tsx' }}
    import { createClerkClient } from '@clerk/backend'
    import { json } from '@tanstack/react-start'
    import { createAPIFileRoute } from '@tanstack/react-start/api'
    import { getAuth } from '@clerk/tanstack-react-start/server'

    export const Route = createAPIFileRoute('/api/example')({
      GET: async ({ request, params }) => {
        // Use `getAuth()` to get the user's ID
        const { userId } = await getAuth(req)

        // Protect the route by checking if the user is signed in
        if (!userId) {
          return json({ error: 'Unauthorized' }, { status: 401 })
        }

        // Instantiate the Backend SDK
        const clerkClient = createClerkClient({ secretKey: import.meta.env.CLERK_SECRET_KEY })

        // Use the Backend SDK's `getUser()` method to get the Backend User object
        const user = userId ? await clerkClient.users.getUser(userId) : null

        // Return the Backend User object
        return json({ user })
      },
    })
    ```
  </Tab>
</Tabs>

## Validate session tokens

If you're using the middleware provided by our Clerk SDKs, validating session tokens is handled automatically in every request. If you're not using the middleware, you can still use the respective helpers provided by the SDKs to validate the tokens.

To learn how to manually verify a session token, refer to the [dedicated guide](/docs/backend-requests/manual-jwt).<|MERGE_RESOLUTION|>--- conflicted
+++ resolved
@@ -90,13 +90,7 @@
   </Tab>
 </Tabs>
 
-<<<<<<< HEAD
 If you would like to add custom claims to your session token, you can [customize it](/docs/guides/configure/session-token).
-=======
-## Custom claims
-
-If you would like to add custom claims to your session token, you can [customize it](/docs/backend-requests/custom-session-token).
->>>>>>> 3f0ec0e9
 
 You can also create custom tokens using a [JWT template](/docs/backend-requests/jwt-templates).
 
@@ -104,11 +98,7 @@
 
 Clerk stores the session token in a cookie, and [**most browsers limit cookie size to 4KB**](https://datatracker.ietf.org/doc/html/rfc2109#section-6.3). Exceeding this limit will cause the cookie to not be set, which will break your app as Clerk depends on cookies to work properly.
 
-<<<<<<< HEAD
 A session token with the [default session claims](#default-claims) won't run into this issue, as this configuration produces a cookie significantly smaller than 4kb. However, this limitation becomes relevant when implementing a [custom session token](/docs/guides/configure/session-token). In this case, it's recommended to move particularly large claims out of the token and fetch these using a separate API call from your backend.
-=======
-A session token with the [default session claims](#default-claims) won't run into this issue, as this configuration produces a cookie significantly smaller than 4KB. However, you must consider this limit when implementing a [custom session token](/docs/backend-requests/custom-session-token). After accounting for the size of Clerk's default claims, the cookie can support **up to 1.2KB** of custom claims.
->>>>>>> 3f0ec0e9
 
 Claims to monitor for size limits:
 
