// Things this script does

// Validates
// - The manifest
// - The markdown files contents (including required frontmatter fields)
// - Links (including hashes) between docs are valid and point to existing headings
// - The sdk filtering in the manifest
// - The sdk filtering in the frontmatter
// - The sdk filtering in the <If /> component
//   - Checks that the sdk is available in the manifest
//   - Checks that the sdk is available in the frontmatter
//   - Validates sdk values against the list of valid SDKs
// - URL encoding (prevents browser encoding issues)
// - File existence for both docs and partials
// - Path conflicts (prevents SDK name conflicts in paths)
<<<<<<< HEAD

// Transforms
// - Embeds the partials in the markdown files
// - Updates the links in the content if they point to the sdk specific docs
//   - Converts links to SDK-specific docs to use <SDKLink /> components
// - Copies over "core" docs to the dist folder
// - Generates "landing" pages for the sdk specific docs at the original url
// - Generates out the sdk specific docs to their respective folders
//   - Stripping filtered out content based on SDK
// - Removes .mdx from the end of docs markdown links
// - Adds canonical links in frontmatter for SDK-specific docs
=======
>>>>>>> eddf7ce2

import path from 'node:path'
import { remark } from 'remark'
import remarkFrontmatter from 'remark-frontmatter'
import remarkMdx from 'remark-mdx'
import { Node } from 'unist'
import { filter as mdastFilter } from 'unist-util-filter'
import { visit as mdastVisit } from 'unist-util-visit'
import reporter from 'vfile-reporter'

import { createConfig, type BuildConfig } from './lib/config'
<<<<<<< HEAD
import { watchAndRebuild } from './lib/dev'
import { errorMessages, shouldIgnoreWarning } from './lib/error-messages'
import { ensureDirectory, readDocsFolder, writeDistFile, writeSDKFile } from './lib/io'
=======
import { errorMessages, shouldIgnoreWarning } from './lib/error-messages'
import { readDocsFolder } from './lib/io'
>>>>>>> eddf7ce2
import { flattenTree, ManifestGroup, readManifest, traverseTree, traverseTreeItemsFirst } from './lib/manifest'
import { parseInMarkdownFile } from './lib/markdown'
import { readPartialsFolder, readPartialsMarkdown } from './lib/partials'
import { isValidSdk, VALID_SDKS, type SDK } from './lib/schemas'
<<<<<<< HEAD
import { createBlankStore, DocsMap, getMarkdownCache, Store } from './lib/store'
=======
import { DocsMap } from './lib/store'
>>>>>>> eddf7ce2
import { readTypedocsFolder, readTypedocsMarkdown } from './lib/typedoc'

import { documentHasIfComponents } from './lib/utils/documentHasIfComponents'
import { extractComponentPropValueFromNode } from './lib/utils/extractComponentPropValueFromNode'
import { extractSDKsFromIfProp } from './lib/utils/extractSDKsFromIfProp'
import { removeMdxSuffix } from './lib/utils/removeMdxSuffix'
<<<<<<< HEAD
import { scopeHrefToSDK } from './lib/utils/scopeHrefToSDK'

import { checkPartials } from './lib/plugins/checkPartials'
import { checkTypedoc } from './lib/plugins/checkTypedoc'
import { filterOtherSDKsContentOut } from './lib/plugins/filterOtherSDKsContentOut'
import { insertFrontmatter } from './lib/plugins/insertFrontmatter'
import { validateAndEmbedLinks } from './lib/plugins/validateAndEmbedLinks'
import { validateIfComponents } from './lib/plugins/validateIfComponents'
import { validateUniqueHeadings } from './lib/plugins/validateUniqueHeadings'

// Only invokes the main function if we run the script directly eg npm run build, bun run ./scripts/build-docs.ts
if (require.main === module) {
  main()
}

async function main() {
  const args = process.argv.slice(2)

=======

import { filterOtherSDKsContentOut } from './lib/plugins/filterOtherSDKsContentOut'
import { validateIfComponents } from './lib/plugins/validateIfComponents'
import { validateLinks } from './lib/plugins/validateLinks'
import { validateUniqueHeadings } from './lib/plugins/validateUniqueHeadings'

// Only invokes the main function if we run the script directly eg npm run build, bun run ./scripts/build-docs.ts
if (require.main === module) {
  main()
}

async function main() {
>>>>>>> eddf7ce2
  const config = createConfig({
    basePath: __dirname,
    docsPath: '../docs',
    baseDocsLink: '/docs/',
    manifestPath: '../docs/manifest.json',
    partialsPath: '../docs/_partials',
<<<<<<< HEAD
    distPath: '../dist',
=======
>>>>>>> eddf7ce2
    typedocPath: '../clerk-typedoc',
    ignoreLinks: [
      '/docs/core-1',
      '/docs/reference/backend-api',
      '/docs/reference/frontend-api',
      '/pricing',
      '/support',
      '/discord',
      '/contact',
      '/contact/sales',
      '/contact/support',
      '/blog',
      '/changelog/2024-04-19',
    ],
    ignoreWarnings: {
      docs: {
        'index.mdx': ['doc-not-in-manifest'],
        'guides/overview.mdx': ['doc-not-in-manifest'],
        'quickstarts/overview.mdx': ['doc-not-in-manifest'],
        'references/overview.mdx': ['doc-not-in-manifest'],
        'maintenance-mode.mdx': ['doc-not-in-manifest'],
        'deployments/staging-alternatives.mdx': ['doc-not-in-manifest'],
        'references/nextjs/usage-with-older-versions.mdx': ['doc-not-in-manifest'],
      },
      typedoc: {
        'types/active-session-resource.mdx': ['link-hash-not-found'],
        'types/pending-session-resource.mdx': ['link-hash-not-found'],
      },
      partials: {},
    },
    validSdks: VALID_SDKS,
    manifestOptions: {
      wrapDefault: true,
      collapseDefault: false,
      hideTitleDefault: false,
    },
<<<<<<< HEAD
    cleanDist: false,
    flags: {
      watch: args.includes('--watch'),
      controlled: args.includes('--controlled'),
    },
  })

  const store = createBlankStore()

  const output = await build(store, config)

  if (config.flags.controlled) {
    console.info('---initial-build-complete---')
  }

  if (output !== '') {
    console.info(output)
  }

  if (config.flags.watch) {
    console.info(`Watching for changes...`)

    watchAndRebuild(store, { ...config, cleanDist: true }, build)
  } else if (output !== '') {
=======
  })

  const output = await build(config)

  if (output !== '') {
    console.info(output)
>>>>>>> eddf7ce2
    process.exit(1)
  }
}

<<<<<<< HEAD
export async function build(store: Store, config: BuildConfig) {
=======
export async function build(config: BuildConfig) {
>>>>>>> eddf7ce2
  // Apply currying to create functions pre-configured with config
  const ensureDir = ensureDirectory(config)
  const getManifest = readManifest(config)
  const getDocsFolder = readDocsFolder(config)
  const getPartialsFolder = readPartialsFolder(config)
  const getPartialsMarkdown = readPartialsMarkdown(config, store)
  const getTypedocsFolder = readTypedocsFolder(config)
  const getTypedocsMarkdown = readTypedocsMarkdown(config, store)
  const parseMarkdownFile = parseInMarkdownFile(config)
  const writeFile = writeDistFile(config)
  const writeSdkFile = writeSDKFile(config)
  const markdownCache = getMarkdownCache(store)

  await ensureDir(config.distPath)

  const userManifest = await getManifest()
  console.info('✓ Read Manifest')

  const docsFiles = await getDocsFolder()
  console.info('✓ Read Docs Folder')

  const cachedPartialsSize = store.partials.size
  const partials = await getPartialsMarkdown((await getPartialsFolder()).map((item) => item.path))
<<<<<<< HEAD
  console.info(`✓ Loaded in ${partials.length} partials (${cachedPartialsSize} cached)`)
=======
  console.info(`✓ Loaded in ${partials.length} partials`)
>>>>>>> eddf7ce2

  const cachedTypedocsSize = store.typedocs.size
  const typedocs = await getTypedocsMarkdown((await getTypedocsFolder()).map((item) => item.path))
<<<<<<< HEAD
  console.info(`✓ Read ${typedocs.length} Typedocs (${cachedTypedocsSize} cached)`)
=======
  console.info(`✓ Read ${typedocs.length} Typedocs`)
>>>>>>> eddf7ce2

  const docsMap: DocsMap = new Map()
  const docsInManifest = new Set<string>()

  // Grab all the docs links in the manifest
  await traverseTree({ items: userManifest }, async (item) => {
    if (!item.href?.startsWith(config.baseDocsLink)) return item
    if (item.target !== undefined) return item

    const ignore = config.ignoredLink(item.href)
    if (ignore === true) return item

    docsInManifest.add(item.href)

    return item
  })
  console.info('✓ Parsed in Manifest')

  const cachedDocsSize = store.markdown.size
  // Read in all the docs
  const docsArray = await Promise.all(
    docsFiles.map(async (file) => {
      const href = removeMdxSuffix(`${config.baseDocsLink}${file.path}`)
      const inManifest = docsInManifest.has(href)

<<<<<<< HEAD
      const markdownFile = await markdownCache(href, () =>
        parseMarkdownFile(href, partials, typedocs, inManifest, 'docs'),
      )
=======
      const markdownFile = await parseMarkdownFile(href, partials, typedocs, inManifest, 'docs')
>>>>>>> eddf7ce2

      docsMap.set(href, markdownFile)
      return markdownFile
    }),
  )
<<<<<<< HEAD
  console.info(`✓ Loaded in ${docsArray.length} docs (${cachedDocsSize} cached)`)
=======
  console.info(`✓ Loaded in ${docsArray.length} docs`)
>>>>>>> eddf7ce2

  // Goes through and grabs the sdk scoping out of the manifest
  const sdkScopedManifestFirstPass = await traverseTree(
    { items: userManifest, sdk: undefined as undefined | SDK[] },
    async (item, tree) => {
      if (!item.href?.startsWith(config.baseDocsLink)) return item
      if (item.target !== undefined) return item

      const ignore = config.ignoredLink(item.href)
      if (ignore === true) return item // even thou we are not processing them, we still need to keep them

      const doc = docsMap.get(item.href)

      if (doc === undefined) {
        const filePath = `${item.href}.mdx`
        if (!shouldIgnoreWarning(config, filePath, 'docs', 'doc-not-found')) {
          throw new Error(errorMessages['doc-not-found'](item.title, item.href))
        }
        return item
      }

      // This is the sdk of the doc
      const docSDK = doc.sdk

      // This is the sdk of the parent group
      const parentSDK = tree.sdk

      // either use the defined sdk of the doc, or the parent group
      const sdk = docSDK ?? parentSDK

      if (docSDK !== undefined && parentSDK !== undefined) {
        if (docSDK.every((sdk) => parentSDK?.includes(sdk)) === false) {
          const filePath = `${item.href}.mdx`
          if (!shouldIgnoreWarning(config, filePath, 'docs', 'doc-sdk-filtered-by-parent')) {
            throw new Error(errorMessages['doc-sdk-filtered-by-parent'](item.title, docSDK, parentSDK))
          }
        }
      }

      return {
        ...item,
        sdk,
      }
    },
    async ({ items, ...details }, tree) => {
      // This takes all the children items, grabs the sdks out of them, and combines that in to a list
      const groupsItemsCombinedSDKs = (() => {
        const sdks = items?.flatMap((item) => item.flatMap((item) => item.sdk))

        if (sdks === undefined) return []

        return Array.from(new Set(sdks)).filter((sdk): sdk is SDK => sdk !== undefined)
      })()

      // This is the sdk of the group
      const groupSDK = details.sdk

      // This is the sdk of the parent group
      const parentSDK = tree.sdk

      // If there are no children items, then the we either use the group we are looking at sdks if its defined, or its parent group
      if (groupsItemsCombinedSDKs.length === 0) {
        return { ...details, sdk: groupSDK ?? parentSDK, items } as ManifestGroup
      }

      if (groupSDK !== undefined && groupSDK.length > 0) {
        return {
          ...details,
          sdk: groupSDK,
          items,
        } as ManifestGroup
      }

      return {
        ...details,
        // If there are children items, then we combine the sdks of the group and the children items sdks
        sdk: Array.from(new Set([...(groupSDK ?? []), ...groupsItemsCombinedSDKs])) ?? [],
        items,
      } as ManifestGroup
    },
    (item, error) => {
      console.error('↳', item.title)
      throw error
    },
  )
<<<<<<< HEAD

  const sdkScopedManifest = await traverseTreeItemsFirst(
    { items: sdkScopedManifestFirstPass, sdk: undefined as undefined | SDK[] },
    async (item, tree) => item,
    async ({ items, ...details }, tree) => {
      // This takes all the children items, grabs the sdks out of them, and combines that in to a list
      const groupsItemsCombinedSDKs = (() => {
        const sdks = items?.flatMap((item) => item.flatMap((item) => item.sdk))

        if (sdks === undefined) return []

        const uniqueSDKs = Array.from(new Set(sdks)).filter((sdk): sdk is SDK => sdk !== undefined)
        return uniqueSDKs
      })()

      // This is the sdk of the group
      const groupSDK = details.sdk

      // This is the sdk of the parent group
      const parentSDK = tree.sdk

      // If there are no children items, then we either use the group we are looking at sdks if its defined, or its parent group
      if (groupsItemsCombinedSDKs.length === 0) {
        return { ...details, sdk: groupSDK ?? parentSDK, items } as ManifestGroup
      }

      if (groupSDK !== undefined && groupSDK.length > 0) {
        return {
          ...details,
          sdk: groupSDK,
          items,
        } as ManifestGroup
      }

      const combinedSDKs = Array.from(new Set([...(groupSDK ?? []), ...groupsItemsCombinedSDKs])) ?? []

      return {
        ...details,
        // If there are children items, then we combine the sdks of the group and the children items sdks
        sdk: combinedSDKs,
        items,
      } as ManifestGroup
    },
    (item, error) => {
      console.error('[DEBUG] Error processing item:', item.title)
      console.error(error)
      throw error
    },
  )
  console.info('✓ Applied manifest sdk scoping')

  if (config.cleanDist) {
    await fs.rm(config.distPath, { recursive: true })
    console.info('✓ Removed dist folder')
  }

  await writeFile(
    'manifest.json',
    JSON.stringify({
      navigation: await traverseTree(
        { items: sdkScopedManifest },
        async (item) => ({
          title: item.title,
          href: docsMap.get(item.href)?.sdk !== undefined ? scopeHrefToSDK(config)(item.href, ':sdk:') : item.href,
          tag: item.tag,
          wrap: item.wrap === config.manifestOptions.wrapDefault ? undefined : item.wrap,
          icon: item.icon,
          target: item.target,
          sdk: item.sdk,
        }),
        // @ts-expect-error - This traverseTree function might just be the death of me
        async (group) => ({
          title: group.title,
          collapse: group.collapse === config.manifestOptions.collapseDefault ? undefined : group.collapse,
          tag: group.tag,
          wrap: group.wrap === config.manifestOptions.wrapDefault ? undefined : group.wrap,
          icon: group.icon,
          hideTitle: group.hideTitle === config.manifestOptions.hideTitleDefault ? undefined : group.hideTitle,
          sdk: group.sdk,
          items: group.items,
        }),
      ),
    }),
  )

  const flatSDKScopedManifest = flattenTree(sdkScopedManifest)

  const validatedPartials = await Promise.all(
    partials.map(async (partial) => {
      const partialPath = `${config.partialsRelativePath}/${partial.path}`

      try {
        let node: Node | null = null

        const vfile = await remark()
          .use(remarkFrontmatter)
          .use(remarkMdx)
          .use(validateAndEmbedLinks(config, docsMap, partialPath, 'partials'))
          .use(() => (tree, vfile) => {
            node = tree
          })
          .process(partial.vfile)

        if (node === null) {
          throw new Error(errorMessages['partial-parse-error'](partial.path))
        }

        return {
          ...partial,
          node: node as Node,
          vfile,
        }
      } catch (error) {
        console.error(`✗ Error validating partial: ${partial.path}`)
        throw error
      }
    }),
  )
  console.info(`✓ Validated all partials`)

  const validatedTypedocs = await Promise.all(
    typedocs.map(async (typedoc) => {
      const filePath = path.join(config.typedocRelativePath, typedoc.path)

      try {
        let node: Node | null = null

        const vfile = await remark()
          .use(remarkMdx)
          .use(validateAndEmbedLinks(config, docsMap, filePath, 'typedoc'))
          .use(() => (tree, vfile) => {
            node = tree
          })
          .process(typedoc.vfile)

        if (node === null) {
          throw new Error(errorMessages['typedoc-parse-error'](typedoc.path))
        }

        return {
          ...typedoc,
          vfile,
          node: node as Node,
        }
      } catch (error) {
        try {
          let node: Node | null = null

          const vfile = await remark()
            .use(validateAndEmbedLinks(config, docsMap, filePath, 'typedoc'))
            .use(() => (tree, vfile) => {
              node = tree
            })
            .process(typedoc.vfile)

          if (node === null) {
            throw new Error(errorMessages['typedoc-parse-error'](typedoc.path))
          }

          return {
            ...typedoc,
            vfile,
            node: node as Node,
          }
        } catch (error) {
          console.error(error)
          throw new Error(errorMessages['typedoc-parse-error'](typedoc.path))
        }
      }
    }),
  )
  console.info(`✓ Validated all typedocs`)

  const coreVFiles = await Promise.all(
    docsArray.map(async (doc) => {
      const filePath = `${doc.href}.mdx`

      const vfile = await remark()
        .use(remarkFrontmatter)
        .use(remarkMdx)
        .use(validateAndEmbedLinks(config, docsMap, filePath, 'docs', doc))
        .use(validateIfComponents(config, filePath, doc, flatSDKScopedManifest))
        .use(checkPartials(config, validatedPartials, filePath, { reportWarnings: false, embed: true }))
        .use(checkTypedoc(config, validatedTypedocs, filePath, { reportWarnings: false, embed: true }))
        .process(doc.vfile)

      const distFilePath = `${doc.href.replace(config.baseDocsLink, '')}.mdx`

      if (isValidSdk(config)(distFilePath.split('/')[0])) {
        if (!shouldIgnoreWarning(config, filePath, 'docs', 'sdk-path-conflict')) {
          throw new Error(errorMessages['sdk-path-conflict'](doc.href, distFilePath))
        }
      }

      if (doc.sdk !== undefined) {
        // This is a sdk specific doc, so we want to put a landing page here to redirect the user to a doc customized to their sdk.

        await writeFile(
          distFilePath,
          `---
template: wide
---
<SDKDocRedirectPage title="${doc.frontmatter.title}"${doc.frontmatter.description ? ` description="${doc.frontmatter.description}" ` : ' '}href="${scopeHrefToSDK(config)(doc.href, ':sdk:')}" sdks={${JSON.stringify(doc.sdk)}} />`,
        )

        return vfile
      }

      await writeFile(distFilePath, String(vfile))

      return vfile
    }),
  )

  console.info(`✓ Validated and wrote out all core docs`)

  const sdkSpecificVFiles = await Promise.all(
    config.validSdks.map(async (targetSdk) => {
      const vFiles = await Promise.all(
        docsArray.map(async (doc) => {
          if (doc.sdk === undefined) return null // skip core docs
          if (doc.sdk.includes(targetSdk) === false) return null // skip docs that are not for the target sdk

          const filePath = `${doc.href}.mdx`
          const vfile = await remark()
            .use(remarkFrontmatter)
            .use(remarkMdx)
            .use(filterOtherSDKsContentOut(config, filePath, targetSdk))
            .use(validateUniqueHeadings(config, filePath, 'docs'))
            .use(insertFrontmatter({ canonical: doc.sdk ? scopeHrefToSDK(config)(doc.href, ':sdk:') : doc.href }))
            .process({
              ...doc.vfile,
              messages: [], // reset the messages, otherwise they will be duplicated
            })

          await writeSdkFile(targetSdk, `${doc.href.replace(config.baseDocsLink, '')}.mdx`, String(vfile))

          return vfile
        }),
      )

      const numberOfSdkSpecificDocs = vFiles.filter(Boolean).length

      if (numberOfSdkSpecificDocs > 0) {
        console.info(`✓ Wrote out ${numberOfSdkSpecificDocs} ${targetSdk} specific docs`)
=======

  const sdkScopedManifest = await traverseTreeItemsFirst(
    { items: sdkScopedManifestFirstPass, sdk: undefined as undefined | SDK[] },
    async (item, tree) => item,
    async ({ items, ...details }, tree) => {
      // This takes all the children items, grabs the sdks out of them, and combines that in to a list
      const groupsItemsCombinedSDKs = (() => {
        const sdks = items?.flatMap((item) => item.flatMap((item) => item.sdk))

        if (sdks === undefined) return []

        const uniqueSDKs = Array.from(new Set(sdks)).filter((sdk): sdk is SDK => sdk !== undefined)
        return uniqueSDKs
      })()

      // This is the sdk of the group
      const groupSDK = details.sdk

      // This is the sdk of the parent group
      const parentSDK = tree.sdk

      // If there are no children items, then we either use the group we are looking at sdks if its defined, or its parent group
      if (groupsItemsCombinedSDKs.length === 0) {
        return { ...details, sdk: groupSDK ?? parentSDK, items } as ManifestGroup
      }

      if (groupSDK !== undefined && groupSDK.length > 0) {
        return {
          ...details,
          sdk: groupSDK,
          items,
        } as ManifestGroup
      }

      const combinedSDKs = Array.from(new Set([...(groupSDK ?? []), ...groupsItemsCombinedSDKs])) ?? []

      return {
        ...details,
        // If there are children items, then we combine the sdks of the group and the children items sdks
        sdk: combinedSDKs,
        items,
      } as ManifestGroup
    },
    (item, error) => {
      console.error('[DEBUG] Error processing item:', item.title)
      console.error(error)
      throw error
    },
  )
  console.info('✓ Applied manifest sdk scoping')

  const flatSDKScopedManifest = flattenTree(sdkScopedManifest)

  const validatedPartials = await Promise.all(
    partials.map(async (partial) => {
      const partialPath = `${config.partialsRelativePath}/${partial.path}`

      try {
        let node: Node | null = null

        const vfile = await remark()
          .use(remarkFrontmatter)
          .use(remarkMdx)
          .use(validateLinks(config, docsMap, partialPath, 'partials'))
          .use(() => (tree, vfile) => {
            node = tree
          })
          .process(partial.vfile)

        if (node === null) {
          throw new Error(errorMessages['partial-parse-error'](partial.path))
        }

        return {
          ...partial,
          node: node as Node,
          vfile,
        }
      } catch (error) {
        console.error(`✗ Error validating partial: ${partial.path}`)
        throw error
      }
    }),
  )
  console.info(`✓ Validated all partials`)

  const validatedTypedocs = await Promise.all(
    typedocs.map(async (typedoc) => {
      const filePath = path.join(config.typedocRelativePath, typedoc.path)

      try {
        let node: Node | null = null

        const vfile = await remark()
          .use(remarkMdx)
          .use(validateLinks(config, docsMap, filePath, 'typedoc'))
          .use(() => (tree, vfile) => {
            node = tree
          })
          .process(typedoc.vfile)

        if (node === null) {
          throw new Error(errorMessages['typedoc-parse-error'](typedoc.path))
        }

        return {
          ...typedoc,
          vfile,
          node: node as Node,
        }
      } catch (error) {
        try {
          let node: Node | null = null

          const vfile = await remark()
            .use(validateLinks(config, docsMap, filePath, 'typedoc'))
            .use(() => (tree, vfile) => {
              node = tree
            })
            .process(typedoc.vfile)

          if (node === null) {
            throw new Error(errorMessages['typedoc-parse-error'](typedoc.path))
          }

          return {
            ...typedoc,
            vfile,
            node: node as Node,
          }
        } catch (error) {
          console.error(error)
          throw new Error(errorMessages['typedoc-parse-error'](typedoc.path))
        }
      }
    }),
  )
  console.info(`✓ Validated all typedocs`)

  const coreVFiles = await Promise.all(
    docsArray.map(async (doc) => {
      const filePath = `${doc.href}.mdx`

      const vfile = await remark()
        .use(remarkFrontmatter)
        .use(remarkMdx)
        .use(validateLinks(config, docsMap, filePath, 'docs', doc))
        .use(validateIfComponents(config, filePath, doc, flatSDKScopedManifest))
        .process(doc.vfile)

      const distFilePath = `${doc.href.replace(config.baseDocsLink, '')}.mdx`

      if (isValidSdk(config)(distFilePath.split('/')[0])) {
        if (!shouldIgnoreWarning(config, filePath, 'docs', 'sdk-path-conflict')) {
          throw new Error(errorMessages['sdk-path-conflict'](doc.href, distFilePath))
        }
>>>>>>> eddf7ce2
      }

      return { targetSdk, vFiles }
    }),
  )

<<<<<<< HEAD
  const docsWithOnlyIfComponents = docsArray.filter((doc) => doc.sdk === undefined && documentHasIfComponents(doc.node))
  const extractSDKsFromIfComponent = extractSDKsFromIfProp(config)

  for (const doc of docsWithOnlyIfComponents) {
    const filePath = `${doc.href}.mdx`

    // Extract all SDK values from <If /> all components
    const availableSDKs = new Set<SDK>()

    mdastVisit(doc.node, (node) => {
      const sdkProp = extractComponentPropValueFromNode(config, node, undefined, 'If', 'sdk', true, 'docs', filePath)

      if (sdkProp === undefined) return

      const sdks = extractSDKsFromIfComponent(node, undefined, sdkProp, 'docs', filePath)

      if (sdks === undefined) return

      sdks.forEach((sdk) => availableSDKs.add(sdk))
    })

    for (const sdk of availableSDKs) {
      await remark()
        .use(remarkFrontmatter)
        .use(remarkMdx)
        .use(() => (inputTree) => {
          return mdastFilter(inputTree, (node) => {
            const sdkProp = extractComponentPropValueFromNode(
              config,
              node,
              undefined,
              'If',
              'sdk',
              false,
              'docs',
              filePath,
            )
            if (!sdkProp) return true

            const ifSdks = extractSDKsFromIfComponent(node, undefined, sdkProp, 'docs', filePath)

            if (!ifSdks) return true

            return ifSdks.includes(sdk)
          })
        })
        .use(validateUniqueHeadings(config, filePath, 'docs'))
        .process({
          path: filePath,
          value: String(doc.vfile),
        })
    }
  }

  const flatSdkSpecificVFiles = sdkSpecificVFiles
    .flatMap(({ vFiles }) => vFiles)
    .filter((item): item is NonNullable<typeof item> => item !== null)

  const partialsVFiles = validatedPartials.map((partial) => partial.vfile)
  const typedocVFiles = validatedTypedocs.map((typedoc) => typedoc.vfile)

=======
  console.info(`✓ Validated all core docs`)

  const sdkSpecificVFiles = await Promise.all(
    config.validSdks.map(async (targetSdk) => {
      const vFiles = await Promise.all(
        docsArray.map(async (doc) => {
          if (doc.sdk === undefined) return null // skip core docs
          if (doc.sdk.includes(targetSdk) === false) return null // skip docs that are not for the target sdk

          const filePath = `${doc.href}.mdx`
          const vfile = await remark()
            .use(remarkFrontmatter)
            .use(remarkMdx)
            .use(filterOtherSDKsContentOut(config, filePath, targetSdk))
            .use(validateUniqueHeadings(config, filePath, 'docs'))
            .process({
              ...doc.vfile,
              messages: [], // reset the messages, otherwise they will be duplicated
            })

          return vfile
        }),
      )

      return vFiles
    }),
  )

  const docsWithOnlyIfComponents = docsArray.filter((doc) => doc.sdk === undefined && documentHasIfComponents(doc.node))
  const extractSDKsFromIfComponent = extractSDKsFromIfProp(config)

  for (const doc of docsWithOnlyIfComponents) {
    const filePath = `${doc.href}.mdx`

    // Extract all SDK values from <If /> all components
    const availableSDKs = new Set<SDK>()

    mdastVisit(doc.node, (node) => {
      const sdkProp = extractComponentPropValueFromNode(config, node, undefined, 'If', 'sdk', true, 'docs', filePath)

      if (sdkProp === undefined) return

      const sdks = extractSDKsFromIfComponent(node, undefined, sdkProp, 'docs', filePath)

      if (sdks === undefined) return

      sdks.forEach((sdk) => availableSDKs.add(sdk))
    })

    for (const sdk of availableSDKs) {
      await remark()
        .use(remarkFrontmatter)
        .use(remarkMdx)
        .use(() => (inputTree) => {
          return mdastFilter(inputTree, (node) => {
            const sdkProp = extractComponentPropValueFromNode(
              config,
              node,
              undefined,
              'If',
              'sdk',
              false,
              'docs',
              filePath,
            )
            if (!sdkProp) return true

            const ifSdks = extractSDKsFromIfComponent(node, undefined, sdkProp, 'docs', filePath)

            if (!ifSdks) return true

            return ifSdks.includes(sdk)
          })
        })
        .use(validateUniqueHeadings(config, filePath, 'docs'))
        .process({
          path: filePath,
          value: String(doc.vfile),
        })
    }
  }

  const flatSdkSpecificVFiles = sdkSpecificVFiles
    .flatMap((vFiles) => vFiles)
    .filter((item): item is NonNullable<typeof item> => item !== null)

  const partialsVFiles = validatedPartials.map((partial) => partial.vfile)
  const typedocVFiles = validatedTypedocs.map((typedoc) => typedoc.vfile)

>>>>>>> eddf7ce2
  return reporter([...coreVFiles, ...partialsVFiles, ...typedocVFiles, ...flatSdkSpecificVFiles], { quiet: true })
}<|MERGE_RESOLUTION|>--- conflicted
+++ resolved
@@ -13,7 +13,6 @@
 // - URL encoding (prevents browser encoding issues)
 // - File existence for both docs and partials
 // - Path conflicts (prevents SDK name conflicts in paths)
-<<<<<<< HEAD
 
 // Transforms
 // - Embeds the partials in the markdown files
@@ -25,8 +24,6 @@
 //   - Stripping filtered out content based on SDK
 // - Removes .mdx from the end of docs markdown links
 // - Adds canonical links in frontmatter for SDK-specific docs
-=======
->>>>>>> eddf7ce2
 
 import path from 'node:path'
 import { remark } from 'remark'
@@ -38,30 +35,20 @@
 import reporter from 'vfile-reporter'
 
 import { createConfig, type BuildConfig } from './lib/config'
-<<<<<<< HEAD
 import { watchAndRebuild } from './lib/dev'
 import { errorMessages, shouldIgnoreWarning } from './lib/error-messages'
 import { ensureDirectory, readDocsFolder, writeDistFile, writeSDKFile } from './lib/io'
-=======
-import { errorMessages, shouldIgnoreWarning } from './lib/error-messages'
-import { readDocsFolder } from './lib/io'
->>>>>>> eddf7ce2
 import { flattenTree, ManifestGroup, readManifest, traverseTree, traverseTreeItemsFirst } from './lib/manifest'
 import { parseInMarkdownFile } from './lib/markdown'
 import { readPartialsFolder, readPartialsMarkdown } from './lib/partials'
 import { isValidSdk, VALID_SDKS, type SDK } from './lib/schemas'
-<<<<<<< HEAD
 import { createBlankStore, DocsMap, getMarkdownCache, Store } from './lib/store'
-=======
-import { DocsMap } from './lib/store'
->>>>>>> eddf7ce2
 import { readTypedocsFolder, readTypedocsMarkdown } from './lib/typedoc'
 
 import { documentHasIfComponents } from './lib/utils/documentHasIfComponents'
 import { extractComponentPropValueFromNode } from './lib/utils/extractComponentPropValueFromNode'
 import { extractSDKsFromIfProp } from './lib/utils/extractSDKsFromIfProp'
 import { removeMdxSuffix } from './lib/utils/removeMdxSuffix'
-<<<<<<< HEAD
 import { scopeHrefToSDK } from './lib/utils/scopeHrefToSDK'
 
 import { checkPartials } from './lib/plugins/checkPartials'
@@ -80,30 +67,13 @@
 async function main() {
   const args = process.argv.slice(2)
 
-=======
-
-import { filterOtherSDKsContentOut } from './lib/plugins/filterOtherSDKsContentOut'
-import { validateIfComponents } from './lib/plugins/validateIfComponents'
-import { validateLinks } from './lib/plugins/validateLinks'
-import { validateUniqueHeadings } from './lib/plugins/validateUniqueHeadings'
-
-// Only invokes the main function if we run the script directly eg npm run build, bun run ./scripts/build-docs.ts
-if (require.main === module) {
-  main()
-}
-
-async function main() {
->>>>>>> eddf7ce2
   const config = createConfig({
     basePath: __dirname,
     docsPath: '../docs',
     baseDocsLink: '/docs/',
     manifestPath: '../docs/manifest.json',
     partialsPath: '../docs/_partials',
-<<<<<<< HEAD
     distPath: '../dist',
-=======
->>>>>>> eddf7ce2
     typedocPath: '../clerk-typedoc',
     ignoreLinks: [
       '/docs/core-1',
@@ -140,7 +110,6 @@
       collapseDefault: false,
       hideTitleDefault: false,
     },
-<<<<<<< HEAD
     cleanDist: false,
     flags: {
       watch: args.includes('--watch'),
@@ -165,23 +134,11 @@
 
     watchAndRebuild(store, { ...config, cleanDist: true }, build)
   } else if (output !== '') {
-=======
-  })
-
-  const output = await build(config)
-
-  if (output !== '') {
-    console.info(output)
->>>>>>> eddf7ce2
     process.exit(1)
   }
 }
 
-<<<<<<< HEAD
 export async function build(store: Store, config: BuildConfig) {
-=======
-export async function build(config: BuildConfig) {
->>>>>>> eddf7ce2
   // Apply currying to create functions pre-configured with config
   const ensureDir = ensureDirectory(config)
   const getManifest = readManifest(config)
@@ -205,19 +162,11 @@
 
   const cachedPartialsSize = store.partials.size
   const partials = await getPartialsMarkdown((await getPartialsFolder()).map((item) => item.path))
-<<<<<<< HEAD
   console.info(`✓ Loaded in ${partials.length} partials (${cachedPartialsSize} cached)`)
-=======
-  console.info(`✓ Loaded in ${partials.length} partials`)
->>>>>>> eddf7ce2
 
   const cachedTypedocsSize = store.typedocs.size
   const typedocs = await getTypedocsMarkdown((await getTypedocsFolder()).map((item) => item.path))
-<<<<<<< HEAD
   console.info(`✓ Read ${typedocs.length} Typedocs (${cachedTypedocsSize} cached)`)
-=======
-  console.info(`✓ Read ${typedocs.length} Typedocs`)
->>>>>>> eddf7ce2
 
   const docsMap: DocsMap = new Map()
   const docsInManifest = new Set<string>()
@@ -243,23 +192,15 @@
       const href = removeMdxSuffix(`${config.baseDocsLink}${file.path}`)
       const inManifest = docsInManifest.has(href)
 
-<<<<<<< HEAD
       const markdownFile = await markdownCache(href, () =>
         parseMarkdownFile(href, partials, typedocs, inManifest, 'docs'),
       )
-=======
-      const markdownFile = await parseMarkdownFile(href, partials, typedocs, inManifest, 'docs')
->>>>>>> eddf7ce2
 
       docsMap.set(href, markdownFile)
       return markdownFile
     }),
   )
-<<<<<<< HEAD
   console.info(`✓ Loaded in ${docsArray.length} docs (${cachedDocsSize} cached)`)
-=======
-  console.info(`✓ Loaded in ${docsArray.length} docs`)
->>>>>>> eddf7ce2
 
   // Goes through and grabs the sdk scoping out of the manifest
   const sdkScopedManifestFirstPass = await traverseTree(
@@ -345,7 +286,6 @@
       throw error
     },
   )
-<<<<<<< HEAD
 
   const sdkScopedManifest = await traverseTreeItemsFirst(
     { items: sdkScopedManifestFirstPass, sdk: undefined as undefined | SDK[] },
@@ -591,171 +531,12 @@
 
       if (numberOfSdkSpecificDocs > 0) {
         console.info(`✓ Wrote out ${numberOfSdkSpecificDocs} ${targetSdk} specific docs`)
-=======
-
-  const sdkScopedManifest = await traverseTreeItemsFirst(
-    { items: sdkScopedManifestFirstPass, sdk: undefined as undefined | SDK[] },
-    async (item, tree) => item,
-    async ({ items, ...details }, tree) => {
-      // This takes all the children items, grabs the sdks out of them, and combines that in to a list
-      const groupsItemsCombinedSDKs = (() => {
-        const sdks = items?.flatMap((item) => item.flatMap((item) => item.sdk))
-
-        if (sdks === undefined) return []
-
-        const uniqueSDKs = Array.from(new Set(sdks)).filter((sdk): sdk is SDK => sdk !== undefined)
-        return uniqueSDKs
-      })()
-
-      // This is the sdk of the group
-      const groupSDK = details.sdk
-
-      // This is the sdk of the parent group
-      const parentSDK = tree.sdk
-
-      // If there are no children items, then we either use the group we are looking at sdks if its defined, or its parent group
-      if (groupsItemsCombinedSDKs.length === 0) {
-        return { ...details, sdk: groupSDK ?? parentSDK, items } as ManifestGroup
-      }
-
-      if (groupSDK !== undefined && groupSDK.length > 0) {
-        return {
-          ...details,
-          sdk: groupSDK,
-          items,
-        } as ManifestGroup
-      }
-
-      const combinedSDKs = Array.from(new Set([...(groupSDK ?? []), ...groupsItemsCombinedSDKs])) ?? []
-
-      return {
-        ...details,
-        // If there are children items, then we combine the sdks of the group and the children items sdks
-        sdk: combinedSDKs,
-        items,
-      } as ManifestGroup
-    },
-    (item, error) => {
-      console.error('[DEBUG] Error processing item:', item.title)
-      console.error(error)
-      throw error
-    },
-  )
-  console.info('✓ Applied manifest sdk scoping')
-
-  const flatSDKScopedManifest = flattenTree(sdkScopedManifest)
-
-  const validatedPartials = await Promise.all(
-    partials.map(async (partial) => {
-      const partialPath = `${config.partialsRelativePath}/${partial.path}`
-
-      try {
-        let node: Node | null = null
-
-        const vfile = await remark()
-          .use(remarkFrontmatter)
-          .use(remarkMdx)
-          .use(validateLinks(config, docsMap, partialPath, 'partials'))
-          .use(() => (tree, vfile) => {
-            node = tree
-          })
-          .process(partial.vfile)
-
-        if (node === null) {
-          throw new Error(errorMessages['partial-parse-error'](partial.path))
-        }
-
-        return {
-          ...partial,
-          node: node as Node,
-          vfile,
-        }
-      } catch (error) {
-        console.error(`✗ Error validating partial: ${partial.path}`)
-        throw error
-      }
-    }),
-  )
-  console.info(`✓ Validated all partials`)
-
-  const validatedTypedocs = await Promise.all(
-    typedocs.map(async (typedoc) => {
-      const filePath = path.join(config.typedocRelativePath, typedoc.path)
-
-      try {
-        let node: Node | null = null
-
-        const vfile = await remark()
-          .use(remarkMdx)
-          .use(validateLinks(config, docsMap, filePath, 'typedoc'))
-          .use(() => (tree, vfile) => {
-            node = tree
-          })
-          .process(typedoc.vfile)
-
-        if (node === null) {
-          throw new Error(errorMessages['typedoc-parse-error'](typedoc.path))
-        }
-
-        return {
-          ...typedoc,
-          vfile,
-          node: node as Node,
-        }
-      } catch (error) {
-        try {
-          let node: Node | null = null
-
-          const vfile = await remark()
-            .use(validateLinks(config, docsMap, filePath, 'typedoc'))
-            .use(() => (tree, vfile) => {
-              node = tree
-            })
-            .process(typedoc.vfile)
-
-          if (node === null) {
-            throw new Error(errorMessages['typedoc-parse-error'](typedoc.path))
-          }
-
-          return {
-            ...typedoc,
-            vfile,
-            node: node as Node,
-          }
-        } catch (error) {
-          console.error(error)
-          throw new Error(errorMessages['typedoc-parse-error'](typedoc.path))
-        }
-      }
-    }),
-  )
-  console.info(`✓ Validated all typedocs`)
-
-  const coreVFiles = await Promise.all(
-    docsArray.map(async (doc) => {
-      const filePath = `${doc.href}.mdx`
-
-      const vfile = await remark()
-        .use(remarkFrontmatter)
-        .use(remarkMdx)
-        .use(validateLinks(config, docsMap, filePath, 'docs', doc))
-        .use(validateIfComponents(config, filePath, doc, flatSDKScopedManifest))
-        .process(doc.vfile)
-
-      const distFilePath = `${doc.href.replace(config.baseDocsLink, '')}.mdx`
-
-      if (isValidSdk(config)(distFilePath.split('/')[0])) {
-        if (!shouldIgnoreWarning(config, filePath, 'docs', 'sdk-path-conflict')) {
-          throw new Error(errorMessages['sdk-path-conflict'](doc.href, distFilePath))
-        }
->>>>>>> eddf7ce2
       }
 
       return { targetSdk, vFiles }
     }),
   )
 
-<<<<<<< HEAD
   const docsWithOnlyIfComponents = docsArray.filter((doc) => doc.sdk === undefined && documentHasIfComponents(doc.node))
   const extractSDKsFromIfComponent = extractSDKsFromIfProp(config)
 
@@ -817,96 +598,5 @@
   const partialsVFiles = validatedPartials.map((partial) => partial.vfile)
   const typedocVFiles = validatedTypedocs.map((typedoc) => typedoc.vfile)
 
-=======
-  console.info(`✓ Validated all core docs`)
-
-  const sdkSpecificVFiles = await Promise.all(
-    config.validSdks.map(async (targetSdk) => {
-      const vFiles = await Promise.all(
-        docsArray.map(async (doc) => {
-          if (doc.sdk === undefined) return null // skip core docs
-          if (doc.sdk.includes(targetSdk) === false) return null // skip docs that are not for the target sdk
-
-          const filePath = `${doc.href}.mdx`
-          const vfile = await remark()
-            .use(remarkFrontmatter)
-            .use(remarkMdx)
-            .use(filterOtherSDKsContentOut(config, filePath, targetSdk))
-            .use(validateUniqueHeadings(config, filePath, 'docs'))
-            .process({
-              ...doc.vfile,
-              messages: [], // reset the messages, otherwise they will be duplicated
-            })
-
-          return vfile
-        }),
-      )
-
-      return vFiles
-    }),
-  )
-
-  const docsWithOnlyIfComponents = docsArray.filter((doc) => doc.sdk === undefined && documentHasIfComponents(doc.node))
-  const extractSDKsFromIfComponent = extractSDKsFromIfProp(config)
-
-  for (const doc of docsWithOnlyIfComponents) {
-    const filePath = `${doc.href}.mdx`
-
-    // Extract all SDK values from <If /> all components
-    const availableSDKs = new Set<SDK>()
-
-    mdastVisit(doc.node, (node) => {
-      const sdkProp = extractComponentPropValueFromNode(config, node, undefined, 'If', 'sdk', true, 'docs', filePath)
-
-      if (sdkProp === undefined) return
-
-      const sdks = extractSDKsFromIfComponent(node, undefined, sdkProp, 'docs', filePath)
-
-      if (sdks === undefined) return
-
-      sdks.forEach((sdk) => availableSDKs.add(sdk))
-    })
-
-    for (const sdk of availableSDKs) {
-      await remark()
-        .use(remarkFrontmatter)
-        .use(remarkMdx)
-        .use(() => (inputTree) => {
-          return mdastFilter(inputTree, (node) => {
-            const sdkProp = extractComponentPropValueFromNode(
-              config,
-              node,
-              undefined,
-              'If',
-              'sdk',
-              false,
-              'docs',
-              filePath,
-            )
-            if (!sdkProp) return true
-
-            const ifSdks = extractSDKsFromIfComponent(node, undefined, sdkProp, 'docs', filePath)
-
-            if (!ifSdks) return true
-
-            return ifSdks.includes(sdk)
-          })
-        })
-        .use(validateUniqueHeadings(config, filePath, 'docs'))
-        .process({
-          path: filePath,
-          value: String(doc.vfile),
-        })
-    }
-  }
-
-  const flatSdkSpecificVFiles = sdkSpecificVFiles
-    .flatMap((vFiles) => vFiles)
-    .filter((item): item is NonNullable<typeof item> => item !== null)
-
-  const partialsVFiles = validatedPartials.map((partial) => partial.vfile)
-  const typedocVFiles = validatedTypedocs.map((typedoc) => typedoc.vfile)
-
->>>>>>> eddf7ce2
   return reporter([...coreVFiles, ...partialsVFiles, ...typedocVFiles, ...flatSdkSpecificVFiles], { quiet: true })
 }