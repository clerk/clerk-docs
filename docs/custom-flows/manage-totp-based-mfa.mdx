--- conflicted
+++ resolved
@@ -17,14 +17,8 @@
 
   For your users to be able to enable MFA for their account, you need to enable MFA as an MFA authentication strategy in your Clerk application.
 
-<<<<<<< HEAD
   1. In the Clerk Dashboard, navigate to the [**Multi-factor**](https://dashboard.clerk.com/last-active?path=user-authentication/multi-factor) page.
   1. For the purpose of this guide, toggle on both the **Authenticator application** and **Backup codes** strategies. Select **Save**.
-=======
-  1. Navigate to the [Clerk Dashboard](https://dashboard.clerk.com/last-active?path=user-authentication/multi-factor).
-  1. In the navigation sidebar, select **User & Authentication > Multi-factor**.
-  1. Enable **Authenticator application** and **Backup codes** and select **Save**.
->>>>>>> ca5cdc2b
 
   ### Create the multi-factor management flow
 
