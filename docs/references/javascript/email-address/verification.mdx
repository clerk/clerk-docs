---
title: EmailAddress verification
description: These are all methods on the EmailAddress class that allow you to verify a user's email address.
---

# `EmailAddress` verification

These are all methods on the [`EmailAddress`](/docs/references/javascript/email-address/email-address) class that allow you to verify a user's email address.

## `prepareVerification()`

Kick off the verification process for this email address. An email message with a one-time code or a magic-link will be sent to the email address box.

```typescript
function prepareVerification(params: PrepareEmailAddressVerificationParams): Promise<EmailAddress>;
```

<<<<<<< HEAD
=======
Kick off the verification process for this email address. An email message with a one-time code or an email link will be sent to the email address box.

>>>>>>> 749dfeaf
### `PrepareEmailAddressVerificationParams`

| Name | Type | Description |
| --- | --- | --- |
| `strategy` | `'email_link' \| 'email_code'` | The verification strategy.<br/>Possible strategy values are:<br/><ul><li>`email_link`: User will receive an email link via email.</li><li>`email_code`: User will receive a one-time authentication code via email.</li></ul> |
| `redirectUrl` | `string \| undefined` | The email link target URL. Users will be redirected here once they click the email link from their email. This param only applies if `strategy` is `email_link`. |

## `attemptVerification()`

Attempts to verify this email address, passing the one-time code that was sent as an email message. The code will be sent when calling the [EmailAddress.prepareVerification()](#prepare-verification) method.

```typescript
function attemptVerification(params: AttemptEmailAddressVerificationParams): Promise<EmailAddress>;
```

### `AttemptEmailAddressVerificationParams`

| Name | Type | Description |
| --- | --- | --- |
| `code` | `string` | The one-time code that was sent to the user's email address when [EmailAddress.prepareVerification()](#prepare-verification) was called with `strategy` set to `email_code`. |<|MERGE_RESOLUTION|>--- conflicted
+++ resolved
@@ -1,42 +1,37 @@
----
-title: EmailAddress verification
-description: These are all methods on the EmailAddress class that allow you to verify a user's email address.
----
-
-# `EmailAddress` verification
-
-These are all methods on the [`EmailAddress`](/docs/references/javascript/email-address/email-address) class that allow you to verify a user's email address.
-
-## `prepareVerification()`
-
-Kick off the verification process for this email address. An email message with a one-time code or a magic-link will be sent to the email address box.
-
-```typescript
-function prepareVerification(params: PrepareEmailAddressVerificationParams): Promise<EmailAddress>;
-```
-
-<<<<<<< HEAD
-=======
-Kick off the verification process for this email address. An email message with a one-time code or an email link will be sent to the email address box.
-
->>>>>>> 749dfeaf
-### `PrepareEmailAddressVerificationParams`
-
-| Name | Type | Description |
-| --- | --- | --- |
-| `strategy` | `'email_link' \| 'email_code'` | The verification strategy.<br/>Possible strategy values are:<br/><ul><li>`email_link`: User will receive an email link via email.</li><li>`email_code`: User will receive a one-time authentication code via email.</li></ul> |
-| `redirectUrl` | `string \| undefined` | The email link target URL. Users will be redirected here once they click the email link from their email. This param only applies if `strategy` is `email_link`. |
-
-## `attemptVerification()`
-
-Attempts to verify this email address, passing the one-time code that was sent as an email message. The code will be sent when calling the [EmailAddress.prepareVerification()](#prepare-verification) method.
-
-```typescript
-function attemptVerification(params: AttemptEmailAddressVerificationParams): Promise<EmailAddress>;
-```
-
-### `AttemptEmailAddressVerificationParams`
-
-| Name | Type | Description |
-| --- | --- | --- |
+---
+title: EmailAddress verification
+description: These are all methods on the EmailAddress class that allow you to verify a user's email address.
+---
+
+# `EmailAddress` verification
+
+These are all methods on the [`EmailAddress`](/docs/references/javascript/email-address/email-address) class that allow you to verify a user's email address.
+
+## `prepareVerification()`
+
+Kick off the verification process for this email address. An email message with a one-time code or an email-link will be sent to the email address box.
+
+```typescript
+function prepareVerification(params: PrepareEmailAddressVerificationParams): Promise<EmailAddress>;
+```
+
+### `PrepareEmailAddressVerificationParams`
+
+| Name | Type | Description |
+| --- | --- | --- |
+| `strategy` | `'email_link' \| 'email_code'` | The verification strategy.<br/>Possible strategy values are:<br/><ul><li>`email_link`: User will receive an email link via email.</li><li>`email_code`: User will receive a one-time authentication code via email.</li></ul> |
+| `redirectUrl` | `string \| undefined` | The email link target URL. Users will be redirected here once they click the email link from their email. This param only applies if `strategy` is `email_link`. |
+
+## `attemptVerification()`
+
+Attempts to verify this email address, passing the one-time code that was sent as an email message. The code will be sent when calling the [EmailAddress.prepareVerification()](#prepare-verification) method.
+
+```typescript
+function attemptVerification(params: AttemptEmailAddressVerificationParams): Promise<EmailAddress>;
+```
+
+### `AttemptEmailAddressVerificationParams`
+
+| Name | Type | Description |
+| --- | --- | --- |
 | `code` | `string` | The one-time code that was sent to the user's email address when [EmailAddress.prepareVerification()](#prepare-verification) was called with `strategy` set to `email_code`. |