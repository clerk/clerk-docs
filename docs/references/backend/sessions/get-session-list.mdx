---
title: getSessionList()
description: Use Clerk's Backend SDK to retrieve a list of sessions.
---

# `getSessionList()`

Retrieves a list of sessions.

```tsx
function getSessionList: (queryParams: QueryParams) => Promise<PaginatedResourceResponse<Session[]>>;
```

## `QueryParams`

`getSessionList()` requires either `clientId` or `userId` to be provided.

| Name | Type | Description |
| --- | --- | --- |
| `clientId?` | `string` | The client ID to retrieve the list of sessions for. |
| `userId?` | `string` | The user ID to retrieve the list of sessions for. |
<<<<<<< HEAD
| `status?` | `[SessionStatus](#session-status)` | The status of the session. |
| `limit?` | `number` | The number of results to return. Must be an integer greater than zero and less than 500. |
| `offset?` | `number` | The number of results to skip. |

### `SessionStatus`

```tsx
type SessionStatus = "abandoned" | "active" | "ended" | "expired" | "removed" | "replaced" | "revoked";
```

| Value | Description |
| --- | --- |
| `abandoned`	| The session was abandoned client-side. |
| `active` | The session is valid and all activity is allowed. |
| `ended`	| The user signed out of the session, but the `Session` remains in the `Client` object. |
| `expired` | The period of allowed activity for this session has passed. |
| `removed` | The user signed out of the session and the `Session` was removed from the `Client` object. |
| `replaced` | The session has been replaced by another one, but the `Session` remains in the `Client` object. |
| `revoked` | The application ended the session and the `Session` was removed from the `Client` object. |
=======
| `status?` | `[SessionStatus](/docs/references/javascript/types/session-status)` | The status of the session. |
>>>>>>> 0e213750

## `getSessionList()` examples

### `getSessionList({ userId })`

Retrieve a list of sessions for a specific `userId`:

```tsx
const userId = 'user_2V7JJKmoA9HqzHhfMqK5cpgLl56';

const response = await clerkClient.sessions.getSessionList({ userId });
```

### `getSessionList({ userId, status })`

In this example, a list of sessions with a `status` of `'expired'` is retrieved. You can see that the returned [`PaginatedResourceResponse`](/docs/references/backend/types/paginated-resource-response) includes `data`, which is an array of [`Session`](/docs/references/javascript/session) objects, and `totalCount`, which indicates the total number of sessions for the specified user.

```tsx
const userId = 'user_2V7JJKmoA9HqzHhfMqK5cpgLl56';

const status = 'expired'

const response = await clerkClient.sessions.getSessionList({ userId, status });

console.log(response);
/* 
{
  data: [
    _Session {
      id: 'sess_2agTqj42O0jJYtiToTJJ2zybWOQ',
      clientId: 'client_2ZUtYQ0PhlbbMC6WSo7zwMCPihy',
      userId: 'user_2V7JJKmoA9HqzHhfMqK5cpgLl56',
      status: 'expired',
      lastActiveAt: 1705100946532,
      expireAt: 1705344214310,
      abandonAt: 1707331414310,
      createdAt: 1704739414310,
      updatedAt: 1705101240159
    }
  ],
  totalCount: 1
}
*/
```

## Backend API (BAPI) endpoint

This method in the SDK is a wrapper around the BAPI endpoint `GET/sessions`. See the [BAPI reference](https://clerk.com/docs/reference/backend-api/tag/Sessions) for more details.<|MERGE_RESOLUTION|>--- conflicted
+++ resolved
@@ -19,8 +19,7 @@
 | --- | --- | --- |
 | `clientId?` | `string` | The client ID to retrieve the list of sessions for. |
 | `userId?` | `string` | The user ID to retrieve the list of sessions for. |
-<<<<<<< HEAD
-| `status?` | `[SessionStatus](#session-status)` | The status of the session. |
+| `status?` | [`SessionStatus`](#session-status) | The status of the session. |
 | `limit?` | `number` | The number of results to return. Must be an integer greater than zero and less than 500. |
 | `offset?` | `number` | The number of results to skip. |
 
@@ -39,9 +38,6 @@
 | `removed` | The user signed out of the session and the `Session` was removed from the `Client` object. |
 | `replaced` | The session has been replaced by another one, but the `Session` remains in the `Client` object. |
 | `revoked` | The application ended the session and the `Session` was removed from the `Client` object. |
-=======
-| `status?` | `[SessionStatus](/docs/references/javascript/types/session-status)` | The status of the session. |
->>>>>>> 0e213750
 
 ## `getSessionList()` examples
 
@@ -59,7 +55,7 @@
 
 In this example, a list of sessions with a `status` of `'expired'` is retrieved. You can see that the returned [`PaginatedResourceResponse`](/docs/references/backend/types/paginated-resource-response) includes `data`, which is an array of [`Session`](/docs/references/javascript/session) objects, and `totalCount`, which indicates the total number of sessions for the specified user.
 
-```tsx
+```tsx {3, 15}
 const userId = 'user_2V7JJKmoA9HqzHhfMqK5cpgLl56';
 
 const status = 'expired'
@@ -67,7 +63,7 @@
 const response = await clerkClient.sessions.getSessionList({ userId, status });
 
 console.log(response);
-/* 
+/*
 {
   data: [
     _Session {
