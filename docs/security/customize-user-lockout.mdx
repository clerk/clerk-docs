---
title: Customize max sign-in attempts and duration of user lockout
description: Use Clerk to limit the number of times a user can attempt to sign in before they are locked out of their account and customize how long such lockouts last.
---

Clerk provides an account lockout feature in order to protect user credentials against brute force attacks. You can customize the number of times a sign in can be attempted before the account is locked to prevent further sign-in attempts, and how long such a lockout lasts.

> [!NOTE]
> This feature is applicable to user accounts that use [passwords](https://dashboard.clerk.com/last-active?path=user-authentication/email-phone-username) or [backup codes](https://dashboard.clerk.com/last-active?path=user-authentication/multi-factor).

<<<<<<< HEAD
1. In the Clerk Dashboard, navigate to the [**Attack protection**](https://dashboard.clerk.com/last-active?path=user-authentication/attack-protection) page.
=======
1. In your Clerk Dashboard, navigate to **User & Authentication > [Attack protection](https://dashboard.clerk.com/last-active?path=user-authentication/attack-protection)**.
>>>>>>> 212ffdcf
1. To change the number of failed attempts before a user is locked out, under **Maximum attempt limit,** enter a new number of failed attempts allowed. (The default is 100 attempts.)
1. To change the duration, under **Lockout duration,** select **Time limit**. Then, select the unit of time (minutes/hours/days/years) and enter the number of units you want lockouts to last.
1. Select **Save changes** to apply your settings.

![](/docs/images/security/userlock_custom-attempts-and-duration.webp)

## Lock a user account forever until an admin unlocks the account

<<<<<<< HEAD
1. In the Clerk Dashboard, navigate to the [**Attack protection**](https://dashboard.clerk.com/last-active?path=user-authentication/attack-protection) page.
=======
1. In your [Clerk Dashboard](https://dashboard.clerk.com/), navigate to **User & Authentication > [Attack protection](https://dashboard.clerk.com/last-active?path=user-authentication/attack-protection)**.
>>>>>>> 212ffdcf
1. Under **Lockout duration,** select **Indefinite Lockout**.
1. Select **Save changes** to apply your settings.

![](/docs/images/security/userlock_indefinite.webp)<|MERGE_RESOLUTION|>--- conflicted
+++ resolved
@@ -8,11 +8,7 @@
 > [!NOTE]
 > This feature is applicable to user accounts that use [passwords](https://dashboard.clerk.com/last-active?path=user-authentication/email-phone-username) or [backup codes](https://dashboard.clerk.com/last-active?path=user-authentication/multi-factor).
 
-<<<<<<< HEAD
 1. In the Clerk Dashboard, navigate to the [**Attack protection**](https://dashboard.clerk.com/last-active?path=user-authentication/attack-protection) page.
-=======
-1. In your Clerk Dashboard, navigate to **User & Authentication > [Attack protection](https://dashboard.clerk.com/last-active?path=user-authentication/attack-protection)**.
->>>>>>> 212ffdcf
 1. To change the number of failed attempts before a user is locked out, under **Maximum attempt limit,** enter a new number of failed attempts allowed. (The default is 100 attempts.)
 1. To change the duration, under **Lockout duration,** select **Time limit**. Then, select the unit of time (minutes/hours/days/years) and enter the number of units you want lockouts to last.
 1. Select **Save changes** to apply your settings.
@@ -21,11 +17,7 @@
 
 ## Lock a user account forever until an admin unlocks the account
 
-<<<<<<< HEAD
 1. In the Clerk Dashboard, navigate to the [**Attack protection**](https://dashboard.clerk.com/last-active?path=user-authentication/attack-protection) page.
-=======
-1. In your [Clerk Dashboard](https://dashboard.clerk.com/), navigate to **User & Authentication > [Attack protection](https://dashboard.clerk.com/last-active?path=user-authentication/attack-protection)**.
->>>>>>> 212ffdcf
 1. Under **Lockout duration,** select **Indefinite Lockout**.
 1. Select **Save changes** to apply your settings.
 
