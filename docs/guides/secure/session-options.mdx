--- conflicted
+++ resolved
@@ -74,13 +74,8 @@
 
 There are two main ways to add the multi-session feature to your application:
 
-<<<<<<< HEAD
 - Use the [`<UserButton />`](/docs/references/general/components/user/user-button) component if you want to use a prebuilt UI.
-- [Build a custom flow](/docs/custom-flows/multi-session-applications) if you want to rebuild the existing Clerk flow using the Clerk API.
-=======
-- Use the [`<UserButton />`](/docs/reference/general/components/user/user-button) component if you want to use a prebuilt UI.
-- [Build a custom flow](/docs/guides/development/custom-flows/organizations/organization-switcher) if you want to rebuild the existing Clerk flow using the Clerk API.
->>>>>>> bd7dfe26
+- [Build a custom flow](/docs/guides/development/custom-flows/authentication/multi-session-applications) if you want to rebuild the existing Clerk flow using the Clerk API.
 
 It's highly recommended to wrap your application with the following `<MultisessionAppSupport />` component. The fragment's `key` is set to the session ID. Every time the session ID changes, the `key` changes, forcing React to recreate the entire component tree under the fragment and guaranteeing a full rerendering cycle.
 
@@ -133,11 +128,7 @@
 
 If a sign-in URL is not set, signing out will navigate to Clerk's Account Portal `/sign-in/choose` page, allowing the user to choose which account to switch into.
 
-<<<<<<< HEAD
-If a sign-in URL is set, either through the [`signInUrl`](/docs/references/general/components/clerk-provider) prop on `<ClerkProvider>` or the [`CLERK_SIGN_IN_URL` environment variable](/docs/deployments/clerk-environment-variables#sign-in-and-sign-up-redirects), signing out will navigate to that URL's `/choose` route. For example, if `signInUrl` or `CLERK_SIGN_IN_URL` is set to `https://example.com/sign-in`, signing out of a multi-session app will navigate to `https://example.com/sign-in/choose`.
-=======
-If a sign-in URL is set, either through the [`signInUrl`](/docs/reference/general/components/clerk-provider) prop on `<ClerkProvider>` or the [`CLERK_SIGN_IN_URL` environment variable](/docs/guides/development/clerk-environment-variables#sign-in-and-sign-up-redirects), signing out will navigate to that URL's `/choose` route. For example, if `signInUrl` or `CLERK_SIGN_IN_URL` is set to `https://example.com/sign-in`, signing out of a multi-session app will navigate to `https://example.com/sign-in/choose`.
->>>>>>> bd7dfe26
+If a sign-in URL is set, either through the [`signInUrl`](/docs/references/general/components/clerk-provider) prop on `<ClerkProvider>` or the [`CLERK_SIGN_IN_URL` environment variable](/docs/guides/development/clerk-environment-variables#sign-in-and-sign-up-redirects), signing out will navigate to that URL's `/choose` route. For example, if `signInUrl` or `CLERK_SIGN_IN_URL` is set to `https://example.com/sign-in`, signing out of a multi-session app will navigate to `https://example.com/sign-in/choose`.
 
 <If sdk={["nextjs", "react", "expo", "react-router", "tanstack-react-start"]}>
   To redirect to a custom route, pass the [`afterMultiSessionSingleSignOutUrl`](/docs/references/general/components/clerk-provider#properties) property to `<ClerkProvider>`.
