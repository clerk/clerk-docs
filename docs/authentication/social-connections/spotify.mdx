---
title: Add Spotify as a social connection
<<<<<<< HEAD
description: Learn how to set up a social connection with Spotify in your Clerk application.
---

Learn how to set up a social connection with Spotify in your Clerk application.

## Overview

**Clerk does not currently support preconfigured shared OAuth credentials for Spotify on development instances.** You will have to provide custom credentials for both development _and_ production instances, which involves generating your own Client ID and Client Secret using your Spotify Developer account. Don't worry, this guide will walk you through that process in just a few simple steps.

> [!CAUTION]
> [Spotify](https://developer.spotify.com/documentation/web-api/concepts/quota-modes) requires users to be added to the Spotify application's allowlist in order to allow them to connect to your Clerk application with Spotify OAuth. Each user who attempts to use your Clerk app in **development** with Spotify as their authentication method will need to be added to your app's allowlist before they can use it. _Your users may be able to log into your development Clerk app without having been allowlisted in Spotify. However, API requests with an access token associated to that user and Spotify app will receive a 403 status code error._

## Before you start

- You need to create a Clerk Application in your [Clerk Dashboard](https://dashboard.clerk.com/). For more information, check out our [Set up your application guide](/docs/quickstarts/setup-clerk).
- You need to have a Spotify developer account. To create one, [click here](https://developer.spotify.com/).

## Configuration
=======
description: Learn how to allow users to sign up and sign in to your Clerk app with their Spotify account using OAuth.
---

<TutorialHero
  beforeYouStart={[
    {
      title: "A Clerk app is required.",
      link: "/docs/quickstarts/setup-clerk",
      icon: "clerk",
    },
    {
      title: "A Spotify account is required.",
      link: "https://developer.spotify.com",
      icon: "user-circle",
    },
  ]}
>
  - Use Spotify to authenticate users with OAuth
</TutorialHero>

Enabling OAuth with [Spotify](https://developer.spotify.com/documentation/web-api/concepts/authorization) allows your users to sign up and sign in to your Clerk application with their Spotify account.

> [!CAUTION]
> For **development** instances, [Spotify](https://developer.spotify.com/documentation/web-api/concepts/quota-modes) requires users to be added to the app's allowlist in order to use Spotify as a social provider in your Clerk app. If they are not allowlisted, any API requests made with an access token associated with that user and the Spotify app will receive a 403 status code.

To make the setup process easier, it's recommended to keep two browser tabs open: one for your [Clerk Dashboard](https://dashboard.clerk.com/last-active?path=user-authentication/sso-connections) and one for your [Spotify Developer Dashboard](https://developer.spotify.com/).
>>>>>>> 1c52d756

<Steps>
  ### Enable Spotify as a social connection in Clerk

  1. In the Clerk Dashboard, navigate to the [**SSO Connections**](https://dashboard.clerk.com/last-active?path=user-authentication/sso-connections) page.
  1. Select **Add connection** and select **For all users**.
  1. In the **Choose provider** dropdown, select **Spotify**.
  1. Ensure that both **Enable for sign-up and sign-in** and **Use custom credentials** are toggled on.
  1. Save the **Authorized redirect URI** somewhere secure. Keep the modal and page open.

  ### Create your app in Spotify

<<<<<<< HEAD
  Navigate to the [Clerk Dashboard](https://dashboard.clerk.com/last-active?path=user-authentication/sso-connections). In the top navigation, select **Configure**. Then in the sidebar, select **SSO Connections**. Select the **Add connection** button, and select **For all users**. In the **Choose provider** dropdown, select **Spotify**.
=======
  1. On a separate page, go to the [Spotify Developer Dashboard](https://developer.spotify.com/) and sign in.
  1. In the top-right, select your profile button and select [**Dashboard**](https://developer.spotify.com/dashboard).
  1. Select [**Create app**](https://developer.spotify.com/dashboard/create).
  1. Complete the required fields. For **Redirect URIs**, add the **Authorized Redirect URI** that you saved from Clerk Dashboard.
  1. Select **Save**.
  1. On your app page, select **Settings**. Keep this page open.
>>>>>>> 1c52d756

  ### Set the Client ID and Client Secret in your Clerk Dashboard

<<<<<<< HEAD
  Toggle on **Use custom credentials** and copy **Authorized redirect URI**. Keep this modal and page open.
=======
  1. In the Spotify app's settings page, save the **Client ID** and **Client secret** somewhere secure. To reveal the **Client secret**, you must select **View client secret**.
  1. Navigate back to your Clerk Dashboard where the modal should still be open and paste these values into the respective fields.
  1. Select **Add connection**.
>>>>>>> 1c52d756

  > [!NOTE]
  > If the modal or page is not still open, navigate to the [**SSO Connections**](https://dashboard.clerk.com/last-active?path=user-authentication/sso-connections) page in the Clerk Dashboard. Select the **Spotify** connection. Under **Use custom credentials**, you can paste the **Client ID** and **Client Secret** into their respective fields.

  ### Test your OAuth

<<<<<<< HEAD
  > [!NOTE]
  > If the modal or page is not still open, navigate to the [Clerk Dashboard](https://dashboard.clerk.com/last-active?path=user-authentication/sso-connections). In the top navigation, select **Configure**. Then in the sidebar, select **SSO Connections**. Select the settings cog icon next to the Spotify option. You can now paste the **Client ID** and **Client Secret** into their respective fields.
=======
  The simplest way to test your OAuth is to visit your Clerk app's [Account Portal](/docs/customization/account-portal/overview), which is available for all Clerk apps out-of-the-box.
>>>>>>> 1c52d756

  1. In the Clerk Dashboard, navigate to the [**Account Portal**](https://dashboard.clerk.com/last-active?path=account-portal) page.
  1. Next to the **Sign-in** URL, select **Visit**. The URL should resemble:

  - **For development** – `https://your-domain.accounts.dev/sign-in`
  - **For production** – `https://accounts.your-domain.com/sign-in`

  1. Sign in with your Spotify account.
</Steps><|MERGE_RESOLUTION|>--- conflicted
+++ resolved
@@ -1,25 +1,5 @@
 ---
 title: Add Spotify as a social connection
-<<<<<<< HEAD
-description: Learn how to set up a social connection with Spotify in your Clerk application.
----
-
-Learn how to set up a social connection with Spotify in your Clerk application.
-
-## Overview
-
-**Clerk does not currently support preconfigured shared OAuth credentials for Spotify on development instances.** You will have to provide custom credentials for both development _and_ production instances, which involves generating your own Client ID and Client Secret using your Spotify Developer account. Don't worry, this guide will walk you through that process in just a few simple steps.
-
-> [!CAUTION]
-> [Spotify](https://developer.spotify.com/documentation/web-api/concepts/quota-modes) requires users to be added to the Spotify application's allowlist in order to allow them to connect to your Clerk application with Spotify OAuth. Each user who attempts to use your Clerk app in **development** with Spotify as their authentication method will need to be added to your app's allowlist before they can use it. _Your users may be able to log into your development Clerk app without having been allowlisted in Spotify. However, API requests with an access token associated to that user and Spotify app will receive a 403 status code error._
-
-## Before you start
-
-- You need to create a Clerk Application in your [Clerk Dashboard](https://dashboard.clerk.com/). For more information, check out our [Set up your application guide](/docs/quickstarts/setup-clerk).
-- You need to have a Spotify developer account. To create one, [click here](https://developer.spotify.com/).
-
-## Configuration
-=======
 description: Learn how to allow users to sign up and sign in to your Clerk app with their Spotify account using OAuth.
 ---
 
@@ -46,7 +26,6 @@
 > For **development** instances, [Spotify](https://developer.spotify.com/documentation/web-api/concepts/quota-modes) requires users to be added to the app's allowlist in order to use Spotify as a social provider in your Clerk app. If they are not allowlisted, any API requests made with an access token associated with that user and the Spotify app will receive a 403 status code.
 
 To make the setup process easier, it's recommended to keep two browser tabs open: one for your [Clerk Dashboard](https://dashboard.clerk.com/last-active?path=user-authentication/sso-connections) and one for your [Spotify Developer Dashboard](https://developer.spotify.com/).
->>>>>>> 1c52d756
 
 <Steps>
   ### Enable Spotify as a social connection in Clerk
@@ -59,38 +38,25 @@
 
   ### Create your app in Spotify
 
-<<<<<<< HEAD
-  Navigate to the [Clerk Dashboard](https://dashboard.clerk.com/last-active?path=user-authentication/sso-connections). In the top navigation, select **Configure**. Then in the sidebar, select **SSO Connections**. Select the **Add connection** button, and select **For all users**. In the **Choose provider** dropdown, select **Spotify**.
-=======
   1. On a separate page, go to the [Spotify Developer Dashboard](https://developer.spotify.com/) and sign in.
   1. In the top-right, select your profile button and select [**Dashboard**](https://developer.spotify.com/dashboard).
   1. Select [**Create app**](https://developer.spotify.com/dashboard/create).
   1. Complete the required fields. For **Redirect URIs**, add the **Authorized Redirect URI** that you saved from Clerk Dashboard.
   1. Select **Save**.
   1. On your app page, select **Settings**. Keep this page open.
->>>>>>> 1c52d756
 
   ### Set the Client ID and Client Secret in your Clerk Dashboard
 
-<<<<<<< HEAD
-  Toggle on **Use custom credentials** and copy **Authorized redirect URI**. Keep this modal and page open.
-=======
   1. In the Spotify app's settings page, save the **Client ID** and **Client secret** somewhere secure. To reveal the **Client secret**, you must select **View client secret**.
   1. Navigate back to your Clerk Dashboard where the modal should still be open and paste these values into the respective fields.
   1. Select **Add connection**.
->>>>>>> 1c52d756
 
   > [!NOTE]
   > If the modal or page is not still open, navigate to the [**SSO Connections**](https://dashboard.clerk.com/last-active?path=user-authentication/sso-connections) page in the Clerk Dashboard. Select the **Spotify** connection. Under **Use custom credentials**, you can paste the **Client ID** and **Client Secret** into their respective fields.
 
   ### Test your OAuth
 
-<<<<<<< HEAD
-  > [!NOTE]
-  > If the modal or page is not still open, navigate to the [Clerk Dashboard](https://dashboard.clerk.com/last-active?path=user-authentication/sso-connections). In the top navigation, select **Configure**. Then in the sidebar, select **SSO Connections**. Select the settings cog icon next to the Spotify option. You can now paste the **Client ID** and **Client Secret** into their respective fields.
-=======
   The simplest way to test your OAuth is to visit your Clerk app's [Account Portal](/docs/customization/account-portal/overview), which is available for all Clerk apps out-of-the-box.
->>>>>>> 1c52d756
 
   1. In the Clerk Dashboard, navigate to the [**Account Portal**](https://dashboard.clerk.com/last-active?path=account-portal) page.
   1. Next to the **Sign-in** URL, select **Visit**. The URL should resemble:
