--- conflicted
+++ resolved
@@ -1484,42 +1484,6 @@
                     "items": [
                       [
                         {
-<<<<<<< HEAD
-                          "title": "`<SignIn />`",
-                          "href": "/docs/references/general/components/authentication/sign-in"
-                        },
-                        {
-                          "title": "`<SignUp />`",
-                          "href": "/docs/references/general/components/authentication/sign-up"
-                        },
-                        {
-                          "title": "`<GoogleOneTap />`",
-                          "href": "/docs/references/general/components/authentication/google-one-tap"
-                        },
-                        {
-                          "title": "`<TaskChooseOrganization />`",
-                          "href": "/docs/references/general/components/authentication/task-choose-organization"
-                        },
-                        {
-                          "title": "`<Waitlist />`",
-                          "href": "/docs/references/general/components/authentication/waitlist"
-                        }
-                      ]
-                    ]
-                  },
-                  {
-                    "title": "User components",
-                    "collapse": false,
-                    "items": [
-                      [
-                        {
-                          "title": "`<UserButton />`",
-                          "href": "/docs/references/general/components/user/user-button"
-                        },
-                        {
-                          "title": "`<UserProfile />`",
-                          "href": "/docs/references/general/components/user/user-profile"
-=======
                           "title": "Overview",
                           "href": "/docs/references/components/overview"
                         },
@@ -1697,7 +1661,86 @@
                               }
                             ]
                           ]
->>>>>>> c6656020
+                        }
+                      ]
+                    ]
+                  },
+                  {
+                    "title": "User components",
+                    "collapse": false,
+                    "items": [
+                      [
+                        {
+                          "title": "Overview",
+                          "href": "/docs/references/hooks/overview"
+                        },
+                        {
+                          "title": "`useUser()`",
+                          "href": "/docs/references/hooks/use-user"
+                        },
+                        {
+                          "title": "`useClerk()`",
+                          "href": "/docs/references/hooks/use-clerk"
+                        },
+                        {
+                          "title": "`useAuth()`",
+                          "href": "/docs/references/hooks/use-auth"
+                        },
+                        {
+                          "title": "`useSignIn()`",
+                          "href": "/docs/references/hooks/use-sign-in"
+                        },
+                        {
+                          "title": "`useSignUp()`",
+                          "href": "/docs/references/hooks/use-sign-up"
+                        },
+                        {
+                          "title": "`useSession()`",
+                          "href": "/docs/references/hooks/use-session"
+                        },
+                        {
+                          "title": "`useSessionList()`",
+                          "href": "/docs/references/hooks/use-session-list"
+                        },
+                        {
+                          "title": "`useOrganization()`",
+                          "href": "/docs/references/hooks/use-organization"
+                        },
+                        {
+                          "title": "`useOrganizationList()`",
+                          "href": "/docs/references/hooks/use-organization-list"
+                        },
+                        {
+                          "title": "`useReverification()`",
+                          "href": "/docs/references/hooks/use-reverification"
+                        },
+                        {
+                          "title": "`useCheckout()`",
+                          "href": "/docs/references/hooks/use-checkout"
+                        },
+                        {
+                          "title": "`usePaymentElement()`",
+                          "href": "/docs/references/hooks/use-payment-element"
+                        },
+                        {
+                          "title": "`usePaymentMethods()`",
+                          "href": "/docs/references/hooks/use-payment-methods"
+                        },
+                        {
+                          "title": "`usePlans()`",
+                          "href": "/docs/references/hooks/use-plans"
+                        },
+                        {
+                          "title": "`useSubscription()`",
+                          "href": "/docs/references/hooks/use-subscription"
+                        },
+                        {
+                          "title": "`usePaymentAttempts()`",
+                          "href": "/docs/references/hooks/use-payment-attempts"
+                        },
+                        {
+                          "title": "`useStatements()`",
+                          "href": "/docs/references/hooks/use-statements"
                         }
                       ]
                     ]
@@ -1708,198 +1751,6 @@
                     "items": [
                       [
                         {
-<<<<<<< HEAD
-                          "title": "`<CreateOrganization />`",
-                          "href": "/docs/references/general/components/organization/create-organization"
-                        },
-                        {
-                          "title": "`<OrganizationProfile />`",
-                          "href": "/docs/references/general/components/organization/organization-profile"
-                        },
-                        {
-                          "title": "`<OrganizationSwitcher />`",
-                          "href": "/docs/references/general/components/organization/organization-switcher"
-                        },
-                        {
-                          "title": "`<OrganizationList />`",
-                          "href": "/docs/references/general/components/organization/organization-list"
-                        }
-                      ]
-                    ]
-                  },
-                  {
-                    "title": "Billing components",
-                    "collapse": false,
-                    "items": [
-                      [
-                        {
-                          "title": "`<PricingTable />`",
-                          "href": "/docs/references/general/components/billing/pricing-table"
-                        },
-                        {
-                          "title": "`<CheckoutButton />`",
-                          "href": "/docs/references/general/components/billing/checkout-button",
-                          "tag": "(Beta)"
-                        },
-                        {
-                          "title": "`<PlanDetailsButton />`",
-                          "href": "/docs/references/general/components/billing/plan-details-button",
-                          "tag": "(Beta)"
-                        },
-                        {
-                          "title": "`<SubscriptionDetailsButton />`",
-                          "href": "/docs/references/general/components/billing/subscription-details-button",
-                          "tag": "(Beta)"
-                        }
-                      ]
-                    ]
-                  },
-                  {
-                    "title": "Control components",
-                    "collapse": false,
-                    "items": [
-                      [
-                        {
-                          "title": "`<AuthenticateWithRedirectCallback />`",
-                          "href": "/docs/references/general/components/control/authenticate-with-redirect-callback"
-                        },
-                        {
-                          "title": "`<ClerkLoaded>`",
-                          "href": "/docs/references/general/components/control/clerk-loaded"
-                        },
-                        {
-                          "title": "`<ClerkLoading>`",
-                          "href": "/docs/references/general/components/control/clerk-loading"
-                        },
-                        {
-                          "title": "`<Protect>`",
-                          "href": "/docs/references/general/components/control/protect"
-                        },
-                        {
-                          "title": "`<RedirectToSignIn />`",
-                          "href": "/docs/references/general/components/control/redirect-to-sign-in"
-                        },
-                        {
-                          "title": "`<RedirectToSignUp />`",
-                          "href": "/docs/references/general/components/control/redirect-to-sign-up"
-                        },
-                        {
-                          "title": "`<RedirectToUserProfile />`",
-                          "href": "/docs/references/general/components/control/redirect-to-user-profile"
-                        },
-                        {
-                          "title": "`<RedirectToOrganizationProfile />`",
-                          "href": "/docs/references/general/components/control/redirect-to-organization-profile"
-                        },
-                        {
-                          "title": "`<RedirectToCreateOrganization />`",
-                          "href": "/docs/references/general/components/control/redirect-to-create-organization"
-                        },
-                        {
-                          "title": "`<SignedIn>`",
-                          "href": "/docs/references/general/components/control/signed-in"
-                        },
-                        {
-                          "title": "`<SignedOut>`",
-                          "href": "/docs/references/general/components/control/signed-out"
-=======
-                          "title": "Overview",
-                          "href": "/docs/references/hooks/overview"
-                        },
-                        {
-                          "title": "`useUser()`",
-                          "href": "/docs/references/hooks/use-user"
-                        },
-                        {
-                          "title": "`useClerk()`",
-                          "href": "/docs/references/hooks/use-clerk"
-                        },
-                        {
-                          "title": "`useAuth()`",
-                          "href": "/docs/references/hooks/use-auth"
-                        },
-                        {
-                          "title": "`useSignIn()`",
-                          "href": "/docs/references/hooks/use-sign-in"
-                        },
-                        {
-                          "title": "`useSignUp()`",
-                          "href": "/docs/references/hooks/use-sign-up"
-                        },
-                        {
-                          "title": "`useSession()`",
-                          "href": "/docs/references/hooks/use-session"
-                        },
-                        {
-                          "title": "`useSessionList()`",
-                          "href": "/docs/references/hooks/use-session-list"
-                        },
-                        {
-                          "title": "`useOrganization()`",
-                          "href": "/docs/references/hooks/use-organization"
-                        },
-                        {
-                          "title": "`useOrganizationList()`",
-                          "href": "/docs/references/hooks/use-organization-list"
-                        },
-                        {
-                          "title": "`useReverification()`",
-                          "href": "/docs/references/hooks/use-reverification"
-                        },
-                        {
-                          "title": "`useCheckout()`",
-                          "href": "/docs/references/hooks/use-checkout"
-                        },
-                        {
-                          "title": "`usePaymentElement()`",
-                          "href": "/docs/references/hooks/use-payment-element"
-                        },
-                        {
-                          "title": "`usePaymentMethods()`",
-                          "href": "/docs/references/hooks/use-payment-methods"
-                        },
-                        {
-                          "title": "`usePlans()`",
-                          "href": "/docs/references/hooks/use-plans"
-                        },
-                        {
-                          "title": "`useSubscription()`",
-                          "href": "/docs/references/hooks/use-subscription"
-                        },
-                        {
-                          "title": "`usePaymentAttempts()`",
-                          "href": "/docs/references/hooks/use-payment-attempts"
-                        },
-                        {
-                          "title": "`useStatements()`",
-                          "href": "/docs/references/hooks/use-statements"
->>>>>>> c6656020
-                        }
-                      ]
-                    ]
-                  },
-                  {
-                    "title": "Unstyled components",
-                    "collapse": false,
-                    "items": [
-                      [
-                        {
-<<<<<<< HEAD
-                          "title": "`<SignInButton>`",
-                          "href": "/docs/references/general/components/unstyled/sign-in-button"
-                        },
-                        {
-                          "title": "`<SignInWithMetamaskButton>`",
-                          "href": "/docs/references/general/components/unstyled/sign-in-with-metamask"
-                        },
-                        {
-                          "title": "`<SignUpButton>`",
-                          "href": "/docs/references/general/components/unstyled/sign-up-button"
-                        },
-                        {
-                          "title": "`<SignOutButton>`",
-                          "href": "/docs/references/general/components/unstyled/sign-out-button"
-=======
                           "title": "useUser()",
                           "href": "/docs/references/composables/use-user"
                         },
@@ -1930,7 +1781,6 @@
                         {
                           "title": "useOrganization()",
                           "href": "/docs/references/composables/use-organization"
->>>>>>> c6656020
                         }
                       ]
                     ]
