---
title: Verify a Clerk session in Go
description: Learn how to verify a session with Clerk in your Go application.
---

There are two ways to verify a session with Clerk in your Go application:

- [Using Clerk middleware](#use-clerk-middleware-to-verify-a-session)
  <br />If you want to verify a session in an HTTP context, it is recommended to use Clerk middleware. Clerk middleware guarantees better performance and efficiency by making the minimum necessary requests to the Clerk Backend API.

- [Manually verifying the session token](#manually-verify-a-session-token)
  <br />If you want to verify a session in a non-HTTP context, or if you would like total control over the verification process, you can verify the session token on your own.

## Use Clerk middleware to verify a session

Go enables you to create a simple HTTP server, and Clerk enables you to authenticate any request. Together, you can create a secure server that only allows authenticated users to access certain routes.

Clerk Go SDK provides two functions for adding authentication to HTTP handlers:

- [`WithHeaderAuthorization()`](https://pkg.go.dev/github.com/clerk/clerk-sdk-go/v2/http#WithHeaderAuthorization)
- [`RequireHeaderAuthorization()`](https://pkg.go.dev/github.com/clerk/clerk-sdk-go/v2/http#RequireHeaderAuthorization), which calls `WithHeaderAuthorization()` under the hood, but responds with `HTTP 403 Forbidden` if it fails to detect valid session claims.

Both middleware functions support header based authentication with a bearer token. The token will be parsed, verified, and its claims will be extracted as [`SessionClaims`](https://pkg.go.dev/github.com/clerk/clerk-sdk-go/v2#SessionClaims).

The claims will then be made available in the `http.Request.Context` for the next handler in the chain. Clerk Go SDK provides the [`SessionClaimsFromContext()`](https://pkg.go.dev/github.com/clerk/clerk-sdk-go/v2#SessionClaimsFromContext) helper for accessing the claims from the context.

The following example demonstrates how to use the `WithHeaderAuthorization()` middleware to protect a route. If the user tries accessing the route and their session token is valid, the user's ID and banned status will be returned in the response.

> [!NOTE]
<<<<<<< HEAD
> Your Clerk Secret Key is required. If you are signed in to the Clerk Dashboard, your Secret Key should become visible by selecting the eye icon. Otherwise, you can retrieve your Clerk Secret Key from the Clerk Dashboard on the [**API keys**](https://dashboard.clerk.com/last-active?path=api-keys) page.
=======
> Your Clerk Secret Key is required. If you are signed in to your Clerk Dashboard, your Secret Key should become visible by selecting the eye icon. Otherwise, you can retrieve your Clerk Secret Key from the Clerk Dashboard on the **[API Keys](https://dashboard.clerk.com/last-active?path=api-keys)** page.
>>>>>>> 212ffdcf

```go {{ filename: 'main.go' }}
package main

import (
  "fmt"
  "net/http"

  "github.com/clerk/clerk-sdk-go/v2"
  clerkhttp "github.com/clerk/clerk-sdk-go/v2/http"
  "github.com/clerk/clerk-sdk-go/v2/user"
)

func main() {
  clerk.SetKey("{{secret}}")

  mux := http.NewServeMux()
  mux.HandleFunc("/", publicRoute)
  protectedHandler := http.HandlerFunc(protectedRoute)
  mux.Handle(
    "/protected",
    clerkhttp.WithHeaderAuthorization()(protectedHandler),
  )

  http.ListenAndServe(":3000", mux)
}

func publicRoute(w http.ResponseWriter, r *http.Request) {
  w.Write([]byte(`{"access": "public"}`))
}

func protectedRoute(w http.ResponseWriter, r *http.Request) {
  claims, ok := clerk.SessionClaimsFromContext(r.Context())
  if !ok {
    w.WriteHeader(http.StatusUnauthorized)
    w.Write([]byte(`{"access": "unauthorized"}`))
    return
  }

  usr, err := user.Get(r.Context(), claims.Subject)
  if err != nil {
    // handle the error
  }
  fmt.Fprintf(w, `{"user_id": "%s", "user_banned": "%t"}`, usr.ID, usr.Banned)
}
```

## Manually verify a session token

Verifying a Clerk session manually is useful when you want to verify a session in a non-HTTP context, or if you would like total control over the verification process. With the solution above, Clerk middleware makes the minimum necessary requests to the Clerk Backend API. With this solution, you must be mindful of API rate limits.

Verifying a session token requires providing a JSON Web Key. When using Clerk middleware to verify a session, it fetches the JSON Web Key once and caches it for you. However, when manually verifying a session, there's no caching layer for the JSON Web Key.

Clerk Go SDK provides a set of functions for decoding and verifying JWTs, as well as fetching JSON Web Keys. It is recommended to cache your JSON Web Key and invalidate the cache only when a replacement key is generated.

The following example demonstrates how to manually verify a session token. If the user tries accessing the route and their session token is valid, the user's ID and banned status will be returned in the response.

```go {{ filename: 'main.go' }}
package main

import (
	"fmt"
	"net/http"
	"strings"

	"github.com/clerk/clerk-sdk-go/v2"
	"github.com/clerk/clerk-sdk-go/v2/jwt"
	"github.com/clerk/clerk-sdk-go/v2/user"
)

func main() {
  clerk.SetKey("{{secret}}")

	mux := http.NewServeMux()
	mux.HandleFunc("/", publicRoute)
	mux.HandleFunc("/protected", protectedRoute)

	http.ListenAndServe(":3000", mux)
}

func publicRoute(w http.ResponseWriter, r *http.Request) {
	w.Write([]byte(`{"access": "public"}`))
}

func protectedRoute(w http.ResponseWriter, r *http.Request) {
	// Get the session JWT from the Authorization header
	sessionToken := strings.TrimPrefix(r.Header.Get("Authorization"), "Bearer ")

	// Verify the session
	claims, err := jwt.Verify(r.Context(), &jwt.VerifyParams{
		Token: sessionToken,
	})
	if err != nil {
		// handle the error
		w.WriteHeader(http.StatusUnauthorized)
		w.Write([]byte(`{"access": "unauthorized"}`))
		return
	}

	usr, err := user.Get(r.Context(), claims.Subject)
	if err != nil {
		// handle the error
	}
	fmt.Fprintf(w, `{"user_id": "%s", "user_banned": "%t"}`, usr.ID, usr.Banned)
}
```

If you need to verify session tokens frequently, it's recommended to cache the JSON Web Key for your instance in order to avoid making too many requests to the Clerk Backend API.

The following example includes the same code as above, with the addition of demonstrating a possible way to store your JSON Web Key. The example is meant to serve as a guide; implementation may vary depending on your needs.

```go {{ filename: 'main.go' }}
package main

import (
	"fmt"
	"net/http"
	"strings"

	"github.com/clerk/clerk-sdk-go/v2"
	"github.com/clerk/clerk-sdk-go/v2/jwks"
	"github.com/clerk/clerk-sdk-go/v2/jwt"
	"github.com/clerk/clerk-sdk-go/v2/user"
)

func main() {
	mux := http.NewServeMux()
	mux.HandleFunc("/", publicRoute)

	// Initialize storage for JSON Web Keys. You can cache/store
	// the key for as long as it's valid, and pass it to jwt.Verify.
	// This way jwt.Verify won't make requests to the Clerk
	// Backend API to refetch the JSON Web Key.
	// Make sure you refetch the JSON Web Key whenever your
	// Clerk Secret Key changes.
	jwkStore := NewJWKStore()

	config := &clerk.ClientConfig{}
	config.Key = clerk.String("{{secret}}")
	jwksClient := jwks.NewClient(config)
	mux.HandleFunc("/protected", protectedRoute(jwksClient, jwkStore))

	http.ListenAndServe(":3000", mux)
}

func publicRoute(w http.ResponseWriter, r *http.Request) {
	w.Write([]byte(`{"access": "public"}`))
}

func protectedRoute(jwksClient *jwks.Client, store JWKStore) func(http.ResponseWriter, *http.Request) {
	return func(w http.ResponseWriter, r *http.Request) {
		// Get the session JWT from the Authorization header
		sessionToken := strings.TrimPrefix(r.Header.Get("Authorization"), "Bearer ")

		// Attempt to get the JSON Web Key from your store.
		jwk := store.GetJWK()
		if jwk == nil {
			// Decode the session JWT so that we can find the key ID.
			unsafeClaims, err := jwt.Decode(r.Context(), &jwt.DecodeParams{
				Token: sessionToken,
			})
			if err != nil {
				// handle the error
				w.WriteHeader(http.StatusUnauthorized)
				w.Write([]byte(`{"access": "unauthorized"}`))
				return
			}

			// Fetch the JSON Web Key
			jwk, err = jwt.GetJSONWebKey(r.Context(), &jwt.GetJSONWebKeyParams{
				KeyID:      unsafeClaims.KeyID,
				JWKSClient: jwksClient,
			})
			if err != nil {
				// handle the error
				w.WriteHeader(http.StatusUnauthorized)
				w.Write([]byte(`{"access": "unauthorized"}`))
				return
			}
		}
		// Write the JSON Web Key to your store, so that next time
		// you can use the cached value.
		store.SetJWK(jwk)

		// Verify the session
		claims, err := jwt.Verify(r.Context(), &jwt.VerifyParams{
			Token: sessionToken,
			JWK:   jwk,
		})
		if err != nil {
			// handle the error
			w.WriteHeader(http.StatusUnauthorized)
			w.Write([]byte(`{"access": "unauthorized"}`))
			return
		}

		usr, err := user.Get(r.Context(), claims.Subject)
		if err != nil {
			// handle the error
		}
		fmt.Fprintf(w, `{"user_id": "%s", "user_banned": "%t"}`, usr.ID, usr.Banned)
	}
}

// Sample interface for JSON Web Key storage.
// Implementation may vary.
type JWKStore interface {
	GetJWK() *clerk.JSONWebKey
	SetJWK(*clerk.JSONWebKey)
}

func NewJWKStore() JWKStore {
	// Implementation may vary. This can be an
	// in-memory store, database, caching layer,...
	return nil
}
```<|MERGE_RESOLUTION|>--- conflicted
+++ resolved
@@ -27,11 +27,7 @@
 The following example demonstrates how to use the `WithHeaderAuthorization()` middleware to protect a route. If the user tries accessing the route and their session token is valid, the user's ID and banned status will be returned in the response.
 
 > [!NOTE]
-<<<<<<< HEAD
-> Your Clerk Secret Key is required. If you are signed in to the Clerk Dashboard, your Secret Key should become visible by selecting the eye icon. Otherwise, you can retrieve your Clerk Secret Key from the Clerk Dashboard on the [**API keys**](https://dashboard.clerk.com/last-active?path=api-keys) page.
-=======
-> Your Clerk Secret Key is required. If you are signed in to your Clerk Dashboard, your Secret Key should become visible by selecting the eye icon. Otherwise, you can retrieve your Clerk Secret Key from the Clerk Dashboard on the **[API Keys](https://dashboard.clerk.com/last-active?path=api-keys)** page.
->>>>>>> 212ffdcf
+> Your Clerk Secret Key is required. If you are signed into the Clerk Dashboard, your Secret Key should become visible by selecting the eye icon. Otherwise, you can retrieve your Clerk Secret Key on the [**API keys**](https://dashboard.clerk.com/last-active?path=api-keys) page of the Clerk Dashboard.
 
 ```go {{ filename: 'main.go' }}
 package main
