---
title: Social connections (OAuth)
description: Learn how to effortlessly add social connections to your application using popular social providers like Google, Facebook, Github and more.
---

Clerk makes it easy to add social connection capabilities to your application. With social connections, users gain frictionless access to your application by using their existing credentials from a social provider (Google, Facebook, X/Twitter, etc.) without having to go through complicated registration flows. Social connections are designed to simplify the sign-up and sign-in process for the end-user, resulting in higher conversion rates, a streamlined user data collection flow, and an overall better user experience.

> [!NOTE]
> When using social connections, the sign-up and sign-in flows are equivalent. If a user doesn't have an account and tries to sign in, an account will be made for them, and vice versa.

The easiest way to add social connections is by using Clerk's [prebuilt components](/docs/components/overview). If you prefer a more custom solution, check out how to [build a completely custom social connection flow](/docs/custom-flows/oauth-connections).

## Before you start

- You need to create a Clerk application in your [Clerk Dashboard](https://dashboard.clerk.com/). For more information, check out the [Set up your application](/docs/quickstarts/setup-clerk) guide.
- You need to install the correct SDK for your application. You can find steps on how to do so through Clerk's [quickstart](/docs/quickstarts/overview) guides.

## Enable a social connection

For **development** instances, Clerk uses pre-configured shared OAuth credentials and redirect URIs to make the development flow as smooth as possible. This means that you can enable most social providers without additional configuration.

To enable a social connection:

1. Navigate to the [Clerk Dashboard](https://dashboard.clerk.com/last-active?path=user-authentication/sso-connections).
1. In the top navigation, select **Configure**. Then in the sidebar, select **SSO Connections**.
1. Select the **Add connection** button, and select **For all users**.
1. In the **Choose provider** dropdown, select the provider you want to use.
1. Select **Add connection**.

<<<<<<< HEAD
For production instances, you will need to configure the provider with your OAuth credentials. See the social provider's [dedicated guide](/docs/authentication/social-connections/overview) for more information.
=======
For **production** instances, you will need to configure the provider with custom OAuth credentials. See the social provider's [dedicated guide](/docs/authentication/social-connections/overview) for more information.
>>>>>>> d481ff0f

## Configure additional OAuth scopes

Each OAuth provider requires a specific set of scopes that are necessary for proper authentication with Clerk. These essential scopes are pre-configured and automatically included by Clerk. They typically include permissions for basic profile information and email access, which are fundamental for user authentication and account creation.

In addition to the core scopes, you can specify additional scopes supported by the provider. These scopes can be used to access additional user data from the provider.

<<<<<<< HEAD
To add additional OAuth scopes:

1. Navigate to the [Clerk Dashboard](https://dashboard.clerk.com/last-active?path=user-authentication/sso-connections).
1. In the top navigation, select **Configure**. Then in the sidebar, select **SSO Connections**.
1. Select the **Add connection** button, and select **For all users**.
1. In the **Choose provider** dropdown, select the provider you want to configure.
1. Under **Use custom credentials**, you can add additional OAuth scopes in the **Scopes** field.
=======
To add additional OAuth scopes, when you are [enabling a new social connection](enable-a-social-connection), enable **Use custom credentials**. The **Scopes** field will appear.
>>>>>>> d481ff0f

## Request additional OAuth scopes after sign-up

Clerk allows you to request additional OAuth scopes even after a user has signed up.

Pass the [`additionalOAuthScopes`](/docs/components/user/user-profile) prop to the [`<UserProfile/>`](/docs/components/user/user-profile) or [`<UserButton />`](/docs/components/user/user-button) component, with any additional OAuth scope you would like per provider. The user will be prompted to reconnect their account in their user profile page.

Use the following tabs to see how to add additional OAuth scopes to the `<UserProfile/>` and `<UserButton/>` components.

<CodeBlockTabs options={["<UserProfile />", "<UserButton />"]}>
  ```tsx {{ filename: 'app/page.tsx' }}
  <UserProfile
    additionalOAuthScopes={{
      google: ['foo', 'bar'],
      github: ['qux'],
    }}
  />
  ```

  ```tsx {{ filename: 'app/page.tsx' }}
  <UserButton
    userProfileProps={{
      additionalOAuthScopes: {
        google: ['foo', 'bar'],
        github: ['qux'],
      },
    }}
  />
  ```
</CodeBlockTabs>

## Get an OAuth access token for a social provider

You can use a social provider's OAuth access token to access user data from that provider in addition to their data from Clerk.

To retrieve the OAuth access token for a user, use the [`getUserOauthAccessToken()`](/docs/references/backend/user/get-user-oauth-access-token) method from the JavaScript Backend SDK. This method must be used in a server environment, and cannot be run on the client.

Clerk ensures that the OAuth access token will be always fresh so that you don't have to worry about refresh tokens.

The following example demonstrates how to retrieve the OAuth access token for a user and use it to fetch user data from the Notion API. It assumes:

- You have already [enabled the Notion social connection in the Clerk Dashboard](/docs/authentication/social-connections/notion).
- The user has already connected their Notion account to your application.
- The user has the correct permissions to access the Notion API.

The example is written for Next.js App Router, but is supported by any React meta framework, such as Remix.

```tsx {{ filename: 'app/api/notion/route.tsx' }}
import { auth, clerkClient } from '@clerk/nextjs/server'
import { NextResponse } from 'next/server'

export async function GET() {
  const { userId } = auth()

  if (!userId) {
    return NextResponse.json({ message: 'User not found' })
  }

  // Get the OAuth access token for the user
  const provider = 'oauth_notion'

  const clerkResponse = await clerkClient().users.getUserOauthAccessToken(userId, provider)

  const accessToken = clerkResponse[0].token

  // Fetch the user data from the Notion API
  // This endpoint fetches a list of users
  // https://developers.notion.com/reference/get-users
  const notionUrl = 'https://api.notion.com/v1/users'

  const notionResponse = await fetch(notionUrl, {
    headers: {
      Authorization: `Bearer ${accessToken}`,
      'Notion-Version': '2022-06-28',
    },
  })

  // Handle the response from the Notion API
  const notionData = await notionResponse.json()

  return NextResponse.json({ message: notionData })
}
```

## Add a social connection after sign-up

For each social provider, you can disable the option to sign up and sign in to your application using the provider. This is especially useful for users that want to connect their OAuth account _after_ authentication.

For example, say your application wants to read a user's GitHub repository data but doesn't want to allow the user to authenticate with their GitHub account. The user can sign up with their email and password, or whatever method you choose, and then afterwards, connect their GitHub account to your application.

After sign-up, connections can be made through Clerk's [`<UserProfile/>`](/docs/components/user/user-profile) component, or with a [custom flow](/docs/custom-flows/oauth-connections).

To configure the option for users to sign up and sign in with a social provider:

1. Navigate to the [Clerk Dashboard](https://dashboard.clerk.com/last-active?path=user-authentication/sso-connections).
1. In the top navigation, select **Configure**. Then in the sidebar, select **SSO Connections**.
<<<<<<< HEAD
1. Next to the provider you want to configure, select the settings cog icon.
1. Toggle off **Enable for sign-up and sign-in**.
=======
1. Select the social provider you want to configure.
1. Enable or disable **Enable for sign-up and sign-in**.
>>>>>>> d481ff0f
1. Save the changes.

## Connecting to social providers while signed in

When signed in, a user can connect to further social providers. There is no need to perform another sign-up.

When using Clerk's [Account Portal](/docs/customization/account-portal/overview) pages, users can see which providers they have already connected to and which ones they can still connect to on their [user profile page.](/docs/customization/account-portal/overview#user-profile)

When using Clerk's [prebuilt components](/docs/components/overview), you can use the [`<UserProfile/>`](/docs/components/user/user-profile) component to allow users to connect to further social providers.

## OAuth for native applications

Currently, Clerk's prebuilt components are not supported in native applications, but you can use the Clerk API to [build a custom flow for authenticating with social connections.](/docs/custom-flows/oauth-connections)

Clerk ensures that security critical nonces are passed only to allowlisted URLs when the OAuth flow is completed in native browsers or webviews. For maximum security in your **production** instances, you need to allowlist your custom redirect URLs via the [Clerk Dashboard](https://dashboard.clerk.com/) or the [Clerk Backend API](/docs/references/backend/redirect-urls/create-redirect-url).

To allowlist a redirect URL via the Clerk Dashboard:

1. Navigate to the [Clerk Dashboard](https://dashboard.clerk.com/last-active?path=user-authentication/sso-connections).
1. In the top navigation, select **Configure**. Then in the sidebar, select **SSO Connections**.
1. Scroll to the **Allowlist for mobile OAuth redirect** section and add your redirect URLs.

## OAuth for Apple native applications

You can use [Sign in with Apple](https://developer.apple.com/sign-in-with-apple/) to offer a native authentication experience in your iOS, watchOS, macOS or tvOS apps.

Instead of the typical OAuth flow that performs redirects in a browser context, you can utilize Apple's native authorization and provide the openID token and grant code to Clerk. Clerk ensures that the user will be verified in a secure and reliable way with the information that Apple has provided about the user.

See [the dedicated guide](/docs/authentication/social-connections/apple) for additional information on how to configure Apple as a social provider for your Clerk instance.<|MERGE_RESOLUTION|>--- conflicted
+++ resolved
@@ -27,11 +27,7 @@
 1. In the **Choose provider** dropdown, select the provider you want to use.
 1. Select **Add connection**.
 
-<<<<<<< HEAD
-For production instances, you will need to configure the provider with your OAuth credentials. See the social provider's [dedicated guide](/docs/authentication/social-connections/overview) for more information.
-=======
 For **production** instances, you will need to configure the provider with custom OAuth credentials. See the social provider's [dedicated guide](/docs/authentication/social-connections/overview) for more information.
->>>>>>> d481ff0f
 
 ## Configure additional OAuth scopes
 
@@ -39,17 +35,7 @@
 
 In addition to the core scopes, you can specify additional scopes supported by the provider. These scopes can be used to access additional user data from the provider.
 
-<<<<<<< HEAD
-To add additional OAuth scopes:
-
-1. Navigate to the [Clerk Dashboard](https://dashboard.clerk.com/last-active?path=user-authentication/sso-connections).
-1. In the top navigation, select **Configure**. Then in the sidebar, select **SSO Connections**.
-1. Select the **Add connection** button, and select **For all users**.
-1. In the **Choose provider** dropdown, select the provider you want to configure.
-1. Under **Use custom credentials**, you can add additional OAuth scopes in the **Scopes** field.
-=======
 To add additional OAuth scopes, when you are [enabling a new social connection](enable-a-social-connection), enable **Use custom credentials**. The **Scopes** field will appear.
->>>>>>> d481ff0f
 
 ## Request additional OAuth scopes after sign-up
 
@@ -146,13 +132,8 @@
 
 1. Navigate to the [Clerk Dashboard](https://dashboard.clerk.com/last-active?path=user-authentication/sso-connections).
 1. In the top navigation, select **Configure**. Then in the sidebar, select **SSO Connections**.
-<<<<<<< HEAD
-1. Next to the provider you want to configure, select the settings cog icon.
-1. Toggle off **Enable for sign-up and sign-in**.
-=======
 1. Select the social provider you want to configure.
 1. Enable or disable **Enable for sign-up and sign-in**.
->>>>>>> d481ff0f
 1. Save the changes.
 
 ## Connecting to social providers while signed in
