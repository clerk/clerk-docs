--- conflicted
+++ resolved
@@ -2,889 +2,14 @@
   "$schema": "./manifest.schema.json",
   "navigation": [
     [
-<<<<<<< HEAD
       { "title": "Home", "href": "/docs", "icon": "home" },
       {
         "title": "Learning",
         "items": [
-=======
-      ["Overview", "/quickstarts/overview"],
-      ["Set up Clerk", "/quickstarts/setup-clerk"],
-      "# Full Stack",
-      ["Next.js", "/quickstarts/nextjs"],
-      ["Remix", "/quickstarts/remix"],
-      ["Gatsby", "/quickstarts/gatsby"],
-      "# Frontend",
-      ["JavaScript", "/quickstarts/javascript"],
-      ["React", "/quickstarts/react"],
-      ["Expo", "/quickstarts/expo"],
-      "# Backend",
-      ["Fastify", "/quickstarts/fastify"]
-    ]
-  ],
-  [
-    {
-      "title": "Guides",
-      "icon": "book-open",
-      "root": "guides"
-    },
-    [
-      ["Overview", "/guides/overview"],
-      ["Add custom onboarding to your authentication flow", "/guides/add-onboarding-flow"],
-      ["Routing in Clerk", "/guides/routing"],
-      ["Custom redirects", "/guides/custom-redirects"],
-      ["Transferring ownership of your App", "/guides/transferring-your-app"],
-      ["Use image optimization to improve app performance", "/guides/image-optimization/imageurl-image-optimization"],
-      ["Implement basic Role Based Access Control with metadata", "/guides/basic-rbac"],
-      ["Hide Personal Accounts and force organizations", "/guides/force-organizations"],
-      ["Migrating to Clerk from Auth.js", "/guides/authjs-migration"]
-    ]
-  ],
-  "---",
-  [
-    {
-      "title": "Sign Up & Sign In",
-      "icon": "sign-in",
-      "root": "authentication"
-    },
-    [
-      ["Overview", "/authentication/overview"],
-      "# Configuration",
-      ["Sign-up and sign-in options", "/authentication/configuration/sign-up-sign-in-options"],
-      ["Session options", "/authentication/configuration/session-options"],
-      ["Email & SMS templates", "/authentication/configuration/email-sms-templates"],
-      ["Restrictions", "/authentication/configuration/restrictions"],
-      "# Social Connections",
-      ["Overview", "/authentication/social-connections/overview"],
-      [
-        "Social connections (OAuth)",
-        "/authentication/social-connections/oauth"
-      ],
-      ["Account linking", "/authentication/social-connections/account-linking"],
-      ["Google", "/authentication/social-connections/google"],
-      ["Facebook", "/authentication/social-connections/facebook"],
-      ["Microsoft", "/authentication/social-connections/microsoft"],
-      [
-        { "title": "See all" },
-        [
-          ["Apple", "/authentication/social-connections/apple"],
-          ["Atlassian", "/authentication/social-connections/atlassian"],
-          ["Bitbucket", "/authentication/social-connections/bitbucket"],
-          ["Box", "/authentication/social-connections/box"],
-          ["Coinbase", "/authentication/social-connections/coinbase"],
-          ["Discord", "/authentication/social-connections/discord"],
-          ["Dropbox", "/authentication/social-connections/dropbox"],
-          ["GitHub", "/authentication/social-connections/github"],
-          ["GitLab", "/authentication/social-connections/gitlab"],
-          ["HubSpot", "/authentication/social-connections/hubspot"],
-          ["Line", "/authentication/social-connections/line"],
-          ["Linear", "/authentication/social-connections/linear"],
-          ["LinkedIn (Deprecated)", "/authentication/social-connections/linkedin"],
-          ["LinkedIn", "/authentication/social-connections/linkedin-oidc"],
-          ["Notion", "/authentication/social-connections/notion"],
-          ["Slack", "/authentication/social-connections/slack"],
-          ["Spotify", "/authentication/social-connections/spotify"],
-          ["TikTok", "/authentication/social-connections/tiktok"],
-          ["Twitter v1", "/authentication/social-connections/twitter"],
-          ["X/Twitter v2", "/authentication/social-connections/x-twitter"],
-          ["Xero", "/authentication/social-connections/xero/"]
-        ]
-      ],
-      "# SAML",
-      ["Overview", "/authentication/saml/overview"],
-      ["Authentication flows", "/authentication/saml/authentication-flows"],
-      ["Account linking", "/authentication/saml/account-linking"],
-      ["Azure", "/authentication/saml/azure"],
-      ["Google", "/authentication/saml/google"],
-      ["Okta", "/authentication/saml/okta"],
-      ["Custom provider", "/authentication/saml/custom-provider"]
-    ]
-  ],
-  [
-    {
-      "title": "Users",
-      "icon": "user",
-      "root": "users"
-    },
-    [
-      ["Overview", "/users/overview"],
-      ["Metadata", "/users/metadata"],
-      ["Deleting users", "/users/deleting-users"],
-      "# Guides",
-      ["Web3 authentication", "/users/web3"]
-    ]
-  ],
-  [
-    { "title": "Organizations, Roles, and Permissions", "icon": "user-group", "root": "organizations" },
-    [
-      ["Overview", "/organizations/overview"],
-      ["Roles and permissions", "/organizations/roles-permissions"],
-      ["Verified domains", "/organizations/verified-domains"],
-      "# Guides",
-      ["Create roles and assign permissions", "/organizations/create-roles-permissions"],
-      ["Verify the active user’s permissions", "/organizations/verify-user-permissions"],
-      ["Reassign the creator role", "/organizations/creator-role"],
-      "# Building custom flows",
-      ["Using metadata", "/organizations/metadata"],
-      ["Creating organizations", "/organizations/creating-organizations"],
-      ["Updating organizations", "/organizations/updating-organizations"],
-      ["Inviting users", "/organizations/inviting-users"],
-      ["Managing roles", "/organizations/managing-roles"],
-      ["Viewing memberships", "/organizations/viewing-memberships"],
-      ["Create a custom organization switcher", "/organizations/custom-organization-switcher"]
-    ]
-  ],
-  [
-    {
-      "title": "Backend Requests",
-      "icon": "request-authentication",
-      "root": "backend-requests"
-    },
-    [
-      ["Overview", "/backend-requests/overview"],
-      "# Making requests",
-      ["Same-Origin Requests", "/backend-requests/making/same-origin"],
-      ["Cross-Origin Requests", "/backend-requests/making/cross-origin"],
-      [
-        "Customize your session token",
-        "/backend-requests/making/custom-session-token"
-      ],
-      ["JWT Templates", "/backend-requests/making/jwt-templates"],
-      "# Handling requests",
-      ["Node.js & Express", "/backend-requests/handling/nodejs"],
-      ["Go", "/backend-requests/handling/go"],
-      ["Gatsby", "/backend-requests/handling/gatsby"],
-      ["Ruby / Rails", "/backend-requests/handling/ruby-rails"],
-      ["Manual JWT Verification", "/backend-requests/handling/manual-jwt"],
-      "# Versioning",
-      ["Overview", "/backend-requests/versioning/overview"],
-      ["Available versions", "/backend-requests/versioning/available-versions"],
-      "# Resources",
-      ["Session tokens", "/backend-requests/resources/session-tokens"],
-      ["Rate limits", "/backend-requests/resources/rate-limits"]
-    ]
-  ],
-  "---",
-  [
-    {
-      "title": "Account Portal",
-      "icon": "cloud",
-      "root": "account-portal"
-    },
-    [
-      ["Overview", "/account-portal/overview"],
-      ["Getting started", "/account-portal/getting-started"],
-
-      "# Advanced Usage",
-      ["Direct links", "/account-portal/direct-links"],
-      ["User & Organization Pages","/account-portal/user-profile-org-profile"],
-      ["Disable Account Portal","/account-portal/disable-account-portal"]
-    ]
-  ],
-  [
-    {
-      "title": "Component Reference",
-      "icon": "rectangle-group",
-      "root": "components"
-    },
-    [
-      ["Overview", "/components/overview"],
-      ["<ClerkProvider>", "/components/clerk-provider"],
-      "# Authentication Components",
-      ["<SignIn />", "/components/authentication/sign-in"],
-      ["<SignUp />", "/components/authentication/sign-up"],
-
-      "# User Components",
-      ["<UserButton />", "/components/user/user-button"],
-      ["<UserProfile />", "/components/user/user-profile"],
-
-      "# Organization Components",
-      ["<CreateOrganization />", "/components/organization/create-organization"],
-      [
-        "<OrganizationProfile />",
-        "/components/organization/organization-profile"
-      ],
-      [
-        "<OrganizationSwitcher />",
-        "/components/organization/organization-switcher"
-      ],
-      [
-        "<OrganizationList />",
-        "/components/organization/organization-list"
-      ],
-
-      "# Customization",
-      [
-        { "title": "Appearance prop" },
-        [
-          ["Overview", "/components/customization/overview"],
-          ["Layout", "/components/customization/layout"],
-          ["Themes", "/components/customization/themes"],
-          ["Variables", "/components/customization/variables"]
-        ]
-      ],
-      ["Localization prop (i18n)", "/components/customization/localization"],
-      [
-        { "title": "Custom Pages" },
-        [
-          ["<UserProfile />", "/components/customization/user-profile"],
-          ["<OrganizationProfile />", "/components/customization/organization-profile"]
-        ]
-      ],
-      "# Control Components",
-      [
-        "<AuthenticateWithRedirectCallback />",
-        "/components/control/authenticate-with-callback"
-      ],
-      ["<ClerkLoaded>", "/components/control/clerk-loaded"],
-      ["<ClerkLoading>", "/components/control/clerk-loading"],
-      ["<Protect>", "/components/protect"],
-      ["<MultisessionAppSupport>", "/components/control/multi-session"],
-      ["<RedirectToSignIn />", "/components/control/redirect-to-signin"],
-      ["<RedirectToSignUp />", "/components/control/redirect-to-signup"],
-      [
-        "<RedirectToUserProfile />",
-        "/components/control/redirect-to-userprofile"
-      ],
-      [
-        "<RedirectToOrganizationProfile />",
-        "/components/control/redirect-to-organizationprofile"
-      ],
-      [
-        "<RedirectToCreateOrganization />",
-        "/components/control/redirect-to-createorganization"
-      ],
-      ["<SignedIn>", "/components/control/signed-in"],
-      ["<SignedOut>", "/components/control/signed-out"],
-      "# Unstyled Components",
-      ["<SignInButton>", "/components/unstyled/sign-in-button"],
-      [
-        "<SignInWithMetamaskButton>",
-        "/components/unstyled/sign-in-with-metamask"
-      ],
-      ["<SignUpButton>", "/components/unstyled/sign-up-button"],
-      ["<SignOutButton>", "/components/unstyled/sign-out-button"]
-    ]
-  ],
-  [
-    {
-      "title": "Custom Flows",
-      "icon": "wrench-screwdriver",
-      "root": "custom-flows"
-    },
-    [
-      ["Overview", "/custom-flows/overview"],
-      ["Email & Password", "/custom-flows/email-password"],
-      ["Email / SMS OTP", "/custom-flows/email-sms-otp"],
-      ["Email links", "/custom-flows/email-links"],
-      ["Multifactor", "/custom-flows/mfa"],
-      ["Passkeys", "/custom-flows/passkeys"],
-      ["OAuth Connections", "/custom-flows/oauth-connections"],
-      ["SAML Connections", "/custom-flows/saml-connections"],
-      ["Forgot Password", "/custom-flows/forgot-password"],
-      ["Sign out", "/custom-flows/sign-out"],
-      ["User Impersonation", "/custom-flows/user-impersonation"],
-      ["Invitations", "/custom-flows/invitations"],
-      ["Embedded Email Links", "/custom-flows/embedded-email-links"],
-      [
-        "Multi-session applications",
-        "/custom-flows/multi-session-applications"
-      ],
-      ["Error handling", "/custom-flows/error-handling"],
-      ["Bot sign-up protection", "/custom-flows/bot-sign-up-protection"]
-    ]
-  ],
-  [
-    {
-      "title": "Elements",
-      "icon": "rectangle-group",
-      "root": "elements",
-      "tag": "(Beta)"
-    },
-    [
-      ["Overview", "/elements/overview"],
-      "# Guides",
-      ["Build a sign-in flow", "/elements/guides/sign-in"],
-      ["Build a sign-up flow", "/elements/guides/sign-up"],
-      ["Styling", "/elements/guides/styling"],
-      "# Examples",
-      ["Sign-in", "/elements/examples/sign-in"],
-      ["Sign-up", "/elements/examples/sign-up"],
-      ["Primitives", "/elements/examples/primitives"],
-      ["shadcn/ui", "/elements/examples/shadcn-ui"],
-      "# Component Reference",
-      ["Common", "/elements/reference/common"],
-      ["Sign-in", "/elements/reference/sign-in"],
-      ["Sign-up", "/elements/reference/sign-up"]
-    ]
-  ],
-  "---",
-  [
-    { "title": "Integrations", "icon": "puzzle", "root": "integrations" },
-    [
-      ["Overview", "/integrations/overview"],
-      "# Webhooks",
-      ["Overview", "/integrations/webhooks/overview"],
-      ["Sync Clerk data to your application with webhooks", "/integrations/webhooks/sync-data"],
-      ["Handling webhooks with Inngest", "/integrations/webhooks/inngest"],
-      ["Debug your webhooks", "/integrations/webhooks/debug-your-webhooks"],
-      "# Databases",
-      ["Convex", "/integrations/databases/convex"],
-      ["Fauna", "/integrations/databases/fauna"],
-      ["Firebase", "/integrations/databases/firebase"],
-      ["Grafbase", "/integrations/databases/grafbase"],
-      ["Hasura", "/integrations/databases/hasura"],
-      ["Nhost", "/integrations/databases/nhost"],
-      ["Supabase", "/integrations/databases/supabase"],
-      "# Analytics",
-      ["Google Analytics", "/integrations/analytics/google-analytics"]
-    ]
-  ],
-  [
-    {
-      "title": "Deployments & Migrations",
-      "icon": "rocket",
-      "root": "deployments"
-    },
-    [
-      ["Instances / Environments", "/deployments/environments"],
-      ["Clerk environment variables", "/deployments/clerk-environment-variables"],
-      "# Deployment",
-      ["Deploy to production", "/deployments/overview"],
-      ["Deploy to Vercel", "/deployments/deploy-to-vercel"],
-      ["Set up a staging environment", "/deployments/set-up-staging"],
-      ["Set up a preview environment", "/deployments/set-up-preview-environment"],
-      ["Changing domains", "/deployments/changing-domains"],
-      "# Migrations",
-      ["Migrate to Clerk", "/deployments/migrate-overview"],
-      ["Migrate from Firebase", "/deployments/migrate-from-firebase"],
-      ["Exporting user data", "/deployments/exporting-users"],
-      "# Cookie Information",
-      ["Clerk Cookie Information", "/deployments/clerk-cookies"]
-    ]
-  ],
-  [
-    { "title": "Testing", "icon": "beaker", "root": "testing" },
-    [
-      ["Overview", "/testing/overview"],
-      ["Test Emails and Phones", "/testing/test-emails-and-phones"],
-      "# Testing Frameworks",
-      ["Playwright", "/testing/playwright"],
-      ["Postman or Insomnia", "/testing/postman-or-insomnia"]
-    ]
-  ],
-  [
-    {
-      "title": "Advanced Usage",
-      "icon": "calculator",
-      "root": "advanced-usage"
-    },
-    [
-      ["Clerk as an OAuth2 Provider", "/advanced-usage/clerk-idp"],
-      ["Adding Satellite Domains", "/advanced-usage/satellite-domains"],
-      ["Proxying the Clerk Frontend API", "/advanced-usage/using-proxies"]
-    ]
-  ],
-  [
-    {
-      "title": "Error Handling",
-      "icon": "support",
-      "root": "errors"
-    },
-    [
-      ["Overview", "/errors/overview"],
-      ["Actor tokens", "/errors/actor-tokens"],
-      ["Allowlist identifiers", "/errors/allowlist-identifiers"],
-      ["Application", "/errors/application"],
-      ["Authentication", "/errors/authentication"],
-      ["Backup codes", "/errors/backup-codes"],
-      ["Billing", "/errors/billing"],
-      ["Billing accounts", "/errors/billing-accounts"],
-      ["Blocklist identifiers", "/errors/blocklist-identifiers"],
-      ["Clients", "/errors/clients"],
-      ["Cookie", "/errors/cookie"],
-      ["Deprecation", "/errors/deprecation"],
-      ["Domains", "/errors/domains"],
-      ["Entitlements", "/errors/entitlements"],
-      ["Features", "/errors/features"],
-      ["Identifications", "/errors/identifications"],
-      ["Passkeys", "/errors/passkeys"],
-      ["Sign-in", "/errors/sign-in"],
-      ["Sign-up", "/errors/sign-up"],
-      ["Sign-in-tokens", "/errors/sign-in-tokens"]
-    ]
-  ],
-    [
-    {
-      "title": "Troubleshooting",
-      "icon": "support",
-      "root": "troubleshooting"
-    },
-    [
-      ["Overview", "/troubleshooting/overview"],
-      ["Email Deliverability", "/troubleshooting/email-deliverability"],
-      ["Script Loading", "/troubleshooting/script-loading"],
-      "# Help & Support",
-      ["Create a minimal reproduction", "/troubleshooting/create-a-minimal-reproduction"],
-      ["Community Discord", "https://clerk.com/discord"],
-      ["Contact Support", "https://clerk.com/support"]
-    ]
-  ],
-  [
-    {
-      "title": "Upgrade Guides",
-      "icon": "arrow-circle-up",
-      "root": "upgrade-guides"
-    },
-    [
-      ["Overview", "/upgrade-guides/overview"],
-      ["Long term support policy", "/upgrade-guides/long-term-support"],
-      ["Clerk SDK versioning", "/upgrade-guides/sdk-versioning"],
-      "# Upgrading to Core 2",
-      ["Overview", "/upgrade-guides/core-2/overview"],
-      ["Component redesign", "/upgrade-guides/core-2/component-redesign"],
-      [
-        { "title": "SDK Guides" },
-        [
-          ["Next.js", "/upgrade-guides/core-2/nextjs"],
-          ["Remix", "/upgrade-guides/core-2/remix"],
-          ["Expo", "/upgrade-guides/core-2/expo"],
-          ["Fastify", "/upgrade-guides/core-2/fastify"],
-          ["React", "/upgrade-guides/core-2/react"],
-          ["Node", "/upgrade-guides/core-2/node"],
-          ["Backend", "/upgrade-guides/core-2/backend"],
-          ["Chrome Extension", "/upgrade-guides/core-2/chrome-extension"],
-          ["JavaScript", "/upgrade-guides/core-2/javascript"]
-        ]
-      ],
-      "# Upgrading to Core 1",
-      ["Overview", "/upgrade-guides/upgrading-from-v2-to-v3"],
-      "# Dashboard",
-      ["API Key Changes", "/upgrade-guides/api-keys"],
-      ["URL-based session syncing", "/upgrade-guides/url-based-session-syncing"],
-      ["Progressive Sign up", "/upgrade-guides/progressive-sign-up"]
-    ]
-  ],
-  [
-    {
-      "title": "Security & Privacy",
-      "icon": "lock-closed",
-      "root": "security"
-    },
-    [
-      ["Overview", "/security/overview"],
-      [
-        "Vulnerability disclosure policy",
-        "/security/vulnerability-disclosure-policy"
-      ],
-      ["XSS leak protection", "/security/xss-leak-protection"],
-      ["CSRF protection", "/security/csrf-protection"],
-      ["Fixation protection", "/security/fixation-protection"],
-      ["Password protection and rules", "/security/password-protection"],
-      ["Clerk Telemetry", "/telemetry"],
-      "# Protect accounts from attacks",
-      ["Brute force attacks and locking user accounts","/security/user-lock-guide"],
-      ["Protect sign ups from bots","/security/bot-protection"],
-      ["Customize max sign-in attempts and duration of of user lockout", "/security/customize-user-lockout"],
-      ["Unlock accounts from the Clerk Dashboard", "/security/unlock-user-accounts"],
-      ["Programmatically lock and unlock accounts", "/security/programmatically-lock-user-accounts"]
-    ]
-  ],
-  ["Core 1 Documentation", "/docs/core-1"],
-  "# SDK References",
-  [
-    { "title": "Next.js", "icon": "nextjs", "root": "references/nextjs" },
-    [
-      ["Overview", "/references/nextjs/overview"],
-      "# Guides",
-      ["Read session and user data", "/references/nextjs/read-session-data"],
-      ["Add custom sign up and sign in pages", "/references/nextjs/custom-signup-signin-pages"],
-      ["Integrate Clerk into your app with tRPC", "/references/nextjs/trpc"],
-      "# App Router References",
-      ["auth()", "/references/nextjs/auth"],
-      ["currentUser()", "/references/nextjs/current-user"],
-      ["Route Handlers", "/references/nextjs/route-handlers"],
-      ["Server Actions", "/references/nextjs/server-actions"],
-      "# Pages Router References",
-      ["getAuth()", "/references/nextjs/get-auth"],
-      ["buildClerkProps()", "/references/nextjs/build-clerk-props"],
-      "# Other References",
-      ["clerkMiddleware()", "/references/nextjs/clerk-middleware"],
-      ["Auth Object", "/references/nextjs/auth-object"],
-      "# Deprecated",
-      ["authMiddleware()", "/references/nextjs/auth-middleware"],
-      ["Use Clerk with Next.js 12 and older", "/references/nextjs/usage-with-older-versions"],
-      "# Demo Repositories",
-      ["App Router Demo Repo", "https://github.com/clerk/clerk-nextjs-demo-app-router"],
-      ["Pages Router Demo Repo", "https://github.com/clerk/clerk-nextjs-demo-pages-router"]
-    ]
-  ],
-  [
-    { "title": "React", "icon": "react", "root": "references/react" },
-    [
-      ["Overview", "/references/react/overview"],
-      "# Guides",
-      ["Add React Router", "/references/react/add-react-router"],
-      "# Client-side Helpers",
-      ["useUser()", "/references/react/use-user"],
-      ["useClerk()", "/references/react/use-clerk"],
-      ["useAuth()", "/references/react/use-auth"],
-      ["useSignIn()", "/references/react/use-sign-in"],
-      ["useSignUp()", "/references/react/use-sign-up"],
-      ["useSession()", "/references/react/use-session"],
-      ["useSessionList()", "/references/react/use-session-list"],
-      ["useOrganization()", "/references/react/use-organization"],
-      ["useOrganizationList()", "/references/react/use-organization-list"]
-    ]
-  ],
-  [
-    {
-      "title": "JavaScript",
-      "icon": "javascript",
-      "root": "references/javascript"
-    },
-    [
-      ["Overview", "/references/javascript/overview"],
-      [
-        { "title": "Clerk" },
-        [
-          ["Clerk class", "/references/javascript/clerk/clerk"],
           [
-            "Organization methods",
-            "/references/javascript/clerk/organization-methods"
-          ],
-          ["Redirect methods", "/references/javascript/clerk/redirect-methods"],
-          ["BuildURLs", "/references/javascript/clerk/build-urls"],
-          [
-            "Handle navigation",
-            "/references/javascript/clerk/handle-navigation"
-          ],
-          ["Session methods", "/references/javascript/clerk/session-methods"]
-        ]
-      ],
-      [
-        { "title": "User" },
-        [
-          ["User object", "/references/javascript/user/user"],
-          ["TOTP methods", "/references/javascript/user/totp"],
-          [
-            "Password management methods",
-            "/references/javascript/user/password-management"
-          ],
-          ["Create metadata methods", "/references/javascript/user/create-metadata"]
-        ]
-      ],
-      [
-        { "title": "Organization" },
-        [
-          ["Organization object", "/references/javascript/organization/organization"],
-          ["Membership methods", "/references/javascript/organization/members"],
-          ["Invitation methods", "/references/javascript/organization/invitations"],
-          ["Domain methods", "/references/javascript/organization/domains"],
-          ["Membership request methods", "/references/javascript/organization/membership-request"]
-        ]
-      ],
-      [
-        "Organization Invitation",
-        "/references/javascript/organization-invitation"
-      ],
-      [
-        "Organization Membership",
-        "/references/javascript/organization-membership"
-      ],
-      [
-        "Organization Domain",
-        "/references/javascript/organization-domain"
-      ],
-      [
-        "Organization Membership Request",
-        "/references/javascript/organization-membership-request"
-      ],
-      ["Session", "/references/javascript/session"],
-      [
-        "SessionWithActivities",
-        "/references/javascript/session-with-activities"
-      ],
-      ["Client", "/references/javascript/client"],
-      ["ExternalAccount", "/references/javascript/external-account"],
-      [
-        { "title": "Sign In" },
-        [
-          ["Sign In", "/references/javascript/sign-in/sign-in"],
-          ["First Factor", "/references/javascript/sign-in/first-factor"],
-          ["Second Factor", "/references/javascript/sign-in/second-factor"],
-          [
-            "AuthenticateWith",
-            "/references/javascript/sign-in/authenticate-with"
-          ]
-        ]
-      ],
-      [
-        { "title": "Sign Up" },
-        [
-          ["Sign Up", "/references/javascript/sign-up/sign-up"],
-          [
-            "AuthenticateWith",
-            "/references/javascript/sign-up/authenticate-with"
-          ],
-          ["Verification", "/references/javascript/sign-up/verification"],
-          [
-            "Email Verification",
-            "/references/javascript/sign-up/email-verification"
-          ],
-          [
-            "Phone Verification",
-            "/references/javascript/sign-up/phone-verification"
-          ],
-          [
-            "Web3 Verification",
-            "/references/javascript/sign-up/web3-verification"
-          ]
-        ]
-      ],
-      [
-        { "title": "Email Address" },
-        [
-          [
-            "Email Address",
-            "/references/javascript/email-address/email-address"
-          ],
-          ["Verification", "/references/javascript/email-address/verification"]
-        ]
-      ],
-      [
-        { "title": "Phone Number" },
-        [
-          ["Phone Number", "/references/javascript/phone-number/phone-number"],
-          ["Verification", "/references/javascript/phone-number/verification"],
-          ["Second factor", "/references/javascript/phone-number/second-factor"]
-        ]
-      ],
-      [
-        { "title": "Web3 Wallet" },
-        [
-          ["Web3 Wallet", "/references/javascript/web3-wallet/web3-wallet"],
-          ["Verification", "/references/javascript/web3-wallet/verification"]
-        ]
-      ],
-      ["Verification", "/references/javascript/verification"],
-      [
-        { "title": "Types" },
-        [
-          ["Overview", "/references/javascript/types/overview"],
-          ["PasskeyResource", "/references/javascript/types/passkey-resource"],
-          ["PublicUserData", "/references/javascript/types/public-user-data"],
-          ["SessionStatus", "/references/javascript/types/session-status"],
-          ["RedirectOptions", "/references/javascript/types/redirect-options"],
-          ["SignInFirstFactor", "/references/javascript/types/sign-in-first-factor"],
-          ["SignInSecondFactor", "/references/javascript/types/sign-in-second-factor"],
-          ["SignInRedirectOptions", "/references/javascript/types/sign-in-redirect-options"],
-          ["SignUpRedirectOptions", "/references/javascript/types/sign-up-redirect-options"],
-          ["SignInInitialValues", "/references/javascript/types/sign-in-initial-values"],
-          ["SignUpInitialValues", "/references/javascript/types/sign-up-initial-values"],
-          ["EmailLinkError", "/references/javascript/types/email-link-error"],
-          ["DeletedObject", "/references/javascript/types/deleted-object"],
-          ["OAuth types", "/references/javascript/types/oauth"],
-          ["ClerkPaginatedResponse", "/references/javascript/types/clerk-paginated-response"],
-          ["CustomPage", "/references/javascript/types/custom-page"]
-        ]
-      ]
-    ]
-  ],
-  [
-    {
-      "title": "Node.js",
-      "icon": "nodejs",
-      "root": "references/nodejs"
-    },
-    [
-      ["Overview", "references/nodejs/overview"],
-      ["Available methods", "references/nodejs/available-methods"],
-      ["Connect/Express Middleware", "/docs/backend-requests/handling/nodejs"],
-      [
-        "Networkless token verification",
-        "references/nodejs/token-verification"
-      ]
-    ]
-  ],
-  [
-    {
-      "title": "Remix",
-      "icon": "remix",
-      "root": "references/remix"
-    },
-    [
-      ["<ClerkApp />", "references/remix/clerk-app"]
-    ]
-  ],
-  [
-    {
-      "title": "Go",
-      "icon": "go",
-      "root": "references/go"
-    },
-    [
-      ["Overview", "references/go/overview"],
-      ["Verifying sessions", "references/go/verifying-sessions"],
-      ["Use Clerk Go for Backend API Operations", "references/go/other-examples"],
-      ["Go SDK repository", "https://github.com/clerk/clerk-sdk-go"]
-    ]
-  ],
-  [
-    {
-      "title": "Gatsby",
-      "icon": "gatsby",
-      "root": "references/gatsby"
-    },
-    [["withServerAuth()", "references/gatsby/with-server-auth"]]
-  ],
-  [
-    {
-      "title": "Ruby / Rails",
-      "icon": "ruby",
-      "root": "references/ruby"
-    },
-    [
-      ["Overview", "references/ruby/overview"],
-      ["Available Methods", "references/ruby/available-methods"],
-      ["Rack/Rails integration", "references/ruby/rack-rails"],
-      ["Ruby SDK repository", "https://github.com/clerk/clerk-sdk-ruby"]
-    ]
-  ],
-  [
-    { "title": "Backend SDK", "icon": "clerk", "root": "/references/backend" },
-    [
-      ["Overview", "/references/backend/overview"],
-      [
-        { "title": "User" },
-        [
-          ["getUserList()", "/references/backend/user/get-user-list"],
-          ["getUser()", "/references/backend/user/get-user"],
-          ["getCount()", "/references/backend/user/get-count"],
-          ["getOrganizationMembershipList()", "/references/backend/user/get-organization-membership-list"],
-          ["getUserOAuthAccessToken()", "/references/backend/user/get-user-oauth-access-token"],
-          ["createUser()", "/references/backend/user/create-user"],
-          ["verifyPassword()", "/references/backend/user/verify-password"],
-          ["banUser()", "/references/backend/user/ban-user"],
-          ["unbanUser()", "/references/backend/user/unban-user"],
-          ["lockUser()", "/references/backend/user/lock-user"],
-          ["unlockUser()", "/references/backend/user/unlock-user"],
-          ["updateUser()", "/references/backend/user/update-user"],
-          ["updateUserMetadata()", "/references/backend/user/update-user-metadata"],
-          ["deleteUser()", "/references/backend/user/delete-user"],
-          ["disableUserMFA()", "/references/backend/user/disable-user-mfa"]
-        ]
-      ],
-      [
-        { "title": "Organization" },
-        [
-          [
-            "getOrganization()",
-            "/references/backend/organization/get-organization"
-          ],
-          [
-            "getOrganizationList()",
-            "/references/backend/organization/get-organization-list"
-          ],
-          [
-            "getOrganizationMembershipList()",
-            "/references/backend/organization/get-organization-membership-list"
-          ],
-          [
-            "getOrganizationInvitationList()",
-            "/references/backend/organization/get-organization-invitation-list"
-          ],
-          [
-            "createOrganization()",
-            "/references/backend/organization/create-organization"
-          ],
-          [
-            "createOrganizationMembership()",
-            "/references/backend/organization/create-organization-membership"
-          ],
-          [
-            "createOrganizationInvitation()",
-            "/references/backend/organization/create-organization-invitation"
-          ],
-          [
-            "updateOrganization()",
-            "/references/backend/organization/update-organization"
-          ],
-          [
-            "updateOrganizationMembership()",
-            "/references/backend/organization/update-organization-membership"
-          ],
-          [
-            "updateOrganizationMetadata()",
-            "/references/backend/organization/update-organization-metadata"
-          ],
-          [
-            "updateOrganizationMembershipMetadata()",
-            "/references/backend/organization/update-organization-membership-metadata"
-          ],
-          [
-            "deleteOrganization()",
-            "/references/backend/organization/delete-organization"
-          ],
-          [
-            "deleteOrganizationMembership()",
-            "/references/backend/organization/delete-organization-membership"
-          ],
-          [
-            "revokeOrganizationInvitation()",
-            "/references/backend/organization/revoke-organization-invitation"
-          ]
-        ]
-      ],
-      [
-        { "title": "Allowlist Identifiers" },
-        [
-          [
-            "getAllowlistIdentifierList()",
-            "/references/backend/allowlist/get-allowlist-identifier-list"
-          ],
-          [
-            "createAllowlistIdentifier()",
-            "/references/backend/allowlist/create-allowlist-identifier"
-          ],
-          [
-            "deleteAllowlistIdentifier()",
-            "/references/backend/allowlist/delete-allowlist-identifier"
-          ]
-        ]
-      ],
-      [
-        { "title": "Sessions" },
-        [
-          ["getSession()", "/references/backend/sessions/get-session"],
-          ["getSessionList()", "/references/backend/sessions/get-session-list"],
-          ["getToken()", "/references/backend/sessions/get-token"],
-          ["authenticateRequest()", "/references/backend/sessions/authenticate-request"],
-          ["verifySession()", "/references/backend/sessions/verify-session"],
-          ["revokeSession()", "/references/backend/sessions/revoke-session"]
-        ]
-      ],
-      [
-        { "title": "Client" },
-        [
-          ["getClient()", "/references/backend/client/get-client"],
-          ["getClientList()", "/references/backend/client/get-client-list"],
-          ["verifyClient()", "/references/backend/client/verify-client"]
-        ]
-      ],
-      [
-        { "title": "Invitations" },
-        [
-          [
-            "getInvitationList()",
-            "/references/backend/invitations/get-invitation-list"
-          ],
->>>>>>> 96a4b69e
-          [
             {
               "title": "Quickstarts",
               "collapse": true,
-              "icon": "checkmark-circle",
               "items": [
                 [
                   { "title": "Overview", "href": "/docs/quickstarts/overview" },
@@ -893,9 +18,13 @@
                     "title": "Full Stack",
                     "items": [
                       [
-                        { "title": "Next.js", "href": "/docs/quickstarts/nextjs" },
-                        { "title": "Remix", "href": "/docs/quickstarts/remix" },
-                        { "title": "Gatsby", "href": "/docs/quickstarts/gatsby" }
+                        {
+                          "title": "Next.js",
+                          "href": "/docs/quickstarts/nextjs",
+                          "icon": "nextjs"
+                        },
+                        { "title": "Remix", "href": "/docs/quickstarts/remix", "icon": "remix" },
+                        { "title": "Gatsby", "href": "/docs/quickstarts/gatsby", "icon": "gatsby" }
                       ]
                     ]
                   },
@@ -903,8 +32,12 @@
                     "title": "Frontend",
                     "items": [
                       [
-                        { "title": "JavaScript", "href": "/docs/quickstarts/javascript" },
-                        { "title": "React", "href": "/docs/quickstarts/react" },
+                        {
+                          "title": "JavaScript",
+                          "href": "/docs/quickstarts/javascript",
+                          "icon": "javascript"
+                        },
+                        { "title": "React", "href": "/docs/quickstarts/react", "icon": "react" },
                         { "title": "Expo", "href": "/docs/quickstarts/expo" }
                       ]
                     ]
@@ -914,12 +47,12 @@
                     "items": [[{ "title": "Fastify", "href": "/docs/quickstarts/fastify" }]]
                   }
                 ]
-              ]
+              ],
+              "icon": "checkmark-circle"
             },
             {
               "title": "Guides",
               "collapse": true,
-              "icon": "book",
               "items": [
                 [
                   { "title": "Overview", "href": "/docs/guides/overview" },
@@ -950,14 +83,14 @@
                     "href": "/docs/guides/authjs-migration"
                   }
                 ]
-              ]
+              ],
+              "icon": "book"
             }
           ],
           [
             {
               "title": "Sign Up & Sign In",
               "collapse": true,
-              "icon": "door",
               "items": [
                 [
                   { "title": "Overview", "href": "/docs/authentication/overview" },
@@ -1131,12 +264,12 @@
                     ]
                   }
                 ]
-              ]
+              ],
+              "icon": "door"
             },
             {
               "title": "Users",
               "collapse": true,
-              "icon": "user-circle",
               "items": [
                 [
                   { "title": "Overview", "href": "/docs/users/overview" },
@@ -1147,12 +280,12 @@
                     "items": [[{ "title": "Web3 authentication", "href": "/docs/users/web3" }]]
                   }
                 ]
-              ]
+              ],
+              "icon": "user-circle"
             },
             {
               "title": "Organizations, Roles, and Permissions",
               "collapse": true,
-              "icon": "globe",
               "items": [
                 [
                   { "title": "Overview", "href": "/docs/organizations/overview" },
@@ -1207,12 +340,12 @@
                     ]
                   }
                 ]
-              ]
+              ],
+              "icon": "globe"
             },
             {
               "title": "Backend Requests",
               "collapse": true,
-              "icon": "stacked-rectangle",
               "items": [
                 [
                   { "title": "Overview", "href": "/docs/backend-requests/overview" },
@@ -1247,11 +380,20 @@
                           "title": "Node.js & Express",
                           "href": "/docs/backend-requests/handling/nodejs"
                         },
-                        { "title": "Go", "href": "/docs/backend-requests/handling/go" },
-                        { "title": "Gatsby", "href": "/docs/backend-requests/handling/gatsby" },
+                        {
+                          "title": "Go",
+                          "href": "/docs/backend-requests/handling/go",
+                          "icon": "go"
+                        },
+                        {
+                          "title": "Gatsby",
+                          "href": "/docs/backend-requests/handling/gatsby",
+                          "icon": "gatsby"
+                        },
                         {
                           "title": "Ruby / Rails",
-                          "href": "/docs/backend-requests/handling/ruby-rails"
+                          "href": "/docs/backend-requests/handling/ruby-rails",
+                          "icon": "ruby"
                         },
                         {
                           "title": "Manual JWT Verification",
@@ -1291,14 +433,14 @@
                     ]
                   }
                 ]
-              ]
+              ],
+              "icon": "stacked-rectangle"
             }
           ],
           [
             {
               "title": "Account Portal",
               "collapse": true,
-              "icon": "user-dotted-circle",
               "items": [
                 [
                   { "title": "Overview", "href": "/docs/account-portal/overview" },
@@ -1320,12 +462,12 @@
                     ]
                   }
                 ]
-              ]
+              ],
+              "icon": "user-dotted-circle"
             },
             {
               "title": "Component Reference",
               "collapse": true,
-              "icon": "box",
               "items": [
                 [
                   { "title": "Overview", "href": "/docs/components/overview" },
@@ -1543,19 +685,15 @@
                     ]
                   }
                 ]
-              ]
+              ],
+              "icon": "box"
             },
             {
               "title": "Custom Flows",
               "collapse": true,
-              "icon": "route",
               "items": [
                 [
                   { "title": "Overview", "href": "/docs/custom-flows/overview" },
-                  {
-                    "title": "`useSignUp()` and `useSignIn()`",
-                    "href": "/docs/custom-flows/use-sign-up"
-                  },
                   { "title": "Email & Password", "href": "/docs/custom-flows/email-password" },
                   { "title": "Email / SMS OTP", "href": "/docs/custom-flows/email-sms-otp" },
                   { "title": "Email links", "href": "/docs/custom-flows/email-links" },
@@ -1584,13 +722,13 @@
                     "href": "/docs/custom-flows/bot-sign-up-protection"
                   }
                 ]
-              ]
+              ],
+              "icon": "route"
             },
             {
               "title": "Elements",
               "tag": "(Beta)",
               "collapse": true,
-              "icon": "application-2",
               "items": [
                 [
                   { "title": "Overview", "href": "/docs/elements/overview" },
@@ -1616,7 +754,8 @@
                       [
                         { "title": "Sign-in", "href": "/docs/elements/examples/sign-in" },
                         { "title": "Sign-up", "href": "/docs/elements/examples/sign-up" },
-                        { "title": "Primitives", "href": "/docs/elements/examples/primitives" }
+                        { "title": "Primitives", "href": "/docs/elements/examples/primitives" },
+                        { "title": "shadcn/ui", "href": "/docs/elements/examples/shadcn-ui" }
                       ]
                     ]
                   },
@@ -1631,14 +770,14 @@
                     ]
                   }
                 ]
-              ]
+              ],
+              "icon": "application-2"
             }
           ],
           [
             {
               "title": "Integrations",
               "collapse": true,
-              "icon": "plug",
               "items": [
                 [
                   { "title": "Overview", "href": "/docs/integrations/overview" },
@@ -1688,12 +827,12 @@
                     ]
                   }
                 ]
-              ]
+              ],
+              "icon": "plug"
             },
             {
               "title": "Deployments & Migrations",
               "collapse": true,
-              "icon": "rocket",
               "items": [
                 [
                   { "title": "Instances / Environments", "href": "/docs/deployments/environments" },
@@ -1756,12 +895,12 @@
                     ]
                   }
                 ]
-              ]
+              ],
+              "icon": "rocket"
             },
             {
               "title": "Testing",
               "collapse": true,
-              "icon": "speedometer",
               "items": [
                 [
                   { "title": "Overview", "href": "/docs/testing/overview" },
@@ -1782,12 +921,12 @@
                     ]
                   }
                 ]
-              ]
+              ],
+              "icon": "speedometer"
             },
             {
               "title": "Advanced Usage",
               "collapse": true,
-              "icon": "chart",
               "items": [
                 [
                   {
@@ -1803,12 +942,12 @@
                     "href": "/docs/advanced-usage/using-proxies"
                   }
                 ]
-              ]
+              ],
+              "icon": "chart"
             },
             {
               "title": "Error Handling",
               "collapse": true,
-              "icon": "block",
               "items": [
                 [
                   { "title": "Overview", "href": "/docs/errors/overview" },
@@ -1838,12 +977,12 @@
                   { "title": "Sign-up", "href": "/docs/errors/sign-up" },
                   { "title": "Sign-in-tokens", "href": "/docs/errors/sign-in-tokens" }
                 ]
-              ]
+              ],
+              "icon": "block"
             },
             {
               "title": "Troubleshooting",
               "collapse": true,
-              "icon": "bolt",
               "items": [
                 [
                   { "title": "Overview", "href": "/docs/troubleshooting/overview" },
@@ -1866,12 +1005,12 @@
                     ]
                   }
                 ]
-              ]
+              ],
+              "icon": "bolt"
             },
             {
               "title": "Upgrade Guides",
               "collapse": true,
-              "icon": "arrow-up-circle",
               "items": [
                 [
                   { "title": "Overview", "href": "/docs/upgrade-guides/overview" },
@@ -1897,11 +1036,23 @@
                           "collapse": true,
                           "items": [
                             [
-                              { "title": "Next.js", "href": "/docs/upgrade-guides/core-2/nextjs" },
-                              { "title": "Remix", "href": "/docs/upgrade-guides/core-2/remix" },
+                              {
+                                "title": "Next.js",
+                                "href": "/docs/upgrade-guides/core-2/nextjs",
+                                "icon": "nextjs"
+                              },
+                              {
+                                "title": "Remix",
+                                "href": "/docs/upgrade-guides/core-2/remix",
+                                "icon": "remix"
+                              },
                               { "title": "Expo", "href": "/docs/upgrade-guides/core-2/expo" },
                               { "title": "Fastify", "href": "/docs/upgrade-guides/core-2/fastify" },
-                              { "title": "React", "href": "/docs/upgrade-guides/core-2/react" },
+                              {
+                                "title": "React",
+                                "href": "/docs/upgrade-guides/core-2/react",
+                                "icon": "react"
+                              },
                               { "title": "Node", "href": "/docs/upgrade-guides/core-2/node" },
                               { "title": "Backend", "href": "/docs/upgrade-guides/core-2/backend" },
                               {
@@ -1910,7 +1061,8 @@
                               },
                               {
                                 "title": "JavaScript",
-                                "href": "/docs/upgrade-guides/core-2/javascript"
+                                "href": "/docs/upgrade-guides/core-2/javascript",
+                                "icon": "javascript"
                               }
                             ]
                           ]
@@ -1946,12 +1098,12 @@
                     ]
                   }
                 ]
-              ]
+              ],
+              "icon": "arrow-up-circle"
             },
             {
               "title": "Security & Privacy",
               "collapse": true,
-              "icon": "lock",
               "items": [
                 [
                   { "title": "Overview", "href": "/docs/security/overview" },
@@ -1995,9 +1147,10 @@
                     ]
                   }
                 ]
-              ]
-            },
-            { "title": "Core 1 Documentation", "href": "/docs/core-1" }
+              ],
+              "icon": "lock"
+            },
+            { "title": "Core 1 Documentation", "href": "/docs/core-1", "icon": "link" }
           ]
         ]
       },
@@ -2008,7 +1161,6 @@
             {
               "title": "Next.js",
               "collapse": true,
-              "icon": "nextjs",
               "items": [
                 [
                   { "title": "Overview", "href": "/docs/references/nextjs/overview" },
@@ -2118,12 +1270,12 @@
                     ]
                   }
                 ]
-              ]
+              ],
+              "icon": "nextjs"
             },
             {
               "title": "React",
               "collapse": true,
-              "icon": "react",
               "items": [
                 [
                   { "title": "Overview", "href": "/docs/references/react/overview" },
@@ -2191,12 +1343,12 @@
                     ]
                   }
                 ]
-              ]
+              ],
+              "icon": "react"
             },
             {
               "title": "JavaScript",
               "collapse": true,
-              "icon": "javascript",
               "items": [
                 [
                   { "title": "Overview", "href": "/docs/references/javascript/overview" },
@@ -2489,12 +1641,12 @@
                     ]
                   }
                 ]
-              ]
+              ],
+              "icon": "javascript"
             },
             {
               "title": "Node.js",
               "collapse": true,
-              "icon": "nodejs",
               "items": [
                 [
                   { "title": "Overview", "href": "/docs/references/nodejs/overview" },
@@ -2511,12 +1663,12 @@
                     "href": "/docs/references/nodejs/token-verification"
                   }
                 ]
-              ]
+              ],
+              "icon": "nodejs"
             },
             {
               "title": "Remix",
               "collapse": true,
-              "icon": "remix",
               "items": [
                 [
                   {
@@ -2525,12 +1677,12 @@
                     "href": "/docs/references/remix/clerk-app"
                   }
                 ]
-              ]
+              ],
+              "icon": "remix"
             },
             {
               "title": "Go",
               "collapse": true,
-              "icon": "go",
               "items": [
                 [
                   { "title": "Overview", "href": "/docs/references/go/overview" },
@@ -2544,12 +1696,12 @@
                   },
                   { "title": "Go SDK repository", "href": "https://github.com/clerk/clerk-sdk-go" }
                 ]
-              ]
+              ],
+              "icon": "go"
             },
             {
               "title": "Gatsby",
               "collapse": true,
-              "icon": "gatsby",
               "items": [
                 [
                   {
@@ -2558,12 +1710,12 @@
                     "href": "/docs/references/gatsby/with-server-auth"
                   }
                 ]
-              ]
+              ],
+              "icon": "gatsby"
             },
             {
               "title": "Ruby / Rails",
               "collapse": true,
-              "icon": "ruby",
               "items": [
                 [
                   { "title": "Overview", "href": "/docs/references/ruby/overview" },
@@ -2577,12 +1729,12 @@
                     "href": "https://github.com/clerk/clerk-sdk-ruby"
                   }
                 ]
-              ]
+              ],
+              "icon": "ruby"
             },
             {
               "title": "Backend SDK",
               "collapse": true,
-              "icon": "clerk",
               "items": [
                 [
                   { "title": "Overview", "href": "/docs/references/backend/overview" },
@@ -2968,19 +2120,24 @@
                     ]
                   }
                 ]
-              ]
+              ],
+              "icon": "clerk"
             },
             {
               "title": "Redwood",
               "tag": "Community",
               "collapse": true,
-              "icon": "redwood",
               "items": [
                 [
                   { "title": "Overview", "href": "/docs/references/redwood/overview" },
-                  { "title": "Redwood", "href": "https://redwoodjs.com/docs/auth/clerk" }
-                ]
-              ]
+                  {
+                    "title": "Redwood",
+                    "href": "https://redwoodjs.com/docs/auth/clerk",
+                    "icon": "redwood"
+                  }
+                ]
+              ],
+              "icon": "redwood"
             },
             {
               "title": "Svelte",
