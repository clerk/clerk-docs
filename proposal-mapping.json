--- conflicted
+++ resolved
@@ -51,15 +51,9 @@
     "newPath": "examples/**",
     "action": "move-to-examples"
   },
-<<<<<<< HEAD
-  "authentication/overview.mdx": {
-    "newPath": "/configure/auth-strategies/sign-up-sign-in-options",
-    "action": "delete"
-=======
   "authentication/overview": {
-    "newPath": "guides/configure/overview",
-    "action": "move"
->>>>>>> d2310497
+    "newPath": "guides/configure/auth-strategies/sign-up-sign-in-options",
+    "action": "move"
   },
   "authentication/social-connections/**": {
     "newPath": "guides/configure/auth-strategies/social-connections/**",
