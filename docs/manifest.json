--- conflicted
+++ resolved
@@ -2223,13 +2223,12 @@
                           "href": "/docs/references/javascript/types/session-verification"
                         },
                         {
-<<<<<<< HEAD
                           "title": "`SessionWithActivities`",
                           "href": "/docs/references/javascript/types/session-with-activities"
-=======
+                        },
+                        {
                           "title": "`SetActiveParams`",
                           "href": "/docs/references/javascript/types/set-active-params"
->>>>>>> c9f7ea69
                         },
                         {
                           "title": "`SignInFirstFactor`",
