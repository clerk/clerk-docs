--- conflicted
+++ resolved
@@ -42,11 +42,7 @@
 
 ### Usage without a client
 
-<<<<<<< HEAD
-If you only use one API key, you can import the packages required for the APIs you need to interact with and call functions for API operations.
-=======
-If you only use one API key, you can import the packages required for the APIs you need. Then you can execute your desired request methods as functions, such as $resource$.Get() or $resource$.Delete(). The following example demonstrates this process:
->>>>>>> 1d212946
+If you only use one API key, you can import the packages required for the APIs you need. Then you can execute your desired request methods as functions, such as `$resource$.Get()` or `$resource$.Delete()`. The following example demonstrates this process:
 
 ```go
 import (
