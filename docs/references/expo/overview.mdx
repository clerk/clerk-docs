--- conflicted
+++ resolved
@@ -42,11 +42,7 @@
 
 For **native** applications, Clerk's prebuilt components are not supported. You must use the Clerk API to build custom UI's for flows such as signing in and signing up. See the [custom flow](/docs/guides/development/custom-flows/overview) guides for more information.
 
-<<<<<<< HEAD
-For **web** applications, if Clerk's [prebuilt components](/docs/components/overview) don't meet your specific needs or if you require more control over the logic, you can rebuild the existing Clerk flows using the Clerk API. See the [custom flow](/docs/guides/development/custom-flows/overview) guides for more information.
-=======
-For **web** applications, if Clerk's [prebuilt components](/docs/reference/general/components/overview) don't meet your specific needs or if you require more control over the logic, you can rebuild the existing Clerk flows using the Clerk API. See the [custom flow](/docs/custom-flows/overview) guides for more information.
->>>>>>> 698e41be
+For **web** applications, if Clerk's [prebuilt components](/docs/reference/general/components/overview) don't meet your specific needs or if you require more control over the logic, you can rebuild the existing Clerk flows using the Clerk API. See the [custom flow](/docs/guides/development/custom-flows/overview) guides for more information.
 
 ## Deploy your app
 
