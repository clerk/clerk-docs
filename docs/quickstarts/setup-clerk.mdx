--- conflicted
+++ resolved
@@ -21,13 +21,7 @@
 
   ## Select identifiers and social providers
 
-<<<<<<< HEAD
-  Once you are in the interactive authentication setup form, you will be asked to build your authentication flow. Here, Clerk provides various options for setting up your sign-up and sign-in flows. You can choose to use email, phone, or username as [identifiers](/docs/guides/configure/auth-strategies/sign-up-sign-in-options#identifiers), and you can enable [social authentication providers](/docs/guides/configure/auth-strategies/social-connections/all-providers).
-
-  Once the application is created, you can also customize your authentication flow by selecting different authentication strategies, verification methods, and more. [Learn more about sign-up and sign-in options](/docs/guides/configure/auth-strategies/sign-up-sign-in-options).
-=======
-  Once you are in the interactive authentication setup form, you will be asked to build your authentication flow. Here, Clerk provides various options for setting up your sign-up and sign-in flows. You can choose authentication options like email, phone, username, or social authentication providers. [Learn more about sign-up and sign-in options](/docs/authentication/configuration/sign-up-sign-in-options).
->>>>>>> 93a40093
+  Once you are in the interactive authentication setup form, you will be asked to build your authentication flow. Here, Clerk provides various options for setting up your sign-up and sign-in flows. You can choose authentication options like email, phone, username, or social authentication providers. [Learn more about sign-up and sign-in options](/docs/guides/configure/auth-strategies/sign-up-sign-in-options).
 
   ## Integrate Clerk into your application
 
