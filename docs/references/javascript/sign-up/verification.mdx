---
title: Verification
description: These are all methods on the SignUp class that allow you to verify a user's sign-up request.
---

These are all methods on the [`SignUp`](/docs/references/javascript/sign-up/sign-up) class that allow you to verify a user's sign-up request.

## `prepareVerification()`

The `prepareVerification` is used to initiate the verification process for a field that requires it. As mentioned above, there are two fields that need to be verified:

- `emailAddress`: The email address can be verified via an email code. This is a one-time code that is sent to the email already provided to the SignUp object. The `prepareVerification` sends this email.
- `phoneNumber`: The phone number can be verified via a phone code. This is a one-time code that is sent via an SMS to the phone already provided to the SignUp object. The `prepareVerification` sends this SMS.

```typescript
function prepareVerification(params: PrepareVerificationParams): Promise<SignUpResource>
```

### `PrepareVerificationParams`

<Properties>
  - `strategy`
<<<<<<< HEAD
  - `'phone_code' | 'email_code' | 'email_link' | 'saml' | 'oauth_<provider>' | 'web3_metamask_signature' | 'web3_coinbase_wallet_signature' | 'web3_okx_wallet_signature'`
=======
  - `'phone_code' | 'email_code' | 'email_link' | 'saml' | 'enterprise_sso' | 'oauth_<provider>' | 'web3_metamask_signature' | 'web3_coinbase_wallet_signature'`
>>>>>>> 06da5f17

  The verification strategy to validate the user's sign-up request. The following strategies are supported:

  - `phone_code`: Send an SMS with a unique token to input.
  - `email_code`: Send an email with a unique token to input.
  - `email_link`: Send an email with a link which validates sign-up
  - `saml`: The user will be authenticated with SAML. **Deprecated in favor of `enterprise_sso`.**
  - `enterprise_sso`: The user will be authenticated either through SAML or OIDC depending on the configuration of the [enterprise connection](/docs/authentication/enterprise-connections/overview) matching the identifier.
  - `oauth_<provider>`: The user will be authenticated with their social sign-in account. [See available social providers](/docs/references/javascript/types/oauth#o-auth-provider).
  - `web3_metamask_signature`: The verification will attempt to be completed using the user's Web3 wallet address via [Metamask](https://metamask.io/). The `web3_wallet_id` parameter can also be specified to select which of the user's known Web3 wallets will be used.
  - `web3_coinbase_wallet_signature`: The verification will attempt to be completed using the user's Web3 wallet address via [Coinbase Wallet](https://www.coinbase.com/wallet). The `web3_wallet_id` parameter can also be specified to select which of the user's known Web3 wallets will be used.
  - `web3_okx_wallet_signature`: The verification will attempt to be completed using the user's Web3 wallet address via [OKX Wallet](https://www.okx.com/help/section/faq-web3-wallet). The `web3_wallet_id` parameter can also be specified to select which of the user's known Web3 wallets will be used.

  ---

  - `redirectUrl`
  - `string`

  The URL to redirect the user to after the verification process is complete.<br />Only supported on `email_link`, `oauth_<provider>`, and `saml` strategies.
</Properties>

## `attemptVerification()`

Attempts to complete the in-flight verification process that corresponds to the given strategy. In order to use this method, you should first initiate a verification process by calling [SignUp.prepareVerification](/docs/references/javascript/sign-up/verification#prepare-verification).

Depending on the strategy, the method parameters could differ.

```typescript
function attemptVerification(params: AttemptVerificationParams): Promise<SignUp>
```

### `AttemptVerificationParams`

<Properties>
  - `strategy`
  - `'phone_code' | 'email_code' | 'web3_metamask_signature' | 'web3_coinbase_wallet_signature' | 'web3_okx_wallet_signature'`

  The verification strategy to complete the user's sign-up request against. The following strategies are supported:

  - `phone_code`: Validates an SMS with a unique token to input.
  - `email_code`: Validates an email with a unique token to input.
  - `web3_metamask_signature`: The verification will attempt to be completed using the user's Web3 wallet address via [Metamask](https://metamask.io/). The `web3_wallet_id` parameter can also be specified to select which of the user's known Web3 wallets will be used.
  - `web3_coinbase_wallet_signature`: The verification will attempt to be completed using the user's Web3 wallet address via [Coinbase Wallet](https://www.coinbase.com/wallet). The `web3_wallet_id` parameter can also be specified to select which of the user's known Web3 wallets will be used.
  - `web3_okx_wallet_signature`: The verification will attempt to be completed using the user's Web3 wallet address via [OKX Wallet](https://www.okx.com/help/section/faq-web3-wallet). The `web3_wallet_id` parameter can also be specified to select which of the user's known Web3 wallets will be used.

  ---

  - `code`
  - `string`

  The code that was sent to the user via the `phone_code` or `email_code` verification strategies.

  ---

  - `signature`
  - `string`

  The signature that was sent to the user via the Web3 verification strategy.
</Properties>

[signup-ref]: /docs/references/javascript/sign-up/sign-up<|MERGE_RESOLUTION|>--- conflicted
+++ resolved
@@ -20,11 +20,7 @@
 
 <Properties>
   - `strategy`
-<<<<<<< HEAD
-  - `'phone_code' | 'email_code' | 'email_link' | 'saml' | 'oauth_<provider>' | 'web3_metamask_signature' | 'web3_coinbase_wallet_signature' | 'web3_okx_wallet_signature'`
-=======
-  - `'phone_code' | 'email_code' | 'email_link' | 'saml' | 'enterprise_sso' | 'oauth_<provider>' | 'web3_metamask_signature' | 'web3_coinbase_wallet_signature'`
->>>>>>> 06da5f17
+  - `'phone_code' | 'email_code' | 'email_link' | 'saml' | 'enterprise_sso' | 'oauth_<provider>' | 'web3_metamask_signature' | 'web3_coinbase_wallet_signature' | 'web3_okx_wallet_signature'`
 
   The verification strategy to validate the user's sign-up request. The following strategies are supported:
 
