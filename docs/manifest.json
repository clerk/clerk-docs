--- conflicted
+++ resolved
@@ -1790,17 +1790,12 @@
                           "href": "/docs/references/nextjs/read-session-data"
                         },
                         {
-<<<<<<< HEAD
                           "title": "Add a custom sign-in-or-up page",
                           "href": "/docs/references/nextjs/custom-sign-in-or-up-page"
                         },
                         {
                           "title": "Add a custom sign-up page",
                           "href": "/docs/references/nextjs/custom-sign-up-page"
-=======
-                          "title": "Add custom sign-up and sign-in pages",
-                          "href": "/docs/references/nextjs/custom-signup-signin-pages"
->>>>>>> 5515ee7c
                         },
                         {
                           "title": "Add custom onboarding",
