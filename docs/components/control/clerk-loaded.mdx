---
title: <ClerkLoaded />
description: The `<ClerkLoaded />` component guarantees that the Clerk object has loaded and will be available under `window.Clerk`. This allows you to wrap child components to access the Clerk object without the need to check it exists.
---

import { Callout } from 'nextra-theme-docs';
import { Tab, Tabs } from 'nextra-theme-docs';

# `<ClerkLoaded />`

<<<<<<< HEAD
The `<ClerkLoaded>` component guarantees that the Clerk object has loaded and will be available under `window.Clerk`. This allows you to wrap child components to access the Clerk object without the need to check it exists.
=======
---

The `<ClerkLoaded />` component guarantees that the Clerk object has loaded and will be available under `window.Clerk`. This allows you to wrap child components to access the `Clerk` object without the need to check it exists.
>>>>>>> befe7d71

## Usage

<Tabs items={['Next.js', 'React', 'Remix']}>
<Tab>
```tsx copy filename="pages/_app.tsx"
import "@/styles/globals.css";
import { ClerkLoaded, ClerkProvider } from "@clerk/nextjs";
import { AppProps } from "next/app";

function MyApp({ Component, pageProps }: AppProps) {
  return (

  <ClerkProvider {...pageProps}>
    <ClerkLoaded>
      <Component {...pageProps} />
    </ClerkLoaded>
  </ClerkProvider>
  ); 
}

export default MyApp;
```

Once you have wrapped your app with `<ClerkLoaded />`, you can access the `Clerk` object without the need to check if it exists.

```tsx copy filename="pages/index.tsx"
declare global {
  interface Window {
    Clerk: any;
  }
}

export default function Home() {
  return <div>This page uses Clerk {window.Clerk.version}; </div>;
}
```

</Tab>
<Tab>
```tsx copy filename="app.tsx"
import { useEffect } from "react";
import { ClerkLoaded, ClerkProvider } from "@clerk/clerk-react";

declare global {
  interface Window {
    Clerk: any;
  }
}

function App() {
  return (
    <ClerkProvider publishableKey="pk_test_••••••••••••••••••••••••••••••••••">
      <ClerkLoaded>
        <Page />
      </ClerkLoaded>
    </ClerkProvider>
  ); 
}

function Page() {
  useEffect(() => {
    // no need to check if window.Clerk exists
    document.title = "This page uses Clerk " +
    window.Clerk.version;
  }, []);

  return (
    <div>The content </div>
  ); 
}

export default App;
```
</Tab>
<Tab>
```tsx filename="routes/index.tsx" copy
import { ClerkLoaded } from "@clerk/remix";

export default function Index() {
  return (
    <div>
      <ClerkLoaded>
        <div>Clerk is loaded</div>
        <p>window.Clerk.version</p>
      </ClerkLoaded>
    </div>
  );
}
```
</Tab>
</Tabs><|MERGE_RESOLUTION|>--- conflicted
+++ resolved
@@ -8,13 +8,7 @@
 
 # `<ClerkLoaded />`
 
-<<<<<<< HEAD
-The `<ClerkLoaded>` component guarantees that the Clerk object has loaded and will be available under `window.Clerk`. This allows you to wrap child components to access the Clerk object without the need to check it exists.
-=======
----
-
 The `<ClerkLoaded />` component guarantees that the Clerk object has loaded and will be available under `window.Clerk`. This allows you to wrap child components to access the `Clerk` object without the need to check it exists.
->>>>>>> befe7d71
 
 ## Usage
 
