--- conflicted
+++ resolved
@@ -514,11 +514,7 @@
   - `password?`
   - `string`
 
-<<<<<<< HEAD
-  The user's password. Only supported if `strategy` is set to `'password'` and [**Password**](/docs/guides/configure/auth-strategies/sign-up-sign-in-options#sign-in-options) is enabled.
-=======
-  The user's password. Only supported if `strategy` is set to `'password'` and [**Password**](/docs/authentication/configuration/sign-up-sign-in-options#password) is enabled.
->>>>>>> 93a40093
+  The user's password. Only supported if `strategy` is set to `'password'` and [**Password**](/docs/guides/configure/auth-strategies/sign-up-sign-in-options#password) is enabled.
 
   ---
 
