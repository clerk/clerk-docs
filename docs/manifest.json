{
  "navigation": [
    [
      {
        "title": "Getting Started",
        "icon": "checkmark-circle",
        "topNav": true,
        "items": [
          [
            {
              "title": "Quickstart",
              "sdk": ["nextjs"],
              "items": [
                [
                  {
                    "title": "App Router",
                    "href": "/docs/getting-started/quickstart"
                  },
                  {
                    "title": "Pages Router",
                    "href": "/docs/getting-started/quickstart/pages-router"
                  }
                ]
              ]
            },
            {
              "title": "Quickstart",
              "sdk": [
                "react",
                "react-router",
                "tanstack-react-start",
                "astro",
                "ios",
                "android",
                "vue",
                "chrome-extension",
                "js-frontend",
                "js-backend",
                "remix",
                "expo",
                "nuxt",
                "ruby",
                "expressjs",
                "fastify",
                "go"
              ],
              "href": "/docs/getting-started/quickstart"
            },
            {
              "title": "Next steps",
              "items": [
                [
                  {
                    "title": "Core concepts",
                    "href": "/docs/getting-started/core-concepts"
                  },
                  {
                    "title": "Set up a waitlist",
                    "href": "/docs/guides/secure/waitlist"
                  },
                  {
                    "title": "Add custom sign-in-or-up page",
                    "href": "/docs/guides/development/custom-sign-in-or-up-page"
                  },
                  {
                    "title": "Add custom sign-up page",
                    "href": "/docs/guides/development/custom-sign-up-page"
                  },
                  {
                    "title": "Protect pages",
                    "href": "/docs/guides/secure/protect-pages"
                  },
                  {
                    "title": "Astro + React",
                    "href": "/docs/reference/astro/react"
                  },
                  {
                    "title": "Protect content and read user data",
                    "href": "/docs/guides/users/reading"
                  },
                  {
                    "title": "Protect specific routes with middleware",
                    "href": "/docs/reference/astro/clerk-middleware"
                  },
                  {
                    "title": "Endpoints",
                    "href": "/docs/guides/development/endpoints"
                  },
                  {
                    "title": "Hybrid rendering",
                    "href": "/docs/guides/development/hybrid-rendering"
                  },
                  {
                    "title": "Get started with organizations",
                    "href": "/docs/guides/organizations/getting-started"
                  }
                ]
              ]
            }
          ],
          [
            {
              "title": "More",
              "items": [
                [
                  {
                    "title": "View all guides",
                    "href": "/docs/guides/overview",
                    "shortcut": true
                  }
                ]
              ]
            }
          ]
        ]
      }
    ],
    [
      {
        "title": "Guides",
        "icon": "book",
        "topNav": true,
        "items": [
          [
            {
              "title": "Overview",
              "href": "/docs/guides/overview"
            },
            {
              "title": "Authentication flows",
              "items": [
                [
                  {
                    "title": "Authentication strategies",
                    "items": [
                      [
                        {
                          "title": "Sign-up and sign-in options",
                          "href": "/docs/guides/configure/auth-strategies/sign-up-sign-in-options"
                        },
                        {
                          "title": "Sign in with Google",
                          "href": "/docs/guides/configure/auth-strategies/sign-in-with-google"
                        },
                        {
                          "title": "Sign in with Apple",
                          "href": "/docs/guides/configure/auth-strategies/sign-in-with-apple"
                        },
                        {
                          "title": "Social connections",
                          "items": [
                            [
                              {
                                "title": "Overview",
                                "href": "/docs/guides/configure/auth-strategies/social-connections/overview"
                              },
                              {
                                "title": "Account linking",
                                "href": "/docs/guides/configure/auth-strategies/social-connections/account-linking"
                              },
                              {
                                "title": "Custom provider",
                                "href": "/docs/guides/configure/auth-strategies/social-connections/custom-provider"
                              },
                              {
                                "title": "All providers",
                                "href": "/docs/guides/configure/auth-strategies/social-connections/all-providers"
                              }
                            ]
                          ]
                        },
                        {
                          "title": "Enterprise connections",
                          "items": [
                            [
                              {
                                "title": "Overview",
                                "href": "/docs/guides/configure/auth-strategies/enterprise-connections/overview"
                              },
                              {
                                "title": "Authentication flows",
                                "href": "/docs/guides/configure/auth-strategies/enterprise-connections/authentication-flows"
                              },
                              {
                                "title": "Account linking",
                                "href": "/docs/guides/configure/auth-strategies/enterprise-connections/account-linking"
                              },
                              {
                                "title": "Just-in-Time account provisioning",
                                "href": "/docs/guides/configure/auth-strategies/enterprise-connections/jit-provisioning"
                              },
                              {
                                "title": "SAML providers",
                                "items": [
                                  [
                                    {
                                      "title": "Azure",
                                      "href": "/docs/guides/configure/auth-strategies/enterprise-connections/saml/azure"
                                    },
                                    {
                                      "title": "Google",
                                      "href": "/docs/guides/configure/auth-strategies/enterprise-connections/saml/google"
                                    },
                                    {
                                      "title": "Okta",
                                      "href": "/docs/guides/configure/auth-strategies/enterprise-connections/saml/okta"
                                    },
                                    {
                                      "title": "Custom provider",
                                      "href": "/docs/guides/configure/auth-strategies/enterprise-connections/saml/custom-provider"
                                    }
                                  ]
                                ]
                              },
                              {
                                "title": "OIDC providers",
                                "items": [
                                  [
                                    {
                                      "title": "Custom provider",
                                      "href": "/docs/guides/configure/auth-strategies/enterprise-connections/oidc/custom-provider"
                                    }
                                  ]
                                ]
                              },
                              {
                                "title": "EASIE providers",
                                "items": [
                                  [
                                    {
                                      "title": "Microsoft",
                                      "href": "/docs/guides/configure/auth-strategies/enterprise-connections/easie/microsoft"
                                    },
                                    {
                                      "title": "Google",
                                      "href": "/docs/guides/configure/auth-strategies/enterprise-connections/easie/google"
                                    }
                                  ]
                                ]
                              }
                            ]
                          ]
                        },
                        {
                          "title": "Web3",
                          "items": [
                            [
                              {
                                "title": "Base",
                                "href": "/docs/guides/configure/auth-strategies/web3/base"
                              },
                              {
                                "title": "Coinbase Wallet",
                                "href": "/docs/guides/configure/auth-strategies/web3/coinbase-wallet"
                              },
                              {
                                "title": "Metamask",
                                "href": "/docs/guides/configure/auth-strategies/web3/metamask"
                              },
                              {
                                "title": "OKX Wallet",
                                "href": "/docs/guides/configure/auth-strategies/web3/okx-wallet"
                              }
                            ]
                          ]
                        },
                        {
                          "title": "OAuth",
                          "items": [
                            [
                              {
                                "title": "What are OAuth & OIDC",
                                "href": "/docs/guides/configure/auth-strategies/oauth/overview"
                              },
                              {
                                "title": "How Clerk implements OAuth",
                                "href": "/docs/guides/configure/auth-strategies/oauth/how-clerk-implements-oauth"
                              },
                              {
                                "title": "Use OAuth for Single Sign-On (SSO)",
                                "href": "/docs/guides/configure/auth-strategies/oauth/single-sign-on"
                              },
                              {
                                "title": "Use OAuth for scoped access",
                                "href": "/docs/guides/configure/auth-strategies/oauth/scoped-access"
                              },
                              {
                                "title": "Verify OAuth tokens",
                                "href": "/docs/guides/configure/auth-strategies/oauth/verify-oauth-tokens"
                              }
                            ]
                          ]
                        }
                      ]
                    ]
                  },
                  {
                    "title": "Add custom sign-in-or-up page",
                    "href": "/docs/guides/development/custom-sign-in-or-up-page"
                  },
                  {
                    "title": "Add custom sign-up page",
                    "href": "/docs/guides/development/custom-sign-up-page"
                  },
                  {
                    "title": "Add custom onboarding",
                    "href": "/docs/guides/development/add-onboarding-flow"
                  },
                  {
                    "title": "Enable biometric sign-in for returning users",
                    "href": "/docs/guides/development/local-credentials"
                  },
                  {
                    "title": "Customizing redirect URLs",
                    "href": "/docs/guides/development/customize-redirect-urls"
                  },
                  {
                    "title": "Tasks after sign-up/sign-in",
                    "href": "/docs/guides/configure/session-tasks"
                  }
                ]
              ]
            }
          ],
          [
            {
              "title": "User management",
              "items": [
                [
                  {
                    "title": "Inviting users",
                    "href": "/docs/guides/users/inviting"
                  },
                  {
                    "title": "Managing users",
                    "href": "/docs/guides/users/managing"
                  },
                  {
                    "title": "Protect content and read user data",
                    "href": "/docs/guides/users/reading"
                  },
                  {
                    "title": "Extending Clerk data",
                    "href": "/docs/guides/users/extending"
                  },
                  {
                    "title": "Impersonation",
                    "href": "/docs/guides/users/impersonation"
                  }
                ]
              ]
            }
          ],
          [
            {
              "title": "Session management",
              "items": [
                [
                  {
                    "title": "Session tokens",
                    "href": "/docs/guides/sessions/session-tokens"
                  },
                  {
                    "title": "Session token customization",
                    "href": "/docs/guides/sessions/customize-session-tokens"
                  },
                  {
                    "title": "Verifying sessions",
                    "href": "/docs/guides/sessions/verifying"
                  },
                  {
                    "title": "Manual JWT verification",
                    "href": "/docs/guides/sessions/manual-jwt-verification"
                  },
                  {
                    "title": "JWT templates",
                    "href": "/docs/guides/sessions/jwt-templates"
                  },
                  {
                    "title": "Force a token refresh",
                    "href": "/docs/guides/sessions/force-token-refresh"
                  },
                  {
                    "title": "Sync auth status between your Chrome Extension and web app",
                    "href": "/docs/guides/sessions/sync-host"
                  }
                ]
              ]
            }
          ],
          [
            {
              "title": "Account Portal",
              "items": [
                [
                  {
                    "title": "Overview",
                    "href": "/docs/guides/account-portal/overview"
                  },
                  {
                    "title": "Getting started",
                    "href": "/docs/guides/account-portal/getting-started"
                  },
                  {
                    "title": "Linking to Account Portal pages",
                    "href": "/docs/guides/account-portal/direct-links"
                  },
                  {
                    "title": "Disable Account Portal",
                    "href": "/docs/guides/account-portal/disable-account-portal"
                  }
                ]
              ]
            }
          ],
          [
            {
              "title": "Customizing Clerk",
              "items": [
                [
                  {
                    "title": "Overview",
                    "href": "/docs/guides/customizing-clerk/overview"
                  },
                  {
                    "title": "Component customization ",
                    "sdk": [
                      "astro",
                      "chrome-extension",
                      "expo",
                      "nextjs",
                      "nuxt",
                      "react",
                      "react-router",
                      "remix",
                      "tanstack-react-start",
                      "vue",
                      "fastify",
                      "js-frontend",
                      "expressjs",
                      "js-backend",
                      "go",
                      "ruby"
                    ],
                    "items": [
                      [
                        {
                          "title": "Appearance prop",
                          "href": "/docs/guides/customizing-clerk/appearance-prop/overview"
                        },
                        {
                          "title": "Layout",
                          "href": "/docs/guides/customizing-clerk/appearance-prop/layout"
                        },
                        {
                          "title": "Themes",
                          "href": "/docs/guides/customizing-clerk/appearance-prop/themes"
                        },
                        {
                          "title": "Variables",
                          "href": "/docs/guides/customizing-clerk/appearance-prop/variables"
                        },
                        {
                          "title": "CAPTCHA",
                          "href": "/docs/guides/customizing-clerk/appearance-prop/captcha"
                        },
                        {
                          "title": "Bring your own CSS",
                          "href": "/docs/guides/customizing-clerk/appearance-prop/bring-your-own-css"
                        }
                      ]
                    ]
                  },
                  {
                    "title": "View customization",
                    "sdk": ["ios", "android"],
                    "href": "/docs/guides/customizing-clerk/clerk-theme"
                  },
                  {
                    "title": "Theme editor",
                    "href": "/components/theme-editor",
                    "target": "_blank"
                  },
                  {
                    "title": "Build your own UI",
                    "items": [
                      [
                        {
                          "title": "Overview",
                          "href": "/docs/guides/development/custom-flows/overview"
                        },
                        {
                          "title": "Error handling",
                          "href": "/docs/guides/development/custom-flows/error-handling"
                        },
                        {
                          "title": "Authentication",
                          "items": [
                            [
                              {
                                "title": "Email & password",
                                "href": "/docs/guides/development/custom-flows/authentication/email-password"
                              },
                              {
                                "title": "Email / SMS OTP",
                                "href": "/docs/guides/development/custom-flows/authentication/email-sms-otp"
                              },
                              {
                                "title": "Email links",
                                "href": "/docs/guides/development/custom-flows/authentication/email-links"
                              },
                              {
                                "title": "Email & password + MFA",
                                "href": "/docs/guides/development/custom-flows/authentication/email-password-mfa"
                              },
                              {
                                "title": "Passkeys",
                                "href": "/docs/guides/development/custom-flows/authentication/passkeys"
                              },
                              {
                                "title": "Google One Tap",
                                "href": "/docs/guides/development/custom-flows/authentication/google-one-tap"
                              },
                              {
                                "title": "OAuth connections",
                                "href": "/docs/guides/development/custom-flows/authentication/oauth-connections"
                              },
                              {
                                "title": "Add a badge to show the last authentication strategy",
                                "href": "/docs/guides/development/custom-flows/authentication/last-authentication-strategy"
                              },
                              {
                                "title": "Enterprise connections",
                                "href": "/docs/guides/development/custom-flows/authentication/enterprise-connections"
                              },
                              {
                                "title": "Legal acceptance",
                                "href": "/docs/guides/development/custom-flows/authentication/legal-acceptance"
                              },
                              {
                                "title": "Sign out",
                                "href": "/docs/guides/development/custom-flows/authentication/sign-out"
                              },
                              {
                                "title": "Sign-up with application invitations",
                                "href": "/docs/guides/development/custom-flows/authentication/application-invitations"
                              },
                              {
                                "title": "Embedded email links",
                                "href": "/docs/guides/development/custom-flows/authentication/embedded-email-links"
                              },
                              {
                                "title": "Multi-session applications",
                                "href": "/docs/guides/development/custom-flows/authentication/multi-session-applications"
                              },
                              {
                                "title": "Bot sign-up protection",
                                "href": "/docs/guides/development/custom-flows/authentication/bot-sign-up-protection"
                              }
                            ]
                          ]
                        },
                        {
                          "title": "Organizations",
                          "items": [
                            [
                              {
                                "title": "Accept Organization invitation links",
                                "href": "/docs/guides/development/custom-flows/organizations/accept-organization-invitations"
                              },
                              {
                                "title": "Create an Organization",
                                "href": "/docs/guides/development/custom-flows/organizations/create-organizations"
                              },
                              {
                                "title": "Create and manage Organization invitations",
                                "href": "/docs/guides/development/custom-flows/organizations/manage-organization-invitations"
                              },
                              {
                                "title": "List and switch between Organizations",
                                "href": "/docs/guides/development/custom-flows/organizations/organization-switcher"
                              },
                              {
                                "title": "Manage a user's Organization invitations",
                                "href": "/docs/guides/development/custom-flows/organizations/manage-user-org-invitations"
                              },
                              {
                                "title": "Manage member Roles",
                                "href": "/docs/guides/development/custom-flows/organizations/manage-roles"
                              },
                              {
                                "title": "Manage membership requests",
                                "href": "/docs/guides/development/custom-flows/organizations/manage-membership-requests"
                              },
                              {
                                "title": "Update an Organization",
                                "href": "/docs/guides/development/custom-flows/organizations/update-organizations"
                              }
                            ]
                          ]
                        },
                        {
                          "title": "Billing",
                          "items": [
                            [
                              {
                                "title": "Checkout with a new payment method",
                                "href": "/docs/guides/development/custom-flows/billing/checkout-new-payment-method"
                              },
                              {
                                "title": "Checkout with an existing payment method",
                                "href": "/docs/guides/development/custom-flows/billing/checkout-existing-payment-method"
                              },
                              {
                                "title": "Add a new payment method",
                                "href": "/docs/guides/development/custom-flows/billing/add-new-payment-method"
                              }
                            ]
                          ]
                        },
                        {
                          "title": "Account updates",
                          "items": [
                            [
                              {
                                "title": "Forgot password",
                                "href": "/docs/guides/development/custom-flows/account-updates/forgot-password"
                              },
                              {
                                "title": "User impersonation",
                                "href": "/docs/guides/development/custom-flows/account-updates/user-impersonation"
                              },
                              {
                                "title": "Add email",
                                "href": "/docs/guides/development/custom-flows/account-updates/add-email"
                              },
                              {
                                "title": "Add phone",
                                "href": "/docs/guides/development/custom-flows/account-updates/add-phone"
                              },
                              {
                                "title": "Manage SSO connections",
                                "href": "/docs/guides/development/custom-flows/account-updates/manage-sso-connections"
                              },
                              {
                                "title": "Manage SMS-based MFA",
                                "href": "/docs/guides/development/custom-flows/account-updates/manage-sms-based-mfa"
                              },
                              {
                                "title": "Manage TOTP-based MFA",
                                "href": "/docs/guides/development/custom-flows/account-updates/manage-totp-based-mfa"
                              }
                            ]
                          ]
                        },
                        {
                          "title": "API keys",
                          "tag": "(Beta)",
                          "items": [
                            [
                              {
                                "title": "Manage API keys",
                                "href": "/docs/guides/development/custom-flows/api-keys/manage-api-keys"
                              }
                            ]
                          ]
                        }
                      ]
                    ]
                  },
                  {
                    "title": "Custom menu items",
                    "sdk": [
                      "astro",
                      "chrome-extension",
                      "expo",
                      "nextjs",
                      "nuxt",
                      "react",
                      "react-router",
                      "remix",
                      "tanstack-react-start",
                      "vue",
                      "js-frontend"
                    ],
                    "items": [
                      [
                        {
                          "title": "Organization profile",
                          "href": "/docs/guides/customizing-clerk/adding-items/organization-profile"
                        },
                        {
                          "title": "User profile",
                          "href": "/docs/guides/customizing-clerk/adding-items/user-profile"
                        },
                        {
                          "title": "User button",
                          "href": "/docs/guides/customizing-clerk/adding-items/user-button"
                        }
                      ]
                    ]
                  },
                  {
                    "title": "Email and SMS templates",
                    "href": "/docs/guides/customizing-clerk/email-sms-templates"
                  },
                  {
                    "title": "Localization (i18n)",
                    "href": "/docs/guides/customizing-clerk/localization"
                  },
                  {
                    "title": "Clerk Elements",
                    "tag": "(Beta)",
                    "items": [
                      [
                        {
                          "title": "Overview",
                          "href": "/docs/guides/customizing-clerk/elements/overview"
                        },
                        {
                          "title": "Guides",
                          "items": [
                            [
                              {
                                "title": "Build a sign-in flow",
                                "href": "/docs/guides/customizing-clerk/elements/guides/sign-in"
                              },
                              {
                                "title": "Build a sign-up flow",
                                "href": "/docs/guides/customizing-clerk/elements/guides/sign-up"
                              },
                              {
                                "title": "Styling",
                                "href": "/docs/guides/customizing-clerk/elements/guides/styling"
                              }
                            ]
                          ]
                        },
                        {
                          "title": "Examples",
                          "items": [
                            [
                              {
                                "title": "Sign-in",
                                "href": "/docs/guides/customizing-clerk/elements/examples/sign-in"
                              },
                              {
                                "title": "Sign-up",
                                "href": "/docs/guides/customizing-clerk/elements/examples/sign-up"
                              },
                              {
                                "title": "Primitives",
                                "href": "/docs/guides/customizing-clerk/elements/examples/primitives"
                              },
                              {
                                "title": "shadcn/ui",
                                "href": "/docs/guides/customizing-clerk/elements/examples/shadcn-ui"
                              }
                            ]
                          ]
                        },
                        {
                          "title": "Component reference",
                          "items": [
                            [
                              {
                                "title": "Common",
                                "href": "/docs/guides/customizing-clerk/elements/reference/common"
                              },
                              {
                                "title": "Sign-in",
                                "href": "/docs/guides/customizing-clerk/elements/reference/sign-in"
                              },
                              {
                                "title": "Sign-up",
                                "href": "/docs/guides/customizing-clerk/elements/reference/sign-up"
                              }
                            ]
                          ]
                        }
                      ]
                    ]
                  }
                ]
              ]
            }
          ],
          [
            {
              "title": "Securing your app",
              "items": [
                [
                  {
                    "title": "Protect pages",
                    "href": "/docs/guides/secure/protect-pages"
                  },
                  {
                    "title": "Set up a waitlist",
                    "href": "/docs/guides/secure/waitlist"
                  },
                  {
                    "title": "Restricting access",
                    "href": "/docs/guides/secure/restricting-access"
                  },
                  {
                    "title": "Features",
                    "href": "/docs/guides/secure/features"
                  },
                  {
                    "title": "Authorization checks",
                    "href": "/docs/guides/secure/authorization-checks"
                  },
                  {
                    "title": "Role-based access control (RBAC) without Organizations",
                    "href": "/docs/guides/secure/basic-rbac"
                  },
                  {
                    "title": "Geo blocking",
                    "href": "/docs/guides/development/geo-blocking"
                  },
                  {
                    "title": "Session options",
                    "href": "/docs/guides/secure/session-options"
                  },
                  {
                    "title": "Reverification (step-up)",
                    "href": "/docs/guides/secure/reverification"
                  },
                  {
                    "title": "Force multi-factor authentication for all users",
                    "href": "/docs/guides/secure/force-mfa"
                  },
                  {
                    "title": "Password protection and rules",
                    "href": "/docs/guides/secure/password-protection-and-rules"
                  },
                  {
                    "title": "Machine authentication",
                    "items": [
                      [
                        {
                          "title": "Overview",
                          "href": "/docs/guides/development/machine-auth/overview"
                        },
                        {
                          "title": "Using M2M tokens",
                          "href": "/docs/guides/development/machine-auth/m2m-tokens"
                        },
                        {
                          "title": "Using API keys",
                          "href": "/docs/guides/development/machine-auth/api-keys",
                          "tag": "(Beta)"
                        }
                      ]
                    ]
                  },
                  {
                    "title": "Bot protection",
                    "href": "/docs/guides/secure/bot-protection"
                  },
                  {
                    "title": "Client Trust",
                    "href": "/docs/guides/secure/client-trust"
                  },
                  {
                    "title": "Preventing brute force attacks",
                    "href": "/docs/guides/secure/user-lockout"
                  },
                  {
                    "title": "Legal compliance",
                    "href": "/docs/guides/secure/legal-compliance"
                  },
                  {
                    "title": "Security best practices",
                    "items": [
                      [
                        {
                          "title": "XSS leak protection",
                          "href": "/docs/guides/secure/best-practices/xss-leak-protection"
                        },
                        {
                          "title": "CSRF protection",
                          "href": "/docs/guides/secure/best-practices/csrf-protection"
                        },
                        {
                          "title": "CSP headers",
                          "href": "/docs/guides/secure/best-practices/csp-headers"
                        },
                        {
                          "title": "Fixation protection",
                          "href": "/docs/guides/secure/best-practices/fixation-protection"
                        },
                        {
                          "title": "Protecting email link sign-ups and sign-ins",
                          "href": "/docs/guides/secure/best-practices/protect-email-links"
                        },
                        {
                          "title": "Unauthorized sign-in",
                          "href": "/docs/guides/secure/best-practices/unauthorized-sign-in"
                        }
                      ]
                    ]
                  }
                ]
              ]
            }
          ],
          [
            {
              "title": "Organizations (B2B)",
              "items": [
                [
                  {
                    "title": "Overview",
                    "href": "/docs/guides/organizations/overview"
                  },
                  {
                    "title": "Get started with Organizations",
                    "href": "/docs/guides/organizations/getting-started"
                  },
                  {
                    "title": "Configure Organizations",
                    "href": "/docs/guides/organizations/configure"
                  },
                  {
                    "title": "Create and manage Organizations",
                    "href": "/docs/guides/organizations/create-and-manage"
                  },
                  {
                    "title": "Add members to an Organization",
                    "items": [
                      [
                        {
                          "title": "Invitations",
                          "href": "/docs/guides/organizations/add-members/invitations"
                        },
                        {
                          "title": "Verified Domains",
                          "href": "/docs/guides/organizations/add-members/verified-domains"
                        },
                        {
                          "title": "Enterprise SSO",
                          "href": "/docs/guides/organizations/add-members/sso"
                        }
                      ]
                    ]
                  },
                  {
                    "title": "Control access",
                    "items": [
                      [
                        {
                          "title": "Roles and Permissions",
                          "href": "/docs/guides/organizations/control-access/roles-and-permissions"
                        },
                        {
                          "title": "Check access",
                          "href": "/docs/guides/organizations/control-access/check-access"
                        }
                      ]
                    ]
                  },
                  {
                    "title": "Set Organization metadata",
                    "href": "/docs/guides/organizations/metadata"
                  },
                  {
                    "title": "Use Organization slugs in URLs",
                    "href": "/docs/guides/organizations/org-slugs-in-urls"
                  }
                ]
              ]
            }
          ],
          [
            {
              "title": "Billing",
              "items": [
                [
                  {
                    "title": "Overview",
                    "href": "/docs/guides/billing/overview"
                  },
                  {
                    "title": "Billing for B2C",
                    "href": "/docs/guides/billing/for-b2c"
                  },
                  {
                    "title": "Billing for B2B",
                    "href": "/docs/guides/billing/for-b2b"
                  },
                  {
                    "title": "Free trials",
                    "href": "/docs/guides/billing/free-trials"
                  }
                ]
              ]
            }
          ],
          [
            {
              "title": "Development",
              "items": [
                [
                  {
                    "title": "Hybrid rendering",
                    "href": "/docs/guides/development/hybrid-rendering"
                  },
                  {
                    "title": "Endpoints",
                    "href": "/docs/guides/development/endpoints"
                  },
                  {
                    "title": "Add React Router",
                    "href": "/docs/guides/development/add-react-router"
                  },
                  {
                    "title": "Configure a consistent CRX ID",
                    "href": "/docs/guides/development/configure-consistent-crx-id"
                  },
                  {
                    "title": "Web support",
                    "items": [
                      [
                        {
                          "title": "Overview",
                          "href": "/docs/guides/development/web-support/overview"
                        },
                        {
                          "title": "Add a custom sign-in-or-up page",
                          "href": "/docs/guides/development/web-support/custom-sign-in-or-up-page"
                        },
                        {
                          "title": "Add a custom sign-up page",
                          "href": "/docs/guides/development/web-support/custom-sign-up-page"
                        }
                      ]
                    ]
                  },
                  {
                    "title": "Enable offline support",
                    "href": "/docs/guides/development/offline-support"
                  },
                  {
                    "title": "Access the `Clerk` object outside of components",
                    "href": "/docs/guides/development/access-clerk-outside-components"
                  },
                  {
                    "title": "Rendering modes",
                    "href": "/docs/guides/development/rendering-modes"
                  },
                  {
                    "title": "Declarative mode",
                    "href": "/docs/guides/development/declarative-mode"
                  },
                  {
                    "title": "Verifying OAuth access tokens",
                    "href": "/docs/guides/development/verifying-oauth-access-tokens"
                  },
                  {
                    "title": "Verifying API keys",
                    "href": "/docs/guides/development/verifying-api-keys",
                    "tag": "(Beta)"
                  },
                  {
                    "title": "SPA Mode",
                    "href": "/docs/guides/development/spa-mode"
                  },
                  {
                    "title": "Managing environments",
                    "href": "/docs/guides/development/managing-environments"
                  },
                  {
                    "title": "Clerk environment variables",
                    "href": "/docs/guides/development/clerk-environment-variables"
                  },
                  {
                    "title": "Making requests",
                    "href": "/docs/guides/development/making-requests"
                  },
                  {
                    "title": "Overriding Clerk types/interfaces",
                    "href": "/docs/guides/development/override-clerk-types-interfaces"
                  },
                  {
                    "title": "Image optimization",
                    "href": "/docs/guides/development/image-optimization"
                  },
                  {
                    "title": "shadcn/ui CLI",
                    "href": "/docs/guides/development/shadcn-cli"
                  },
                  {
                    "title": "tRPC",
                    "href": "/docs/guides/development/trpc"
                  },
                  {
                    "title": "Model Context Protocol (MCP)",
                    "items": [
                      [
                        {
                          "title": "Overview",
                          "href": "/docs/guides/development/mcp/overview"
                        },
                        {
                          "title": "Build an MCP server",
                          "href": "/docs/guides/development/mcp/build-mcp-server"
                        },
                        {
                          "title": "Connect an MCP client",
                          "href": "/docs/guides/development/mcp/connect-mcp-client"
                        }
                      ]
                    ]
                  },
                  {
                    "title": "Webhooks",
                    "items": [
                      [
                        {
                          "title": "Overview",
                          "href": "/docs/guides/development/webhooks/overview"
                        },
                        {
                          "title": "Billing webhooks",
                          "href": "/docs/guides/development/webhooks/billing"
                        },
                        {
                          "title": "Syncing data with webhooks",
                          "href": "/docs/guides/development/webhooks/syncing"
                        },
                        {
                          "title": "Debugging webhooks",
                          "href": "/docs/guides/development/webhooks/debugging"
                        }
                      ]
                    ]
                  },
                  {
                    "title": "Integrations",
                    "items": [
                      [
                        {
                          "title": "Overview",
                          "href": "/docs/guides/development/integrations/overview"
                        },
                        {
                          "title": "Databases",
                          "items": [
                            [
                              {
                                "title": "Convex",
                                "href": "/docs/guides/development/integrations/databases/convex"
                              },
                              {
                                "title": "Firebase",
                                "href": "/docs/guides/development/integrations/databases/firebase"
                              },
                              {
                                "title": "Grafbase",
                                "href": "/docs/guides/development/integrations/databases/grafbase"
                              },
                              {
                                "title": "Hasura",
                                "href": "/docs/guides/development/integrations/databases/hasura"
                              },
                              {
                                "title": "InstantDB",
                                "href": "/docs/guides/development/integrations/databases/instantdb"
                              },
                              {
                                "title": "Nhost",
                                "href": "/docs/guides/development/integrations/databases/nhost"
                              },
                              {
                                "title": "Prisma Postgres",
                                "href": "/docs/guides/development/integrations/databases/prisma-postgres"
                              },
                              {
                                "title": "Supabase",
                                "href": "/docs/guides/development/integrations/databases/supabase"
                              },
                              {
                                "title": "Neon",
                                "href": "/docs/guides/development/integrations/databases/neon"
                              }
                            ]
                          ]
                        },
                        {
                          "title": "Platforms",
                          "items": [
                            [
                              {
                                "title": "Shopify",
                                "href": "/docs/guides/development/integrations/platforms/shopify"
                              },
                              {
                                "title": "Vercel Marketplace",
                                "href": "/docs/guides/development/integrations/platforms/vercel-marketplace"
                              }
                            ]
                          ]
                        },
                        {
                          "title": "Analytics",
                          "items": [
                            [
                              {
                                "title": "Google Analytics",
                                "href": "/docs/guides/development/integrations/analytics/google-analytics"
                              }
                            ]
<<<<<<< HEAD
                          ],
                          "collapse": true
                        }
                      ]
                    ],
                    "collapse": true
                  },
                  {
                    "title": "Build your own UI",
                    "items": [
                      [
                        {
                          "title": "Overview",
                          "href": "/docs/guides/development/custom-flows/overview"
                        },
                        {
                          "title": "Error handling",
                          "href": "/docs/guides/development/custom-flows/error-handling"
                        },
                        {
                          "title": "Authentication",
                          "collapse": false,
                          "items": [
                            [
                              {
                                "title": "Email & password",
                                "href": "/docs/guides/development/custom-flows/authentication/email-password"
                              },
                              {
                                "title": "Email / SMS OTP",
                                "href": "/docs/guides/development/custom-flows/authentication/email-sms-otp"
                              },
                              {
                                "title": "Email links",
                                "href": "/docs/guides/development/custom-flows/authentication/email-links"
                              },
                              {
                                "title": "Email & password + MFA",
                                "href": "/docs/guides/development/custom-flows/authentication/email-password-mfa"
                              },
                              {
                                "title": "Passkeys",
                                "href": "/docs/guides/development/custom-flows/authentication/passkeys"
                              },
                              {
                                "title": "Google One Tap",
                                "href": "/docs/guides/development/custom-flows/authentication/google-one-tap"
                              },
                              {
                                "title": "OAuth connections",
                                "href": "/docs/guides/development/custom-flows/authentication/oauth-connections"
                              },
                              {
                                "title": "Add a badge to show the last authentication strategy",
                                "href": "/docs/guides/development/custom-flows/authentication/last-authentication-strategy"
                              },
                              {
                                "title": "Enterprise connections",
                                "href": "/docs/guides/development/custom-flows/authentication/enterprise-connections"
                              },
                              {
                                "title": "Legal acceptance",
                                "href": "/docs/guides/development/custom-flows/authentication/legal-acceptance"
                              },
                              {
                                "title": "Sign out",
                                "href": "/docs/guides/development/custom-flows/authentication/sign-out"
                              },
                              {
                                "title": "Sign-up with application invitations",
                                "href": "/docs/guides/development/custom-flows/authentication/application-invitations"
                              },
                              {
                                "title": "Embedded email links",
                                "href": "/docs/guides/development/custom-flows/authentication/embedded-email-links"
                              },
                              {
                                "title": "Multi-session applications",
                                "href": "/docs/guides/development/custom-flows/authentication/multi-session-applications"
                              },
                              {
                                "title": "Bot sign-up protection",
                                "href": "/docs/guides/development/custom-flows/authentication/bot-sign-up-protection"
                              },
                              {
                                "title": "Legacy APIs",
                                "collapse": true,
                                "items": [
                                  [
                                    {
                                      "title": "Email & password",
                                      "href": "/docs/guides/development/custom-flows/authentication/legacy/email-password"
                                    },
                                    {
                                      "title": "Email / SMS OTP",
                                      "href": "/docs/guides/development/custom-flows/authentication/legacy/email-sms-otp"
                                    },
                                    {
                                      "title": "Email links",
                                      "href": "/docs/guides/development/custom-flows/authentication/legacy/email-links"
                                    },
                                    {
                                      "title": "Email & password + MFA",
                                      "href": "/docs/guides/development/custom-flows/authentication/legacy/email-password-mfa"
                                    },
                                    {
                                      "title": "OAuth connections",
                                      "href": "/docs/guides/development/custom-flows/authentication/legacy/oauth-connections"
                                    },
                                    {
                                      "title": "Enterprise connections",
                                      "href": "/docs/guides/development/custom-flows/authentication/legacy/enterprise-connections"
                                    },
                                    {
                                      "title": "Sign-up with application invitations",
                                      "href": "/docs/guides/development/custom-flows/authentication/legacy/application-invitations"
                                    },
                                    {
                                      "title": "Embedded email links",
                                      "href": "/docs/guides/development/custom-flows/authentication/legacy/embedded-email-links"
                                    }
                                  ]
                                ]
                              }
                            ]
                          ]
                        },
                        {
                          "title": "Organizations",
                          "collapse": false,
                          "items": [
                            [
                              {
                                "title": "Accept Organization invitation links",
                                "href": "/docs/guides/development/custom-flows/organizations/accept-organization-invitations"
                              },
                              {
                                "title": "Create an Organization",
                                "href": "/docs/guides/development/custom-flows/organizations/create-organizations"
                              },
                              {
                                "title": "Create and manage Organization invitations",
                                "href": "/docs/guides/development/custom-flows/organizations/manage-organization-invitations"
                              },
                              {
                                "title": "List and switch between Organizations",
                                "href": "/docs/guides/development/custom-flows/organizations/organization-switcher"
                              },
                              {
                                "title": "Manage a user's Organization invitations",
                                "href": "/docs/guides/development/custom-flows/organizations/manage-user-org-invitations"
                              },
                              {
                                "title": "Manage member Roles",
                                "href": "/docs/guides/development/custom-flows/organizations/manage-roles"
                              },
                              {
                                "title": "Manage membership requests",
                                "href": "/docs/guides/development/custom-flows/organizations/manage-membership-requests"
                              },
                              {
                                "title": "Update an Organization",
                                "href": "/docs/guides/development/custom-flows/organizations/update-organizations"
                              }
                            ]
                          ]
                        },
                        {
                          "title": "Billing",
                          "collapse": false,
                          "items": [
                            [
                              {
                                "title": "Checkout with a new payment method",
                                "href": "/docs/guides/development/custom-flows/billing/checkout-new-payment-method"
                              },
                              {
                                "title": "Checkout with an existing payment method",
                                "href": "/docs/guides/development/custom-flows/billing/checkout-existing-payment-method"
                              },
                              {
                                "title": "Add a new payment method",
                                "href": "/docs/guides/development/custom-flows/billing/add-new-payment-method"
                              }
                            ]
                          ]
                        },
                        {
                          "title": "Account updates",
                          "collapse": false,
                          "items": [
                            [
                              {
                                "title": "Forgot password",
                                "href": "/docs/guides/development/custom-flows/account-updates/forgot-password"
                              },
                              {
                                "title": "User impersonation",
                                "href": "/docs/guides/development/custom-flows/account-updates/user-impersonation"
                              },
                              {
                                "title": "Add email",
                                "href": "/docs/guides/development/custom-flows/account-updates/add-email"
                              },
                              {
                                "title": "Add phone",
                                "href": "/docs/guides/development/custom-flows/account-updates/add-phone"
                              },
                              {
                                "title": "Manage SSO connections",
                                "href": "/docs/guides/development/custom-flows/account-updates/manage-sso-connections"
                              },
                              {
                                "title": "Manage SMS-based MFA",
                                "href": "/docs/guides/development/custom-flows/account-updates/manage-sms-based-mfa"
                              },
                              {
                                "title": "Manage TOTP-based MFA",
                                "href": "/docs/guides/development/custom-flows/account-updates/manage-totp-based-mfa"
                              }
                            ]
=======
>>>>>>> 0f957b9f
                          ]
                        }
                      ]
                    ]
                  },
                  {
                    "title": "Testing with Clerk",
                    "items": [
                      [
                        {
                          "title": "Overview",
                          "href": "/docs/guides/development/testing/overview"
                        },
                        {
                          "title": "Test emails and phones",
                          "href": "/docs/guides/development/testing/test-emails-and-phones"
                        },
                        {
                          "title": "Cypress",
                          "items": [
                            [
                              {
                                "title": "Overview",
                                "href": "/docs/guides/development/testing/cypress/overview"
                              },
                              {
                                "title": "Custom commands",
                                "href": "/docs/guides/development/testing/cypress/custom-commands"
                              },
                              {
                                "title": "Test Account Portal",
                                "href": "/docs/guides/development/testing/cypress/test-account-portal"
                              }
                            ]
                          ]
                        },
                        {
                          "title": "Playwright",
                          "items": [
                            [
                              {
                                "title": "Overview",
                                "href": "/docs/guides/development/testing/playwright/overview"
                              },
                              {
                                "title": "Test helpers",
                                "href": "/docs/guides/development/testing/playwright/test-helpers"
                              },
                              {
                                "title": "Test authenticated flows",
                                "href": "/docs/guides/development/testing/playwright/test-authenticated-flows"
                              }
                            ]
                          ]
                        },
                        {
                          "title": "Postman or Insomnia",
                          "href": "/docs/guides/development/testing/postman-or-insomnia"
                        }
                      ]
                    ]
                  },
                  {
                    "title": "Troubleshooting",
                    "items": [
                      [
                        {
                          "title": "Overview",
                          "href": "/docs/guides/development/troubleshooting/overview"
                        },
                        {
                          "title": "Errors",
                          "items": [
                            [
                              {
                                "title": "Overview",
                                "href": "/docs/guides/development/errors/overview"
                              },
                              {
                                "title": "Backend API Errors",
                                "href": "/docs/guides/development/errors/backend-api"
                              },
                              {
                                "title": "Frontend API Errors",
                                "href": "/docs/guides/development/errors/frontend-api"
                              }
                            ]
                          ]
                        },
                        {
                          "title": "Email deliverability",
                          "href": "/docs/guides/development/troubleshooting/email-deliverability"
                        },
                        {
                          "title": "Script loading",
                          "href": "/docs/guides/development/troubleshooting/script-loading"
                        },
                        {
                          "title": "Help & support",
                          "items": [
                            [
                              {
                                "title": "Create a minimal reproduction",
                                "href": "/docs/guides/development/troubleshooting/help-support/create-a-minimal-reproduction"
                              },
                              {
                                "title": "Browser replays",
                                "href": "/docs/guides/development/troubleshooting/help-support/browser-replay"
                              },
                              {
                                "title": "Community Discord",
                                "href": "https://clerk.com/discord"
                              },
                              {
                                "title": "Contact support",
                                "href": "https://clerk.com/contact/support"
                              }
                            ]
                          ]
                        }
                      ]
                    ]
                  },
                  {
                    "title": "Deployment",
                    "items": [
                      [
                        {
                          "title": "Changing domains",
                          "href": "/docs/guides/development/deployment/changing-domains"
                        },
                        {
                          "title": "Deploy to production",
                          "href": "/docs/guides/development/deployment/production"
                        },
                        {
                          "title": "Deploy to Vercel",
                          "href": "/docs/guides/development/deployment/vercel"
                        },
                        {
                          "title": "Deploy behind a proxy",
                          "href": "/docs/guides/development/deployment/behind-a-proxy"
                        },
                        {
                          "title": "Deploy an Astro app to production",
                          "href": "/docs/guides/development/deployment/astro"
                        },
                        {
                          "title": "Deploy a Chrome Extension to production",
                          "href": "/docs/guides/development/deployment/chrome-extension"
                        },
                        {
                          "title": "Deploy an Expo app to production",
                          "href": "/docs/guides/development/deployment/expo"
                        }
                      ]
                    ]
                  },
                  {
                    "title": "Migrating your data",
                    "items": [
                      [
                        {
                          "title": "Overview",
                          "href": "/docs/guides/development/migrating/overview"
                        },
                        {
                          "title": "Migrate from Firebase",
                          "href": "/docs/guides/development/migrating/firebase"
                        },
                        {
                          "title": "Migrate from Cognito",
                          "href": "/docs/guides/development/migrating/cognito"
                        },
                        {
                          "title": "Migrate from Auth.js",
                          "href": "/docs/guides/development/migrating/authjs"
                        },
                        {
                          "title": "Migrating from Astro community SDK",
                          "href": "/docs/guides/development/migrating/astro-community-sdk"
                        },
                        {
                          "title": "Migrating from Vue community SDK",
                          "href": "/docs/guides/development/migrating/vue-community-sdk"
                        }
                      ]
                    ]
                  },
                  {
                    "title": "SDK Development",
                    "items": [
                      [
                        {
                          "title": "Overview",
                          "href": "/docs/guides/development/sdk-development/overview"
                        },
                        {
                          "title": "Terminology",
                          "href": "/docs/guides/development/sdk-development/terminology"
                        },
                        {
                          "title": "Philosophy",
                          "href": "/docs/guides/development/sdk-development/philosophy"
                        },
                        {
                          "title": "Conventions",
                          "href": "/docs/guides/development/sdk-development/conventions"
                        },
                        {
                          "title": "SDK Types",
                          "href": "/docs/guides/development/sdk-development/types"
                        },
                        {
                          "title": "Frontend-only",
                          "href": "/docs/guides/development/sdk-development/frontend-only"
                        },
                        {
                          "title": "Backend-only",
                          "href": "/docs/guides/development/sdk-development/backend-only"
                        },
                        {
                          "title": "Fullstack",
                          "href": "/docs/guides/development/sdk-development/fullstack"
                        }
                      ]
                    ]
                  },
                  {
                    "title": "Upgrading Clerk",
                    "items": [
                      [
                        {
                          "title": "Overview",
                          "href": "/docs/guides/development/upgrading/overview"
                        },
                        {
                          "title": "Versioning & LTS",
                          "href": "/docs/guides/development/upgrading/versioning"
                        },
                        {
                          "title": "Upgrade guides",
                          "items": [
                            [
                              {
                                "title": "Core 2",
                                "href": "/docs/guides/development/upgrading/upgrade-guides/core-2"
                              },
                              {
                                "title": "Node to Express",
                                "href": "/docs/guides/development/upgrading/upgrade-guides/node-to-express"
                              },
                              {
                                "title": "Expo v2",
                                "href": "/docs/guides/development/upgrading/upgrade-guides/expo-v2"
                              },
                              {
                                "title": "@clerk/nextjs v6",
                                "href": "/docs/guides/development/upgrading/upgrade-guides/nextjs-v6"
                              },
                              {
                                "title": "API Version 2025-11-10",
                                "href": "/docs/guides/development/upgrading/upgrade-guides/2025-11-10"
                              }
                            ]
                          ]
                        }
                      ]
                    ]
                  },
                  {
                    "title": "AI prompts",
                    "href": "/docs/guides/development/ai-prompts"
                  }
                ]
              ]
            }
          ],
          [
            {
              "title": "Clerk Dashboard",
              "items": [
                [
                  {
                    "title": "Overview",
                    "href": "/docs/guides/dashboard/overview"
                  },
                  {
                    "title": "DNS & Domains",
                    "items": [
                      [
                        {
                          "title": "Satellite Domains",
                          "href": "/docs/guides/dashboard/dns-domains/satellite-domains"
                        },
                        {
                          "title": "Proxy Clerk Frontend API",
                          "href": "/docs/guides/dashboard/dns-domains/proxy-fapi"
                        }
                      ]
                    ]
                  }
                ]
              ]
            }
          ],
          [
            {
              "title": "How Clerk works",
              "items": [
                [
                  {
                    "title": "Overview",
                    "href": "/docs/guides/how-clerk-works/overview"
                  },
                  {
                    "title": "Cookies",
                    "href": "/docs/guides/how-clerk-works/cookies"
                  },
                  {
                    "title": "System limits",
                    "href": "/docs/guides/how-clerk-works/system-limits"
                  },
                  {
                    "title": "Routing",
                    "href": "/docs/guides/how-clerk-works/routing"
                  },
                  {
                    "title": "Tokens and signatures",
                    "href": "/docs/guides/how-clerk-works/tokens-and-signatures"
                  },
                  {
                    "title": "Security at Clerk",
                    "items": [
                      [
                        {
                          "title": "Vulnerability disclosure policy",
                          "href": "/docs/guides/how-clerk-works/security/vulnerability-disclosure-policy"
                        },
                        {
                          "title": "Clerk Telemetry",
                          "href": "/docs/guides/how-clerk-works/security/clerk-telemetry"
                        }
                      ]
                    ]
                  },
                  {
                    "title": "Multi-tenant architecture",
                    "href": "/docs/guides/how-clerk-works/multi-tenant-architecture"
                  }
                ]
              ]
            }
          ]
        ]
      }
    ],
    [
      {
        "title": "Reference",
        "icon": "code-bracket",
        "topNav": true,
        "items": [
          [
            {
              "title": "SDK Reference",
              "topNav": true,
              "items": [
                [
                  {
                    "title": "Next.js",
                    "hideTitle": true,
                    "items": [
                      [
                        {
                          "title": "Overview",
                          "href": "/docs/reference/nextjs/overview"
                        },
                        {
                          "title": "`clerkMiddleware()`",
                          "href": "/docs/reference/nextjs/clerk-middleware"
                        },
                        {
                          "title": "App Router",
                          "items": [
                            [
                              {
                                "title": "`auth()`",
                                "href": "/docs/reference/nextjs/app-router/auth"
                              },
                              {
                                "title": "`currentUser()`",
                                "href": "/docs/reference/nextjs/app-router/current-user"
                              },
                              {
                                "title": "Route Handlers",
                                "href": "/docs/reference/nextjs/app-router/route-handlers"
                              },
                              {
                                "title": "Server Actions",
                                "href": "/docs/reference/nextjs/app-router/server-actions"
                              }
                            ]
                          ]
                        },
                        {
                          "title": "Pages Router",
                          "items": [
                            [
                              {
                                "title": "`getAuth()`",
                                "href": "/docs/reference/nextjs/pages-router/get-auth"
                              },
                              {
                                "title": "`buildClerkProps()`",
                                "href": "/docs/reference/nextjs/pages-router/build-clerk-props"
                              }
                            ]
                          ]
                        }
                      ]
                    ]
                  },
                  {
                    "title": "React",
                    "hideTitle": true,
                    "items": [
                      [
                        {
                          "title": "Overview",
                          "href": "/docs/reference/react/overview"
                        }
                      ]
                    ]
                  },
                  {
                    "title": "Expo",
                    "hideTitle": true,
                    "items": [
                      [
                        {
                          "title": "Overview",
                          "href": "/docs/reference/expo/overview"
                        },
                        {
                          "title": "`useLocalCredentials()`",
                          "href": "/docs/reference/expo/use-local-credentials"
                        },
                        {
                          "title": "`useOAuth()` (deprecated)",
                          "href": "/docs/reference/expo/use-oauth"
                        },
                        {
                          "title": "`useSignInWithApple()`",
                          "href": "/docs/reference/expo/use-sign-in-with-apple"
                        },
                        {
                          "title": "`useSSO()`",
                          "href": "/docs/reference/expo/use-sso"
                        },
                        {
                          "title": "Configure passkeys",
                          "href": "/docs/reference/expo/passkeys"
                        }
                      ]
                    ]
                  },
                  {
                    "title": "Javascript",
                    "hideTitle": true,
                    "items": [
                      [
                        {
                          "title": "Overview",
                          "href": "/docs/reference/javascript/overview"
                        },
                        {
                          "title": "`Clerk`",
                          "href": "/docs/reference/javascript/clerk"
                        },
                        {
                          "title": "`Client`",
                          "href": "/docs/reference/javascript/client"
                        },
                        {
                          "title": "`Session`",
                          "href": "/docs/reference/javascript/session"
                        },
                        {
                          "title": "`User`",
                          "href": "/docs/reference/javascript/user"
                        },
                        {
                          "title": "`SignIn`",
                          "href": "/docs/reference/javascript/sign-in"
                        },
                        {
                          "title": "`SignInFuture`",
                          "href": "/docs/reference/javascript/sign-in-future"
                        },
                        {
                          "title": "`SignUp`",
                          "href": "/docs/reference/javascript/sign-up"
                        },
                        {
                          "title": "`SignUpFuture`",
                          "href": "/docs/reference/javascript/sign-up-future"
                        },
                        {
                          "title": "`Organization`",
                          "href": "/docs/reference/javascript/organization"
                        },
                        {
                          "title": "`APIKeys`",
                          "href": "/docs/reference/javascript/api-keys",
                          "tag": "(Beta)"
                        },
                        {
                          "title": "Types",
                          "items": [
                            [
                              {
                                "title": "Overview",
                                "href": "/docs/reference/javascript/types/overview"
                              },
                              {
                                "title": "`BackupCodeResource`",
                                "href": "/docs/reference/javascript/types/backup-code"
                              },
                              {
                                "title": "`ClerkAPIError`",
                                "href": "/docs/reference/javascript/types/clerk-api-error"
                              },
                              {
                                "title": "`ClerkAPIResponseError`",
                                "href": "/docs/reference/javascript/types/clerk-api-response-error"
                              },
                              {
                                "title": "`ClerkPaginatedResponse`",
                                "href": "/docs/reference/javascript/types/clerk-paginated-response"
                              },
                              {
                                "title": "`BillingCheckoutResource`",
                                "href": "/docs/reference/javascript/types/billing-checkout-resource"
                              },
                              {
                                "title": "`BillingCheckoutTotals`",
                                "href": "/docs/reference/javascript/types/billing-checkout-totals"
                              },
                              {
                                "title": "`BillingMoneyAmount`",
                                "href": "/docs/reference/javascript/types/billing-money-amount"
                              },
                              {
                                "title": "`BillingPayerResource`",
                                "href": "/docs/reference/javascript/types/billing-payer-resource"
                              },
                              {
                                "title": "`BillingPaymentResource`",
                                "href": "/docs/reference/javascript/types/billing-payment-resource"
                              },
                              {
                                "title": "`BillingPaymentMethodResource`",
                                "href": "/docs/reference/javascript/types/billing-payment-method-resource"
                              },
                              {
                                "title": "`BillingPlanResource`",
                                "href": "/docs/reference/javascript/types/billing-plan-resource"
                              },
                              {
                                "title": "`BillingStatementGroup`",
                                "href": "/docs/reference/javascript/types/billing-statement-group"
                              },
                              {
                                "title": "`BillingStatementResource`",
                                "href": "/docs/reference/javascript/types/billing-statement-resource"
                              },
                              {
                                "title": "`BillingStatementTotals`",
                                "href": "/docs/reference/javascript/types/billing-statement-totals"
                              },
                              {
                                "title": "`BillingSubscriptionResource`",
                                "href": "/docs/reference/javascript/types/billing-subscription-resource"
                              },
                              {
                                "title": "`BillingSubscriptionItemResource`",
                                "href": "/docs/reference/javascript/types/billing-subscription-item-resource"
                              },
                              {
                                "title": "`APIKeyResource`",
                                "href": "/docs/reference/javascript/types/api-key"
                              },
                              {
                                "title": "`CustomMenuItem`",
                                "href": "/docs/reference/javascript/types/custom-menu-item"
                              },
                              {
                                "title": "`CustomPage`",
                                "href": "/docs/reference/javascript/types/custom-page"
                              },
                              {
                                "title": "`DeletedObjectResource`",
                                "href": "/docs/reference/javascript/types/deleted-object-resource"
                              },
                              {
                                "title": "`EmailAddress`",
                                "href": "/docs/reference/javascript/types/email-address"
                              },
                              {
                                "title": "`EmailLinkError`",
                                "href": "/docs/reference/javascript/types/email-link-error"
                              },
                              {
                                "title": "`EnterpriseAccount`",
                                "href": "/docs/reference/javascript/types/enterprise-account"
                              },
                              {
                                "title": "`EnterpriseAccountConnection`",
                                "href": "/docs/reference/javascript/types/enterprise-account-connection"
                              },
                              {
                                "title": "`Errors`",
                                "href": "/docs/reference/javascript/types/errors"
                              },
                              {
                                "title": "`ExternalAccount`",
                                "href": "/docs/reference/javascript/types/external-account"
                              },
                              {
                                "title": "`FeatureResource`",
                                "href": "/docs/reference/javascript/types/feature-resource"
                              },
                              {
                                "title": "`LastAuthenticationStrategy`",
                                "href": "/docs/reference/javascript/types/last-authentication-strategy"
                              },
                              {
                                "title": "Metadata types",
                                "href": "/docs/reference/javascript/types/metadata"
                              },
                              {
                                "title": "`OrganizationCustomRoleKey`",
                                "href": "/docs/reference/javascript/types/organization-custom-role-key"
                              },
                              {
                                "title": "`OrganizationCustomPermissionKey`",
                                "href": "/docs/reference/javascript/types/organization-custom-permission-key"
                              },
                              {
                                "title": "`OrganizationDomain`",
                                "href": "/docs/reference/javascript/types/organization-domain"
                              },
                              {
                                "title": "`OrganizationInvitation`",
                                "href": "/docs/reference/javascript/types/organization-invitation"
                              },
                              {
                                "title": "`OrganizationMembership`",
                                "href": "/docs/reference/javascript/types/organization-membership"
                              },
                              {
                                "title": "`OrganizationMembershipRequest`",
                                "href": "/docs/reference/javascript/types/organization-membership-request"
                              },
                              {
                                "title": "`OrganizationSuggestion`",
                                "href": "/docs/reference/javascript/types/organization-suggestion"
                              },
                              {
                                "title": "`PasskeyResource`",
                                "href": "/docs/reference/javascript/types/passkey-resource"
                              },
                              {
                                "title": "`PermissionResource`",
                                "href": "/docs/reference/javascript/types/permission"
                              },
                              {
                                "title": "`PhoneNumber`",
                                "href": "/docs/reference/javascript/types/phone-number"
                              },
                              {
                                "title": "`PublicUserData`",
                                "href": "/docs/reference/javascript/types/public-user-data"
                              },
                              {
                                "title": "`RedirectOptions`",
                                "href": "/docs/reference/javascript/types/redirect-options"
                              },
                              {
                                "title": "`RoleResource`",
                                "href": "/docs/reference/javascript/types/role"
                              },
                              {
                                "title": "`SamlAccount`",
                                "href": "/docs/reference/javascript/types/saml-account"
                              },
                              {
                                "title": "`SamlAccountConnection`",
                                "href": "/docs/reference/javascript/types/saml-account-connection"
                              },
                              {
                                "title": "`SessionStatus`",
                                "href": "/docs/reference/javascript/types/session-status"
                              },
                              {
                                "title": "`SessionTask`",
                                "href": "/docs/reference/javascript/types/session-task"
                              },
                              {
                                "title": "`SessionVerification`",
                                "href": "/docs/reference/javascript/types/session-verification"
                              },
                              {
                                "title": "`SessionWithActivities`",
                                "href": "/docs/reference/javascript/types/session-with-activities"
                              },
                              {
                                "title": "`SetActiveParams`",
                                "href": "/docs/reference/javascript/types/set-active-params"
                              },
                              {
                                "title": "`SignInFirstFactor`",
                                "href": "/docs/reference/javascript/types/sign-in-first-factor"
                              },
                              {
                                "title": "`SignInSecondFactor`",
                                "href": "/docs/reference/javascript/types/sign-in-second-factor"
                              },
                              {
                                "title": "`SignInRedirectOptions`",
                                "href": "/docs/reference/javascript/types/sign-in-redirect-options"
                              },
                              {
                                "title": "`SignUpRedirectOptions`",
                                "href": "/docs/reference/javascript/types/sign-up-redirect-options"
                              },
                              {
                                "title": "`SignInInitialValues`",
                                "href": "/docs/reference/javascript/types/sign-in-initial-values"
                              },
                              {
                                "title": "`SignUpInitialValues`",
                                "href": "/docs/reference/javascript/types/sign-up-initial-values"
                              },
                              {
                                "title": "SSO types",
                                "href": "/docs/reference/javascript/types/sso"
                              },
                              {
                                "title": "`TOTPResource`",
                                "href": "/docs/reference/javascript/types/totp"
                              },
                              {
                                "title": "`UserOrganizationInvitation`",
                                "href": "/docs/reference/javascript/types/user-organization-invitation"
                              },
                              {
                                "title": "`Verification`",
                                "href": "/docs/reference/javascript/types/verification"
                              },
                              {
                                "title": "`Web3Wallet`",
                                "href": "/docs/reference/javascript/types/web3-wallet"
                              }
                            ]
                          ]
                        }
                      ]
                    ]
                  },
                  {
                    "title": "Express",
                    "hideTitle": true,
                    "items": [
                      [
                        {
                          "title": "Overview",
                          "href": "/docs/reference/express/overview"
                        },
                        {
                          "title": "`clerkMiddleware()`",
                          "href": "/docs/reference/express/clerk-middleware"
                        },
                        {
                          "title": "`getAuth()`",
                          "href": "/docs/reference/express/get-auth"
                        },
                        {
                          "title": "`requireAuth()`",
                          "href": "/docs/reference/express/require-auth"
                        }
                      ]
                    ]
                  },
                  {
                    "title": "React Router",
                    "hideTitle": true,
                    "items": [
                      [
                        {
                          "title": "Overview",
                          "href": "/docs/reference/react-router/overview"
                        },
                        {
                          "title": "`clerkMiddleware()`",
                          "href": "/docs/reference/react-router/clerk-middleware"
                        },
                        {
                          "title": "`rootAuthLoader()`",
                          "href": "/docs/reference/react-router/root-auth-loader"
                        },
                        {
                          "title": "`getAuth()`",
                          "href": "/docs/reference/react-router/get-auth"
                        }
                      ]
                    ]
                  },
                  {
                    "title": "Android",
                    "hideTitle": true,
                    "items": [
                      [
                        {
                          "title": "Overview",
                          "href": "/docs/reference/android/overview"
                        },
                        {
                          "title": "`getToken()`",
                          "href": "/docs/reference/android/get-token"
                        },
                        {
                          "title": "Configure passkeys",
                          "href": "/docs/reference/android/passkeys"
                        }
                      ]
                    ]
                  },
                  {
                    "title": "Astro",
                    "hideTitle": true,
                    "items": [
                      [
                        {
                          "title": "Overview",
                          "href": "/docs/reference/astro/overview"
                        },
                        {
                          "title": "`clerkMiddleware()`",
                          "href": "/docs/reference/astro/clerk-middleware"
                        },
                        {
                          "title": "`updateClerkOptions()`",
                          "href": "/docs/reference/astro/update-clerk-options"
                        },
                        {
                          "title": "Integration",
                          "href": "/docs/reference/astro/integration"
                        },
                        {
                          "title": "Locals",
                          "href": "/docs/reference/astro/locals"
                        },
                        {
                          "title": "Client-side helpers",
                          "items": [
                            [
                              {
                                "title": "`$authStore`",
                                "href": "/docs/reference/astro/client-side-helpers/auth-store"
                              },
                              {
                                "title": "`$clerkStore`",
                                "href": "/docs/reference/astro/client-side-helpers/clerk-store"
                              },
                              {
                                "title": "`$userStore`",
                                "href": "/docs/reference/astro/client-side-helpers/user-store"
                              },
                              {
                                "title": "`$signInStore`",
                                "href": "/docs/reference/astro/client-side-helpers/sign-in-store"
                              },
                              {
                                "title": "`$signUpStore`",
                                "href": "/docs/reference/astro/client-side-helpers/sign-up-store"
                              },
                              {
                                "title": "`$sessionStore`",
                                "href": "/docs/reference/astro/client-side-helpers/session-store"
                              },
                              {
                                "title": "`$sessionListStore`",
                                "href": "/docs/reference/astro/client-side-helpers/session-list-store"
                              },
                              {
                                "title": "`$organizationStore`",
                                "href": "/docs/reference/astro/client-side-helpers/organization-store"
                              }
                            ]
                          ]
                        },
                        {
                          "title": "Astro + React",
                          "href": "/docs/reference/astro/react"
                        }
                      ]
                    ]
                  },
                  {
                    "title": "iOS",
                    "hideTitle": true,
                    "items": [
                      [
                        {
                          "title": "Overview",
                          "href": "/docs/reference/ios/overview"
                        },
                        {
                          "title": "`getToken()`",
                          "href": "/docs/reference/ios/get-token"
                        }
                      ]
                    ]
                  },
                  {
                    "title": "Nuxt",
                    "hideTitle": true,
                    "items": [
                      [
                        {
                          "title": "Overview",
                          "href": "/docs/reference/nuxt/overview"
                        },
                        {
                          "title": "`clerkMiddleware()`",
                          "href": "/docs/reference/nuxt/clerk-middleware"
                        },
                        {
                          "title": "Integration",
                          "href": "/docs/reference/nuxt/integration"
                        }
                      ]
                    ]
                  },
                  {
                    "title": "Vue",
                    "hideTitle": true,
                    "items": [
                      [
                        {
                          "title": "Overview",
                          "href": "/docs/reference/vue/overview"
                        },
                        {
                          "title": "`clerkPlugin`",
                          "href": "/docs/reference/vue/clerk-plugin"
                        },
                        {
                          "title": "`updateClerkOptions()`",
                          "href": "/docs/reference/vue/update-clerk-options"
                        }
                      ]
                    ]
                  },
                  {
                    "title": "Chrome Extension",
                    "hideTitle": true,
                    "items": [
                      [
                        {
                          "title": "Overview",
                          "href": "/docs/reference/chrome-extension/overview"
                        },
                        {
                          "title": "`createClerkClient()`",
                          "href": "/docs/reference/chrome-extension/create-clerk-client"
                        }
                      ]
                    ]
                  },
                  {
                    "title": "Fastify",
                    "hideTitle": true,
                    "items": [
                      [
                        {
                          "title": "Overview",
                          "href": "/docs/reference/fastify/overview"
                        },
                        {
                          "title": "`clerkPlugin()`",
                          "href": "/docs/reference/fastify/clerk-plugin"
                        },
                        {
                          "title": "`getAuth()`",
                          "href": "/docs/reference/fastify/get-auth"
                        }
                      ]
                    ]
                  },
                  {
                    "title": "Remix",
                    "hideTitle": true,
                    "items": [
                      [
                        {
                          "title": "Overview",
                          "href": "/docs/reference/remix/overview"
                        },
                        {
                          "title": "`ClerkApp`",
                          "href": "/docs/reference/remix/clerk-app"
                        },
                        {
                          "title": "`rootAuthLoader()`",
                          "href": "/docs/reference/remix/root-auth-loader"
                        }
                      ]
                    ]
                  },
                  {
                    "title": "Tanstack React Start",
                    "hideTitle": true,
                    "items": [
                      [
                        {
                          "title": "Overview",
                          "href": "/docs/reference/tanstack-react-start/overview"
                        },
                        {
                          "title": "`auth()`",
                          "href": "/docs/reference/tanstack-react-start/auth"
                        },
                        {
                          "title": "`clerkMiddleware()`",
                          "href": "/docs/reference/tanstack-react-start/clerk-middleware"
                        }
                      ]
                    ]
                  },
                  {
                    "title": "JS Backend SDK",
                    "hideTitle": true,
                    "items": [
                      [
                        {
                          "title": "Overview",
                          "href": "/docs/reference/backend/overview"
                        },
                        {
                          "title": "User",
                          "items": [
                            [
                              {
                                "title": "`getUserList()`",
                                "href": "/docs/reference/backend/user/get-user-list"
                              },
                              {
                                "title": "`getUser()`",
                                "href": "/docs/reference/backend/user/get-user"
                              },
                              {
                                "title": "`getCount()`",
                                "href": "/docs/reference/backend/user/get-count"
                              },
                              {
                                "title": "`getOrganizationMembershipList()`",
                                "href": "/docs/reference/backend/user/get-organization-membership-list"
                              },
                              {
                                "title": "`getOrganizationInvitationList()`",
                                "wrap": false,
                                "href": "/docs/reference/backend/user/get-organization-invitation-list"
                              },
                              {
                                "title": "`getUserOAuthAccessToken()`",
                                "href": "/docs/reference/backend/user/get-user-oauth-access-token"
                              },
                              {
                                "title": "`createUser()`",
                                "href": "/docs/reference/backend/user/create-user"
                              },
                              {
                                "title": "`verifyPassword()`",
                                "href": "/docs/reference/backend/user/verify-password"
                              },
                              {
                                "title": "`banUser()`",
                                "href": "/docs/reference/backend/user/ban-user"
                              },
                              {
                                "title": "`unbanUser()`",
                                "href": "/docs/reference/backend/user/unban-user"
                              },
                              {
                                "title": "`lockUser()`",
                                "href": "/docs/reference/backend/user/lock-user"
                              },
                              {
                                "title": "`unlockUser()`",
                                "href": "/docs/reference/backend/user/unlock-user"
                              },
                              {
                                "title": "`updateUser()`",
                                "href": "/docs/reference/backend/user/update-user"
                              },
                              {
                                "title": "`updateUserProfileImage()`",
                                "href": "/docs/reference/backend/user/update-user-profile-image"
                              },
                              {
                                "title": "`updateUserMetadata()`",
                                "href": "/docs/reference/backend/user/update-user-metadata"
                              },
                              {
                                "title": "`deleteUser()`",
                                "href": "/docs/reference/backend/user/delete-user"
                              },
                              {
                                "title": "`disableUserMFA()`",
                                "href": "/docs/reference/backend/user/disable-user-mfa"
                              },
                              {
                                "title": "`verifyTOTP()`",
                                "href": "/docs/reference/backend/user/verify-totp"
                              },
                              {
                                "title": "`deleteUserProfileImage()`",
                                "href": "/docs/reference/backend/user/delete-user-profile-image"
                              },
                              {
                                "title": "`deleteUserBackupCodes()`",
                                "wrap": false,
                                "href": "/docs/reference/backend/user/delete-user-backup-codes"
                              },
                              {
                                "title": "`deleteUserPasskey()`",
                                "wrap": false,
                                "href": "/docs/reference/backend/user/delete-user-passkey"
                              },
                              {
                                "title": "`deleteUserWeb3Wallet()`",
                                "wrap": false,
                                "href": "/docs/reference/backend/user/delete-user-web3-wallet"
                              },
                              {
                                "title": "`deleteUserTOTP()`",
                                "wrap": false,
                                "href": "/docs/reference/backend/user/delete-user-totp"
                              },
                              {
                                "title": "`deleteUserExternalAccount()`",
                                "wrap": false,
                                "href": "/docs/reference/backend/user/delete-user-external-account"
                              }
                            ]
                          ]
                        },
                        {
                          "title": "Organization",
                          "items": [
                            [
                              {
                                "title": "`getOrganization()`",
                                "href": "/docs/reference/backend/organization/get-organization"
                              },
                              {
                                "title": "`getOrganizationList()`",
                                "href": "/docs/reference/backend/organization/get-organization-list"
                              },
                              {
                                "title": "`getOrganizationInvitation()`",
                                "href": "/docs/reference/backend/organization/get-organization-invitation"
                              },
                              {
                                "title": "`getOrganizationMembershipList()`",
                                "href": "/docs/reference/backend/organization/get-organization-membership-list"
                              },
                              {
                                "title": "`getOrganizationInvitationList()`",
                                "href": "/docs/reference/backend/organization/get-organization-invitation-list"
                              },
                              {
                                "title": "`createOrganization()`",
                                "href": "/docs/reference/backend/organization/create-organization"
                              },
                              {
                                "title": "`createOrganizationMembership()`",
                                "href": "/docs/reference/backend/organization/create-organization-membership"
                              },
                              {
                                "title": "`createOrganizationInvitation()`",
                                "href": "/docs/reference/backend/organization/create-organization-invitation"
                              },
                              {
                                "title": "`createOrganizationInvitationBulk()`",
                                "href": "/docs/reference/backend/organization/create-organization-invitation-bulk"
                              },
                              {
                                "title": "`updateOrganization()`",
                                "href": "/docs/reference/backend/organization/update-organization"
                              },
                              {
                                "title": "`updateOrganizationLogo()`",
                                "href": "/docs/reference/backend/organization/update-organization-logo"
                              },
                              {
                                "title": "`updateOrganizationMembership()`",
                                "href": "/docs/reference/backend/organization/update-organization-membership"
                              },
                              {
                                "title": "`updateOrganizationMetadata()`",
                                "href": "/docs/reference/backend/organization/update-organization-metadata"
                              },
                              {
                                "title": "`updateOrganizationMembershipMetadata()`",
                                "href": "/docs/reference/backend/organization/update-organization-membership-metadata"
                              },
                              {
                                "title": "`deleteOrganization()`",
                                "href": "/docs/reference/backend/organization/delete-organization"
                              },
                              {
                                "title": "`deleteOrganizationLogo()`",
                                "href": "/docs/reference/backend/organization/delete-organization-logo"
                              },
                              {
                                "title": "`deleteOrganizationMembership()`",
                                "href": "/docs/reference/backend/organization/delete-organization-membership"
                              },
                              {
                                "title": "`revokeOrganizationInvitation()`",
                                "href": "/docs/reference/backend/organization/revoke-organization-invitation"
                              }
                            ]
                          ]
                        },
                        {
                          "title": "Billing",
                          "items": [
                            [
                              {
                                "title": "`getPlanList()`",
                                "wrap": false,
                                "href": "/docs/reference/backend/billing/get-plan-list"
                              },
                              {
                                "title": "`getUserBillingSubscription()`",
                                "wrap": false,
                                "href": "/docs/reference/backend/billing/get-user-billing-subscription"
                              },
                              {
                                "title": "`getOrganizationBillingSubscription()`",
                                "wrap": false,
                                "href": "/docs/reference/backend/billing/get-organization-billing-subscription"
                              },
                              {
                                "title": "`cancelSubscriptionItem()`",
                                "wrap": false,
                                "href": "/docs/reference/backend/billing/cancel-subscription-item"
                              }
                            ]
                          ]
                        },
                        {
                          "title": "Allowlist Identifiers",
                          "items": [
                            [
                              {
                                "title": "`getAllowlistIdentifierList()`",
                                "href": "/docs/reference/backend/allowlist/get-allowlist-identifier-list"
                              },
                              {
                                "title": "`createAllowlistIdentifier()`",
                                "href": "/docs/reference/backend/allowlist/create-allowlist-identifier"
                              },
                              {
                                "title": "`deleteAllowlistIdentifier()`",
                                "href": "/docs/reference/backend/allowlist/delete-allowlist-identifier"
                              }
                            ]
                          ]
                        },
                        {
                          "title": "Domains",
                          "items": [
                            [
                              {
                                "title": "`deleteDomain()`",
                                "href": "/docs/reference/backend/domains/delete-domain"
                              }
                            ]
                          ]
                        },
                        {
                          "title": "Sessions",
                          "items": [
                            [
                              {
                                "title": "`getSession()`",
                                "href": "/docs/reference/backend/sessions/get-session"
                              },
                              {
                                "title": "`getSessionList()`",
                                "href": "/docs/reference/backend/sessions/get-session-list"
                              },
                              {
                                "title": "`getToken()`",
                                "href": "/docs/reference/backend/sessions/get-token"
                              },
                              {
                                "title": "`verifySession()`",
                                "href": "/docs/reference/backend/sessions/verify-session"
                              },
                              {
                                "title": "`revokeSession()`",
                                "href": "/docs/reference/backend/sessions/revoke-session"
                              }
                            ]
                          ]
                        },
                        {
                          "title": "Client",
                          "items": [
                            [
                              {
                                "title": "`getClient()`",
                                "href": "/docs/reference/backend/client/get-client"
                              },
                              {
                                "title": "`getClientList()`",
                                "href": "/docs/reference/backend/client/get-client-list"
                              },
                              {
                                "title": "`verifyClient()`",
                                "href": "/docs/reference/backend/client/verify-client"
                              }
                            ]
                          ]
                        },
                        {
                          "title": "Invitations",
                          "items": [
                            [
                              {
                                "title": "`getInvitationList()`",
                                "href": "/docs/reference/backend/invitations/get-invitation-list"
                              },
                              {
                                "title": "`createInvitation()`",
                                "href": "/docs/reference/backend/invitations/create-invitation"
                              },
                              {
                                "title": "`createInvitationBulk()`",
                                "href": "/docs/reference/backend/invitations/create-invitation-bulk"
                              },
                              {
                                "title": "`revokeInvitation()`",
                                "href": "/docs/reference/backend/invitations/revoke-invitation"
                              }
                            ]
                          ]
                        },
                        {
                          "title": "Redirect Urls",
                          "items": [
                            [
                              {
                                "title": "`getRedirectUrl()`",
                                "href": "/docs/reference/backend/redirect-urls/get-redirect-url"
                              },
                              {
                                "title": "`getRedirectUrlList()`",
                                "href": "/docs/reference/backend/redirect-urls/get-redirect-url-list"
                              },
                              {
                                "title": "`createRedirectUrl()`",
                                "href": "/docs/reference/backend/redirect-urls/create-redirect-url"
                              },
                              {
                                "title": "`deleteRedirectUrl()`",
                                "href": "/docs/reference/backend/redirect-urls/delete-redirect-url"
                              }
                            ]
                          ]
                        },
                        {
                          "title": "Email addresses",
                          "items": [
                            [
                              {
                                "title": "`getEmailAddress()`",
                                "href": "/docs/reference/backend/email-addresses/get-email-address"
                              },
                              {
                                "title": "`createEmailAddress()`",
                                "href": "/docs/reference/backend/email-addresses/create-email-address"
                              },
                              {
                                "title": "`updateEmailAddress()`",
                                "href": "/docs/reference/backend/email-addresses/update-email-address"
                              },
                              {
                                "title": "`deleteEmailAddress()`",
                                "href": "/docs/reference/backend/email-addresses/delete-email-address"
                              }
                            ]
                          ]
                        },
                        {
                          "title": "Phone numbers",
                          "items": [
                            [
                              {
                                "title": "`getPhoneNumber()`",
                                "href": "/docs/reference/backend/phone-numbers/get-phone-number"
                              },
                              {
                                "title": "`createPhoneNumber()`",
                                "href": "/docs/reference/backend/phone-numbers/create-phone-number"
                              },
                              {
                                "title": "`updatePhoneNumber()`",
                                "href": "/docs/reference/backend/phone-numbers/update-phone-number"
                              },
                              {
                                "title": "`deletePhoneNumber()`",
                                "href": "/docs/reference/backend/phone-numbers/delete-phone-number"
                              }
                            ]
                          ]
                        },
                        {
                          "title": "SAML connections",
                          "items": [
                            [
                              {
                                "title": "`getSamlConnectionList()`",
                                "href": "/docs/reference/backend/saml-connections/get-saml-connection-list"
                              },
                              {
                                "title": "`getSamlConnection()`",
                                "href": "/docs/reference/backend/saml-connections/get-saml-connection"
                              },
                              {
                                "title": "`createSamlConnection()`",
                                "href": "/docs/reference/backend/saml-connections/create-saml-connection"
                              },
                              {
                                "title": "`updateSamlConnection()`",
                                "href": "/docs/reference/backend/saml-connections/update-saml-connection"
                              },
                              {
                                "title": "`deleteSamlConnection()`",
                                "href": "/docs/reference/backend/saml-connections/delete-saml-connection"
                              }
                            ]
                          ]
                        },
                        {
                          "title": "Sign-in tokens",
                          "items": [
                            [
                              {
                                "title": "`createSignInToken()`",
                                "href": "/docs/reference/backend/sign-in-tokens/create-sign-in-token"
                              },
                              {
                                "title": "`revokeSignInToken()`",
                                "href": "/docs/reference/backend/sign-in-tokens/revoke-sign-in-token"
                              }
                            ]
                          ]
                        },
                        {
                          "title": "Testing Tokens",
                          "items": [
                            [
                              {
                                "title": "`createTestingToken()`",
                                "href": "/docs/reference/backend/testing-tokens/create-testing-token"
                              }
                            ]
                          ]
                        },
                        {
                          "title": "Machines",
                          "items": [
                            [
                              {
                                "title": "`list()`",
                                "wrap": false,
                                "href": "/docs/reference/backend/machines/list"
                              },
                              {
                                "title": "`create()`",
                                "wrap": false,
                                "href": "/docs/reference/backend/machines/create"
                              },
                              {
                                "title": "`get()`",
                                "wrap": false,
                                "href": "/docs/reference/backend/machines/get"
                              },
                              {
                                "title": "`update()`",
                                "wrap": false,
                                "href": "/docs/reference/backend/machines/update"
                              },
                              {
                                "title": "`delete()`",
                                "wrap": false,
                                "href": "/docs/reference/backend/machines/delete"
                              },
                              {
                                "title": "`getSecretKey()`",
                                "wrap": false,
                                "href": "/docs/reference/backend/machines/get-secret-key"
                              },
                              {
                                "title": "`rotateSecretKey()`",
                                "wrap": false,
                                "href": "/docs/reference/backend/machines/rotate-secret-key"
                              },
                              {
                                "title": "`createScope()`",
                                "wrap": false,
                                "href": "/docs/reference/backend/machines/create-scope"
                              },
                              {
                                "title": "`deleteScope()`",
                                "wrap": false,
                                "href": "/docs/reference/backend/machines/delete-scope"
                              }
                            ]
                          ]
                        },
                        {
                          "title": "M2M Tokens",
                          "items": [
                            [
                              {
                                "title": "`createToken()`",
                                "wrap": false,
                                "href": "/docs/reference/backend/m2m-tokens/create-token"
                              },
                              {
                                "title": "`verifyToken()`",
                                "wrap": false,
                                "href": "/docs/reference/backend/m2m-tokens/verify-token"
                              },
                              {
                                "title": "`revokeToken()`",
                                "wrap": false,
                                "href": "/docs/reference/backend/m2m-tokens/revoke-token"
                              }
                            ]
                          ]
                        },
                        {
                          "title": "API Keys",
                          "tag": "(Beta)",
                          "items": [
                            [
                              {
                                "title": "`list()`",
                                "wrap": false,
                                "href": "/docs/reference/backend/api-keys/list"
                              },
                              {
                                "title": "`get()`",
                                "wrap": false,
                                "href": "/docs/reference/backend/api-keys/get"
                              },
                              {
                                "title": "`create()`",
                                "wrap": false,
                                "href": "/docs/reference/backend/api-keys/create"
                              },
                              {
                                "title": "`update()`",
                                "wrap": false,
                                "href": "/docs/reference/backend/api-keys/update"
                              },
                              {
                                "title": "`delete()`",
                                "wrap": false,
                                "href": "/docs/reference/backend/api-keys/delete"
                              },
                              {
                                "title": "`revoke()`",
                                "wrap": false,
                                "href": "/docs/reference/backend/api-keys/revoke"
                              },
                              {
                                "title": "`verify()`",
                                "wrap": false,
                                "href": "/docs/reference/backend/api-keys/verify"
                              }
                            ]
                          ]
                        },
                        {
                          "title": "OAuth applications",
                          "items": [
                            [
                              {
                                "title": "`list()`",
                                "wrap": false,
                                "href": "/docs/reference/backend/oauth-applications/list"
                              },
                              {
                                "title": "`get()`",
                                "wrap": false,
                                "href": "/docs/reference/backend/oauth-applications/get"
                              },
                              {
                                "title": "`create()`",
                                "wrap": false,
                                "href": "/docs/reference/backend/oauth-applications/create"
                              },
                              {
                                "title": "`update()`",
                                "wrap": false,
                                "href": "/docs/reference/backend/oauth-applications/update"
                              },
                              {
                                "title": "`delete()`",
                                "wrap": false,
                                "href": "/docs/reference/backend/oauth-applications/delete"
                              },
                              {
                                "title": "`rotateSecret()`",
                                "wrap": false,
                                "href": "/docs/reference/backend/oauth-applications/rotate-secret"
                              }
                            ]
                          ]
                        },
                        {
                          "title": "`authenticateRequest()`",
                          "href": "/docs/reference/backend/authenticate-request"
                        },
                        {
                          "title": "`verifyToken()`",
                          "href": "/docs/reference/backend/verify-token"
                        },
                        {
                          "title": "`verifyWebhook()`",
                          "href": "/docs/reference/backend/verify-webhook"
                        },
                        {
                          "title": "Types",
                          "items": [
                            [
                              {
                                "title": "`Auth` object",
                                "href": "/docs/reference/backend/types/auth-object"
                              },
                              {
                                "title": "Backend `AllowlistIdentifier` object",
                                "href": "/docs/reference/backend/types/backend-allowlist-identifier"
                              },
                              {
                                "title": "`CommercePlan`",
                                "href": "/docs/reference/backend/types/commerce-plan"
                              },
                              {
                                "title": "`CommerceSubscription`",
                                "href": "/docs/reference/backend/types/commerce-subscription"
                              },
                              {
                                "title": "`CommerceSubscriptionItem`",
                                "href": "/docs/reference/backend/types/commerce-subscription-item"
                              },
                              {
                                "title": "Backend `EmailAddress` object",
                                "href": "/docs/reference/backend/types/backend-email-address"
                              },
                              {
                                "title": "Backend `ExternalAccount` object",
                                "href": "/docs/reference/backend/types/backend-external-account"
                              },
                              {
                                "title": "`Feature`",
                                "href": "/docs/reference/backend/types/feature"
                              },
                              {
                                "title": "Backend `Client` object",
                                "href": "/docs/reference/backend/types/backend-client"
                              },
                              {
                                "title": "Backend `IdentificationLink` object",
                                "href": "/docs/reference/backend/types/backend-identification-link"
                              },
                              {
                                "title": "Backend `Invitation` object",
                                "href": "/docs/reference/backend/types/backend-invitation"
                              },
                              {
                                "title": "Backend `OAuthApplication` object",
                                "href": "/docs/reference/backend/types/backend-oauth-application"
                              },
                              {
                                "title": "Backend `Organization` object",
                                "href": "/docs/reference/backend/types/backend-organization"
                              },
                              {
                                "title": "Backend `OrganizationInvitation` object",
                                "href": "/docs/reference/backend/types/backend-organization-invitation"
                              },
                              {
                                "title": "Backend `OrganizationMembership` object",
                                "href": "/docs/reference/backend/types/backend-organization-membership"
                              },
                              {
                                "title": "Backend `PhoneNumber` object",
                                "href": "/docs/reference/backend/types/backend-phone-number"
                              },
                              {
                                "title": "Backend `SamlAccount` object",
                                "href": "/docs/reference/backend/types/backend-saml-account"
                              },
                              {
                                "title": "Backend `SamlConnection` object",
                                "href": "/docs/reference/backend/types/backend-saml-connection"
                              },
                              {
                                "title": "Backend `Session` object",
                                "href": "/docs/reference/backend/types/backend-session"
                              },
                              {
                                "title": "Backend `SessionActivity` object",
                                "href": "/docs/reference/backend/types/backend-session-activity"
                              },
                              {
                                "title": "Backend `RedirectURL` object",
                                "href": "/docs/reference/backend/types/backend-redirect-url"
                              },
                              {
                                "title": "Backend `User` object",
                                "href": "/docs/reference/backend/types/backend-user"
                              },
                              {
                                "title": "Backend `Verification` object",
                                "href": "/docs/reference/backend/types/backend-verification"
                              },
                              {
                                "title": "Backend `Web3Wallet` object",
                                "href": "/docs/reference/backend/types/backend-web3-wallet"
                              },
                              {
                                "title": "`PaginatedResourceResponse`",
                                "href": "/docs/reference/backend/types/paginated-resource-response"
                              }
                            ]
                          ]
                        }
                      ]
                    ]
                  },
                  {
                    "title": "Go",
                    "sdk": ["go"],
                    "hideTitle": true,
                    "items": [
                      [
                        {
                          "title": "Overview",
                          "href": "/docs/reference/go/overview"
                        }
                      ]
                    ]
                  },
                  {
                    "title": "Ruby/Rails/Sinatra",
                    "hideTitle": true,
                    "items": [
                      [
                        {
                          "title": "Overview",
                          "href": "/docs/reference/ruby/overview"
                        },
                        {
                          "title": "Upgrade to v4",
                          "href": "/docs/reference/ruby/v4-upgrade-guide"
                        },
                        {
                          "title": "Rails integration",
                          "href": "/docs/reference/ruby/rails"
                        },
                        {
                          "title": "Sinatra integration",
                          "href": "/docs/reference/ruby/sinatra"
                        },
                        {
                          "title": "Rack integration",
                          "href": "/docs/reference/ruby/rack"
                        }
                      ]
                    ]
                  },
                  {
                    "title": "Hooks",
                    "items": [
                      [
                        {
                          "title": "Overview",
                          "href": "/docs/reference/hooks/overview"
                        },
                        {
                          "title": "`useUser()`",
                          "href": "/docs/reference/hooks/use-user"
                        },
                        {
                          "title": "`useClerk()`",
                          "href": "/docs/reference/hooks/use-clerk"
                        },
                        {
                          "title": "`useAuth()`",
                          "href": "/docs/reference/hooks/use-auth"
                        },
                        {
                          "title": "`useSignIn()`",
                          "href": "/docs/reference/hooks/use-sign-in"
                        },
                        {
                          "title": "`useSignUp()`",
                          "href": "/docs/reference/hooks/use-sign-up"
                        },
                        {
                          "title": "`useSession()`",
                          "href": "/docs/reference/hooks/use-session"
                        },
                        {
                          "title": "`useSessionList()`",
                          "href": "/docs/reference/hooks/use-session-list"
                        },
                        {
                          "title": "`useOrganization()`",
                          "href": "/docs/reference/hooks/use-organization"
                        },
                        {
                          "title": "`useOrganizationList()`",
                          "href": "/docs/reference/hooks/use-organization-list"
                        },
                        {
                          "title": "`useReverification()`",
                          "href": "/docs/reference/hooks/use-reverification"
                        },
                        {
                          "title": "`useCheckout()`",
                          "href": "/docs/reference/hooks/use-checkout",
                          "tag": "(Beta)"
                        },
                        {
                          "title": "`usePaymentElement()`",
                          "href": "/docs/reference/hooks/use-payment-element",
                          "tag": "(Beta)"
                        },
                        {
                          "title": "`usePaymentMethods()`",
                          "href": "/docs/reference/hooks/use-payment-methods",
                          "tag": "(Beta)"
                        },
                        {
                          "title": "`usePlans()`",
                          "href": "/docs/reference/hooks/use-plans",
                          "tag": "(Beta)"
                        },
                        {
                          "title": "`useSubscription()`",
                          "href": "/docs/reference/hooks/use-subscription",
                          "tag": "(Beta)"
                        },
                        {
                          "title": "`usePaymentAttempts()`",
                          "href": "/docs/reference/hooks/use-payment-attempts",
                          "tag": "(Beta)"
                        },
                        {
                          "title": "`useStatements()`",
                          "href": "/docs/reference/hooks/use-statements",
                          "tag": "(Beta)"
                        },
                        {
                          "title": "Legacy APIs",
                          "collapse": true,
                          "items": [
                            [
                              {
                                "title": "`useSignIn()`",
                                "href": "/docs/reference/hooks/legacy/use-sign-in"
                              },
                              {
                                "title": "`useSignUp()`",
                                "href": "/docs/reference/hooks/legacy/use-sign-up"
                              }
                            ]
                          ]
                        }
                      ]
                    ]
                  },
                  {
                    "title": "Demo repositories",
                    "items": [
                      [
                        {
                          "title": "App Router demo repository",
                          "sdk": ["nextjs"],
                          "href": "https://github.com/clerk/clerk-nextjs-demo-app-router"
                        },
                        {
                          "title": "Pages Router demo repository",
                          "sdk": ["nextjs"],
                          "href": "https://github.com/clerk/clerk-nextjs-demo-pages-router"
                        }
                      ]
                    ]
                  },
                  {
                    "title": "Composables",
                    "icon": "cpu",
                    "items": [
                      [
                        {
                          "title": "`useUser()`",
                          "href": "/docs/reference/composables/use-user"
                        },
                        {
                          "title": "`useClerk()`",
                          "href": "/docs/reference/composables/use-clerk"
                        },
                        {
                          "title": "`useAuth()`",
                          "href": "/docs/reference/composables/use-auth"
                        },
                        {
                          "title": "`useSignIn()`",
                          "href": "/docs/reference/composables/use-sign-in"
                        },
                        {
                          "title": "`useSignUp()`",
                          "href": "/docs/reference/composables/use-sign-up"
                        },
                        {
                          "title": "`useSession()`",
                          "href": "/docs/reference/composables/use-session"
                        },
                        {
                          "title": "`useSessionList()`",
                          "href": "/docs/reference/composables/use-session-list"
                        },
                        {
                          "title": "`useOrganization()`",
                          "href": "/docs/reference/composables/use-organization"
                        }
                      ]
                    ]
                  }
                ]
              ]
            }
          ],
          [
            {
              "title": "UI components",
              "icon": "box",
              "topNav": true,
              "items": [
                [
                  {
                    "title": "Overview",
                    "href": "/docs/reference/components/overview"
                  },
                  {
                    "title": "`<ClerkProvider>`",
                    "href": "/docs/reference/components/clerk-provider"
                  },
                  {
                    "title": "Authentication components",
                    "items": [
                      [
                        {
                          "title": "`<SignIn />`",
                          "href": "/docs/reference/components/authentication/sign-in"
                        },
                        {
                          "title": "`<SignUp />`",
                          "href": "/docs/reference/components/authentication/sign-up"
                        },
                        {
                          "title": "`<GoogleOneTap />`",
                          "href": "/docs/reference/components/authentication/google-one-tap"
                        },
                        {
                          "title": "`<TaskChooseOrganization />`",
                          "href": "/docs/reference/components/authentication/task-choose-organization"
                        },
                        {
                          "title": "`<Waitlist />`",
                          "href": "/docs/reference/components/authentication/waitlist"
                        }
                      ]
                    ]
                  },
                  {
                    "title": "User components",
                    "items": [
                      [
                        {
                          "title": "`<UserAvatar />`",
                          "href": "/docs/reference/components/user/user-avatar"
                        },
                        {
                          "title": "`<UserButton />`",
                          "href": "/docs/reference/components/user/user-button"
                        },
                        {
                          "title": "`<UserProfile />`",
                          "href": "/docs/reference/components/user/user-profile"
                        }
                      ]
                    ]
                  },
                  {
                    "title": "Organization components",
                    "items": [
                      [
                        {
                          "title": "`<CreateOrganization />`",
                          "href": "/docs/reference/components/organization/create-organization"
                        },
                        {
                          "title": "`<OrganizationProfile />`",
                          "href": "/docs/reference/components/organization/organization-profile"
                        },
                        {
                          "title": "`<OrganizationSwitcher />`",
                          "href": "/docs/reference/components/organization/organization-switcher"
                        },
                        {
                          "title": "`<OrganizationList />`",
                          "href": "/docs/reference/components/organization/organization-list"
                        }
                      ]
                    ]
                  },
                  {
                    "title": "Billing components",
                    "items": [
                      [
                        {
                          "title": "`<PricingTable />`",
                          "href": "/docs/reference/components/billing/pricing-table"
                        },
                        {
                          "title": "`<CheckoutButton />`",
                          "href": "/docs/reference/components/billing/checkout-button",
                          "tag": "(Beta)"
                        },
                        {
                          "title": "`<PlanDetailsButton />`",
                          "href": "/docs/reference/components/billing/plan-details-button",
                          "tag": "(Beta)"
                        },
                        {
                          "title": "`<SubscriptionDetailsButton />`",
                          "href": "/docs/reference/components/billing/subscription-details-button",
                          "tag": "(Beta)"
                        }
                      ]
                    ]
                  },
                  {
                    "title": "API Keys components",
                    "items": [
                      [
                        {
                          "title": "`<APIKeys />`",
                          "href": "/docs/reference/components/api-keys",
                          "tag": "(Beta)"
                        }
                      ]
                    ]
                  },
                  {
                    "title": "Control components",
                    "items": [
                      [
                        {
                          "title": "`<AuthenticateWithRedirectCallback />`",
                          "wrap": false,
                          "href": "/docs/reference/components/control/authenticate-with-redirect-callback"
                        },
                        {
                          "title": "`<ClerkLoaded>`",
                          "href": "/docs/reference/components/control/clerk-loaded"
                        },
                        {
                          "title": "`<ClerkLoading>`",
                          "href": "/docs/reference/components/control/clerk-loading"
                        },
                        {
                          "title": "`<ClerkDegraded>`",
                          "href": "/docs/reference/components/control/clerk-degraded"
                        },
                        {
                          "title": "`<ClerkFailed>`",
                          "href": "/docs/reference/components/control/clerk-failed"
                        },
                        {
                          "title": "`<Protect>`",
                          "href": "/docs/reference/components/control/protect"
                        },
                        {
                          "title": "`<RedirectToSignIn />`",
                          "href": "/docs/reference/components/control/redirect-to-sign-in"
                        },
                        {
                          "title": "`<RedirectToSignUp />`",
                          "href": "/docs/reference/components/control/redirect-to-sign-up"
                        },
                        {
                          "title": "`<RedirectToTasks />`",
                          "href": "/docs/reference/components/control/redirect-to-tasks"
                        },
                        {
                          "title": "`<RedirectToUserProfile />`",
                          "href": "/docs/reference/components/control/redirect-to-user-profile"
                        },
                        {
                          "title": "`<RedirectToOrganizationProfile />`",
                          "href": "/docs/reference/components/control/redirect-to-organization-profile"
                        },
                        {
                          "title": "`<RedirectToCreateOrganization />`",
                          "href": "/docs/reference/components/control/redirect-to-create-organization"
                        },
                        {
                          "title": "`<SignedIn>`",
                          "href": "/docs/reference/components/control/signed-in"
                        },
                        {
                          "title": "`<SignedOut>`",
                          "href": "/docs/reference/components/control/signed-out"
                        }
                      ]
                    ]
                  },
                  {
                    "title": "Unstyled components",
                    "items": [
                      [
                        {
                          "title": "`<SignInButton>`",
                          "href": "/docs/reference/components/unstyled/sign-in-button"
                        },
                        {
                          "title": "`<SignInWithMetamaskButton>`",
                          "href": "/docs/reference/components/unstyled/sign-in-with-metamask"
                        },
                        {
                          "title": "`<SignUpButton>`",
                          "href": "/docs/reference/components/unstyled/sign-up-button"
                        },
                        {
                          "title": "`<SignOutButton>`",
                          "href": "/docs/reference/components/unstyled/sign-out-button"
                        }
                      ]
                    ]
                  }
                ]
              ]
            }
          ],
          [
            {
              "title": "Views",
              "icon": "box",
              "topNav": true,
              "items": [
                [
                  {
                    "title": "Overview",
                    "href": "/docs/reference/views/overview"
                  },
                  {
                    "title": "Authentication views",
                    "items": [
                      [
                        {
                          "title": "`AuthView`",
                          "href": "/docs/reference/views/authentication/auth-view"
                        }
                      ]
                    ]
                  },
                  {
                    "title": "User views",
                    "items": [
                      [
                        {
                          "title": "`UserButton`",
                          "href": "/docs/reference/views/user/user-button"
                        },
                        {
                          "title": "`UserProfileView`",
                          "href": "/docs/reference/views/user/user-profile-view"
                        }
                      ]
                    ]
                  }
                ]
              ]
            }
          ],
          [
            {
              "title": "API Reference",
              "topNav": true,
              "items": [
                [
                  {
                    "title": "Overview",
                    "href": "/docs/reference/api/overview"
                  },
                  {
                    "title": "Frontend API",
                    "href": "/docs/reference/frontend-api",
                    "target": "_blank"
                  },
                  {
                    "title": "Backend API",
                    "href": "/docs/reference/backend-api",
                    "target": "_blank"
                  }
                ]
              ]
            }
          ]
        ]
      }
    ]
  ]
}<|MERGE_RESOLUTION|>--- conflicted
+++ resolved
@@ -495,745 +495,6 @@
                         },
                         {
                           "title": "Authentication",
-                          "items": [
-                            [
-                              {
-                                "title": "Email & password",
-                                "href": "/docs/guides/development/custom-flows/authentication/email-password"
-                              },
-                              {
-                                "title": "Email / SMS OTP",
-                                "href": "/docs/guides/development/custom-flows/authentication/email-sms-otp"
-                              },
-                              {
-                                "title": "Email links",
-                                "href": "/docs/guides/development/custom-flows/authentication/email-links"
-                              },
-                              {
-                                "title": "Email & password + MFA",
-                                "href": "/docs/guides/development/custom-flows/authentication/email-password-mfa"
-                              },
-                              {
-                                "title": "Passkeys",
-                                "href": "/docs/guides/development/custom-flows/authentication/passkeys"
-                              },
-                              {
-                                "title": "Google One Tap",
-                                "href": "/docs/guides/development/custom-flows/authentication/google-one-tap"
-                              },
-                              {
-                                "title": "OAuth connections",
-                                "href": "/docs/guides/development/custom-flows/authentication/oauth-connections"
-                              },
-                              {
-                                "title": "Add a badge to show the last authentication strategy",
-                                "href": "/docs/guides/development/custom-flows/authentication/last-authentication-strategy"
-                              },
-                              {
-                                "title": "Enterprise connections",
-                                "href": "/docs/guides/development/custom-flows/authentication/enterprise-connections"
-                              },
-                              {
-                                "title": "Legal acceptance",
-                                "href": "/docs/guides/development/custom-flows/authentication/legal-acceptance"
-                              },
-                              {
-                                "title": "Sign out",
-                                "href": "/docs/guides/development/custom-flows/authentication/sign-out"
-                              },
-                              {
-                                "title": "Sign-up with application invitations",
-                                "href": "/docs/guides/development/custom-flows/authentication/application-invitations"
-                              },
-                              {
-                                "title": "Embedded email links",
-                                "href": "/docs/guides/development/custom-flows/authentication/embedded-email-links"
-                              },
-                              {
-                                "title": "Multi-session applications",
-                                "href": "/docs/guides/development/custom-flows/authentication/multi-session-applications"
-                              },
-                              {
-                                "title": "Bot sign-up protection",
-                                "href": "/docs/guides/development/custom-flows/authentication/bot-sign-up-protection"
-                              }
-                            ]
-                          ]
-                        },
-                        {
-                          "title": "Organizations",
-                          "items": [
-                            [
-                              {
-                                "title": "Accept Organization invitation links",
-                                "href": "/docs/guides/development/custom-flows/organizations/accept-organization-invitations"
-                              },
-                              {
-                                "title": "Create an Organization",
-                                "href": "/docs/guides/development/custom-flows/organizations/create-organizations"
-                              },
-                              {
-                                "title": "Create and manage Organization invitations",
-                                "href": "/docs/guides/development/custom-flows/organizations/manage-organization-invitations"
-                              },
-                              {
-                                "title": "List and switch between Organizations",
-                                "href": "/docs/guides/development/custom-flows/organizations/organization-switcher"
-                              },
-                              {
-                                "title": "Manage a user's Organization invitations",
-                                "href": "/docs/guides/development/custom-flows/organizations/manage-user-org-invitations"
-                              },
-                              {
-                                "title": "Manage member Roles",
-                                "href": "/docs/guides/development/custom-flows/organizations/manage-roles"
-                              },
-                              {
-                                "title": "Manage membership requests",
-                                "href": "/docs/guides/development/custom-flows/organizations/manage-membership-requests"
-                              },
-                              {
-                                "title": "Update an Organization",
-                                "href": "/docs/guides/development/custom-flows/organizations/update-organizations"
-                              }
-                            ]
-                          ]
-                        },
-                        {
-                          "title": "Billing",
-                          "items": [
-                            [
-                              {
-                                "title": "Checkout with a new payment method",
-                                "href": "/docs/guides/development/custom-flows/billing/checkout-new-payment-method"
-                              },
-                              {
-                                "title": "Checkout with an existing payment method",
-                                "href": "/docs/guides/development/custom-flows/billing/checkout-existing-payment-method"
-                              },
-                              {
-                                "title": "Add a new payment method",
-                                "href": "/docs/guides/development/custom-flows/billing/add-new-payment-method"
-                              }
-                            ]
-                          ]
-                        },
-                        {
-                          "title": "Account updates",
-                          "items": [
-                            [
-                              {
-                                "title": "Forgot password",
-                                "href": "/docs/guides/development/custom-flows/account-updates/forgot-password"
-                              },
-                              {
-                                "title": "User impersonation",
-                                "href": "/docs/guides/development/custom-flows/account-updates/user-impersonation"
-                              },
-                              {
-                                "title": "Add email",
-                                "href": "/docs/guides/development/custom-flows/account-updates/add-email"
-                              },
-                              {
-                                "title": "Add phone",
-                                "href": "/docs/guides/development/custom-flows/account-updates/add-phone"
-                              },
-                              {
-                                "title": "Manage SSO connections",
-                                "href": "/docs/guides/development/custom-flows/account-updates/manage-sso-connections"
-                              },
-                              {
-                                "title": "Manage SMS-based MFA",
-                                "href": "/docs/guides/development/custom-flows/account-updates/manage-sms-based-mfa"
-                              },
-                              {
-                                "title": "Manage TOTP-based MFA",
-                                "href": "/docs/guides/development/custom-flows/account-updates/manage-totp-based-mfa"
-                              }
-                            ]
-                          ]
-                        },
-                        {
-                          "title": "API keys",
-                          "tag": "(Beta)",
-                          "items": [
-                            [
-                              {
-                                "title": "Manage API keys",
-                                "href": "/docs/guides/development/custom-flows/api-keys/manage-api-keys"
-                              }
-                            ]
-                          ]
-                        }
-                      ]
-                    ]
-                  },
-                  {
-                    "title": "Custom menu items",
-                    "sdk": [
-                      "astro",
-                      "chrome-extension",
-                      "expo",
-                      "nextjs",
-                      "nuxt",
-                      "react",
-                      "react-router",
-                      "remix",
-                      "tanstack-react-start",
-                      "vue",
-                      "js-frontend"
-                    ],
-                    "items": [
-                      [
-                        {
-                          "title": "Organization profile",
-                          "href": "/docs/guides/customizing-clerk/adding-items/organization-profile"
-                        },
-                        {
-                          "title": "User profile",
-                          "href": "/docs/guides/customizing-clerk/adding-items/user-profile"
-                        },
-                        {
-                          "title": "User button",
-                          "href": "/docs/guides/customizing-clerk/adding-items/user-button"
-                        }
-                      ]
-                    ]
-                  },
-                  {
-                    "title": "Email and SMS templates",
-                    "href": "/docs/guides/customizing-clerk/email-sms-templates"
-                  },
-                  {
-                    "title": "Localization (i18n)",
-                    "href": "/docs/guides/customizing-clerk/localization"
-                  },
-                  {
-                    "title": "Clerk Elements",
-                    "tag": "(Beta)",
-                    "items": [
-                      [
-                        {
-                          "title": "Overview",
-                          "href": "/docs/guides/customizing-clerk/elements/overview"
-                        },
-                        {
-                          "title": "Guides",
-                          "items": [
-                            [
-                              {
-                                "title": "Build a sign-in flow",
-                                "href": "/docs/guides/customizing-clerk/elements/guides/sign-in"
-                              },
-                              {
-                                "title": "Build a sign-up flow",
-                                "href": "/docs/guides/customizing-clerk/elements/guides/sign-up"
-                              },
-                              {
-                                "title": "Styling",
-                                "href": "/docs/guides/customizing-clerk/elements/guides/styling"
-                              }
-                            ]
-                          ]
-                        },
-                        {
-                          "title": "Examples",
-                          "items": [
-                            [
-                              {
-                                "title": "Sign-in",
-                                "href": "/docs/guides/customizing-clerk/elements/examples/sign-in"
-                              },
-                              {
-                                "title": "Sign-up",
-                                "href": "/docs/guides/customizing-clerk/elements/examples/sign-up"
-                              },
-                              {
-                                "title": "Primitives",
-                                "href": "/docs/guides/customizing-clerk/elements/examples/primitives"
-                              },
-                              {
-                                "title": "shadcn/ui",
-                                "href": "/docs/guides/customizing-clerk/elements/examples/shadcn-ui"
-                              }
-                            ]
-                          ]
-                        },
-                        {
-                          "title": "Component reference",
-                          "items": [
-                            [
-                              {
-                                "title": "Common",
-                                "href": "/docs/guides/customizing-clerk/elements/reference/common"
-                              },
-                              {
-                                "title": "Sign-in",
-                                "href": "/docs/guides/customizing-clerk/elements/reference/sign-in"
-                              },
-                              {
-                                "title": "Sign-up",
-                                "href": "/docs/guides/customizing-clerk/elements/reference/sign-up"
-                              }
-                            ]
-                          ]
-                        }
-                      ]
-                    ]
-                  }
-                ]
-              ]
-            }
-          ],
-          [
-            {
-              "title": "Securing your app",
-              "items": [
-                [
-                  {
-                    "title": "Protect pages",
-                    "href": "/docs/guides/secure/protect-pages"
-                  },
-                  {
-                    "title": "Set up a waitlist",
-                    "href": "/docs/guides/secure/waitlist"
-                  },
-                  {
-                    "title": "Restricting access",
-                    "href": "/docs/guides/secure/restricting-access"
-                  },
-                  {
-                    "title": "Features",
-                    "href": "/docs/guides/secure/features"
-                  },
-                  {
-                    "title": "Authorization checks",
-                    "href": "/docs/guides/secure/authorization-checks"
-                  },
-                  {
-                    "title": "Role-based access control (RBAC) without Organizations",
-                    "href": "/docs/guides/secure/basic-rbac"
-                  },
-                  {
-                    "title": "Geo blocking",
-                    "href": "/docs/guides/development/geo-blocking"
-                  },
-                  {
-                    "title": "Session options",
-                    "href": "/docs/guides/secure/session-options"
-                  },
-                  {
-                    "title": "Reverification (step-up)",
-                    "href": "/docs/guides/secure/reverification"
-                  },
-                  {
-                    "title": "Force multi-factor authentication for all users",
-                    "href": "/docs/guides/secure/force-mfa"
-                  },
-                  {
-                    "title": "Password protection and rules",
-                    "href": "/docs/guides/secure/password-protection-and-rules"
-                  },
-                  {
-                    "title": "Machine authentication",
-                    "items": [
-                      [
-                        {
-                          "title": "Overview",
-                          "href": "/docs/guides/development/machine-auth/overview"
-                        },
-                        {
-                          "title": "Using M2M tokens",
-                          "href": "/docs/guides/development/machine-auth/m2m-tokens"
-                        },
-                        {
-                          "title": "Using API keys",
-                          "href": "/docs/guides/development/machine-auth/api-keys",
-                          "tag": "(Beta)"
-                        }
-                      ]
-                    ]
-                  },
-                  {
-                    "title": "Bot protection",
-                    "href": "/docs/guides/secure/bot-protection"
-                  },
-                  {
-                    "title": "Client Trust",
-                    "href": "/docs/guides/secure/client-trust"
-                  },
-                  {
-                    "title": "Preventing brute force attacks",
-                    "href": "/docs/guides/secure/user-lockout"
-                  },
-                  {
-                    "title": "Legal compliance",
-                    "href": "/docs/guides/secure/legal-compliance"
-                  },
-                  {
-                    "title": "Security best practices",
-                    "items": [
-                      [
-                        {
-                          "title": "XSS leak protection",
-                          "href": "/docs/guides/secure/best-practices/xss-leak-protection"
-                        },
-                        {
-                          "title": "CSRF protection",
-                          "href": "/docs/guides/secure/best-practices/csrf-protection"
-                        },
-                        {
-                          "title": "CSP headers",
-                          "href": "/docs/guides/secure/best-practices/csp-headers"
-                        },
-                        {
-                          "title": "Fixation protection",
-                          "href": "/docs/guides/secure/best-practices/fixation-protection"
-                        },
-                        {
-                          "title": "Protecting email link sign-ups and sign-ins",
-                          "href": "/docs/guides/secure/best-practices/protect-email-links"
-                        },
-                        {
-                          "title": "Unauthorized sign-in",
-                          "href": "/docs/guides/secure/best-practices/unauthorized-sign-in"
-                        }
-                      ]
-                    ]
-                  }
-                ]
-              ]
-            }
-          ],
-          [
-            {
-              "title": "Organizations (B2B)",
-              "items": [
-                [
-                  {
-                    "title": "Overview",
-                    "href": "/docs/guides/organizations/overview"
-                  },
-                  {
-                    "title": "Get started with Organizations",
-                    "href": "/docs/guides/organizations/getting-started"
-                  },
-                  {
-                    "title": "Configure Organizations",
-                    "href": "/docs/guides/organizations/configure"
-                  },
-                  {
-                    "title": "Create and manage Organizations",
-                    "href": "/docs/guides/organizations/create-and-manage"
-                  },
-                  {
-                    "title": "Add members to an Organization",
-                    "items": [
-                      [
-                        {
-                          "title": "Invitations",
-                          "href": "/docs/guides/organizations/add-members/invitations"
-                        },
-                        {
-                          "title": "Verified Domains",
-                          "href": "/docs/guides/organizations/add-members/verified-domains"
-                        },
-                        {
-                          "title": "Enterprise SSO",
-                          "href": "/docs/guides/organizations/add-members/sso"
-                        }
-                      ]
-                    ]
-                  },
-                  {
-                    "title": "Control access",
-                    "items": [
-                      [
-                        {
-                          "title": "Roles and Permissions",
-                          "href": "/docs/guides/organizations/control-access/roles-and-permissions"
-                        },
-                        {
-                          "title": "Check access",
-                          "href": "/docs/guides/organizations/control-access/check-access"
-                        }
-                      ]
-                    ]
-                  },
-                  {
-                    "title": "Set Organization metadata",
-                    "href": "/docs/guides/organizations/metadata"
-                  },
-                  {
-                    "title": "Use Organization slugs in URLs",
-                    "href": "/docs/guides/organizations/org-slugs-in-urls"
-                  }
-                ]
-              ]
-            }
-          ],
-          [
-            {
-              "title": "Billing",
-              "items": [
-                [
-                  {
-                    "title": "Overview",
-                    "href": "/docs/guides/billing/overview"
-                  },
-                  {
-                    "title": "Billing for B2C",
-                    "href": "/docs/guides/billing/for-b2c"
-                  },
-                  {
-                    "title": "Billing for B2B",
-                    "href": "/docs/guides/billing/for-b2b"
-                  },
-                  {
-                    "title": "Free trials",
-                    "href": "/docs/guides/billing/free-trials"
-                  }
-                ]
-              ]
-            }
-          ],
-          [
-            {
-              "title": "Development",
-              "items": [
-                [
-                  {
-                    "title": "Hybrid rendering",
-                    "href": "/docs/guides/development/hybrid-rendering"
-                  },
-                  {
-                    "title": "Endpoints",
-                    "href": "/docs/guides/development/endpoints"
-                  },
-                  {
-                    "title": "Add React Router",
-                    "href": "/docs/guides/development/add-react-router"
-                  },
-                  {
-                    "title": "Configure a consistent CRX ID",
-                    "href": "/docs/guides/development/configure-consistent-crx-id"
-                  },
-                  {
-                    "title": "Web support",
-                    "items": [
-                      [
-                        {
-                          "title": "Overview",
-                          "href": "/docs/guides/development/web-support/overview"
-                        },
-                        {
-                          "title": "Add a custom sign-in-or-up page",
-                          "href": "/docs/guides/development/web-support/custom-sign-in-or-up-page"
-                        },
-                        {
-                          "title": "Add a custom sign-up page",
-                          "href": "/docs/guides/development/web-support/custom-sign-up-page"
-                        }
-                      ]
-                    ]
-                  },
-                  {
-                    "title": "Enable offline support",
-                    "href": "/docs/guides/development/offline-support"
-                  },
-                  {
-                    "title": "Access the `Clerk` object outside of components",
-                    "href": "/docs/guides/development/access-clerk-outside-components"
-                  },
-                  {
-                    "title": "Rendering modes",
-                    "href": "/docs/guides/development/rendering-modes"
-                  },
-                  {
-                    "title": "Declarative mode",
-                    "href": "/docs/guides/development/declarative-mode"
-                  },
-                  {
-                    "title": "Verifying OAuth access tokens",
-                    "href": "/docs/guides/development/verifying-oauth-access-tokens"
-                  },
-                  {
-                    "title": "Verifying API keys",
-                    "href": "/docs/guides/development/verifying-api-keys",
-                    "tag": "(Beta)"
-                  },
-                  {
-                    "title": "SPA Mode",
-                    "href": "/docs/guides/development/spa-mode"
-                  },
-                  {
-                    "title": "Managing environments",
-                    "href": "/docs/guides/development/managing-environments"
-                  },
-                  {
-                    "title": "Clerk environment variables",
-                    "href": "/docs/guides/development/clerk-environment-variables"
-                  },
-                  {
-                    "title": "Making requests",
-                    "href": "/docs/guides/development/making-requests"
-                  },
-                  {
-                    "title": "Overriding Clerk types/interfaces",
-                    "href": "/docs/guides/development/override-clerk-types-interfaces"
-                  },
-                  {
-                    "title": "Image optimization",
-                    "href": "/docs/guides/development/image-optimization"
-                  },
-                  {
-                    "title": "shadcn/ui CLI",
-                    "href": "/docs/guides/development/shadcn-cli"
-                  },
-                  {
-                    "title": "tRPC",
-                    "href": "/docs/guides/development/trpc"
-                  },
-                  {
-                    "title": "Model Context Protocol (MCP)",
-                    "items": [
-                      [
-                        {
-                          "title": "Overview",
-                          "href": "/docs/guides/development/mcp/overview"
-                        },
-                        {
-                          "title": "Build an MCP server",
-                          "href": "/docs/guides/development/mcp/build-mcp-server"
-                        },
-                        {
-                          "title": "Connect an MCP client",
-                          "href": "/docs/guides/development/mcp/connect-mcp-client"
-                        }
-                      ]
-                    ]
-                  },
-                  {
-                    "title": "Webhooks",
-                    "items": [
-                      [
-                        {
-                          "title": "Overview",
-                          "href": "/docs/guides/development/webhooks/overview"
-                        },
-                        {
-                          "title": "Billing webhooks",
-                          "href": "/docs/guides/development/webhooks/billing"
-                        },
-                        {
-                          "title": "Syncing data with webhooks",
-                          "href": "/docs/guides/development/webhooks/syncing"
-                        },
-                        {
-                          "title": "Debugging webhooks",
-                          "href": "/docs/guides/development/webhooks/debugging"
-                        }
-                      ]
-                    ]
-                  },
-                  {
-                    "title": "Integrations",
-                    "items": [
-                      [
-                        {
-                          "title": "Overview",
-                          "href": "/docs/guides/development/integrations/overview"
-                        },
-                        {
-                          "title": "Databases",
-                          "items": [
-                            [
-                              {
-                                "title": "Convex",
-                                "href": "/docs/guides/development/integrations/databases/convex"
-                              },
-                              {
-                                "title": "Firebase",
-                                "href": "/docs/guides/development/integrations/databases/firebase"
-                              },
-                              {
-                                "title": "Grafbase",
-                                "href": "/docs/guides/development/integrations/databases/grafbase"
-                              },
-                              {
-                                "title": "Hasura",
-                                "href": "/docs/guides/development/integrations/databases/hasura"
-                              },
-                              {
-                                "title": "InstantDB",
-                                "href": "/docs/guides/development/integrations/databases/instantdb"
-                              },
-                              {
-                                "title": "Nhost",
-                                "href": "/docs/guides/development/integrations/databases/nhost"
-                              },
-                              {
-                                "title": "Prisma Postgres",
-                                "href": "/docs/guides/development/integrations/databases/prisma-postgres"
-                              },
-                              {
-                                "title": "Supabase",
-                                "href": "/docs/guides/development/integrations/databases/supabase"
-                              },
-                              {
-                                "title": "Neon",
-                                "href": "/docs/guides/development/integrations/databases/neon"
-                              }
-                            ]
-                          ]
-                        },
-                        {
-                          "title": "Platforms",
-                          "items": [
-                            [
-                              {
-                                "title": "Shopify",
-                                "href": "/docs/guides/development/integrations/platforms/shopify"
-                              },
-                              {
-                                "title": "Vercel Marketplace",
-                                "href": "/docs/guides/development/integrations/platforms/vercel-marketplace"
-                              }
-                            ]
-                          ]
-                        },
-                        {
-                          "title": "Analytics",
-                          "items": [
-                            [
-                              {
-                                "title": "Google Analytics",
-                                "href": "/docs/guides/development/integrations/analytics/google-analytics"
-                              }
-                            ]
-<<<<<<< HEAD
-                          ],
-                          "collapse": true
-                        }
-                      ]
-                    ],
-                    "collapse": true
-                  },
-                  {
-                    "title": "Build your own UI",
-                    "items": [
-                      [
-                        {
-                          "title": "Overview",
-                          "href": "/docs/guides/development/custom-flows/overview"
-                        },
-                        {
-                          "title": "Error handling",
-                          "href": "/docs/guides/development/custom-flows/error-handling"
-                        },
-                        {
-                          "title": "Authentication",
-                          "collapse": false,
                           "items": [
                             [
                               {
@@ -1341,7 +602,6 @@
                         },
                         {
                           "title": "Organizations",
-                          "collapse": false,
                           "items": [
                             [
                               {
@@ -1381,7 +641,6 @@
                         },
                         {
                           "title": "Billing",
-                          "collapse": false,
                           "items": [
                             [
                               {
@@ -1401,7 +660,6 @@
                         },
                         {
                           "title": "Account updates",
-                          "collapse": false,
                           "items": [
                             [
                               {
@@ -1433,8 +691,566 @@
                                 "href": "/docs/guides/development/custom-flows/account-updates/manage-totp-based-mfa"
                               }
                             ]
-=======
->>>>>>> 0f957b9f
+                          ]
+                        },
+                        {
+                          "title": "API keys",
+                          "tag": "(Beta)",
+                          "items": [
+                            [
+                              {
+                                "title": "Manage API keys",
+                                "href": "/docs/guides/development/custom-flows/api-keys/manage-api-keys"
+                              }
+                            ]
+                          ]
+                        }
+                      ]
+                    ]
+                  },
+                  {
+                    "title": "Custom menu items",
+                    "sdk": [
+                      "astro",
+                      "chrome-extension",
+                      "expo",
+                      "nextjs",
+                      "nuxt",
+                      "react",
+                      "react-router",
+                      "remix",
+                      "tanstack-react-start",
+                      "vue",
+                      "js-frontend"
+                    ],
+                    "items": [
+                      [
+                        {
+                          "title": "Organization profile",
+                          "href": "/docs/guides/customizing-clerk/adding-items/organization-profile"
+                        },
+                        {
+                          "title": "User profile",
+                          "href": "/docs/guides/customizing-clerk/adding-items/user-profile"
+                        },
+                        {
+                          "title": "User button",
+                          "href": "/docs/guides/customizing-clerk/adding-items/user-button"
+                        }
+                      ]
+                    ]
+                  },
+                  {
+                    "title": "Email and SMS templates",
+                    "href": "/docs/guides/customizing-clerk/email-sms-templates"
+                  },
+                  {
+                    "title": "Localization (i18n)",
+                    "href": "/docs/guides/customizing-clerk/localization"
+                  },
+                  {
+                    "title": "Clerk Elements",
+                    "tag": "(Beta)",
+                    "items": [
+                      [
+                        {
+                          "title": "Overview",
+                          "href": "/docs/guides/customizing-clerk/elements/overview"
+                        },
+                        {
+                          "title": "Guides",
+                          "items": [
+                            [
+                              {
+                                "title": "Build a sign-in flow",
+                                "href": "/docs/guides/customizing-clerk/elements/guides/sign-in"
+                              },
+                              {
+                                "title": "Build a sign-up flow",
+                                "href": "/docs/guides/customizing-clerk/elements/guides/sign-up"
+                              },
+                              {
+                                "title": "Styling",
+                                "href": "/docs/guides/customizing-clerk/elements/guides/styling"
+                              }
+                            ]
+                          ]
+                        },
+                        {
+                          "title": "Examples",
+                          "items": [
+                            [
+                              {
+                                "title": "Sign-in",
+                                "href": "/docs/guides/customizing-clerk/elements/examples/sign-in"
+                              },
+                              {
+                                "title": "Sign-up",
+                                "href": "/docs/guides/customizing-clerk/elements/examples/sign-up"
+                              },
+                              {
+                                "title": "Primitives",
+                                "href": "/docs/guides/customizing-clerk/elements/examples/primitives"
+                              },
+                              {
+                                "title": "shadcn/ui",
+                                "href": "/docs/guides/customizing-clerk/elements/examples/shadcn-ui"
+                              }
+                            ]
+                          ]
+                        },
+                        {
+                          "title": "Component reference",
+                          "items": [
+                            [
+                              {
+                                "title": "Common",
+                                "href": "/docs/guides/customizing-clerk/elements/reference/common"
+                              },
+                              {
+                                "title": "Sign-in",
+                                "href": "/docs/guides/customizing-clerk/elements/reference/sign-in"
+                              },
+                              {
+                                "title": "Sign-up",
+                                "href": "/docs/guides/customizing-clerk/elements/reference/sign-up"
+                              }
+                            ]
+                          ]
+                        }
+                      ]
+                    ]
+                  }
+                ]
+              ]
+            }
+          ],
+          [
+            {
+              "title": "Securing your app",
+              "items": [
+                [
+                  {
+                    "title": "Protect pages",
+                    "href": "/docs/guides/secure/protect-pages"
+                  },
+                  {
+                    "title": "Set up a waitlist",
+                    "href": "/docs/guides/secure/waitlist"
+                  },
+                  {
+                    "title": "Restricting access",
+                    "href": "/docs/guides/secure/restricting-access"
+                  },
+                  {
+                    "title": "Features",
+                    "href": "/docs/guides/secure/features"
+                  },
+                  {
+                    "title": "Authorization checks",
+                    "href": "/docs/guides/secure/authorization-checks"
+                  },
+                  {
+                    "title": "Role-based access control (RBAC) without Organizations",
+                    "href": "/docs/guides/secure/basic-rbac"
+                  },
+                  {
+                    "title": "Geo blocking",
+                    "href": "/docs/guides/development/geo-blocking"
+                  },
+                  {
+                    "title": "Session options",
+                    "href": "/docs/guides/secure/session-options"
+                  },
+                  {
+                    "title": "Reverification (step-up)",
+                    "href": "/docs/guides/secure/reverification"
+                  },
+                  {
+                    "title": "Force multi-factor authentication for all users",
+                    "href": "/docs/guides/secure/force-mfa"
+                  },
+                  {
+                    "title": "Password protection and rules",
+                    "href": "/docs/guides/secure/password-protection-and-rules"
+                  },
+                  {
+                    "title": "Machine authentication",
+                    "items": [
+                      [
+                        {
+                          "title": "Overview",
+                          "href": "/docs/guides/development/machine-auth/overview"
+                        },
+                        {
+                          "title": "Using M2M tokens",
+                          "href": "/docs/guides/development/machine-auth/m2m-tokens"
+                        },
+                        {
+                          "title": "Using API keys",
+                          "href": "/docs/guides/development/machine-auth/api-keys",
+                          "tag": "(Beta)"
+                        }
+                      ]
+                    ]
+                  },
+                  {
+                    "title": "Bot protection",
+                    "href": "/docs/guides/secure/bot-protection"
+                  },
+                  {
+                    "title": "Client Trust",
+                    "href": "/docs/guides/secure/client-trust"
+                  },
+                  {
+                    "title": "Preventing brute force attacks",
+                    "href": "/docs/guides/secure/user-lockout"
+                  },
+                  {
+                    "title": "Legal compliance",
+                    "href": "/docs/guides/secure/legal-compliance"
+                  },
+                  {
+                    "title": "Security best practices",
+                    "items": [
+                      [
+                        {
+                          "title": "XSS leak protection",
+                          "href": "/docs/guides/secure/best-practices/xss-leak-protection"
+                        },
+                        {
+                          "title": "CSRF protection",
+                          "href": "/docs/guides/secure/best-practices/csrf-protection"
+                        },
+                        {
+                          "title": "CSP headers",
+                          "href": "/docs/guides/secure/best-practices/csp-headers"
+                        },
+                        {
+                          "title": "Fixation protection",
+                          "href": "/docs/guides/secure/best-practices/fixation-protection"
+                        },
+                        {
+                          "title": "Protecting email link sign-ups and sign-ins",
+                          "href": "/docs/guides/secure/best-practices/protect-email-links"
+                        },
+                        {
+                          "title": "Unauthorized sign-in",
+                          "href": "/docs/guides/secure/best-practices/unauthorized-sign-in"
+                        }
+                      ]
+                    ]
+                  }
+                ]
+              ]
+            }
+          ],
+          [
+            {
+              "title": "Organizations (B2B)",
+              "items": [
+                [
+                  {
+                    "title": "Overview",
+                    "href": "/docs/guides/organizations/overview"
+                  },
+                  {
+                    "title": "Get started with Organizations",
+                    "href": "/docs/guides/organizations/getting-started"
+                  },
+                  {
+                    "title": "Configure Organizations",
+                    "href": "/docs/guides/organizations/configure"
+                  },
+                  {
+                    "title": "Create and manage Organizations",
+                    "href": "/docs/guides/organizations/create-and-manage"
+                  },
+                  {
+                    "title": "Add members to an Organization",
+                    "items": [
+                      [
+                        {
+                          "title": "Invitations",
+                          "href": "/docs/guides/organizations/add-members/invitations"
+                        },
+                        {
+                          "title": "Verified Domains",
+                          "href": "/docs/guides/organizations/add-members/verified-domains"
+                        },
+                        {
+                          "title": "Enterprise SSO",
+                          "href": "/docs/guides/organizations/add-members/sso"
+                        }
+                      ]
+                    ]
+                  },
+                  {
+                    "title": "Control access",
+                    "items": [
+                      [
+                        {
+                          "title": "Roles and Permissions",
+                          "href": "/docs/guides/organizations/control-access/roles-and-permissions"
+                        },
+                        {
+                          "title": "Check access",
+                          "href": "/docs/guides/organizations/control-access/check-access"
+                        }
+                      ]
+                    ]
+                  },
+                  {
+                    "title": "Set Organization metadata",
+                    "href": "/docs/guides/organizations/metadata"
+                  },
+                  {
+                    "title": "Use Organization slugs in URLs",
+                    "href": "/docs/guides/organizations/org-slugs-in-urls"
+                  }
+                ]
+              ]
+            }
+          ],
+          [
+            {
+              "title": "Billing",
+              "items": [
+                [
+                  {
+                    "title": "Overview",
+                    "href": "/docs/guides/billing/overview"
+                  },
+                  {
+                    "title": "Billing for B2C",
+                    "href": "/docs/guides/billing/for-b2c"
+                  },
+                  {
+                    "title": "Billing for B2B",
+                    "href": "/docs/guides/billing/for-b2b"
+                  },
+                  {
+                    "title": "Free trials",
+                    "href": "/docs/guides/billing/free-trials"
+                  }
+                ]
+              ]
+            }
+          ],
+          [
+            {
+              "title": "Development",
+              "items": [
+                [
+                  {
+                    "title": "Hybrid rendering",
+                    "href": "/docs/guides/development/hybrid-rendering"
+                  },
+                  {
+                    "title": "Endpoints",
+                    "href": "/docs/guides/development/endpoints"
+                  },
+                  {
+                    "title": "Add React Router",
+                    "href": "/docs/guides/development/add-react-router"
+                  },
+                  {
+                    "title": "Configure a consistent CRX ID",
+                    "href": "/docs/guides/development/configure-consistent-crx-id"
+                  },
+                  {
+                    "title": "Web support",
+                    "items": [
+                      [
+                        {
+                          "title": "Overview",
+                          "href": "/docs/guides/development/web-support/overview"
+                        },
+                        {
+                          "title": "Add a custom sign-in-or-up page",
+                          "href": "/docs/guides/development/web-support/custom-sign-in-or-up-page"
+                        },
+                        {
+                          "title": "Add a custom sign-up page",
+                          "href": "/docs/guides/development/web-support/custom-sign-up-page"
+                        }
+                      ]
+                    ]
+                  },
+                  {
+                    "title": "Enable offline support",
+                    "href": "/docs/guides/development/offline-support"
+                  },
+                  {
+                    "title": "Access the `Clerk` object outside of components",
+                    "href": "/docs/guides/development/access-clerk-outside-components"
+                  },
+                  {
+                    "title": "Rendering modes",
+                    "href": "/docs/guides/development/rendering-modes"
+                  },
+                  {
+                    "title": "Declarative mode",
+                    "href": "/docs/guides/development/declarative-mode"
+                  },
+                  {
+                    "title": "Verifying OAuth access tokens",
+                    "href": "/docs/guides/development/verifying-oauth-access-tokens"
+                  },
+                  {
+                    "title": "Verifying API keys",
+                    "href": "/docs/guides/development/verifying-api-keys",
+                    "tag": "(Beta)"
+                  },
+                  {
+                    "title": "SPA Mode",
+                    "href": "/docs/guides/development/spa-mode"
+                  },
+                  {
+                    "title": "Managing environments",
+                    "href": "/docs/guides/development/managing-environments"
+                  },
+                  {
+                    "title": "Clerk environment variables",
+                    "href": "/docs/guides/development/clerk-environment-variables"
+                  },
+                  {
+                    "title": "Making requests",
+                    "href": "/docs/guides/development/making-requests"
+                  },
+                  {
+                    "title": "Overriding Clerk types/interfaces",
+                    "href": "/docs/guides/development/override-clerk-types-interfaces"
+                  },
+                  {
+                    "title": "Image optimization",
+                    "href": "/docs/guides/development/image-optimization"
+                  },
+                  {
+                    "title": "shadcn/ui CLI",
+                    "href": "/docs/guides/development/shadcn-cli"
+                  },
+                  {
+                    "title": "tRPC",
+                    "href": "/docs/guides/development/trpc"
+                  },
+                  {
+                    "title": "Model Context Protocol (MCP)",
+                    "items": [
+                      [
+                        {
+                          "title": "Overview",
+                          "href": "/docs/guides/development/mcp/overview"
+                        },
+                        {
+                          "title": "Build an MCP server",
+                          "href": "/docs/guides/development/mcp/build-mcp-server"
+                        },
+                        {
+                          "title": "Connect an MCP client",
+                          "href": "/docs/guides/development/mcp/connect-mcp-client"
+                        }
+                      ]
+                    ]
+                  },
+                  {
+                    "title": "Webhooks",
+                    "items": [
+                      [
+                        {
+                          "title": "Overview",
+                          "href": "/docs/guides/development/webhooks/overview"
+                        },
+                        {
+                          "title": "Billing webhooks",
+                          "href": "/docs/guides/development/webhooks/billing"
+                        },
+                        {
+                          "title": "Syncing data with webhooks",
+                          "href": "/docs/guides/development/webhooks/syncing"
+                        },
+                        {
+                          "title": "Debugging webhooks",
+                          "href": "/docs/guides/development/webhooks/debugging"
+                        }
+                      ]
+                    ]
+                  },
+                  {
+                    "title": "Integrations",
+                    "items": [
+                      [
+                        {
+                          "title": "Overview",
+                          "href": "/docs/guides/development/integrations/overview"
+                        },
+                        {
+                          "title": "Databases",
+                          "items": [
+                            [
+                              {
+                                "title": "Convex",
+                                "href": "/docs/guides/development/integrations/databases/convex"
+                              },
+                              {
+                                "title": "Firebase",
+                                "href": "/docs/guides/development/integrations/databases/firebase"
+                              },
+                              {
+                                "title": "Grafbase",
+                                "href": "/docs/guides/development/integrations/databases/grafbase"
+                              },
+                              {
+                                "title": "Hasura",
+                                "href": "/docs/guides/development/integrations/databases/hasura"
+                              },
+                              {
+                                "title": "InstantDB",
+                                "href": "/docs/guides/development/integrations/databases/instantdb"
+                              },
+                              {
+                                "title": "Nhost",
+                                "href": "/docs/guides/development/integrations/databases/nhost"
+                              },
+                              {
+                                "title": "Prisma Postgres",
+                                "href": "/docs/guides/development/integrations/databases/prisma-postgres"
+                              },
+                              {
+                                "title": "Supabase",
+                                "href": "/docs/guides/development/integrations/databases/supabase"
+                              },
+                              {
+                                "title": "Neon",
+                                "href": "/docs/guides/development/integrations/databases/neon"
+                              }
+                            ]
+                          ]
+                        },
+                        {
+                          "title": "Platforms",
+                          "items": [
+                            [
+                              {
+                                "title": "Shopify",
+                                "href": "/docs/guides/development/integrations/platforms/shopify"
+                              },
+                              {
+                                "title": "Vercel Marketplace",
+                                "href": "/docs/guides/development/integrations/platforms/vercel-marketplace"
+                              }
+                            ]
+                          ]
+                        },
+                        {
+                          "title": "Analytics",
+                          "items": [
+                            [
+                              {
+                                "title": "Google Analytics",
+                                "href": "/docs/guides/development/integrations/analytics/google-analytics"
+                              }
+                            ]
                           ]
                         }
                       ]
