--- conflicted
+++ resolved
@@ -5,11 +5,7 @@
 
 {/* clerk/javascript file: https://github.com/clerk/javascript/blob/main/packages/backend/src/api/endpoints/SessionApi.ts/#L51 */}
 
-<<<<<<< HEAD
-Retrieves a token for a JWT Template that is defined on the [**JWT templates**](https://dashboard.clerk.com/last-active?path=jwt-templates) page in the Clerk Dashboard.
-=======
-Retrieves a token for a JWT template that is defined in the Clerk Dashboard on the [**JWT templates**](https://dashboard.clerk.com/last-active?path=jwt-templates) page.
->>>>>>> 212ffdcf
+Retrieves a token for a JWT Template that is defined on the [**JWT templates**](https://dashboard.clerk.com/last-active?path=jwt-templates) page of the Clerk Dashboard.
 
 ```ts
 function getToken(sessionId: string, template: string): Promise<Token>
