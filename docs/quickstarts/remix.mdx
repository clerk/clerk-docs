---
title: Use Clerk with Remix
description: Learn how to use Clerk to quickly and easily add secure authentication and user management to your Remix application.
---

import { Callout } from "nextra-theme-docs";
import {Steps} from "nextra-theme-docs";
import { YouTube } from "@/components/Youtube";
import { Images } from "@/components/Images";
import {Cards} from "@/components/Cards";
import { CodeBlockTabs } from "@/components/CodeBlockTabs";

# Use Clerk with Remix

Learn how to use Clerk to quickly and easily add secure authentication and user management to your Remix application.

<Steps>
### Install `@clerk/remix`

Once you have a Remix application ready, you need to install Clerk's Remix SDK. This gives you access to our prebuilt components and hooks for Remix applications.

<CodeBlockTabs options={['npm', 'yarn', 'pnpm']}>
  ```bash filename="terminal" copy
  npm install @clerk/remix
  ```

  ```bash filename="terminal" copy
  yarn add @clerk/remix
  ```

  ```bash filename="terminal" copy
  pnpm i @clerk/remix
  ```
</CodeBlockTabs>

### Set environment keys

Below is an example of an .env file. If you are signed into your Clerk Dashboard, your keys should become visible by clicking on the eye icon.

<InjectKeys>

```sh copy filename=".env"
CLERK_PUBLISHABLE_KEY={{pub_key}}
CLERK_SECRET_KEY={{secret}}
```

</InjectKeys>

### Configure `rootAuthLoader`

To configure Clerk in your Remix application, you will need to update your root loader. This will enable you to have access to authentication state in any Remix routes.

```tsx filename="app.tsx" copy
import type { MetaFunction,LoaderFunction } from "@remix-run/node";
import {
  Links,
  LiveReload,
  Meta,
  Outlet,
  Scripts,
  ScrollRestoration,
} from "@remix-run/react";

import { rootAuthLoader } from "@clerk/remix/ssr.server";

export const meta: MetaFunction = () => ({
  charset: "utf-8",
  title: "New Remix App",
  viewport: "width=device-width,initial-scale=1",
});

export const loader: LoaderFunction = (args) => rootAuthLoader(args);

export default function App() {
  return (
    <html lang="en">
      <head>
        <Meta />
        <Links />
      </head>
      <body>
        <Outlet />
        <ScrollRestoration />
        <Scripts />
        <LiveReload />
      </body>
    </html>
  );
}
```

If you need to load in additonal data, you can pass your loader directly to the `rootAuthLoader`.

```tsx filename="app/root.tsx" copy
//Imports


export const loader: LoaderFunction = args => {
  return rootAuthLoader(args, ({ request }) => {
    const { sessionId, userId, getToken } = request.auth;
    // fetch data
    return { yourData: 'here' };
  });
};

// Additonal application code.
```

### Configure ClerkApp

Clerk provides a `ClerkApp` wrapper to provide the authentication state to your React tree. This helper works with Remix SSR out-of-the-box and follows the "higher-order component" paradigm.

```tsx filename="app/root.tsx"
import type { MetaFunction,LoaderFunction } from "@remix-run/node";

import {
  Links,
  LiveReload,
  Meta,
  Outlet,
  Scripts,
  ScrollRestoration,
} from "@remix-run/react";

import { rootAuthLoader } from "@clerk/remix/ssr.server";
// Import ClerkApp
import { ClerkApp } from "@clerk/remix";

export const meta: MetaFunction = () => ({
  charset: "utf-8",
  title: "New Remix App",
  viewport: "width=device-width,initial-scale=1",
});

export const loader: LoaderFunction = (args) => rootAuthLoader(args);

function App() {
  return (
    <html lang="en">
      <head>
        <Meta />
        <Links />
      </head>
      <body>
        <Outlet />
        <ScrollRestoration />
        <Scripts />
        <LiveReload />
      </body>
    </html>
  );
}

// Wrap your app in ClerkApp(app)
export default ClerkApp(App);
```

### Set `ClerkCatchBoundary`

Clerk uses short lived tokens to keep your application secure. To refresh expired tokens, Clerk uses Remix's catch boundary.

<Callout type="info">
  If you are seeing a 401 after a short period of time, even though your user is logged in, please verify you have implemented this section.
</Callout>

```tsx filename="app/root.tsx" copy
import type { MetaFunction,LoaderFunction } from "@remix-run/node";

import {
  Links,
  LiveReload,
  Meta,
  Outlet,
  Scripts,
  ScrollRestoration,
} from "@remix-run/react";

import { rootAuthLoader } from "@clerk/remix/ssr.server";
import { ClerkApp, ClerkCatchBoundary } from "@clerk/remix";

export const meta: MetaFunction = () => ({
  charset: "utf-8",
  title: "New Remix App",
  viewport: "width=device-width,initial-scale=1",
});

export const loader: LoaderFunction = (args) => rootAuthLoader(args);
// add a Catch Boundary
export const CatchBoundary = ClerkCatchBoundary();

function App() {
  return (
    <html lang="en">
      <head>
        <Meta />
        <Links />
      </head>
      <body>
        <Outlet />
        <ScrollRestoration />
        <Scripts />
        <LiveReload />
      </body>
    </html>
  );
}

export default ClerkApp(App);
```

If you need to add a custom boundary to your application, you can pass it as an argument to the `ClerkCatchBoundary`.

```tsx filename="app/root.tsx" copy
// imports

export const CatchBoundary = ClerkCatchBoundary(YourBoundary);

// additional application code
```

<<<<<<< HEAD
<Callout type="info" emoji="🎉">

Your application is now using the [Account Portal](/account-portal/overview.mdx) which uses Clerk components embedded on dedicated hosted pages, start it now to see  them in action! For additional customization or if you prefer embedded components in your own application, follow the steps below.

</Callout>

Clerk offers a set of prebuilt components that you can use to embed sign in, sign up, and other user management functions into your Next.js application. We are going to use the `<SignIn />`,`<SignUp />` components by utlizing Remix routes.
=======
Clerk offers a set of prebuilt components that you can use to embed sign in, sign up, and other user management functions into your Next.js application. This example uses the `<SignIn/>` and `<SignUp />` components by utlizing Remix routes.
>>>>>>> 10b55d87

The functionality of the components are controlled by the instance settings you specify in your [Clerk Dashboard](https://dashboard.clerk.dev).

### Build your sign up

```tsx filename="app/routes/sign-up.$.tsx" copy
import { SignUp } from "@clerk/remix";

export default function SignUpPage() {
  return (
    <div>
      <h1>Sign Up route</h1>
      <SignUp routing={"path"} path={"/sign-up"} />
    </div>
  );
}
```

### Build your sign in

```tsx filename="app/routes/sign-in.$.tsx" copy
import { SignIn } from "@clerk/remix";

export default function SignInPage() {
  return (
    <div>
      <h1>Sign In route</h1>
      <SignIn routing="path" path="/sign-in" />
    </div>
  );
}
```

### Update your dashboard settings

To make sure you are using the embedded components, you will need to update your instance settings in the [Clerk Dashboard](https://dashboard.clerk.dev) to use the embedded components.

<Images src="/docs/images/common/path-setting.png" width={1344} height={523} alt="Path setting Imagee" />

<Callout type="info" emoji="ℹ️">
  By default, the Clerk components inherit the font family.
</Callout>

### Protecting your pages

#### Client side

Clerk offers Control Components that allow you to protect your pages. Below is a simple example using Clerk's hosted components and the `<SignedIn/>` and `<SignedOut/>` control components.

```tsx filename="routes/index.tsx" copy
import {
  SignedIn,
  SignedOut,
  RedirectToSignIn,
  UserButton,
} from "@clerk/remix";

export default function Index() {
  return (
    <div>
      <SignedIn>
        <h1>Index route</h1>
        <p>You are signed in!</p>
        <UserButton />
      </SignedIn>
      <SignedOut>
        <RedirectToSignIn />
      </SignedOut>
    </div>
  );
}
```

#### Server side

To protect your routes, you can use the the loader to check for the `userId` singleton. If it doesn't exist, redirect your user back to the sign in page.

```tsx filename="routes/index.tsx" copy
import { UserButton } from "@clerk/remix";
import { getAuth } from "@clerk/remix/ssr.server";
import { LoaderFunction, redirect } from "@remix-run/node";

export const loader: LoaderFunction = async (args) => {
  const { userId } = await getAuth(args);
  if (!userId) {
    return redirect("/sign-in");
  }
  return {};
}

export default function Index() {
  return (
    <div>
        <h1>Index route</h1>
        <p>You are signed in!</p>
        <UserButton afterSignOutUrl="/"/>
    </div>
  );
}
```

### Read session and user data

Clerk provides a set of hooks and helpers that you can use to access the active session and user data in your Remix application. Here are examples of how to use these helpers.

#### Client side

#### `useAuth()`

The `useAuth` hook is a convenient way to access the current auth state. This hook provides the minimal information needed for data-loading and helper methods to manage the current active session.

```tsx copy filename="routes/example.tsx"
import { useAuth } from "@clerk/remix";

export default function Example() {
  const { isLoaded, userId, sessionId, getToken } = useAuth();

  // In case the user signs out while on the page.
  if (!isLoaded || !userId) {
    return null;
  }

  return (
    <div>
      Hello, {userId} your current active session is {sessionId}
    </div>
  );
}
```

#### `useUser()`

The `useUser` hook is a convenient way to access the current user data where you need it. This hook provides the user data and helper methods to manage the current active session.

```tsx copy filename="routes/example.tsx"
import { useUser } from "@clerk/remix";

export default function Example() {
  const { isLoaded, isSignedIn, user } = useUser();

  if (!isLoaded || !isSignedIn) {
    return null;
  }

  return <div>Hello, {user.firstName} welcome to Clerk</div>;
}
```

#### Server side

#### `getAuth()`

The `getAuth` hook allows you to retrieve auth state and also provides ways to fetch data using the `getToken` function.

```tsx filename="routes/example.tsx" copy
export const loader: LoaderFunction = async (args) => {
  // Using getAuth to retrieve data as needed.
  const { userId, sessionId, getToken } = await getAuth(args);

  console.log("Use getAuth() to access the auth state:", userId, sessionId, getToken);

  if (!userId) {
    return redirect("/sign-in?redirect_url=" + args.request.url);
  }
  // fetch data where you need the userId.
  const posts = await mockGetPosts(userId);
  return { posts };
};
```

#### Retrieve full user

```tsx filename="routes/example.tsx" copy
import { LoaderFunction, redirect } from "@remix-run/node";
import { getAuth } from "@clerk/remix/ssr.server";
import { createClerkClient } from '@clerk/remix/api.server';

export const loader: LoaderFunction = async (args) => {
  const { userId } = await getAuth(args);

  if (!userId) {
    return redirect("/sign-in?redirect_url=" + args.request.url);
  }

  const user = await createClerkClient({secretKey: process.env.CLERK_SECRET_KEY}).users.getUser(userId);
  return { serialisedUser: JSON.stringify(user) };
};
```
</Steps>

### Next steps

Now that you have an application integrated with Clerk, you will want to read the following documentation:

<div className="container mx-auto my-4">
  <div className="grid grid-cols-1 gap-6 md:grid-cols-2">
    <Cards title="Customization & Localization" description="Learn how to customize and localize the Clerk components." link="/docs/components/customization/overview" cta="Learn More" />

    <Cards title="Authentication Components" description="Learn more about all our authentication components." link="/docs/components/authentication/sign-in" cta="Learn More" />

    <Cards title="Client Side Helpers" description="Learn more about our client side helpers and how to use them." link="/docs/references/react/use-auth" cta="Learn More" />
  </div>
</div><|MERGE_RESOLUTION|>--- conflicted
+++ resolved
@@ -218,7 +218,7 @@
 // additional application code
 ```
 
-<<<<<<< HEAD
+
 <Callout type="info" emoji="🎉">
 
 Your application is now using the [Account Portal](/account-portal/overview.mdx) which uses Clerk components embedded on dedicated hosted pages, start it now to see  them in action! For additional customization or if you prefer embedded components in your own application, follow the steps below.
@@ -226,9 +226,6 @@
 </Callout>
 
 Clerk offers a set of prebuilt components that you can use to embed sign in, sign up, and other user management functions into your Next.js application. We are going to use the `<SignIn />`,`<SignUp />` components by utlizing Remix routes.
-=======
-Clerk offers a set of prebuilt components that you can use to embed sign in, sign up, and other user management functions into your Next.js application. This example uses the `<SignIn/>` and `<SignUp />` components by utlizing Remix routes.
->>>>>>> 10b55d87
 
 The functionality of the components are controlled by the instance settings you specify in your [Clerk Dashboard](https://dashboard.clerk.dev).
 
