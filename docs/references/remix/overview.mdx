---
title: Clerk Remix SDK
description: The Clerk Remix SDK gives you access to prebuilt components, React hooks, and helpers to make user authentication easier.
sdk: remix
---

<<<<<<< HEAD
The Clerk Remix SDK gives you access to prebuilt components, React hooks, and helpers to make user authentication easier. Refer to the [quickstart guide](/docs/remix/getting-started/quickstart) to get started.
=======
<Include src="_partials/remix/maintenance-mode" />

The Clerk Remix SDK gives you access to prebuilt components, React hooks, and helpers to make user authentication easier. Refer to the [quickstart guide](/docs/quickstarts/remix) to get started.
>>>>>>> b0ed8ea2

## `ClerkApp`

The `ClerkApp` component is a wrapper that provides Clerk's authentication state to your React tree. It is required to configure Clerk in your Remix application. Learn more in the [reference](/docs/references/remix/clerk-app).

## `rootAuthLoader()`

The `rootAuthLoader()` function is a helper function that provides the authentication state to your Remix application. It is required to configure Clerk in your Remix application. Learn more in the [reference](/docs/references/remix/root-auth-loader).

## Client-side helpers

Because the Remix SDK is built on top of the Clerk React SDK, you can use the hooks that the React SDK provides. These hooks include access to the [`Clerk`](/docs/references/javascript/clerk) object, [`User` object](/docs/references/javascript/user), [`Organization` object](/docs/references/javascript/organization), and a set of useful helper methods for signing in and signing up.

<Include src="_partials/hooks/hook-list" />

## Server-side helpers

### `getAuth()`

The `getAuth()` helper retrieves authentication state from the request object. Returns the [`Auth`](/docs/references/backend/types/auth-object){{ target: '_blank' }} object. Accepts the following parameters:

<Properties>
  - `args`

  The arguments object.

  ---

  - `opts?`

  An optional object that can be used to configure the behavior of the `getAuth()` function. It accepts the following properties:

  - `secretKey?`: A string that represents the Secret Key used to sign the session token. If not provided, the Secret Key is retrieved from the environment variable `CLERK_SECRET_KEY`.
</Properties>

See the [dedicated guide](/docs/remix/guides/users/reading#server-side) for example usage.

## SPA mode

Clerk supports [Remix in SPA mode](https://remix.run/docs/en/main/guides/spa-mode) out-of-the-box. Learn more in the [tutorial](/docs/guides/development/spa-mode).<|MERGE_RESOLUTION|>--- conflicted
+++ resolved
@@ -4,13 +4,9 @@
 sdk: remix
 ---
 
-<<<<<<< HEAD
-The Clerk Remix SDK gives you access to prebuilt components, React hooks, and helpers to make user authentication easier. Refer to the [quickstart guide](/docs/remix/getting-started/quickstart) to get started.
-=======
 <Include src="_partials/remix/maintenance-mode" />
 
-The Clerk Remix SDK gives you access to prebuilt components, React hooks, and helpers to make user authentication easier. Refer to the [quickstart guide](/docs/quickstarts/remix) to get started.
->>>>>>> b0ed8ea2
+The Clerk Remix SDK gives you access to prebuilt components, React hooks, and helpers to make user authentication easier. Refer to the [quickstart guide](/docs/remix/getting-started/quickstart) to get started.
 
 ## `ClerkApp`
 
