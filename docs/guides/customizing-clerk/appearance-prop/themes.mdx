--- conflicted
+++ resolved
@@ -100,64 +100,7 @@
           <div id="sign-in"></div>
         `
 
-<<<<<<< HEAD
-To apply a theme to all Clerk components, pass the `appearance` prop to the [`<ClerkProvider>`](/docs/reference/components/clerk-provider) component. The `appearance` prop accepts the property `theme`, which can be set to a theme.
-
-In the following example, the "Dark" theme is applied to all Clerk components.
-
-<Tabs items={["Next.js", "React", "Astro", "Remix", "Vue", "Nuxt"]}>
-  <Tab>
-    <CodeBlockTabs options={["App Router", "Pages Router"]}>
-      ```tsx {{ filename: '/src/app/layout.tsx', mark: [2, [7, 9]] }}
-      import { ClerkProvider } from '@clerk/nextjs'
-      import { dark } from '@clerk/themes'
-
-      export default function RootLayout({ children }: { children: React.ReactNode }) {
-        return (
-          <ClerkProvider
-            appearance={{
-              theme: dark,
-            }}
-          >
-            <html lang="en">
-              <body>{children}</body>
-            </html>
-          </ClerkProvider>
-        )
-      }
-      ```
-
-      ```tsx {{ filename: '_app.tsx', mark: [2, 8, 9, 10] }}
-      import { ClerkProvider } from '@clerk/nextjs'
-      import { dark } from '@clerk/themes'
-      import type { AppProps } from 'next/app'
-
-      function MyApp({ Component, pageProps }: AppProps) {
-        return (
-          <ClerkProvider
-            appearance={{
-              theme: dark,
-            }}
-          >
-            <Component {...pageProps} />
-          </ClerkProvider>
-        )
-      }
-
-      export default MyApp
-      ```
-    </CodeBlockTabs>
-  </Tab>
-
-  <Tab>
-    ```tsx {{ filename: 'app.tsx', mark: [3, [14, 16]] }}
-    import React from 'react'
-    import './App.css'
-    import { dark } from '@clerk/themes'
-    import { ClerkProvider } from '@clerk/react'
-=======
       const signInDiv = document.getElementById('sign-in')
->>>>>>> a7ae4c32
 
       clerk.mountSignIn(signInDiv)
     }
@@ -310,60 +253,7 @@
           <div id="sign-in"></div>
         `
 
-<<<<<<< HEAD
-<Tabs items={["Next.js", "React", "Astro", "Remix", "Vue", "Nuxt"]}>
-  <Tab>
-    <CodeBlockTabs options={["App Router", "Pages Router"]}>
-      ```tsx {{ filename: '/src/app/layout.tsx', mark: [2, [7, 9]] }}
-      import { ClerkProvider } from '@clerk/nextjs'
-      import { dark, neobrutalism } from '@clerk/themes'
-
-      export default function RootLayout({ children }: { children: React.ReactNode }) {
-        return (
-          <ClerkProvider
-            appearance={{
-              theme: [dark, neobrutalism],
-            }}
-          >
-            <html lang="en">
-              <body>{children}</body>
-            </html>
-          </ClerkProvider>
-        )
-      }
-      ```
-
-      ```tsx {{ filename: '_app.tsx', mark: [2, [8, 10]] }}
-      import { ClerkProvider, SignIn } from '@clerk/nextjs'
-      import { dark, neobrutalism } from '@clerk/themes'
-      import type { AppProps } from 'next/app'
-
-      function MyApp({ Component, pageProps }: AppProps) {
-        return (
-          <ClerkProvider
-            appearance={{
-              theme: [dark, neobrutalism],
-            }}
-          >
-            <Component {...pageProps} />
-          </ClerkProvider>
-        )
-      }
-
-      export default MyApp
-      ```
-    </CodeBlockTabs>
-  </Tab>
-
-  <Tab>
-    ```tsx {{ filename: 'app.tsx', mark: [3, [14, 16]] }}
-    import React from 'react'
-    import './App.css'
-    import { dark, neobrutalism } from '@clerk/themes'
-    import { ClerkProvider } from '@clerk/react'
-=======
       const signInDiv = document.getElementById('sign-in')
->>>>>>> a7ae4c32
 
       clerk.mountSignIn(signInDiv)
     }
@@ -535,62 +425,7 @@
           <div id="sign-in"></div>
         `
 
-<<<<<<< HEAD
-<Tabs items={["Next.js", "React", "Astro", "Remix", "Vue", "Nuxt"]}>
-  <Tab>
-    <CodeBlockTabs options={["App Router", "Pages Router"]}>
-      ```tsx {{ filename: '/src/app/layout.tsx', mark: [2, [7, 10]] }}
-      import { ClerkProvider } from '@clerk/nextjs'
-      import { dark, neobrutalism } from '@clerk/themes'
-
-      export default function RootLayout({ children }: { children: React.ReactNode }) {
-        return (
-          <ClerkProvider
-            appearance={{
-              theme: dark,
-              signIn: { theme: neobrutalism },
-            }}
-          >
-            <html lang="en">
-              <body>{children}</body>
-            </html>
-          </ClerkProvider>
-        )
-      }
-      ```
-
-      ```tsx {{ filename: '_app.tsx', mark: [2, [8, 11]] }}
-      import { ClerkProvider, SignIn } from '@clerk/nextjs'
-      import { dark } from '@clerk/themes'
-      import type { AppProps } from 'next/app'
-
-      function MyApp({ Component, pageProps }: AppProps) {
-        return (
-          <ClerkProvider
-            appearance={{
-              theme: dark,
-              signIn: { theme: neobrutalism },
-            }}
-          >
-            <Component {...pageProps} />
-          </ClerkProvider>
-        )
-      }
-
-      export default MyApp
-      ```
-    </CodeBlockTabs>
-  </Tab>
-
-  <Tab>
-    ```tsx {{ filename: 'app.tsx', mark: [3, [14, 17]] }}
-    import React from 'react'
-    import './App.css'
-    import { dark } from '@clerk/themes'
-    import { ClerkProvider } from '@clerk/react'
-=======
       const signInDiv = document.getElementById('sign-in')
->>>>>>> a7ae4c32
 
       clerk.mountSignIn(signInDiv)
     }
@@ -746,51 +581,7 @@
           <div id="sign-in"></div>
         `
 
-<<<<<<< HEAD
-To apply a theme to a single Clerk component, pass the `appearance` prop to the component. The `appearance` prop accepts the property `theme`, which can be set to a theme.
-
-<Tabs items={["Next.js", "React", "Astro", "Remix",  "Vue", "Nuxt"]}>
-  <Tab>
-    <CodeBlockTabs options={["App Router", "Pages Router"]}>
-      ```tsx {{ filename: 'app/sign-in/[[...sign-in]]/page.tsx', mark: [2, [7, 9]] }}
-      import { SignIn } from '@clerk/nextjs'
-      import { dark } from '@clerk/themes'
-
-      export default function Page() {
-        return (
-          <SignIn
-            appearance={{
-              theme: dark,
-            }}
-          />
-        )
-      }
-      ```
-
-      ```tsx {{ filename: '/pages/sign-in/[[...index]].tsx', mark: [2, [6, 8]] }}
-      import { SignIn } from '@clerk/nextjs'
-      import { dark } from '@clerk/themes'
-
-      const SignInPage = () => (
-        <SignIn
-          appearance={{
-            theme: dark,
-          }}
-        />
-      )
-
-      export default SignInPage
-      ```
-    </CodeBlockTabs>
-  </Tab>
-
-  <Tab>
-    ```tsx {{ filename: '/src/sign-in/[[...index]].tsx', mark: [2, [6, 8]] }}
-    import { SignIn } from '@clerk/react'
-    import { dark } from '@clerk/themes'
-=======
       const signInDiv = document.getElementById('sign-in')
->>>>>>> a7ae4c32
 
       clerk.mountSignIn(signInDiv)
     }
@@ -918,70 +709,7 @@
 > [!IMPORTANT]
 > This theme is compatible with Tailwind CSS v4 usage. If you need support for Tailwind CSS v3, pass the shadcn variables manually to your `<ClerkProvider />`'s [`variables`](/docs/guides/customizing-clerk/appearance-prop/variables) object.
 
-<<<<<<< HEAD
-<Tabs items={["Next.js", "React", "Astro", "Remix", "Vue", "Nuxt"]}>
-  <Tab>
-    <CodeBlockTabs options={["App Router", "Pages Router"]}>
-      ```tsx {{ filename: '/src/app/layout.tsx', mark: [2, [7, 14]] }}
-      import { ClerkProvider } from '@clerk/nextjs'
-      import { dark, neobrutalism, shadesOfPurple } from '@clerk/themes'
-
-      export default function RootLayout({ children }: { children: React.ReactNode }) {
-        return (
-          <ClerkProvider
-            appearance={{
-              theme: [dark, neobrutalism],
-              variables: { colorPrimary: 'blue' },
-              signIn: {
-                theme: [shadesOfPurple],
-                variables: { colorPrimary: 'green' },
-              },
-            }}
-          >
-            <html lang="en">
-              <body>{children}</body>
-            </html>
-          </ClerkProvider>
-        )
-      }
-      ```
-
-      ```tsx {{ filename: '_app.tsx', mark: [2, [8, 15]] }}
-      import { ClerkProvider } from '@clerk/nextjs'
-      import { dark, neobrutalism, shadesOfPurple } from '@clerk/themes'
-      import type { AppProps } from 'next/app'
-
-      function MyApp({ Component, pageProps }: AppProps) {
-        return (
-          <ClerkProvider
-            appearance={{
-              theme: [dark, neobrutalism],
-              variables: { colorPrimary: 'blue' },
-              signIn: {
-                theme: [shadesOfPurple],
-                variables: { colorPrimary: 'blue' },
-              },
-            }}
-          >
-            <Component {...pageProps} />
-          </ClerkProvider>
-        )
-      }
-
-      export default MyApp
-      ```
-    </CodeBlockTabs>
-  </Tab>
-
-  <Tab>
-    ```tsx {{ filename: 'app.tsx', mark: [3, [14, 21]] }}
-    import React from 'react'
-    import './App.css'
-    import { dark, neobrutalism, shadesOfPurple } from '@clerk/themes'
-    import { ClerkProvider } from '@clerk/react'
-=======
 When using the [shadcn/ui](https://ui.shadcn.com/) library, you can use the `shadcn` theme to apply the shadcn/ui styles to your Clerk components. This will adapt to both light and dark mode automatically.
->>>>>>> a7ae4c32
 
 > [!IMPORTANT]
 > It's recommended to also import the `shadcn.css` file within your `global.css` file. Tailwind scans source files as plain text to detect which classes to generate - classes that only exist in external configurations won't be included in the final CSS.
