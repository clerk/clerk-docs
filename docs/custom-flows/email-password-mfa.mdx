--- conflicted
+++ resolved
@@ -21,11 +21,7 @@
 
   1. Navigate to the [Clerk Dashboard](https://dashboard.clerk.com/last-active?path=user-authentication/email-phone-username).
   1. In the navigation sidebar, select **User & Authentication > Email, Phone, and Username**.
-<<<<<<< HEAD
-  1. Ensure that _only_ **Email address** is required. If **Phone number** and **Username** are enabled, ensure they are not required. Use the settings cog icon next to each user attribute to check if a setting is required or optional. If you want to require **Username**, you must collect the username and pass the data to the `create()` method in your custom flow.
-=======
   1. Ensure that _only_ **Email address** is required. If **Phone number** and **Username** are enabled, ensure they are not required. Use the settings icon next to each user attribute to check if a setting is required or optional. If you want to require **Username**, you must collect the username and pass the data to the `create()` method in your custom flow.
->>>>>>> 1c52d756
   1. In the **Authentication strategies** section of this page, ensure **Password** is enabled.
 
   ### Enable multi-factor authentication
