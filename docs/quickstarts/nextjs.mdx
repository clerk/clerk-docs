---
title: Use Clerk with Next.js
description: Learn how to use Clerk to quickly and easily add secure authentication and user management to your Next.js application. Clerk works seamlessly on both client side and server side components.
---

# Use Clerk with Next.js

Learn how to use Clerk to quickly and easily add secure authentication and user management to your Next.js application. Clerk works seamlessly in both client side and server side components.

<Steps>

### Install `@clerk/nextjs`

Once you have a Next.js application ready, you need to install Clerk's Next.js SDK. This gives you access to prebuilt components and hooks, as well as our helpers for Next.js API routes, server-side rendering, and middleware.

<CodeBlockTabs options={['npm', 'yarn', 'pnpm']}>
  ```bash filename="terminal" copy
  npm install @clerk/nextjs
  ```

  ```bash filename="terminal" copy
  yarn add @clerk/nextjs
  ```

  ```bash filename="terminal" copy
  pnpm i @clerk/nextjs
  ```
</CodeBlockTabs>

### Set environment keys

Below is an example of an `.env.local` file. If you are signed into your Clerk Dashboard, your keys should become visible by clicking on the eye icon.

<InjectKeys>

```sh copy filename=".env.local"
NEXT_PUBLIC_CLERK_PUBLISHABLE_KEY={{pub_key}}
CLERK_SECRET_KEY={{secret}}
```

</InjectKeys>

### Mount `<ClerkProvider />`

Update your root layout to include the [`<ClerkProvider />`](/docs/components/clerk-provider#clerk-provider) wrapper. The `<ClerkProvider />` component wraps your Next.js application to provide active session and user context to Clerk's hooks and other components. It is recommended that the `<ClerkProvider />` wraps the `<body/>` to enable the context to be accessible anywhere within the app.

<CodeBlockTabs options={["App Router", "Pages Router"]}>
```tsx copy filename="app/layout.tsx"
import { ClerkProvider } from '@clerk/nextjs'

export const metadata = {
  title: 'Next.js 13 with Clerk',
}

export default function RootLayout({
  children,
}: {
  children: React.ReactNode
}) {
  return (
    <ClerkProvider>
      <html lang="en">
        <body>{children}</body>
      </html>
    </ClerkProvider>
  )
}
```

```tsx filename="_app.tsx" copy
import { ClerkProvider } from "@clerk/nextjs";
import type { AppProps } from "next/app";
function MyApp({ Component, pageProps }: AppProps) {
  return (
    <ClerkProvider {...pageProps}>
      <Component {...pageProps} />
    </ClerkProvider>
  );
}
export default MyApp;
```
</CodeBlockTabs>

<Callout type="warning">
  The root layout is a server component. If you plan to use the `<ClerkProvider />` outside the root layout, it will need to be a server component as well.
</Callout>

### Protect your application

Now that Clerk is installed and mounted in your application, it’s time to decide which pages are public and which need to hide behind authentication. We do this by creating a `middleware.ts` file at the root folder (or inside `src/` if that is how you set up your app).

```tsx filename="middleware.ts" copy
import { authMiddleware } from "@clerk/nextjs";

// This example protects all routes including api/trpc routes
// Please edit this to allow other routes to be public as needed.
// See https://clerk.com/docs/references/nextjs/auth-middleware for more information about configuring your middleware
export default authMiddleware({});

export const config = {
  matcher: ["/((?!.*\\..*|_next).*)", "/", "/(api|trpc)(.*)"],
};

```

With this middleware, your entire application is protected. If you try to access it, the middleware will redirect you to your Sign Up page. If you want to make other routes public, check out the [authMiddleware reference page](/docs/references/nextjs/auth-middleware).



<Callout type="info" emoji="🎉">
 At this point, your application is fully protected by Clerk and uses Clerk's [Account Portal](/docs/account-portal/overview) pages that are available out of box. Start your Next.js application via `npm run dev`, visit `http://localhost:3000`, and sign up to get access to your application.
</Callout>


### Build your own sign in and sign up pages

In addition to the Account Portal, Clerk also offers a set of [prebuilt components](/docs/components/overview) that you can use instead to embed sign in, sign up, and other user management functions into your Next.js application. We are going to use the `<SignIn />` and `<SignUp />` components by utilizing the Next.js optional catch-all route.



#### Build your sign up page


<CodeBlockTabs options={["App Router", "Pages Router"]}>
  ```tsx copy filename="app/sign-up/[[...sign-up]]/page.tsx"
  import { SignUp } from "@clerk/nextjs";

  export default function Page() {
    return <SignUp />;
  }
  ```

  ```tsx copy filename="/pages/sign-up/[[...index]].tsx"
  import { SignUp } from "@clerk/nextjs";

  export default function Page() {
    return <SignUp />;
  }
  ```
</CodeBlockTabs>

#### Build your sign in page


<CodeBlockTabs options={["App Router", "Pages Router"]}>
  ```tsx copy filename="app/sign-in/page.tsx"
  import { SignIn } from "@clerk/nextjs";

  export default function Page() {
    return <SignIn />;
  }
  ```

  ```tsx copy filename="/pages/sign-in/[[...index]].tsx"
  import { SignIn } from "@clerk/nextjs";

  export default function Page() {
    return <SignIn />;
  }
  ```
</CodeBlockTabs>

<Callout type="info" emoji="ℹ️">
  By default, the Clerk components inherit the font family. `create-next-app` does not apply a global font family. When you launch your application, you may notice that the font family is different.
</Callout>


#### Update your environment variables 

Next, add environment variables for the `signIn`, `signUp`, `afterSignUp`, and `afterSignIn` paths:

```sh copy filename=".env.local"
NEXT_PUBLIC_CLERK_SIGN_IN_URL=/sign-in
NEXT_PUBLIC_CLERK_SIGN_UP_URL=/sign-up
NEXT_PUBLIC_CLERK_AFTER_SIGN_IN_URL=/
NEXT_PUBLIC_CLERK_AFTER_SIGN_UP_URL=/
```

These values control the behavior of the components when you sign in or sign up and when you click on the respective links at the bottom of each component.

### Embed the `<UserButton />`

The [`<UserButton />`](/docs/users/user-button) allows users to manage their account information and log out, thus allowing you to complete a full authentication circle.

You can add it anywhere you want, but next to the logo in your main application page is a good start.

<CodeBlockTabs options={["App Router", "Pages Router"]}>
```tsx copy filename="app/page.tsx"
import { UserButton } from "@clerk/nextjs";

export default function Home() {
  return (
    <div>
      <UserButton afterSignOutUrl="/"/>
    </div>
  )
}
```

```tsx copy filename="pages/example.tsx"
import { UserButton } from "@clerk/nextjs";
 
export default function Example() {
  return (
    <>
			<header>
				<UserButton afterSignOutUrl="/"/>
			</header>
			<div>Your page's content can go here.</div>
    </>
  );
}
```
</CodeBlockTabs>

### Sign up for your application

Now start your Next.js application via `npm run dev`, visit `http://localhost:3000`, and sign up to get access to your application.

</Steps>

## Read session and user data

Clerk provides a set of hooks and helpers that you can use to access the active session and user data in your Next.js application. Here are examples of how to use these helpers in both the client and server side to get you started.

### Client side

#### `useAuth`

The [`useAuth`](/docs/references/react/use-auth) hook is a convenient way to access the current auth state. This hook provides the minimal information needed for data-loading and helper methods to manage the current active session.

```tsx copy filename="example.tsx"
"use client";
import { useAuth } from "@clerk/nextjs";

export default function Example() {
  const { isLoaded, userId, sessionId, getToken } = useAuth();

  // In case the user signs out while on the page.
  if (!isLoaded || !userId) {
    return null;
  }

  return (
    <div>
      Hello, {userId} your current active session is {sessionId}
    </div>
  );
}
```

#### `useUser`

The [`useUser`](/docs/references/react/use-user) hook is a convenient way to access the current user data where you need it. This hook provides the user data and helper methods to manage the current active session.

```tsx copy filename="example.tsx"
"use client";
import { useUser } from "@clerk/nextjs";

export default function Example() {
  const { isLoaded, isSignedIn, user } = useUser();

  if (!isLoaded || !isSignedIn) {
    return null;
  }

  return <div>Hello, {user.firstName} welcome to Clerk</div>;
}
```

### Server side

#### API Routes

You can protect your API routes by using the [`getAuth`](/docs/references/nextjs/get-auth) helper and retrieve data from your own systems.

```tsx copy filename="pages/api/auth.ts"
import type { NextApiRequest, NextApiResponse } from "next";
import { getAuth } from "@clerk/nextjs/server";

export default function handler(req: NextApiRequest, res: NextApiResponse) {
  const { userId } = getAuth(req);
  if (!userId) {
    res.status(401).json({ error: "Unauthorized" });
    return;
  }
  // retrieve data from your database
  res.status(200).json({});
}
```

In some cases, you may need the full [`User`](/docs/references/javascript/user/user) object. For example, if you want to access the user's email address or name. You can use the [`clerkClient`](/docs/references/backend/overview) helper to get the full `User` object.


```tsx copy filename="pages/api/auth.ts"
import { clerkClient } from "@clerk/nextjs";
import { getAuth } from "@clerk/nextjs/server";
import type { NextApiRequest, NextApiResponse } from "next";

export default async function handler(
  req: NextApiRequest,
  res: NextApiResponse
) {
  const { userId } = getAuth(req);

  if (!userId) {
    return res.status(401).json({ error: "Unauthorized" });
  }

  const user = userId ? await clerkClient.users.getUser(userId) : null;

  // use the user object to decide what data to return

  return res.status(200).json({});
}
```

### Server side render user data

<Tabs items={["App Router", "Pages Router"]}>
  <Tab>
    #### **`currentUser()`**

    [`currentUser()`](/docs/references/nextjs/current-user) loads the `User` object for the authenticated user from Clerk's backend API. This is helpful if you want to render information, like their first and last name, directly from the server.

    Under the hood, this calls `fetch()` so it is automatically deduped per request.

    ```tsx copy filename="page.tsx"
    import { currentUser } from "@clerk/nextjs";
    import type { User } from "@clerk/nextjs/api";

    export default async function Page() {
      const user: User | null = await currentUser();
      // ...
    }
    ```

    #### **`auth()`**

    Clerk has introduced a new [`auth()`](/docs/references/nextjs/auth) helper that returns the same [`Authentication` Object](/docs/references/nextjs/authentication-object) as [`getAuth(req)`](/docs/references/nextjs/get-auth) in middleware, getServerSideProps, and API routes.

    Since request data like `headers()` and `cookies()` is now available in the global scope for Next.js, you no longer need to explicitly pass a `Request` object to Clerk.

    ```tsx copy filename="app/page.tsx"
<<<<<<< HEAD
    import { auth } from '@clerk/nextjs';
=======
    import { auth } from "@clerk/nextjs";
>>>>>>> deb6694f

    export default function Page() {
      const { userId } : { userId: string | null } = auth();
      // ...
    }
    ```
  </Tab>

  <Tab>
    You can access the active session and user data in your `getServerSideProps` using the [`getAuth`](/docs/references/nextjs/get-auth) helper.

    <Callout type="info" emoji="ℹ️">
      Please note the addition of buildClerkProps in the return statement, which informs our React helpers of the authentication state during server-side rendering (like `useAuth()`, `<SignedIn>`, and `<SignedOut>`).
    </Callout>

    ```tsx copy filename="pages/example.tsx"
    import { getAuth, buildClerkProps } from "@clerk/nextjs/server";
    import { GetServerSideProps } from "next";

    export const getServerSideProps: GetServerSideProps = async (ctx) => {
      const { userId } = getAuth(ctx.req);

      if (!userId) {
        // handle user is not logged in.
      }

      // Load any data your application needs for the page using the userId
      return { props: { ...buildClerkProps(ctx.req) } };
    };
    ```

    You can also access the full user object before passing it to the page using the `clerkClient` helper.

    ```tsx copy filename="pages/example.tsx"
    import { clerkClient } from "@clerk/nextjs";
    import { getAuth, buildClerkProps } from "@clerk/nextjs/server";
    import { GetServerSideProps } from "next";

    export const getServerSideProps: GetServerSideProps = async (ctx) => {
      const { userId } = getAuth(ctx.req);

      const user = userId ? await clerkClient.users.getUser(userId) : undefined;

      return { props: { ...buildClerkProps(ctx.req, { user }) } };
    };
    ```
  </Tab>
</Tabs>

## Next steps

Now that your Next.js application is integrated with Clerk, you will want to read the following documentation:

<div className="container mx-auto my-4">
  <div className="grid grid-cols-1 gap-6 md:grid-cols-2">
    <Cards title="Customization & Localization" description="Learn how to customize and localize the Clerk components." link="/docs/components/customization/overview" cta="Learn More" />

    <Cards title="Authentication Components" description="Learn more about all our authentication components." link="/docs/components/overview" cta="Learn More" />

    <Cards title="Client Side Helpers" description="Learn more about our client side helpers and how to use them." link="/docs/references/react/use-auth" cta="Learn More" />

    <Cards title="Next.js SDK Reference" description="Learn more about additional Next.js methods." link="/docs/references/nextjs/overview" cta="Learn More" />
  </div>
</div>
<|MERGE_RESOLUTION|>--- conflicted
+++ resolved
@@ -1,413 +1,409 @@
----
-title: Use Clerk with Next.js
-description: Learn how to use Clerk to quickly and easily add secure authentication and user management to your Next.js application. Clerk works seamlessly on both client side and server side components.
----
-
-# Use Clerk with Next.js
-
-Learn how to use Clerk to quickly and easily add secure authentication and user management to your Next.js application. Clerk works seamlessly in both client side and server side components.
-
-<Steps>
-
-### Install `@clerk/nextjs`
-
-Once you have a Next.js application ready, you need to install Clerk's Next.js SDK. This gives you access to prebuilt components and hooks, as well as our helpers for Next.js API routes, server-side rendering, and middleware.
-
-<CodeBlockTabs options={['npm', 'yarn', 'pnpm']}>
-  ```bash filename="terminal" copy
-  npm install @clerk/nextjs
-  ```
-
-  ```bash filename="terminal" copy
-  yarn add @clerk/nextjs
-  ```
-
-  ```bash filename="terminal" copy
-  pnpm i @clerk/nextjs
-  ```
-</CodeBlockTabs>
-
-### Set environment keys
-
-Below is an example of an `.env.local` file. If you are signed into your Clerk Dashboard, your keys should become visible by clicking on the eye icon.
-
-<InjectKeys>
-
-```sh copy filename=".env.local"
-NEXT_PUBLIC_CLERK_PUBLISHABLE_KEY={{pub_key}}
-CLERK_SECRET_KEY={{secret}}
-```
-
-</InjectKeys>
-
-### Mount `<ClerkProvider />`
-
-Update your root layout to include the [`<ClerkProvider />`](/docs/components/clerk-provider#clerk-provider) wrapper. The `<ClerkProvider />` component wraps your Next.js application to provide active session and user context to Clerk's hooks and other components. It is recommended that the `<ClerkProvider />` wraps the `<body/>` to enable the context to be accessible anywhere within the app.
-
-<CodeBlockTabs options={["App Router", "Pages Router"]}>
-```tsx copy filename="app/layout.tsx"
-import { ClerkProvider } from '@clerk/nextjs'
-
-export const metadata = {
-  title: 'Next.js 13 with Clerk',
-}
-
-export default function RootLayout({
-  children,
-}: {
-  children: React.ReactNode
-}) {
-  return (
-    <ClerkProvider>
-      <html lang="en">
-        <body>{children}</body>
-      </html>
-    </ClerkProvider>
-  )
-}
-```
-
-```tsx filename="_app.tsx" copy
-import { ClerkProvider } from "@clerk/nextjs";
-import type { AppProps } from "next/app";
-function MyApp({ Component, pageProps }: AppProps) {
-  return (
-    <ClerkProvider {...pageProps}>
-      <Component {...pageProps} />
-    </ClerkProvider>
-  );
-}
-export default MyApp;
-```
-</CodeBlockTabs>
-
-<Callout type="warning">
-  The root layout is a server component. If you plan to use the `<ClerkProvider />` outside the root layout, it will need to be a server component as well.
-</Callout>
-
-### Protect your application
-
-Now that Clerk is installed and mounted in your application, it’s time to decide which pages are public and which need to hide behind authentication. We do this by creating a `middleware.ts` file at the root folder (or inside `src/` if that is how you set up your app).
-
-```tsx filename="middleware.ts" copy
-import { authMiddleware } from "@clerk/nextjs";
-
-// This example protects all routes including api/trpc routes
-// Please edit this to allow other routes to be public as needed.
-// See https://clerk.com/docs/references/nextjs/auth-middleware for more information about configuring your middleware
-export default authMiddleware({});
-
-export const config = {
-  matcher: ["/((?!.*\\..*|_next).*)", "/", "/(api|trpc)(.*)"],
-};
-
-```
-
-With this middleware, your entire application is protected. If you try to access it, the middleware will redirect you to your Sign Up page. If you want to make other routes public, check out the [authMiddleware reference page](/docs/references/nextjs/auth-middleware).
-
-
-
-<Callout type="info" emoji="🎉">
- At this point, your application is fully protected by Clerk and uses Clerk's [Account Portal](/docs/account-portal/overview) pages that are available out of box. Start your Next.js application via `npm run dev`, visit `http://localhost:3000`, and sign up to get access to your application.
-</Callout>
-
-
-### Build your own sign in and sign up pages
-
-In addition to the Account Portal, Clerk also offers a set of [prebuilt components](/docs/components/overview) that you can use instead to embed sign in, sign up, and other user management functions into your Next.js application. We are going to use the `<SignIn />` and `<SignUp />` components by utilizing the Next.js optional catch-all route.
-
-
-
-#### Build your sign up page
-
-
-<CodeBlockTabs options={["App Router", "Pages Router"]}>
-  ```tsx copy filename="app/sign-up/[[...sign-up]]/page.tsx"
-  import { SignUp } from "@clerk/nextjs";
-
-  export default function Page() {
-    return <SignUp />;
-  }
-  ```
-
-  ```tsx copy filename="/pages/sign-up/[[...index]].tsx"
-  import { SignUp } from "@clerk/nextjs";
-
-  export default function Page() {
-    return <SignUp />;
-  }
-  ```
-</CodeBlockTabs>
-
-#### Build your sign in page
-
-
-<CodeBlockTabs options={["App Router", "Pages Router"]}>
-  ```tsx copy filename="app/sign-in/page.tsx"
-  import { SignIn } from "@clerk/nextjs";
-
-  export default function Page() {
-    return <SignIn />;
-  }
-  ```
-
-  ```tsx copy filename="/pages/sign-in/[[...index]].tsx"
-  import { SignIn } from "@clerk/nextjs";
-
-  export default function Page() {
-    return <SignIn />;
-  }
-  ```
-</CodeBlockTabs>
-
-<Callout type="info" emoji="ℹ️">
-  By default, the Clerk components inherit the font family. `create-next-app` does not apply a global font family. When you launch your application, you may notice that the font family is different.
-</Callout>
-
-
-#### Update your environment variables 
-
-Next, add environment variables for the `signIn`, `signUp`, `afterSignUp`, and `afterSignIn` paths:
-
-```sh copy filename=".env.local"
-NEXT_PUBLIC_CLERK_SIGN_IN_URL=/sign-in
-NEXT_PUBLIC_CLERK_SIGN_UP_URL=/sign-up
-NEXT_PUBLIC_CLERK_AFTER_SIGN_IN_URL=/
-NEXT_PUBLIC_CLERK_AFTER_SIGN_UP_URL=/
-```
-
-These values control the behavior of the components when you sign in or sign up and when you click on the respective links at the bottom of each component.
-
-### Embed the `<UserButton />`
-
-The [`<UserButton />`](/docs/users/user-button) allows users to manage their account information and log out, thus allowing you to complete a full authentication circle.
-
-You can add it anywhere you want, but next to the logo in your main application page is a good start.
-
-<CodeBlockTabs options={["App Router", "Pages Router"]}>
-```tsx copy filename="app/page.tsx"
-import { UserButton } from "@clerk/nextjs";
-
-export default function Home() {
-  return (
-    <div>
-      <UserButton afterSignOutUrl="/"/>
-    </div>
-  )
-}
-```
-
-```tsx copy filename="pages/example.tsx"
-import { UserButton } from "@clerk/nextjs";
- 
-export default function Example() {
-  return (
-    <>
-			<header>
-				<UserButton afterSignOutUrl="/"/>
-			</header>
-			<div>Your page's content can go here.</div>
-    </>
-  );
-}
-```
-</CodeBlockTabs>
-
-### Sign up for your application
-
-Now start your Next.js application via `npm run dev`, visit `http://localhost:3000`, and sign up to get access to your application.
-
-</Steps>
-
-## Read session and user data
-
-Clerk provides a set of hooks and helpers that you can use to access the active session and user data in your Next.js application. Here are examples of how to use these helpers in both the client and server side to get you started.
-
-### Client side
-
-#### `useAuth`
-
-The [`useAuth`](/docs/references/react/use-auth) hook is a convenient way to access the current auth state. This hook provides the minimal information needed for data-loading and helper methods to manage the current active session.
-
-```tsx copy filename="example.tsx"
-"use client";
-import { useAuth } from "@clerk/nextjs";
-
-export default function Example() {
-  const { isLoaded, userId, sessionId, getToken } = useAuth();
-
-  // In case the user signs out while on the page.
-  if (!isLoaded || !userId) {
-    return null;
-  }
-
-  return (
-    <div>
-      Hello, {userId} your current active session is {sessionId}
-    </div>
-  );
-}
-```
-
-#### `useUser`
-
-The [`useUser`](/docs/references/react/use-user) hook is a convenient way to access the current user data where you need it. This hook provides the user data and helper methods to manage the current active session.
-
-```tsx copy filename="example.tsx"
-"use client";
-import { useUser } from "@clerk/nextjs";
-
-export default function Example() {
-  const { isLoaded, isSignedIn, user } = useUser();
-
-  if (!isLoaded || !isSignedIn) {
-    return null;
-  }
-
-  return <div>Hello, {user.firstName} welcome to Clerk</div>;
-}
-```
-
-### Server side
-
-#### API Routes
-
-You can protect your API routes by using the [`getAuth`](/docs/references/nextjs/get-auth) helper and retrieve data from your own systems.
-
-```tsx copy filename="pages/api/auth.ts"
-import type { NextApiRequest, NextApiResponse } from "next";
-import { getAuth } from "@clerk/nextjs/server";
-
-export default function handler(req: NextApiRequest, res: NextApiResponse) {
-  const { userId } = getAuth(req);
-  if (!userId) {
-    res.status(401).json({ error: "Unauthorized" });
-    return;
-  }
-  // retrieve data from your database
-  res.status(200).json({});
-}
-```
-
-In some cases, you may need the full [`User`](/docs/references/javascript/user/user) object. For example, if you want to access the user's email address or name. You can use the [`clerkClient`](/docs/references/backend/overview) helper to get the full `User` object.
-
-
-```tsx copy filename="pages/api/auth.ts"
-import { clerkClient } from "@clerk/nextjs";
-import { getAuth } from "@clerk/nextjs/server";
-import type { NextApiRequest, NextApiResponse } from "next";
-
-export default async function handler(
-  req: NextApiRequest,
-  res: NextApiResponse
-) {
-  const { userId } = getAuth(req);
-
-  if (!userId) {
-    return res.status(401).json({ error: "Unauthorized" });
-  }
-
-  const user = userId ? await clerkClient.users.getUser(userId) : null;
-
-  // use the user object to decide what data to return
-
-  return res.status(200).json({});
-}
-```
-
-### Server side render user data
-
-<Tabs items={["App Router", "Pages Router"]}>
-  <Tab>
-    #### **`currentUser()`**
-
-    [`currentUser()`](/docs/references/nextjs/current-user) loads the `User` object for the authenticated user from Clerk's backend API. This is helpful if you want to render information, like their first and last name, directly from the server.
-
-    Under the hood, this calls `fetch()` so it is automatically deduped per request.
-
-    ```tsx copy filename="page.tsx"
-    import { currentUser } from "@clerk/nextjs";
-    import type { User } from "@clerk/nextjs/api";
-
-    export default async function Page() {
-      const user: User | null = await currentUser();
-      // ...
-    }
-    ```
-
-    #### **`auth()`**
-
-    Clerk has introduced a new [`auth()`](/docs/references/nextjs/auth) helper that returns the same [`Authentication` Object](/docs/references/nextjs/authentication-object) as [`getAuth(req)`](/docs/references/nextjs/get-auth) in middleware, getServerSideProps, and API routes.
-
-    Since request data like `headers()` and `cookies()` is now available in the global scope for Next.js, you no longer need to explicitly pass a `Request` object to Clerk.
-
-    ```tsx copy filename="app/page.tsx"
-<<<<<<< HEAD
-    import { auth } from '@clerk/nextjs';
-=======
-    import { auth } from "@clerk/nextjs";
->>>>>>> deb6694f
-
-    export default function Page() {
-      const { userId } : { userId: string | null } = auth();
-      // ...
-    }
-    ```
-  </Tab>
-
-  <Tab>
-    You can access the active session and user data in your `getServerSideProps` using the [`getAuth`](/docs/references/nextjs/get-auth) helper.
-
-    <Callout type="info" emoji="ℹ️">
-      Please note the addition of buildClerkProps in the return statement, which informs our React helpers of the authentication state during server-side rendering (like `useAuth()`, `<SignedIn>`, and `<SignedOut>`).
-    </Callout>
-
-    ```tsx copy filename="pages/example.tsx"
-    import { getAuth, buildClerkProps } from "@clerk/nextjs/server";
-    import { GetServerSideProps } from "next";
-
-    export const getServerSideProps: GetServerSideProps = async (ctx) => {
-      const { userId } = getAuth(ctx.req);
-
-      if (!userId) {
-        // handle user is not logged in.
-      }
-
-      // Load any data your application needs for the page using the userId
-      return { props: { ...buildClerkProps(ctx.req) } };
-    };
-    ```
-
-    You can also access the full user object before passing it to the page using the `clerkClient` helper.
-
-    ```tsx copy filename="pages/example.tsx"
-    import { clerkClient } from "@clerk/nextjs";
-    import { getAuth, buildClerkProps } from "@clerk/nextjs/server";
-    import { GetServerSideProps } from "next";
-
-    export const getServerSideProps: GetServerSideProps = async (ctx) => {
-      const { userId } = getAuth(ctx.req);
-
-      const user = userId ? await clerkClient.users.getUser(userId) : undefined;
-
-      return { props: { ...buildClerkProps(ctx.req, { user }) } };
-    };
-    ```
-  </Tab>
-</Tabs>
-
-## Next steps
-
-Now that your Next.js application is integrated with Clerk, you will want to read the following documentation:
-
-<div className="container mx-auto my-4">
-  <div className="grid grid-cols-1 gap-6 md:grid-cols-2">
-    <Cards title="Customization & Localization" description="Learn how to customize and localize the Clerk components." link="/docs/components/customization/overview" cta="Learn More" />
-
-    <Cards title="Authentication Components" description="Learn more about all our authentication components." link="/docs/components/overview" cta="Learn More" />
-
-    <Cards title="Client Side Helpers" description="Learn more about our client side helpers and how to use them." link="/docs/references/react/use-auth" cta="Learn More" />
-
-    <Cards title="Next.js SDK Reference" description="Learn more about additional Next.js methods." link="/docs/references/nextjs/overview" cta="Learn More" />
-  </div>
-</div>
+---
+title: Use Clerk with Next.js
+description: Learn how to use Clerk to quickly and easily add secure authentication and user management to your Next.js application. Clerk works seamlessly on both client side and server side components.
+---
+
+# Use Clerk with Next.js
+
+Learn how to use Clerk to quickly and easily add secure authentication and user management to your Next.js application. Clerk works seamlessly in both client side and server side components.
+
+<Steps>
+
+### Install `@clerk/nextjs`
+
+Once you have a Next.js application ready, you need to install Clerk's Next.js SDK. This gives you access to prebuilt components and hooks, as well as our helpers for Next.js API routes, server-side rendering, and middleware.
+
+<CodeBlockTabs options={['npm', 'yarn', 'pnpm']}>
+  ```bash filename="terminal" copy
+  npm install @clerk/nextjs
+  ```
+
+  ```bash filename="terminal" copy
+  yarn add @clerk/nextjs
+  ```
+
+  ```bash filename="terminal" copy
+  pnpm i @clerk/nextjs
+  ```
+</CodeBlockTabs>
+
+### Set environment keys
+
+Below is an example of an `.env.local` file. If you are signed into your Clerk Dashboard, your keys should become visible by clicking on the eye icon.
+
+<InjectKeys>
+
+```sh copy filename=".env.local"
+NEXT_PUBLIC_CLERK_PUBLISHABLE_KEY={{pub_key}}
+CLERK_SECRET_KEY={{secret}}
+```
+
+</InjectKeys>
+
+### Mount `<ClerkProvider />`
+
+Update your root layout to include the [`<ClerkProvider />`](/docs/components/clerk-provider#clerk-provider) wrapper. The `<ClerkProvider />` component wraps your Next.js application to provide active session and user context to Clerk's hooks and other components. It is recommended that the `<ClerkProvider />` wraps the `<body/>` to enable the context to be accessible anywhere within the app.
+
+<CodeBlockTabs options={["App Router", "Pages Router"]}>
+```tsx copy filename="app/layout.tsx"
+import { ClerkProvider } from '@clerk/nextjs'
+
+export const metadata = {
+  title: 'Next.js 13 with Clerk',
+}
+
+export default function RootLayout({
+  children,
+}: {
+  children: React.ReactNode
+}) {
+  return (
+    <ClerkProvider>
+      <html lang="en">
+        <body>{children}</body>
+      </html>
+    </ClerkProvider>
+  )
+}
+```
+
+```tsx filename="_app.tsx" copy
+import { ClerkProvider } from "@clerk/nextjs";
+import type { AppProps } from "next/app";
+function MyApp({ Component, pageProps }: AppProps) {
+  return (
+    <ClerkProvider {...pageProps}>
+      <Component {...pageProps} />
+    </ClerkProvider>
+  );
+}
+export default MyApp;
+```
+</CodeBlockTabs>
+
+<Callout type="warning">
+  The root layout is a server component. If you plan to use the `<ClerkProvider />` outside the root layout, it will need to be a server component as well.
+</Callout>
+
+### Protect your application
+
+Now that Clerk is installed and mounted in your application, it’s time to decide which pages are public and which need to hide behind authentication. We do this by creating a `middleware.ts` file at the root folder (or inside `src/` if that is how you set up your app).
+
+```tsx filename="middleware.ts" copy
+import { authMiddleware } from "@clerk/nextjs";
+
+// This example protects all routes including api/trpc routes
+// Please edit this to allow other routes to be public as needed.
+// See https://clerk.com/docs/references/nextjs/auth-middleware for more information about configuring your middleware
+export default authMiddleware({});
+
+export const config = {
+  matcher: ["/((?!.*\\..*|_next).*)", "/", "/(api|trpc)(.*)"],
+};
+
+```
+
+With this middleware, your entire application is protected. If you try to access it, the middleware will redirect you to your Sign Up page. If you want to make other routes public, check out the [authMiddleware reference page](/docs/references/nextjs/auth-middleware).
+
+
+
+<Callout type="info" emoji="🎉">
+ At this point, your application is fully protected by Clerk and uses Clerk's [Account Portal](/docs/account-portal/overview) pages that are available out of box. Start your Next.js application via `npm run dev`, visit `http://localhost:3000`, and sign up to get access to your application.
+</Callout>
+
+
+### Build your own sign in and sign up pages
+
+In addition to the Account Portal, Clerk also offers a set of [prebuilt components](/docs/components/overview) that you can use instead to embed sign in, sign up, and other user management functions into your Next.js application. We are going to use the `<SignIn />` and `<SignUp />` components by utilizing the Next.js optional catch-all route.
+
+
+
+#### Build your sign up page
+
+
+<CodeBlockTabs options={["App Router", "Pages Router"]}>
+  ```tsx copy filename="app/sign-up/[[...sign-up]]/page.tsx"
+  import { SignUp } from "@clerk/nextjs";
+
+  export default function Page() {
+    return <SignUp />;
+  }
+  ```
+
+  ```tsx copy filename="/pages/sign-up/[[...index]].tsx"
+  import { SignUp } from "@clerk/nextjs";
+
+  export default function Page() {
+    return <SignUp />;
+  }
+  ```
+</CodeBlockTabs>
+
+#### Build your sign in page
+
+
+<CodeBlockTabs options={["App Router", "Pages Router"]}>
+  ```tsx copy filename="app/sign-in/page.tsx"
+  import { SignIn } from "@clerk/nextjs";
+
+  export default function Page() {
+    return <SignIn />;
+  }
+  ```
+
+  ```tsx copy filename="/pages/sign-in/[[...index]].tsx"
+  import { SignIn } from "@clerk/nextjs";
+
+  export default function Page() {
+    return <SignIn />;
+  }
+  ```
+</CodeBlockTabs>
+
+<Callout type="info" emoji="ℹ️">
+  By default, the Clerk components inherit the font family. `create-next-app` does not apply a global font family. When you launch your application, you may notice that the font family is different.
+</Callout>
+
+
+#### Update your environment variables 
+
+Next, add environment variables for the `signIn`, `signUp`, `afterSignUp`, and `afterSignIn` paths:
+
+```sh copy filename=".env.local"
+NEXT_PUBLIC_CLERK_SIGN_IN_URL=/sign-in
+NEXT_PUBLIC_CLERK_SIGN_UP_URL=/sign-up
+NEXT_PUBLIC_CLERK_AFTER_SIGN_IN_URL=/
+NEXT_PUBLIC_CLERK_AFTER_SIGN_UP_URL=/
+```
+
+These values control the behavior of the components when you sign in or sign up and when you click on the respective links at the bottom of each component.
+
+### Embed the `<UserButton />`
+
+The [`<UserButton />`](/docs/users/user-button) allows users to manage their account information and log out, thus allowing you to complete a full authentication circle.
+
+You can add it anywhere you want, but next to the logo in your main application page is a good start.
+
+<CodeBlockTabs options={["App Router", "Pages Router"]}>
+```tsx copy filename="app/page.tsx"
+import { UserButton } from "@clerk/nextjs";
+
+export default function Home() {
+  return (
+    <div>
+      <UserButton afterSignOutUrl="/"/>
+    </div>
+  )
+}
+```
+
+```tsx copy filename="pages/example.tsx"
+import { UserButton } from "@clerk/nextjs";
+ 
+export default function Example() {
+  return (
+    <>
+			<header>
+				<UserButton afterSignOutUrl="/"/>
+			</header>
+			<div>Your page's content can go here.</div>
+    </>
+  );
+}
+```
+</CodeBlockTabs>
+
+### Sign up for your application
+
+Now start your Next.js application via `npm run dev`, visit `http://localhost:3000`, and sign up to get access to your application.
+
+</Steps>
+
+## Read session and user data
+
+Clerk provides a set of hooks and helpers that you can use to access the active session and user data in your Next.js application. Here are examples of how to use these helpers in both the client and server side to get you started.
+
+### Client side
+
+#### `useAuth`
+
+The [`useAuth`](/docs/references/react/use-auth) hook is a convenient way to access the current auth state. This hook provides the minimal information needed for data-loading and helper methods to manage the current active session.
+
+```tsx copy filename="example.tsx"
+"use client";
+import { useAuth } from "@clerk/nextjs";
+
+export default function Example() {
+  const { isLoaded, userId, sessionId, getToken } = useAuth();
+
+  // In case the user signs out while on the page.
+  if (!isLoaded || !userId) {
+    return null;
+  }
+
+  return (
+    <div>
+      Hello, {userId} your current active session is {sessionId}
+    </div>
+  );
+}
+```
+
+#### `useUser`
+
+The [`useUser`](/docs/references/react/use-user) hook is a convenient way to access the current user data where you need it. This hook provides the user data and helper methods to manage the current active session.
+
+```tsx copy filename="example.tsx"
+"use client";
+import { useUser } from "@clerk/nextjs";
+
+export default function Example() {
+  const { isLoaded, isSignedIn, user } = useUser();
+
+  if (!isLoaded || !isSignedIn) {
+    return null;
+  }
+
+  return <div>Hello, {user.firstName} welcome to Clerk</div>;
+}
+```
+
+### Server side
+
+#### API Routes
+
+You can protect your API routes by using the [`getAuth`](/docs/references/nextjs/get-auth) helper and retrieve data from your own systems.
+
+```tsx copy filename="pages/api/auth.ts"
+import type { NextApiRequest, NextApiResponse } from "next";
+import { getAuth } from "@clerk/nextjs/server";
+
+export default function handler(req: NextApiRequest, res: NextApiResponse) {
+  const { userId } = getAuth(req);
+  if (!userId) {
+    res.status(401).json({ error: "Unauthorized" });
+    return;
+  }
+  // retrieve data from your database
+  res.status(200).json({});
+}
+```
+
+In some cases, you may need the full [`User`](/docs/references/javascript/user/user) object. For example, if you want to access the user's email address or name. You can use the [`clerkClient`](/docs/references/backend/overview) helper to get the full `User` object.
+
+
+```tsx copy filename="pages/api/auth.ts"
+import { clerkClient } from "@clerk/nextjs";
+import { getAuth } from "@clerk/nextjs/server";
+import type { NextApiRequest, NextApiResponse } from "next";
+
+export default async function handler(
+  req: NextApiRequest,
+  res: NextApiResponse
+) {
+  const { userId } = getAuth(req);
+
+  if (!userId) {
+    return res.status(401).json({ error: "Unauthorized" });
+  }
+
+  const user = userId ? await clerkClient.users.getUser(userId) : null;
+
+  // use the user object to decide what data to return
+
+  return res.status(200).json({});
+}
+```
+
+### Server side render user data
+
+<Tabs items={["App Router", "Pages Router"]}>
+  <Tab>
+    #### **`currentUser()`**
+
+    [`currentUser()`](/docs/references/nextjs/current-user) loads the `User` object for the authenticated user from Clerk's backend API. This is helpful if you want to render information, like their first and last name, directly from the server.
+
+    Under the hood, this calls `fetch()` so it is automatically deduped per request.
+
+    ```tsx copy filename="page.tsx"
+    import { currentUser } from "@clerk/nextjs";
+    import type { User } from "@clerk/nextjs/api";
+
+    export default async function Page() {
+      const user: User | null = await currentUser();
+      // ...
+    }
+    ```
+
+    #### **`auth()`**
+
+    Clerk has introduced a new [`auth()`](/docs/references/nextjs/auth) helper that returns the same [`Authentication` Object](/docs/references/nextjs/authentication-object) as [`getAuth(req)`](/docs/references/nextjs/get-auth) in middleware, getServerSideProps, and API routes.
+
+    Since request data like `headers()` and `cookies()` is now available in the global scope for Next.js, you no longer need to explicitly pass a `Request` object to Clerk.
+
+    ```tsx copy filename="app/page.tsx"
+    import { auth } from "@clerk/nextjs";
+
+    export default function Page() {
+      const { userId } : { userId: string | null } = auth();
+      // ...
+    }
+    ```
+  </Tab>
+
+  <Tab>
+    You can access the active session and user data in your `getServerSideProps` using the [`getAuth`](/docs/references/nextjs/get-auth) helper.
+
+    <Callout type="info" emoji="ℹ️">
+      Please note the addition of buildClerkProps in the return statement, which informs our React helpers of the authentication state during server-side rendering (like `useAuth()`, `<SignedIn>`, and `<SignedOut>`).
+    </Callout>
+
+    ```tsx copy filename="pages/example.tsx"
+    import { getAuth, buildClerkProps } from "@clerk/nextjs/server";
+    import { GetServerSideProps } from "next";
+
+    export const getServerSideProps: GetServerSideProps = async (ctx) => {
+      const { userId } = getAuth(ctx.req);
+
+      if (!userId) {
+        // handle user is not logged in.
+      }
+
+      // Load any data your application needs for the page using the userId
+      return { props: { ...buildClerkProps(ctx.req) } };
+    };
+    ```
+
+    You can also access the full user object before passing it to the page using the `clerkClient` helper.
+
+    ```tsx copy filename="pages/example.tsx"
+    import { clerkClient } from "@clerk/nextjs";
+    import { getAuth, buildClerkProps } from "@clerk/nextjs/server";
+    import { GetServerSideProps } from "next";
+
+    export const getServerSideProps: GetServerSideProps = async (ctx) => {
+      const { userId } = getAuth(ctx.req);
+
+      const user = userId ? await clerkClient.users.getUser(userId) : undefined;
+
+      return { props: { ...buildClerkProps(ctx.req, { user }) } };
+    };
+    ```
+  </Tab>
+</Tabs>
+
+## Next steps
+
+Now that your Next.js application is integrated with Clerk, you will want to read the following documentation:
+
+<div className="container mx-auto my-4">
+  <div className="grid grid-cols-1 gap-6 md:grid-cols-2">
+    <Cards title="Customization & Localization" description="Learn how to customize and localize the Clerk components." link="/docs/components/customization/overview" cta="Learn More" />
+
+    <Cards title="Authentication Components" description="Learn more about all our authentication components." link="/docs/components/overview" cta="Learn More" />
+
+    <Cards title="Client Side Helpers" description="Learn more about our client side helpers and how to use them." link="/docs/references/react/use-auth" cta="Learn More" />
+
+    <Cards title="Next.js SDK Reference" description="Learn more about additional Next.js methods." link="/docs/references/nextjs/overview" cta="Learn More" />
+  </div>
+</div>