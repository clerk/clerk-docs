--- conflicted
+++ resolved
@@ -119,16 +119,7 @@
     [
       ["Overview", "/organizations/overview"],
       ["Roles and permissions", "/organizations/roles-permissions"],
-<<<<<<< HEAD
       ["Verified domains", "/organizations/verified-domains"],
-      "# Prebuilt Components",
-      ["<CreateOrganization />", "https://clerk.com/docs/components/organization/create-organization"],
-      ["<OrganizationProfile />", "https://clerk.com/docs/components/organization/organization-profile"],
-      ["<OrganizationSwitcher />", "https://clerk.com/docs/components/organization/organization-switcher"],
-      ["<OrganizationList />", "https://clerk.com/docs/components/organization/organization-list"],
-      ["<Protect>", "https://clerk.com/docs/components/protect"],
-=======
->>>>>>> de3eb4a1
       "# Guides",
       ["Create roles and assign permissions", "/organizations/create-roles-permissions"],
       ["Verify the active user’s permissions", "/organizations/verify-user-permissions"],
