--- conflicted
+++ resolved
@@ -48,10 +48,6 @@
 import { visit as mdastVisit } from 'unist-util-visit'
 import reporter from 'vfile-reporter'
 import { z } from 'zod'
-<<<<<<< HEAD
-=======
-import symlinkDir from 'symlink-dir'
->>>>>>> 79f89e19
 import yaml from 'yaml'
 
 import { generateApiErrorDocs } from './lib/api-errors'
@@ -853,22 +849,14 @@
       }
 
       if (doc.sdk !== undefined) {
-<<<<<<< HEAD
-        // This is a sdk specific doc, so we want to put a landing page here to redirect the user to a doc customized to their sdk.
-
-        const sdks = [...(doc.sdk ?? []), ...(doc.distinctSDKVariants ?? [])]
-
-        await writeFile(
-          doc.file.filePathInDocsFolder,
-          `---
-=======
         // Check if the href already contains an SDK name (e.g., /docs/references/react/guide contains 'react')
         const hrefSegments = doc.file.href.split('/')
-        const hrefAlreadyContainsSdk = doc.sdk.some((sdk) => hrefSegments.includes(sdk))
+        const sdks = [...(doc.sdk ?? []), ...(doc.distinctSDKVariants ?? [])]
+        const hrefAlreadyContainsSdk = sdks.some((sdk) => hrefSegments.includes(sdk))
 
         // Check if this document only supports one SDK (regardless of how many SDKs are available overall)
         // If a document only supports one SDK, there's no choice to be made, so no redirect page needed
-        const isSingleSdkDocument = doc.sdk.length === 1
+        const isSingleSdkDocument = sdks.length === 1
 
         // Only create a redirect page if:
         // 1. The href doesn't already contain the SDK name, AND
@@ -880,22 +868,17 @@
           await writeFile(
             doc.file.filePathInDocsFolder,
             `---
->>>>>>> 79f89e19
 ${yaml.stringify({
   template: 'wide',
   redirectPage: 'true',
   availableSdks: sdks.join(','),
   notAvailableSdks: config.validSdks.filter((sdk) => !sdks?.includes(sdk)).join(','),
 })}---
-<<<<<<< HEAD
 <SDKDocRedirectPage title="${doc.frontmatter.title}"${doc.frontmatter.description ? ` description="${doc.frontmatter.description}" ` : ' '}href="${scopeHrefToSDK(config)(doc.file.href, ':sdk:')}" sdks={${JSON.stringify(sdks)}} />`,
-        )
-=======
-<SDKDocRedirectPage title="${doc.frontmatter.title}"${doc.frontmatter.description ? ` description="${doc.frontmatter.description}" ` : ' '}href="${scopeHrefToSDK(config)(doc.file.href, ':sdk:')}" sdks={${JSON.stringify(doc.sdk)}} />`,
           )
-        }
-        // All SDK documents (single and multi) will be processed in the SDK-specific loop below
->>>>>>> 79f89e19
+        } else {
+          // All SDK documents (single and multi) will be processed in the SDK-specific loop below
+        }
       } else {
         await writeFile(doc.file.filePathInDocsFolder, typedocTableSpecialCharacters.decode(doc.vfile.value as string))
       }
