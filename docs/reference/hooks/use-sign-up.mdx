---
title: useSignUp()
description: Access and manage the current user's sign-up state in your React application with Clerk's useSignUp() hook.
sdk: chrome-extension, expo, nextjs, react, react-router, tanstack-react-start
---

<<<<<<< HEAD
The `useSignUp()` hook provides access to the [`SignUpFuture`](/docs/reference/javascript/sign-up-future) object, which allows you to check the current state of a sign-up attempt and manage the sign-up flow. You can use this to create a [custom sign-up flow](/docs/guides/development/custom-flows/overview#sign-up-flow).

## Returns

<Properties>
  - `signUp`
  - [`SignUpFuture`](/docs/reference/javascript/sign-up-future)

  The current active `SignUpFuture` instance, for use in custom flows.

  > [!IMPORTANT]
  > The `SignUpFuture` instance referenced by `signUp` does not have a stable identity, and will change as the sign-up flow progresses. Make sure you provide it in dependency arrays when using hooks such as `useEffect`, `useCallback`, or `useMemo`.

  ---

  - `errors`
  - [`Errors`](/docs/reference/javascript/types/errors)

  The errors that occurred during the last API request.

  ---

  - `fetchStatus`
  - `'idle' | 'fetching'`

  The fetch status of the underlying `SignUpFuture` resource.
</Properties>

## Examples

For example usage of the `useSignUp()` hook, see the [Build your own UI](/docs/guides/development/custom-flows/overview) guide.
=======
The `useSignUp()` hook provides access to the [`SignUp`](/docs/reference/javascript/sign-up) object, which allows you to check the current state of a sign-up attempt and manage the sign-up flow. You can use this to create a [custom sign-up flow](/docs/guides/development/custom-flows/overview#sign-up-flow).

<Typedoc src="clerk-react/use-sign-up-return" />

## Examples

### Check the current state of a sign-up

The following example uses the `useSignUp()` hook to access the [`SignUp`](/docs/reference/javascript/sign-up) object, which contains the current sign-up attempt status and methods to create a new sign-up attempt. The `isLoaded` property is used to handle the loading state.

<If sdk="react">
  ```tsx {{ filename: 'src/pages/SignUpPage.tsx' }}
  import { useSignUp } from '@clerk/react'

  export default function SignUpPage() {
    const { isLoaded, signUp } = useSignUp()

    // Handle loading state
    if (!isLoaded) return <div>Loading...</div>

    return <div>The current sign-up attempt status is {signUp?.status}.</div>
  }
  ```
</If>

<If sdk="nextjs">
  ```tsx {{ filename: 'app/sign-up/page.tsx' }}
  'use client'

  import { useSignUp } from '@clerk/nextjs'

  export default function Page() {
    const { isLoaded, signUp } = useSignUp()

    // Handle loading state
    if (!isLoaded) return <div>Loading...</div>

    return <div>The current sign-up attempt status is {signUp?.status}.</div>
  }
  ```
</If>

<If sdk="react-router">
  ```tsx {{ filename: 'app/routes/sign-up.tsx' }}
  import { useSignUp } from '@clerk/react-router'

  export default function SignUpPage() {
    const { isLoaded, signUp } = useSignUp()

    // Handle loading state
    if (!isLoaded) return <div>Loading...</div>

    return <div>The current sign-up attempt status is {signUp?.status}.</div>
  }
  ```
</If>

<If sdk="chrome-extension">
  ```tsx {{ filename: 'src/routes/page.tsx' }}
  import { useSignUp } from '@clerk/chrome-extension'

  export default function SignUpPage() {
    const { isLoaded, signUp } = useSignUp()

    // Handle loading state
    if (!isLoaded) return <div>Loading...</div>

    return <div>The current sign-up attempt status is {signUp?.status}.</div>
  }
  ```
</If>

<If sdk="tanstack-react-start">
  ```tsx {{ filename: 'app/routes/index.tsx' }}
  import { useSignUp } from '@clerk/tanstack-react-start'
  import { createFileRoute } from '@tanstack/react-router'

  export const Route = createFileRoute('/')({
    component: SignUpPage,
  })

  export default function SignUpPage() {
    const { isLoaded, signUp } = useSignUp()

    // Handle loading state
    if (!isLoaded) return <View>Loading...</View>

    return <div>The current sign-up attempt status is {signUp?.status}.</div>
  }
  ```
</If>

<If sdk="expo">
  ```tsx {{ filename: 'app/(auth)/sign-up.tsx' }}
  import { useSignUp } from '@clerk/expo'
  import { Text, View } from 'react-native'

  export default function SignUpPage() {
    const { isLoaded, signUp } = useSignUp()

    // Handle loading state
    if (!isLoaded) return <View>Loading...</View>

    return (
      <View>
        <Text>The current sign-up attempt status is {signUp?.status}.</Text>
      </View>
    )
  }
  ```
</If>

### Create a custom sign-up flow with `useSignUp()`

The `useSignUp()` hook can also be used to build fully custom sign-up flows, if Clerk's prebuilt components don't meet your specific needs or if you require more control over the authentication flow. Different sign-up flows include email and password, email and phone codes, email links, and multifactor (MFA). To learn more about using the `useSignUp()` hook to create custom flows, see the [custom flow guides](/docs/guides/development/custom-flows/overview).
>>>>>>> cf9f0455
<|MERGE_RESOLUTION|>--- conflicted
+++ resolved
@@ -4,7 +4,6 @@
 sdk: chrome-extension, expo, nextjs, react, react-router, tanstack-react-start
 ---
 
-<<<<<<< HEAD
 The `useSignUp()` hook provides access to the [`SignUpFuture`](/docs/reference/javascript/sign-up-future) object, which allows you to check the current state of a sign-up attempt and manage the sign-up flow. You can use this to create a [custom sign-up flow](/docs/guides/development/custom-flows/overview#sign-up-flow).
 
 ## Returns
@@ -35,121 +34,4 @@
 
 ## Examples
 
-For example usage of the `useSignUp()` hook, see the [Build your own UI](/docs/guides/development/custom-flows/overview) guide.
-=======
-The `useSignUp()` hook provides access to the [`SignUp`](/docs/reference/javascript/sign-up) object, which allows you to check the current state of a sign-up attempt and manage the sign-up flow. You can use this to create a [custom sign-up flow](/docs/guides/development/custom-flows/overview#sign-up-flow).
-
-<Typedoc src="clerk-react/use-sign-up-return" />
-
-## Examples
-
-### Check the current state of a sign-up
-
-The following example uses the `useSignUp()` hook to access the [`SignUp`](/docs/reference/javascript/sign-up) object, which contains the current sign-up attempt status and methods to create a new sign-up attempt. The `isLoaded` property is used to handle the loading state.
-
-<If sdk="react">
-  ```tsx {{ filename: 'src/pages/SignUpPage.tsx' }}
-  import { useSignUp } from '@clerk/react'
-
-  export default function SignUpPage() {
-    const { isLoaded, signUp } = useSignUp()
-
-    // Handle loading state
-    if (!isLoaded) return <div>Loading...</div>
-
-    return <div>The current sign-up attempt status is {signUp?.status}.</div>
-  }
-  ```
-</If>
-
-<If sdk="nextjs">
-  ```tsx {{ filename: 'app/sign-up/page.tsx' }}
-  'use client'
-
-  import { useSignUp } from '@clerk/nextjs'
-
-  export default function Page() {
-    const { isLoaded, signUp } = useSignUp()
-
-    // Handle loading state
-    if (!isLoaded) return <div>Loading...</div>
-
-    return <div>The current sign-up attempt status is {signUp?.status}.</div>
-  }
-  ```
-</If>
-
-<If sdk="react-router">
-  ```tsx {{ filename: 'app/routes/sign-up.tsx' }}
-  import { useSignUp } from '@clerk/react-router'
-
-  export default function SignUpPage() {
-    const { isLoaded, signUp } = useSignUp()
-
-    // Handle loading state
-    if (!isLoaded) return <div>Loading...</div>
-
-    return <div>The current sign-up attempt status is {signUp?.status}.</div>
-  }
-  ```
-</If>
-
-<If sdk="chrome-extension">
-  ```tsx {{ filename: 'src/routes/page.tsx' }}
-  import { useSignUp } from '@clerk/chrome-extension'
-
-  export default function SignUpPage() {
-    const { isLoaded, signUp } = useSignUp()
-
-    // Handle loading state
-    if (!isLoaded) return <div>Loading...</div>
-
-    return <div>The current sign-up attempt status is {signUp?.status}.</div>
-  }
-  ```
-</If>
-
-<If sdk="tanstack-react-start">
-  ```tsx {{ filename: 'app/routes/index.tsx' }}
-  import { useSignUp } from '@clerk/tanstack-react-start'
-  import { createFileRoute } from '@tanstack/react-router'
-
-  export const Route = createFileRoute('/')({
-    component: SignUpPage,
-  })
-
-  export default function SignUpPage() {
-    const { isLoaded, signUp } = useSignUp()
-
-    // Handle loading state
-    if (!isLoaded) return <View>Loading...</View>
-
-    return <div>The current sign-up attempt status is {signUp?.status}.</div>
-  }
-  ```
-</If>
-
-<If sdk="expo">
-  ```tsx {{ filename: 'app/(auth)/sign-up.tsx' }}
-  import { useSignUp } from '@clerk/expo'
-  import { Text, View } from 'react-native'
-
-  export default function SignUpPage() {
-    const { isLoaded, signUp } = useSignUp()
-
-    // Handle loading state
-    if (!isLoaded) return <View>Loading...</View>
-
-    return (
-      <View>
-        <Text>The current sign-up attempt status is {signUp?.status}.</Text>
-      </View>
-    )
-  }
-  ```
-</If>
-
-### Create a custom sign-up flow with `useSignUp()`
-
-The `useSignUp()` hook can also be used to build fully custom sign-up flows, if Clerk's prebuilt components don't meet your specific needs or if you require more control over the authentication flow. Different sign-up flows include email and password, email and phone codes, email links, and multifactor (MFA). To learn more about using the `useSignUp()` hook to create custom flows, see the [custom flow guides](/docs/guides/development/custom-flows/overview).
->>>>>>> cf9f0455
+For example usage of the `useSignUp()` hook, see the [Build your own UI](/docs/guides/development/custom-flows/overview) guide.