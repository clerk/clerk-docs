--- conflicted
+++ resolved
@@ -29,25 +29,14 @@
 export const parseInMarkdownFile =
   (config: BuildConfig) =>
   async (
-<<<<<<< HEAD
-    file: { href: string; content?: string },
-=======
-    file: DocsFile,
->>>>>>> 2fddd3f5
+    file: DocsFile & { content?: string },
     partials: { path: string; content: string; node: Node }[],
     typedocs: { path: string; content: string; node: Node }[],
     prompts: Prompt[],
     inManifest: boolean,
     section: WarningsSection,
   ) => {
-<<<<<<< HEAD
-    const readFile = readMarkdownFile(config)
-    const [error, fileContent] = file.content
-      ? [null, file.content]
-      : await readFile(`${file.href}.mdx`.replace(config.baseDocsLink, ''))
-=======
-    const [error, fileContent] = await readMarkdownFile(file.fullFilePath)
->>>>>>> 2fddd3f5
+    const [error, fileContent] = file.content ? [null, file.content] : await readMarkdownFile(file.relativeFilePath)
 
     if (error !== null) {
       throw new Error(errorMessages['markdown-read-error'](file.href), {
@@ -59,10 +48,6 @@
 
     const slugify = slugifyWithCounter()
     const headingsHashes = new Set<string>()
-<<<<<<< HEAD
-    const filePath = `${file.href}.mdx`
-=======
->>>>>>> 2fddd3f5
     let node: Node | undefined = undefined
 
     const vfile = await remark()
@@ -76,19 +61,11 @@
         }
 
         if (file.href !== encodeURI(file.href)) {
-<<<<<<< HEAD
-          safeFail(config, vfile, filePath, section, 'invalid-href-encoding', [file.href])
-        }
-      })
-      .use(
-        extractFrontmatter(config, file.href, filePath, section, (fm) => {
-=======
           safeFail(config, vfile, file.filePath, section, 'invalid-href-encoding', [file.href])
         }
       })
       .use(
         extractFrontmatter(config, file.href, file.filePath, section, (fm) => {
->>>>>>> 2fddd3f5
           frontmatter = fm
         }),
       )
@@ -96,11 +73,7 @@
       .use(checkTypedoc(config, typedocs, file.filePath, { reportWarnings: true, embed: false }))
       .use(checkPrompts(config, prompts, file, { reportWarnings: true, update: false }))
       .process({
-<<<<<<< HEAD
-        path: `${file.href.substring(1)}.mdx`,
-=======
         path: file.relativeFilePath,
->>>>>>> 2fddd3f5
         value: fileContent,
       })
 
@@ -123,11 +96,7 @@
 
             if (id !== undefined) {
               if (documentContainsIfComponent === false && headingsHashes.has(id)) {
-<<<<<<< HEAD
-                safeFail(config, vfile, filePath, section, 'duplicate-heading-id', [file.href, id])
-=======
                 safeFail(config, vfile, file.filePath, section, 'duplicate-heading-id', [file.href, id])
->>>>>>> 2fddd3f5
               }
 
               headingsHashes.add(id)
@@ -135,11 +104,7 @@
               const slug = slugify(toString(node).trim())
 
               if (documentContainsIfComponent === false && headingsHashes.has(slug)) {
-<<<<<<< HEAD
-                safeFail(config, vfile, filePath, section, 'duplicate-heading-id', [file.href, slug])
-=======
                 safeFail(config, vfile, file.filePath, section, 'duplicate-heading-id', [file.href, slug])
->>>>>>> 2fddd3f5
               }
 
               headingsHashes.add(slug)
@@ -148,11 +113,7 @@
         )
       })
       .process({
-<<<<<<< HEAD
-        path: `${file.href.substring(1)}.mdx`,
-=======
         path: file.relativeFilePath,
->>>>>>> 2fddd3f5
         value: fileContent,
       })
 
@@ -165,11 +126,7 @@
     }
 
     return {
-<<<<<<< HEAD
-      href: file.href,
-=======
       file,
->>>>>>> 2fddd3f5
       sdk: (frontmatter as Frontmatter).sdk,
       vfile,
       headingsHashes,
