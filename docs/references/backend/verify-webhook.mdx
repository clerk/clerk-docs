--- conflicted
+++ resolved
@@ -4,64 +4,4 @@
 sdk: js-backend
 ---
 
-<<<<<<< HEAD
-Verifies the authenticity of a webhook request using Svix. Returns a promise that resolves to the verified webhook event data.
-
-```ts
-function verifyWebhook(request: Request, options?: VerifyWebhookOptions): Promise<WebhookEvent>
-```
-
-## Parameters
-
-<Properties>
-  - `request`
-  - `Request`
-
-  The request object.
-
-  ---
-
-  - `options`
-  - [`VerifyWebhookOptions`](#verify-webhook-options)
-
-  Optional configuration object.
-</Properties>
-
-### `VerifyWebhookOptions`
-
-<Properties>
-  - `signingSecret?`
-  - `string`
-
-  The signing secret for the webhook. It's recommended to use the [`CLERK_WEBHOOK_SIGNING_SECRET` environment variable](/docs/guides/development/clerk-environment-variables#webhooks) instead.
-</Properties>
-
-## Example
-
-See the [guide on syncing data](/docs/guides/development/webhooks/syncing) for more comprehensive and framework-specific examples that you can copy and paste into your app.
-
-```ts
-import { verifyWebhook } from '@clerk/backend/webhooks'
-
-try {
-  const evt = await verifyWebhook(request)
-
-  // Access the event data
-  const { id } = evt.data
-  const eventType = evt.type
-
-  // Handle specific event types
-  if (evt.type === 'user.created') {
-    console.log('New user created:', evt.data.id)
-    // Handle user creation
-  }
-
-  return new Response('Success', { status: 200 })
-} catch (err) {
-  console.error('Webhook verification failed:', err)
-  return new Response('Webhook verification failed', { status: 400 })
-}
-```
-=======
-<Typedoc src="backend/verify-webhook" />
->>>>>>> 26ebf6c1
+<Typedoc src="backend/verify-webhook" />