---
title: Add Google as a social connection
description: Learn how to set up social connection with Google.
---

<TutorialHero
  beforeYouStart={[
    {
      title: "A Clerk application is required.",
      link: "/docs/quickstarts/setup-clerk",
      icon: "clerk",
    },
    {
      title: "A Google Developer account is required.",
      link: "https://console.developers.google.com/",
      icon: "user-circle",
    }
  ]}
>
  - Use Google to authenticate users with OAuth.
</TutorialHero>

Enabling OAuth with Google allows your users to sign in and sign up to your Clerk application with their Google account.

## Configure for your development instance

<<<<<<< HEAD
To make the development flow as smooth as possible, Clerk uses preconfigured shared OAuth credentials and redirect URIs for _development instances_ - no other configuration is needed.
=======
To make the development flow as smooth as possible, Clerk uses preconfigured shared OAuth credentials and redirect URIs for development instances - no other configuration is needed.
>>>>>>> 5239e640

1. Navigate to the [Clerk Dashboard](https://dashboard.clerk.com/last-active?path=user-authentication/sso-connections).
1. In the top navigation, select **Configure**. Then in the sidebar, select **SSO Connections**.
1. Select the **Add connection** button, and select **For all users**.
1. In the **Choose provider** dropdown, select **Google**.
1. Select **Add connection**.

## Configure for your production instance

In _production instances_, you must provide custom credentials, which includes generating your own **Client ID** and **Client Secret** using your Google Developer account. This tutorial will walk you through that process in just a few steps.

<<<<<<< HEAD
<Steps>
  ### Enable Google as a social connection
=======
Navigate to the [Clerk Dashboard](https://dashboard.clerk.com/last-active?path=user-authentication/sso-connections). In the top navigation, select **Configure**. Then in the sidebar, select **SSO Connections**. Select the **Add connection** button, and select **For all users**. In the **Choose provider** dropdown, select **Google**. Toggle on **Use custom credentials** and copy the value of the **Authorized redirect URI** field (you will have to paste this in the Google Console in a bit). Leave that window open as you will need to fill in the Client ID and Client Secret values that you will retrieve from the Google Cloud Platform console.
>>>>>>> 5239e640

  1. Navigate to the [Clerk Dashboard](https://dashboard.clerk.com/last-active?path=user-authentication/sso-connections).
  1. In the top navigation, select **Configure**. Then in the sidebar, select **SSO Connections**.
  1. Select the **Add connection** button, and select **For all users**.
  1. In the **Choose provider** dropdown, select **Google**.
  1. Ensure that both **Enable for sign-up and sign-in** and **Use custom credentials** are toggled on.
  1. Save the **Authorized redirect URI** somewhere secure. You'll add it to your Google Developer project later.
  1. Leave this page open.

  ### Create a Google Developer project

  1. Navigate to the [Google Cloud Console](https://console.cloud.google.com/).
  1. Select a project or [create a new one](https://console.cloud.google.com/projectcreate).
  1. If the **APIs & Services** page isn't already open, open the left side menu and select **APIs & Services**.
  1. In the left side menu, select **Credentials**.
  1. Select **New Credentials**. Then, select **OAuth client ID.** You may need to [configure your consent screen](https://support.google.com/cloud/answer/6158849?hl=en#userconsent\&zippy=%2Cuser-consent).
  1. Select the appropriate application type for your project. Most likely, you will choose **Web application**.
  1. In the **Authorized redirect URIs** setting, add the value you copied from Clerk's Dashboard.

  ### Set the Client ID and Client Secret in your Clerk Dashboard

  Once the OAuth client is created, a modal will appear with your **Client ID** and **Client Secret**. Save these values somewhere secure.

  Go back to the Clerk Dashboard, where the modal should still be open, and paste these values into the respective fields.

  > [!NOTE]
  > If the modal or page is not still open, navigate to the [Clerk Dashboard](https://dashboard.clerk.com/last-active?path=user-authentication/sso-connections). In the top navigation, select **Configure**. Then in the sidebar, select **SSO Connections**. Select the **Google** connection. Under **Use custom credentials**, you can paste the **Client ID** and **Client Secret** into their respective fields.

<<<<<<< HEAD
  ### Test your OAuth

  The simplest way to test your OAuth is to visit your Clerk application's [Account Portal](/docs/customization/account-portal/overview), which is available for all Clerk applications out-of-the-box.

  1. In the navigation sidebar of the Clerk Dashboard, select [**Account Portal**](https://dashboard.clerk.com/last-active?path=account-portal).
  1. Next to the **Sign-in** URL, select **Visit**. The URL should resemble:
     - **For development** – `https://your-domain.accounts.dev/sign-in`
     - **For production** – `https://accounts.your-domain.com/sign-in`
  1. On the sign-in page, you should see **Google** as an option. Use it to sign in with your Google account.
</Steps>
=======
- Created an OAuth client ID in Google Cloud Platform console
- Added the authorized redirect URI in that OAuth client ID, as provided by Clerk Dashboard
- Set the proper Client ID and Client secret values in Clerk Dashboard, as provided by the Google Cloud Platform console

In the Clerk Dashboard, you should end up with something like this:

![Client ID and Client secret filled in. Authorized redirect URI copied and entered into Google Cloud Platform console.](/docs/images/authentication-providers/google/configuration.png)

Finally, select **Add connection** so that the settings are applied. Congratulations! Social connection with Google is now configured for your instance.
>>>>>>> 5239e640

### Important note about switching to production

Google OAuth apps by default start off in the "Testing" [publishing status](https://support.google.com/cloud/answer/10311615#publishing-status).
The publishing status setting can be found at the **APIs & Services > OAuth consent screen** page within the Google Cloud Platform console.

"Testing" mode is intended for internal testing prior to opening Google Auth connections to your [intended audience](https://support.google.com/cloud/answer/10311615#user-type).
It is limited to 100 test users and depending on the requested OAuth scopes, they may need to be explicitly added to your trusted user list to be able to connect.

Once ready to switch your Google OAuth app to production, **you will need to set the publishing status to "In Production".**
This involves a verification process with regard to your application name, logo and scopes requested before Google accepts the switch to production.

Please make sure your production application always uses a corresponding Google OAuth app that is set to "In Production" publishing status, so that your end users do not encounter any issues connecting.

### Block email subaddresses

<<<<<<< HEAD
By default, your application will block any Google account with an email address that contains the characters `+`, `=` or `#` from being able to sign up, sign in, or be added to existing accounts.

For a Google organization with domain `example.com`, blocking email subaddresses will prevent someone with access to email `user@example.com` from signing up with email `user+alias@example.com`. This is a known [Google OAuth vulnerability](https://trufflesecurity.com/blog/google-oauth-is-broken-sort-of/) that could allow unauthorized access since there is no way for a Google organization administrator to suspend or delete the email alias account. As a result, it's recommended to leave this setting enabled.

To configure this setting:
=======
![Block email subaddresses enabled for Google social connection.](/docs/images/authentication-providers/google/google-block-email-subaddresses.png)

In the Google social connection configuration modal, you also have the option to block email subaddresses. With this setting on, any Google account with an email address that contains the characters `+`, `=` or `#` will not be able to sign in, sign up, or be added to existing accounts. By default, this setting will be enabled for new Google social connections.
>>>>>>> 5239e640

1. Navigate to the [Clerk Dashboard](https://dashboard.clerk.com/last-active?path=user-authentication/sso-connections).
1. In the top navigation, select **Configure**. Then in the sidebar, select **SSO Connections**.
1. Select the **Google** connection.
1. Enable/disable **Block email subaddresses**.

> [!NOTE]
> Existing Google accounts with email subaddresses will be blocked by this restriction and will not be able to sign in.

## Google One Tap

[Google One Tap](https://developers.google.com/identity/gsi/web/guides/features) enables users to sign-in or sign-up to your Clerk application with the press of a button. After adding Google to your Clerk app as a social connection, you can use Clerk's prebuilt `<GoogleOneTap />` component to render the One Tap UI in your app.

See [the `<GoogleOneTap />` component reference](/docs/components/authentication/google-one-tap) to learn more.

## References

- [OAuth API verification FAQs](https://support.google.com/cloud/answer/9110914#)
- [Setting up your OAuth consent screen](https://support.google.com/cloud/answer/10311615)<|MERGE_RESOLUTION|>--- conflicted
+++ resolved
@@ -24,11 +24,9 @@
 
 ## Configure for your development instance
 
-<<<<<<< HEAD
-To make the development flow as smooth as possible, Clerk uses preconfigured shared OAuth credentials and redirect URIs for _development instances_ - no other configuration is needed.
-=======
-To make the development flow as smooth as possible, Clerk uses preconfigured shared OAuth credentials and redirect URIs for development instances - no other configuration is needed.
->>>>>>> 5239e640
+For _development instances_, Clerk uses preconfigured shared OAuth credentials and redirect URIs — no other configuration is needed.
+
+To configure your development instance, follow these steps:
 
 1. Navigate to the [Clerk Dashboard](https://dashboard.clerk.com/last-active?path=user-authentication/sso-connections).
 1. In the top navigation, select **Configure**. Then in the sidebar, select **SSO Connections**.
@@ -38,14 +36,12 @@
 
 ## Configure for your production instance
 
-In _production instances_, you must provide custom credentials, which includes generating your own **Client ID** and **Client Secret** using your Google Developer account. This tutorial will walk you through that process in just a few steps.
+In _production instances_, you must provide custom credentials, which involves generating your own **Client ID** and **Client Secret** using your Google Developer account.
 
-<<<<<<< HEAD
+To configure your production instance, follow these steps:
+
 <Steps>
   ### Enable Google as a social connection
-=======
-Navigate to the [Clerk Dashboard](https://dashboard.clerk.com/last-active?path=user-authentication/sso-connections). In the top navigation, select **Configure**. Then in the sidebar, select **SSO Connections**. Select the **Add connection** button, and select **For all users**. In the **Choose provider** dropdown, select **Google**. Toggle on **Use custom credentials** and copy the value of the **Authorized redirect URI** field (you will have to paste this in the Google Console in a bit). Leave that window open as you will need to fill in the Client ID and Client Secret values that you will retrieve from the Google Cloud Platform console.
->>>>>>> 5239e640
 
   1. Navigate to the [Clerk Dashboard](https://dashboard.clerk.com/last-active?path=user-authentication/sso-connections).
   1. In the top navigation, select **Configure**. Then in the sidebar, select **SSO Connections**.
@@ -74,7 +70,6 @@
   > [!NOTE]
   > If the modal or page is not still open, navigate to the [Clerk Dashboard](https://dashboard.clerk.com/last-active?path=user-authentication/sso-connections). In the top navigation, select **Configure**. Then in the sidebar, select **SSO Connections**. Select the **Google** connection. Under **Use custom credentials**, you can paste the **Client ID** and **Client Secret** into their respective fields.
 
-<<<<<<< HEAD
   ### Test your OAuth
 
   The simplest way to test your OAuth is to visit your Clerk application's [Account Portal](/docs/customization/account-portal/overview), which is available for all Clerk applications out-of-the-box.
@@ -85,17 +80,6 @@
      - **For production** – `https://accounts.your-domain.com/sign-in`
   1. On the sign-in page, you should see **Google** as an option. Use it to sign in with your Google account.
 </Steps>
-=======
-- Created an OAuth client ID in Google Cloud Platform console
-- Added the authorized redirect URI in that OAuth client ID, as provided by Clerk Dashboard
-- Set the proper Client ID and Client secret values in Clerk Dashboard, as provided by the Google Cloud Platform console
-
-In the Clerk Dashboard, you should end up with something like this:
-
-![Client ID and Client secret filled in. Authorized redirect URI copied and entered into Google Cloud Platform console.](/docs/images/authentication-providers/google/configuration.png)
-
-Finally, select **Add connection** so that the settings are applied. Congratulations! Social connection with Google is now configured for your instance.
->>>>>>> 5239e640
 
 ### Important note about switching to production
 
@@ -112,17 +96,11 @@
 
 ### Block email subaddresses
 
-<<<<<<< HEAD
 By default, your application will block any Google account with an email address that contains the characters `+`, `=` or `#` from being able to sign up, sign in, or be added to existing accounts.
 
 For a Google organization with domain `example.com`, blocking email subaddresses will prevent someone with access to email `user@example.com` from signing up with email `user+alias@example.com`. This is a known [Google OAuth vulnerability](https://trufflesecurity.com/blog/google-oauth-is-broken-sort-of/) that could allow unauthorized access since there is no way for a Google organization administrator to suspend or delete the email alias account. As a result, it's recommended to leave this setting enabled.
 
 To configure this setting:
-=======
-![Block email subaddresses enabled for Google social connection.](/docs/images/authentication-providers/google/google-block-email-subaddresses.png)
-
-In the Google social connection configuration modal, you also have the option to block email subaddresses. With this setting on, any Google account with an email address that contains the characters `+`, `=` or `#` will not be able to sign in, sign up, or be added to existing accounts. By default, this setting will be enabled for new Google social connections.
->>>>>>> 5239e640
 
 1. Navigate to the [Clerk Dashboard](https://dashboard.clerk.com/last-active?path=user-authentication/sso-connections).
 1. In the top navigation, select **Configure**. Then in the sidebar, select **SSO Connections**.
