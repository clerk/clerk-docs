---
title: "`<SubscriptionDetailsButton />` component"
description: "Clerk's <SubscriptionDetailsButton /> component renders a button that opens the subscription details drawer."
sdk: react, nextjs, vue
---

![The \<SubscriptionDetailsButton /> component renders a button that opens the subscription details drawer.](/docs/images/ui-components/subscription.png)

The `<SubscriptionDetailsButton />` component renders a button that opens the subscription details drawer when selected, allowing users to view and manage their subscription details, whether for their personal account or organization. It must be wrapped inside a [`<SignedIn />`](/docs/components/control/signed-in) component to ensure the user is authenticated.

<Include src="_partials/billing/api-experimental" />

## Properties

All props are optional.

<Properties>
  - `for?`
  - `'user' | 'organization'`

  Determines whether to show subscription details for the current user or organization. Defaults to `'user'`.

  ---

  - `children?`
  - `React.ReactNode`

  Optional custom button element. If not provided, defaults to a button with the text "Subscription details".

  ---

  - `onSubscriptionCancel?`
  - `() => void`

  A callback function that is called when a subscription is cancelled.

  ---

  - `subscriptionDetailsProps?`
  - `{ appearance: Appearance }`

  Options for the subscription details drawer. Accepts the following properties:

  - [`appearance`](/docs/customization/overview): an object used to style your components. For example: `<SubscriptionDetailsButton subscriptionDetailsProps={{ appearance: { ... } }} />`.
</Properties>

## Usage

`<SubscriptionDetailsButton />` must be wrapped inside a [`<SignedIn />`](/docs/components/control/signed-in) component to ensure the user is authenticated.

```tsx
<>
  // ❌ This will throw an error
  <SubscriptionDetailsButton />
  // ✅ Correct usage
  <SignedIn>
    <SubscriptionDetailsButton />
  </SignedIn>
</>
```

`<SubscriptionDetailsButton />` will throw an error if the `for` prop is set to `'organization'` and no [active organization](/docs/organizations/overview#active-organization) is set.

```tsx
<>
  // ❌ This will throw an error if no organization is active
  <SubscriptionDetailsButton for="organization" />
  // ✅ Correct usage
  {auth.orgId ? <SubscriptionDetailsButton for="organization" /> : null}
</>
```

<<<<<<< HEAD
<If sdk="nextjs">
  ```tsx {{ filename: 'app/billing/page.tsx' }}
  'use client'

  import { SignedIn } from '@clerk/nextjs'
  import { SubscriptionDetailsButton } from '@clerk/nextjs/experimental'

  export default function BillingPage() {
    return (
      <SignedIn>
        {/* Basic usage */}
        <SubscriptionDetailsButton />

        {/* Customizes the appearance of the subscription details drawer */}
        <SubscriptionDetailsButton
          subscriptionDetailsProps={{
            appearance: {
              /* custom theme */
            },
          }}
        />

        {/* Custom button */}
        <SubscriptionDetailsButton onSubscriptionCancel={() => console.log('Subscription canceled')}>
          <button className="custom-button">
            <Icon name="subscription" />
            Manage Subscription
          </button>
        </SubscriptionDetailsButton>
      </SignedIn>
    )
  }
  ```
</If>

<If sdk="react">
  ```tsx {{ filename: 'src/components/BillingSection.tsx' }}
  import { SignedIn } from '@clerk/clerk-react'
  import { SubscriptionDetailsButton } from '@clerk/clerk-react/experimental'

  const BillingSection = () => {
    return (
      <SignedIn>
        {/* Basic usage */}
        <SubscriptionDetailsButton />

        {/* Customizes the appearance of the subscription details drawer */}
        <SubscriptionDetailsButton
          subscriptionDetailsProps={{
            appearance: {
              /* custom theme */
            },
          }}
        />

        {/* Custom button */}
        <SubscriptionDetailsButton onSubscriptionCancel={() => console.log('Subscription canceled')}>
          <button className="custom-button">
            <Icon name="subscription" />
            Manage Subscription
          </button>
        </SubscriptionDetailsButton>
      </SignedIn>
    )
  }

  export default BillingSection
  ```
</If>
=======
<Tabs items={["Next.js", "React", "Vue"]}>
  <Tab>
    ```tsx {{ filename: 'app/billing/page.tsx' }}
    'use client'

    import { SignedIn } from '@clerk/nextjs'
    import { SubscriptionDetailsButton } from '@clerk/nextjs/experimental'

    export default function BillingPage() {
      return (
        <SignedIn>
          {/* Basic usage */}
          <SubscriptionDetailsButton />

          {/* Customizes the appearance of the subscription details drawer */}
          <SubscriptionDetailsButton
            subscriptionDetailsProps={{
              appearance: {
                /* custom theme */
              },
            }}
          />

          {/* Custom button */}
          <SubscriptionDetailsButton onSubscriptionCancel={() => console.log('Subscription canceled')}>
            <button className="custom-button">
              <Icon name="subscription" />
              Manage Subscription
            </button>
          </SubscriptionDetailsButton>
        </SignedIn>
      )
    }
    ```
  </Tab>

  <Tab>
    ```tsx {{ filename: 'src/components/BillingSection.tsx' }}
    import { SignedIn } from '@clerk/clerk-react'
    import { SubscriptionDetailsButton } from '@clerk/clerk-react/experimental'

    const BillingSection = () => {
      return (
        <SignedIn>
          {/* Basic usage */}
          <SubscriptionDetailsButton />

          {/* Customizes the appearance of the subscription details drawer */}
          <SubscriptionDetailsButton
            subscriptionDetailsProps={{
              appearance: {
                /* custom theme */
              },
            }}
          />

          {/* Custom button */}
          <SubscriptionDetailsButton onSubscriptionCancel={() => console.log('Subscription canceled')}>
            <button className="custom-button">
              <Icon name="subscription" />
              Manage Subscription
            </button>
          </SubscriptionDetailsButton>
        </SignedIn>
      )
    }

    export default BillingSection
    ```
  </Tab>

  <Tab>
    ```vue {{ filename: 'billing.vue' }}
    <script setup lang="ts">
    import { SignedIn } from '@clerk/vue'
    import { SubscriptionDetailsButton } from '@clerk/vue/experimental'
    </script>

    <template>
      <SignedIn>
        <!-- Basic usage -->
        <SubscriptionDetailsButton />

        <!-- Customizes the appearance of the subscription details drawer -->
        <SubscriptionDetailsButton
          :subscriptionDetailsProps="{
            appearance: {
              /* custom theme */
            },
          }"
        />

        <!-- Custom button -->
        <SubscriptionDetailsButton :onSubscriptionCancel="() => console.log('Subscription canceled')">
          <button class="custom-button">Manage Subscription</button>
        </SubscriptionDetailsButton>
      </SignedIn>
    </template>
    ```
  </Tab>
</Tabs>
>>>>>>> 444a8630
<|MERGE_RESOLUTION|>--- conflicted
+++ resolved
@@ -70,7 +70,6 @@
 </>
 ```
 
-<<<<<<< HEAD
 <If sdk="nextjs">
   ```tsx {{ filename: 'app/billing/page.tsx' }}
   'use client'
@@ -140,106 +139,33 @@
   export default BillingSection
   ```
 </If>
-=======
-<Tabs items={["Next.js", "React", "Vue"]}>
-  <Tab>
-    ```tsx {{ filename: 'app/billing/page.tsx' }}
-    'use client'
 
-    import { SignedIn } from '@clerk/nextjs'
-    import { SubscriptionDetailsButton } from '@clerk/nextjs/experimental'
+<If sdk="vue">
+  ```vue {{ filename: 'billing.vue' }}
+  <script setup lang="ts">
+  import { SignedIn } from '@clerk/vue'
+  import { SubscriptionDetailsButton } from '@clerk/vue/experimental'
+  </script>
 
-    export default function BillingPage() {
-      return (
-        <SignedIn>
-          {/* Basic usage */}
-          <SubscriptionDetailsButton />
+  <template>
+    <SignedIn>
+      <!-- Basic usage -->
+      <SubscriptionDetailsButton />
 
-          {/* Customizes the appearance of the subscription details drawer */}
-          <SubscriptionDetailsButton
-            subscriptionDetailsProps={{
-              appearance: {
-                /* custom theme */
-              },
-            }}
-          />
+      <!-- Customizes the appearance of the subscription details drawer -->
+      <SubscriptionDetailsButton
+        :subscriptionDetailsProps="{
+          appearance: {
+            /* custom theme */
+          },
+        }"
+      />
 
-          {/* Custom button */}
-          <SubscriptionDetailsButton onSubscriptionCancel={() => console.log('Subscription canceled')}>
-            <button className="custom-button">
-              <Icon name="subscription" />
-              Manage Subscription
-            </button>
-          </SubscriptionDetailsButton>
-        </SignedIn>
-      )
-    }
-    ```
-  </Tab>
-
-  <Tab>
-    ```tsx {{ filename: 'src/components/BillingSection.tsx' }}
-    import { SignedIn } from '@clerk/clerk-react'
-    import { SubscriptionDetailsButton } from '@clerk/clerk-react/experimental'
-
-    const BillingSection = () => {
-      return (
-        <SignedIn>
-          {/* Basic usage */}
-          <SubscriptionDetailsButton />
-
-          {/* Customizes the appearance of the subscription details drawer */}
-          <SubscriptionDetailsButton
-            subscriptionDetailsProps={{
-              appearance: {
-                /* custom theme */
-              },
-            }}
-          />
-
-          {/* Custom button */}
-          <SubscriptionDetailsButton onSubscriptionCancel={() => console.log('Subscription canceled')}>
-            <button className="custom-button">
-              <Icon name="subscription" />
-              Manage Subscription
-            </button>
-          </SubscriptionDetailsButton>
-        </SignedIn>
-      )
-    }
-
-    export default BillingSection
-    ```
-  </Tab>
-
-  <Tab>
-    ```vue {{ filename: 'billing.vue' }}
-    <script setup lang="ts">
-    import { SignedIn } from '@clerk/vue'
-    import { SubscriptionDetailsButton } from '@clerk/vue/experimental'
-    </script>
-
-    <template>
-      <SignedIn>
-        <!-- Basic usage -->
-        <SubscriptionDetailsButton />
-
-        <!-- Customizes the appearance of the subscription details drawer -->
-        <SubscriptionDetailsButton
-          :subscriptionDetailsProps="{
-            appearance: {
-              /* custom theme */
-            },
-          }"
-        />
-
-        <!-- Custom button -->
-        <SubscriptionDetailsButton :onSubscriptionCancel="() => console.log('Subscription canceled')">
-          <button class="custom-button">Manage Subscription</button>
-        </SubscriptionDetailsButton>
-      </SignedIn>
-    </template>
-    ```
-  </Tab>
-</Tabs>
->>>>>>> 444a8630
+      <!-- Custom button -->
+      <SubscriptionDetailsButton :onSubscriptionCancel="() => console.log('Subscription canceled')">
+        <button class="custom-button">Manage Subscription</button>
+      </SubscriptionDetailsButton>
+    </SignedIn>
+  </template>
+  ```
+</If>