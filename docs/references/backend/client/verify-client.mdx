---
title: verifyClient()
description: Use Clerk's Backend SDK to retrieve a client for a given session token, if the session is active.
---

{/* clerk/javascript file: https://github.com/clerk/javascript/blob/main/packages/backend/src/api/endpoints/ClientApi.ts#L27 */}

# `verifyClient()`

Verifies the [`Client`](/docs/references/javascript/client) in the provided token.

```tsx {{ prettier: false }}
function verifyClient: (token: string) => Promise<Client>;
```

## Parameters

<<<<<<< HEAD
| Name | Type | Description |
| - | - | - |
| `token` | `string` | A JWT that represents the active client. |
=======
<Properties>
  - `token`
  - `string`

  The session token to verify.
</Properties>
>>>>>>> 3e134129

## Example

```tsx {{ prettier: false }}
const token = 'my-session-token';

const response = await clerkClient.clients.verifyClient(token);
```

## Backend API (BAPI) endpoint

This method in the SDK is a wrapper around the BAPI endpoint `GET/clients/verify`. See the [BAPI reference](https://clerk.com/docs/reference/backend-api/tag/Clients#operation/VerifyClient) for more details.<|MERGE_RESOLUTION|>--- conflicted
+++ resolved
@@ -15,18 +15,12 @@
 
 ## Parameters
 
-<<<<<<< HEAD
-| Name | Type | Description |
-| - | - | - |
-| `token` | `string` | A JWT that represents the active client. |
-=======
 <Properties>
   - `token`
   - `string`
 
   The session token to verify.
 </Properties>
->>>>>>> 3e134129
 
 ## Example
 
