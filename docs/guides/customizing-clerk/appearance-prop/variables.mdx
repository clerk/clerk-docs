---
title: '`Variables` prop'
description: Utilize Clerk's variables property in order to adjust the general styles of the component's base theme, like colors, backgrounds, typography.
sdk: astro, chrome-extension, expo, nextjs, nuxt, react, react-router, remix, tanstack-react-start, vue, js-frontend, fastify, expressjs, js-backend, go, ruby, android
---

{/* JS file: https://github.com/clerk/javascript/blob/main/packages/types/src/appearance.ts#L399 */}

The `variables` property is used to adjust the general styles of the component's base theme, like colors, backgrounds, and typography.

## Properties

<Properties>
  - `colorPrimary`
  - `string`

  The primary color used throughout the components.

  CSS variable: `--clerk-color-primary`

  ---

  - `colorDanger`
  - `string`

  The color used for error states.

  CSS variable: `--clerk-color-danger`

  ---

  - `colorSuccess`
  - `string`

  The color used for success states.

  CSS variable: `--clerk-color-success`

  ---

  - `colorWarning`
  - `string`

  The color used for warning states.

  CSS variable: `--clerk-color-warning`

  ---

  - `colorNeutral`
  - `string`

  The color that will be used for all to generate the neutral shades the components use. This option applies to borders, backgrounds for hovered elements, hovered dropdown options.

  CSS variable: `--clerk-color-neutral`

  ---

  - `colorForeground`
  - `string`

  The color used for text.

  CSS variable: `--clerk-color-foreground`

  ---

  - `colorPrimaryForeground`
  - `string`

  The color used for text on the primary background.

  CSS variable: `--clerk-color-primary-foreground`

  ---

  - `colorMutedForeground`
  - `string`

  The color used for secondary text.

  CSS variable: `--clerk-color-muted-foreground`

  ---

  - `colorMuted`
  - `string`

  The color used for muted backgrounds.

  CSS variable: `--clerk-color-muted`

  ---

  - `colorBackground`
  - `string`

  The background color for the card container.

  CSS variable: `--clerk-color-background`

  ---

  - `colorInputForeground`
  - `string`

  The color used for text in input fields.

  CSS variable: `--clerk-color-input-foreground`

  ---

  - `colorInput`
  - `string`

  The background color used for input fields.

  CSS variable: `--clerk-color-input`

  ---

  - `colorShimmer`
  - `string`

  The color of the avatar shimmer.

  CSS variable: `--clerk-color-shimmer`

  ---

  - `colorRing`
  - `string`

  The color of the ring when an interactive element is focused.

  CSS variable: `--clerk-color-ring`

  ---

  - `colorShadow`
  - `string`

  The base shadow color used in the components.

  CSS variable: `--clerk-color-shadow`

  ---

  - `colorBorder`
  - `string`

  The base border color used in the components.

  CSS variable: `--clerk-color-border`

  ---

  - `colorModalBackdrop`
  - `string`

  The background color of the modal backdrop.

  CSS variable: `--clerk-color-modal-backdrop`

  ---

  - `fontFamily`
  - `string`

  The font family used throughout the components. By default, it is set to `inherit`.

  CSS variable: `--clerk-font-family`

  ---

  - `fontFamilyButtons`
  - `string`

  The font family used for buttons. By default, it is set to `inherit`.

  CSS variable: `--clerk-font-family-buttons`

  ---

  - `fontSize`
  - `string` | `{xs: string, sm: string, md: string, lg: string, xl: string}`

  The font size used throughout the components. By default, this is set to `0.8125rem`.

  CSS variable: `--clerk-font-size`

  ---

  - `fontWeight`
  - `{normal: number, medium: number, semibold: number, bold: number}`

  The font weight used throughout the components. By default, this is set to `{normal: 400, medium: 500, semibold: 600, bold: 700}`.

  CSS variable: `--clerk-font-weight`

  ---

  - `borderRadius`
  - `string`

  The border radius used throughout the components. By default, this is set to `0.375rem`.

  CSS variable: `--clerk-border-radius`

  ---

  - `spacing`
  - `string`

  The spacing unit used throughout the components. By default, this is set to `1rem`.

  CSS variable: `--clerk-spacing`
</Properties>

### Deprecated properties  {{ toc: false }}

The following properties are deprecated as of 2025-07-15 and will be removed in the next major version of Clerk.

- `colorText` (use `colorForeground` instead)
- `colorTextOnPrimaryBackground` (use `colorPrimaryForeground` instead)
- `colorTextSecondary` (use `colorMutedForeground` instead)
- `spacingUnit` (use `spacing` instead)
- `colorInputText` (use `colorInputForeground` instead)
- `colorInputBackground` (use `colorInput` instead)

## Usage

You can customize Clerk components by passing an object of variables to the `variables` property of the [`appearance`](/docs/guides/customizing-clerk/appearance-prop/overview) prop.

> [!NOTE browser-compatibility-considerations]
> **Browser Compatibility Considerations**
>
> Clerk's theming system uses modern CSS features like [`color-mix()`](https://developer.mozilla.org/en-US/docs/Web/CSS/color_value/color-mix) and [relative color syntax](https://developer.mozilla.org/en-US/docs/Web/CSS/CSS_colors/Relative_colors) to automatically generate color variations from your base colors. These features require:
>
> - **`color-mix()`**: Chrome 111+, Firefox 113+, Safari 16.2+
> - **Relative color syntax**: Chrome 119+, Firefox 120+, Safari 16.4+
>
> For broader browser support, when using the `variables` prop, **use direct color values** (e.g. `colorPrimary: '#6c47ff'`) instead of CSS variables or modern color functions.

### Apply `variables` to all Clerk components

<If notSdk={["astro", "js-frontend", "vue", "nuxt", "fastify"]}>
  To apply `variables` to all Clerk components, pass the `appearance` prop to the [`<ClerkProvider>`](/docs/reference/components/clerk-provider) component. The `appearance` prop accepts the property `variables`.

  In the following example, the primary color is set to blue and the text color is set to black. Since these styles are applied to the SDK's Clerk integration, which wraps the entire application, they will be applied to all Clerk components that use the primary or text color.

<<<<<<< HEAD
  <Tab>
    ```tsx {{ filename: 'app.tsx', mark: [[13, 18]] }}
    import React from 'react'
    import './App.css'
    import { ClerkProvider } from '@clerk/react'
=======
  ```tsx {{ mark: [[3, 6]] }}
  <ClerkProvider
    appearance={{
      variables: {
        colorPrimary: '#0000ff', // blue
        colorForeground: '#000000', // black
      },
    }}
  >
    {/* ... */}
  </ClerkProvider>
  ```
</If>
>>>>>>> a7ae4c32

<If sdk="astro">
  To apply `variables` to all Clerk components, pass the `appearance` prop to the [`clerk()`](/docs/reference/astro/overview) integration. The `appearance` prop accepts the property `variables`.

  In the following example, the primary color is set to blue and the text color is set to black. Since these styles are applied to the SDK's Clerk integration, which wraps the entire application, they will be applied to all Clerk components that use the primary or text color.

  ```js {{ filename: 'astro.config.mjs', mark: [[7, 10]] }}
  import clerk from '@clerk/astro'

  export default defineConfig({
    integrations: [
      clerk({
        appearance: {
          variables: {
            colorPrimary: '#0000ff', // blue
            colorForeground: '#000000', // black
          },
        },
      }),
    ],
  })
  ```
</If>

<If sdk="js-frontend">
  To apply `variables` to all Clerk components, pass the `appearance` prop to the [`clerk.load()`](/docs/reference/javascript/clerk#load) method. The `appearance` prop accepts the property `variables`.

  In the following example, the primary color is set to blue and the text color is set to black. Since these styles are applied to the SDK's Clerk integration, which wraps the entire application, they will be applied to all Clerk components that use the primary or text color.

  Use the following tabs to view the code necessary for each file.

  <CodeBlockTabs options={["main.js", "index.html"]}>
    ```js {{ mark: [[8, 11]], collapsible: true }}
    import { Clerk } from '@clerk/clerk-js'

    const clerkPubKey = import.meta.env.VITE_CLERK_PUBLISHABLE_KEY

    const clerk = new Clerk(clerkPubKey)
    await clerk.load({
      appearance: {
        variables: {
          colorPrimary: '#0000ff', // blue
          colorForeground: '#000000', // black
        },
      },
    })

    if (clerk.isSignedIn) {
      document.getElementById('app').innerHTML = `
          <div id="user-button"></div>
        `

      const userButtonDiv = document.getElementById('user-button')

      clerk.mountUserButton(userButtonDiv)
    } else {
      document.getElementById('app').innerHTML = `
          <div id="sign-in"></div>
        `

      const signInDiv = document.getElementById('sign-in')

      clerk.mountSignIn(signInDiv)
    }
    ```

    ```html
    <!doctype html>
    <html lang="en">
      <head>
        <meta charset="UTF-8" />
        <link rel="icon" type="image/svg+xml" href="/vite.svg" />
        <meta name="viewport" content="width=device-width, initial-scale=1.0" />
        <title>Clerk + JavaScript App</title>
      </head>
      <body>
        <div id="app"></div>
        <script type="module" src="main.js" async crossorigin="anonymous"></script>
      </body>
    </html>
    ```
  </CodeBlockTabs>
</If>

<If sdk="vue">
  To apply `variables` to all Clerk components, pass the `appearance` prop to the [`clerkPlugin()`](/docs/reference/vue/overview) integration. The `appearance` prop accepts the property `variables`.

  In the following example, the primary color is set to blue and the text color is set to black. Since these styles are applied to the SDK's Clerk integration, which wraps the entire application, they will be applied to all Clerk components that use the primary or text color.

  ```ts {{ filename: 'src/main.ts', mark: [[8, 11]] }}
  import { createApp } from 'vue'
  import App from './App.vue'
  import { clerkPlugin } from '@clerk/vue'

  const app = createApp(App)
  app.use(clerkPlugin, {
    appearance: {
      variables: {
        colorPrimary: '#0000ff', // blue
        colorForeground: '#000000', // black
      },
    },
  })
  app.mount('#app')
  ```
</If>

<If sdk="nuxt">
  To apply `variables` to all Clerk components, pass the `appearance` prop to the [`defineNuxtConfig()`](/docs/reference/nuxt/clerk-middleware) integration. The `appearance` prop accepts the property `variables`.

  In the following example, the primary color is set to blue and the text color is set to black. Since these styles are applied to the SDK's Clerk integration, which wraps the entire application, they will be applied to all Clerk components that use the primary or text color.

  ```ts {{ filename: 'nuxt.config.ts', mark: [[5, 8]] }}
  export default defineNuxtConfig({
    modules: ['@clerk/nuxt'],
    clerk: {
      appearance: {
        variables: {
          colorPrimary: '#0000ff', // blue
          colorForeground: '#000000', // black
        },
      },
    },
  })
  ```
</If>

<If sdk="fastify">
  To apply `variables` to all Clerk components, pass the `appearance` prop to the [`clerkPlugin()`](/docs/reference/fastify/clerk-plugin) integration. The `appearance` prop accepts the property `variables`.

  In the following example, the primary color is set to blue and the text color is set to black. Since these styles are applied to the SDK's Clerk integration, which wraps the entire application, they will be applied to all Clerk components that use the primary or text color.

  ```ts {{ filename: 'src/main.ts', mark: [[8, 11]] }}
  import Fastify from 'fastify'
  import { clerkPlugin } from '@clerk/fastify'

  const fastify = Fastify({ logger: true })

  fastify.register(clerkPlugin, {
    appearance: {
      variables: {
        colorPrimary: '#0000ff', // blue
        colorForeground: '#000000', // black
      },
    },
  })
  ```
</If>

### Apply `variables` to all instances of a Clerk component

<<<<<<< HEAD
  <Tab>
    ```tsx {{ filename: 'app.tsx', mark: [[13, 20]] }}
    import React from 'react'
    import './App.css'
    import { ClerkProvider } from '@clerk/react'
=======
To customize all instances of a Clerk component, you can pass the name of the Clerk component itself to the `appearance` prop.
>>>>>>> a7ae4c32

In the following example, the primary color is set to blue and the text color is set to black for all instances of the [`<SignIn />`](/docs/reference/components/authentication/sign-in) component.

<If notSdk={["astro", "js-frontend", "vue", "nuxt", "fastify"]}>
  ```tsx {{ mark: [[3, 8]] }}
  <ClerkProvider
    appearance={{
      signIn: {
        variables: {
          colorPrimary: '#0000ff', // blue
          colorForeground: '#000000', // black
        },
      },
    }}
  >
    {/* ... */}
  </ClerkProvider>
  ```
</If>

<If sdk="astro">
  ```js {{ filename: 'astro.config.mjs', mark: [[7, 12]] }}
  import clerk from '@clerk/astro'

  export default defineConfig({
    integrations: [
      clerk({
        appearance: {
          signIn: {
            variables: {
              colorPrimary: '#0000ff', // blue
              colorForeground: '#000000', // black
            },
          },
        },
      }),
    ],
  })
  ```
</If>

<If sdk="js-frontend">
  Use the following tabs to view the code necessary for each file.

  <CodeBlockTabs options={["main.js", "index.html"]}>
    ```js {{ mark: [[8, 13]], collapsible: true }}
    import { Clerk } from '@clerk/clerk-js'

    const clerkPubKey = import.meta.env.VITE_CLERK_PUBLISHABLE_KEY

    const clerk = new Clerk(clerkPubKey)
    await clerk.load({
      appearance: {
        signIn: {
          variables: {
            colorPrimary: '#0000ff', // blue
            colorForeground: '#000000', // black
          },
        },
      },
    })

    if (clerk.isSignedIn) {
      document.getElementById('app').innerHTML = `
          <div id="user-button"></div>
        `

      const userButtonDiv = document.getElementById('user-button')

      clerk.mountUserButton(userButtonDiv)
    } else {
      document.getElementById('app').innerHTML = `
          <div id="sign-in"></div>
        `

      const signInDiv = document.getElementById('sign-in')

      clerk.mountSignIn(signInDiv)
    }
    ```

    ```html
    <!doctype html>
    <html lang="en">
      <head>
        <meta charset="UTF-8" />
        <link rel="icon" type="image/svg+xml" href="/vite.svg" />
        <meta name="viewport" content="width=device-width, initial-scale=1.0" />
        <title>Clerk + JavaScript App</title>
      </head>
      <body>
        <div id="app"></div>
        <script type="module" src="main.js" async crossorigin="anonymous"></script>
      </body>
    </html>
    ```
  </CodeBlockTabs>
</If>

<If sdk="vue">
  ```ts {{ filename: 'src/main.ts', mark: [[8, 13]] }}
  import { createApp } from 'vue'
  import App from './App.vue'
  import { clerkPlugin } from '@clerk/vue'

  const app = createApp(App)
  app.use(clerkPlugin, {
    appearance: {
      signIn: {
        variables: {
          colorPrimary: '#0000ff', // blue
          colorForeground: '#000000', // black
        },
      },
    },
  })
  app.mount('#app')
  ```
</If>

<If sdk="nuxt">
  ```ts {{ filename: 'nuxt.config.ts', mark: [[5, 10]] }}
  export default defineNuxtConfig({
    modules: ['@clerk/nuxt'],
    clerk: {
      appearance: {
        signIn: {
          variables: {
            colorPrimary: '#0000ff', // blue
            colorForeground: '#000000', // black
          },
        },
      },
    },
  })
  ```
</If>

<If sdk="fastify">
  ```ts {{ filename: 'src/main.ts', mark: [[8, 13]] }}
  import Fastify from 'fastify'
  import { clerkPlugin } from '@clerk/fastify'

  const fastify = Fastify({ logger: true })

  fastify.register(clerkPlugin, {
    appearance: {
      signIn: {
        variables: {
          colorPrimary: '#0000ff', // blue
          colorForeground: '#000000', // black
        },
      },
    },
  })
  ```
</If>

### Apply `variables` to a single Clerk component

To customize a single Clerk component, pass the `variables` property to the `appearance` prop of the Clerk component.

The following example shows how to customize the [`<SignIn />`](/docs/reference/components/authentication/sign-in) component by setting the primary color to blue and the text color to black.

<If notSdk={["vue", "nuxt"]}>
  ```tsx {{ mark: [[3, 6]] }}
  <SignIn
    appearance={{
      variables: {
        colorPrimary: '#0000ff', // blue
        colorForeground: '#000000', // black
      },
    }}
  />
  ```
</If>

<If sdk={["vue", "nuxt"]}>
  ```vue {{ mark: [[3, 6], 11] }}
  <script setup lang="ts">
  const variables = {
    variables: {
      colorPrimary: '#0000ff',
      colorForeground: '#000000',
    },
  }
  </script>

  <template>
    <SignIn :appearance="variables" />
  </template>
  ```
</If>

### Using CSS variables

> [!WARNING]
> Please consider this approach with browser compatibility in mind, as it may not work in older browsers. See [Browser Compatibility Considerations](#browser-compatibility-considerations) for details.

You can also use CSS variables to customize the appearance of Clerk components. This approach is particularly useful when:

- You have a pre-defined design system with CSS custom properties
- You want to support automatic dark/light mode switching
- You need to dynamically update colors based on user preferences
- You're integrating Clerk into an existing application with established CSS variables

The following example demonstrates how to use CSS variables to customize the appearance of Clerk components, but for maximum browser compatibility, it's recommended to use direct color values instead.

Use the following tabs to view the code necessary for each file.

<If notSdk={["astro", "js-frontend", "vue", "nuxt"]}>
  <CodeBlockTabs options={["layout.tsx", "global.css"]}>
    ```tsx {{ mark: [4] }}
    <ClerkProvider
      appearance={{
        variables: {
          colorPrimary: 'var(--brand-primary)',
        },
      }}
    >
      {/* ... */}
    </ClerkProvider>
    ```

    ```css
    :root {
      --brand-primary: oklch(49.1% 0.27 292.581);
    }

    @media (prefers-color-scheme: dark) {
      :root {
        --brand-primary: oklch(54.1% 0.281 293.009);
      }
    }
    ```
  </CodeBlockTabs>
</If>

<If sdk="astro">
  <CodeBlockTabs options={["astro.config.mjs", "global.css"]}>
    ```ts {{ mark: [8] }}
    import clerk from '@clerk/astro'

    export default defineConfig({
      integrations: [
        clerk({
          appearance: {
            variables: {
              colorPrimary: 'var(--brand-primary)',
            },
<<<<<<< HEAD
          }}
        />
      )

      export default SignInPage
      ```
    </CodeBlockTabs>
  </Tab>

  <Tab>
    ```tsx {{ filename: '/src/sign-in/[[...index]].tsx', mark: [[5, 10]] }}
    import { SignIn } from '@clerk/react'

    const SignInPage = () => (
      <SignIn
        appearance={{
          variables: {
            colorPrimary: '#0000ff', // blue
            colorForeground: '#000000', // black
=======
>>>>>>> a7ae4c32
          },
        }),
      ],
    })
    ```

    ```css
    :root {
      --brand-primary: oklch(49.1% 0.27 292.581);
    }

    @media (prefers-color-scheme: dark) {
      :root {
        --brand-primary: oklch(54.1% 0.281 293.009);
      }
    }
    ```
  </CodeBlockTabs>
</If>

<If sdk="js-frontend">
  <CodeBlockTabs options={["main.js", "index.html", "global.css"]}>
    ```js {{ mark: [9], collapsible: true }}
    import { Clerk } from '@clerk/clerk-js'

    const clerkPubKey = import.meta.env.VITE_CLERK_PUBLISHABLE_KEY

    const clerk = new Clerk(clerkPubKey)
    await clerk.load({
      appearance: {
        variables: {
          colorPrimary: 'var(--brand-primary)',
        },
      },
    })

    if (clerk.isSignedIn) {
      document.getElementById('app').innerHTML = `
          <div id="user-button"></div>
        `

      const userButtonDiv = document.getElementById('user-button')

      clerk.mountUserButton(userButtonDiv)
    } else {
      document.getElementById('app').innerHTML = `
          <div id="sign-in"></div>
        `

      const signInDiv = document.getElementById('sign-in')

      clerk.mountSignIn(signInDiv)
    }
    ```

    ```html
    <!doctype html>
    <html lang="en">
      <head>
        <meta charset="UTF-8" />
        <link rel="icon" type="image/svg+xml" href="/vite.svg" />
        <meta name="viewport" content="width=device-width, initial-scale=1.0" />
        <title>Clerk + JavaScript App</title>
      </head>
      <body>
        <div id="app"></div>
        <script type="module" src="main.js" async crossorigin="anonymous"></script>
      </body>
    </html>
    ```

    ```css
    :root {
      --brand-primary: oklch(49.1% 0.27 292.581);
    }

    @media (prefers-color-scheme: dark) {
      :root {
        --brand-primary: oklch(54.1% 0.281 293.009);
      }
    }
    ```
  </CodeBlockTabs>
</If>

<If sdk="vue">
  <CodeBlockTabs options={["main.js", "global.css"]}>
    ```ts {{ mark: [9] }}
    import { createApp } from 'vue'
    import App from './App.vue'
    import { clerkPlugin } from '@clerk/vue'

    const app = createApp(App)
    app.use(clerkPlugin, {
      appearance: {
        variables: {
          colorPrimary: 'var(--brand-primary)',
        },
      },
    })
    app.mount('#app')
    ```

    ```css
    :root {
      --brand-primary: oklch(49.1% 0.27 292.581);
    }

    @media (prefers-color-scheme: dark) {
      :root {
        --brand-primary: oklch(54.1% 0.281 293.009);
      }
    }
    ```
  </CodeBlockTabs>
</If>

<If sdk="nuxt">
  <CodeBlockTabs options={["nuxt.config.ts", "global.css"]}>
    ```ts {{ mark: [6] }}
    export default defineNuxtConfig({
      modules: ['@clerk/nuxt'],
      clerk: {
        appearance: {
          variables: {
            colorPrimary: 'var(--brand-primary)',
          },
        },
      },
    })
    ```

    ```css
    :root {
      --brand-primary: oklch(49.1% 0.27 292.581);
    }

    @media (prefers-color-scheme: dark) {
      :root {
        --brand-primary: oklch(54.1% 0.281 293.009);
      }
    }
    ```
  </CodeBlockTabs>
</If>

### Clerk CSS variables

Clerk exposes native CSS variables if you would prefer to define variables directly in your application's stylesheet. All variables exposed through the `appearance` object are also exposed as CSS variables; see the [properties](#properties) section for a list of the available variables.

The Clerk CSS variables are prefixed with `clerk-` and are in kebab-case:

```css
:root {
  --clerk-color-primary: #0000ff; /* colorPrimary */
  --clerk-color-foreground: #000000; /* colorForeground */
}
```<|MERGE_RESOLUTION|>--- conflicted
+++ resolved
@@ -249,13 +249,6 @@
 
   In the following example, the primary color is set to blue and the text color is set to black. Since these styles are applied to the SDK's Clerk integration, which wraps the entire application, they will be applied to all Clerk components that use the primary or text color.
 
-<<<<<<< HEAD
-  <Tab>
-    ```tsx {{ filename: 'app.tsx', mark: [[13, 18]] }}
-    import React from 'react'
-    import './App.css'
-    import { ClerkProvider } from '@clerk/react'
-=======
   ```tsx {{ mark: [[3, 6]] }}
   <ClerkProvider
     appearance={{
@@ -269,7 +262,6 @@
   </ClerkProvider>
   ```
 </If>
->>>>>>> a7ae4c32
 
 <If sdk="astro">
   To apply `variables` to all Clerk components, pass the `appearance` prop to the [`clerk()`](/docs/reference/astro/overview) integration. The `appearance` prop accepts the property `variables`.
@@ -421,15 +413,7 @@
 
 ### Apply `variables` to all instances of a Clerk component
 
-<<<<<<< HEAD
-  <Tab>
-    ```tsx {{ filename: 'app.tsx', mark: [[13, 20]] }}
-    import React from 'react'
-    import './App.css'
-    import { ClerkProvider } from '@clerk/react'
-=======
 To customize all instances of a Clerk component, you can pass the name of the Clerk component itself to the `appearance` prop.
->>>>>>> a7ae4c32
 
 In the following example, the primary color is set to blue and the text color is set to black for all instances of the [`<SignIn />`](/docs/reference/components/authentication/sign-in) component.
 
@@ -680,28 +664,6 @@
             variables: {
               colorPrimary: 'var(--brand-primary)',
             },
-<<<<<<< HEAD
-          }}
-        />
-      )
-
-      export default SignInPage
-      ```
-    </CodeBlockTabs>
-  </Tab>
-
-  <Tab>
-    ```tsx {{ filename: '/src/sign-in/[[...index]].tsx', mark: [[5, 10]] }}
-    import { SignIn } from '@clerk/react'
-
-    const SignInPage = () => (
-      <SignIn
-        appearance={{
-          variables: {
-            colorPrimary: '#0000ff', // blue
-            colorForeground: '#000000', // black
-=======
->>>>>>> a7ae4c32
           },
         }),
       ],
