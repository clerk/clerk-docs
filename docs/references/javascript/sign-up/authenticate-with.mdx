---
title: AuthenticateWith
description: These are all methods on the SignUp class that allow you to authenticate with different methods.
---

These are all methods on the [`SignUp`][signup-ref] class that allow you to authenticate with different methods.

## `authenticateWithRedirect()`

Signs up users via OAuth, where an external account provider is used to verify the user's identity and provide certain information about the user.

```typescript
function authenticateWithRedirect(params: AuthenticateWithRedirectParams): Promise<void>
```

### `AuthenticateWithRedirectParams`

<Properties>
  - `redirectUrl`
  - `string`

<<<<<<< HEAD
  The full URL or path that the OAuth provider should redirect to, on successful authorization on their part. Typically, this will be a simple `/sso-callback` route that calls [`Clerk.handleRedirectCallback`](/docs/references/javascript/clerk/handle-navigation#handle-redirect-callback) or mounts the [`<AuthenticateWithRedirectCallback />`](/docs/components/control/authenticate-with-callback) component. See the [custom flow](/docs/custom-flows/oauth-connections) for implementation details.
=======
  The full URL or path that the OAuth provider should redirect to after successful authorization on their part. Typically, this will be a simple `/sso-callback` route that either calls [`Clerk.handleRedirectCallback`](/docs/references/javascript/clerk/handle-navigation#handle-redirect-callback) or mounts the [`<AuthenticateWithRedirectCallback />`](/docs/components/control/authenticate-with-callback) component. See the [custom flow](/docs/custom-flows/oauth-connections) for implementation details.
>>>>>>> c9f7ea69

  ---

  - `redirectUrlComplete`
  - `string`

  Full URL or path to navigate after the OAuth or SAML flow completes.

  ---

  - `continueSignUp`
  - `boolean | undefined`

  Whether to continue (i.e. PATCH) an existing [`SignUp`][signup-ref] (if present) or create a new [`SignUp`][signup-ref].

  ---

  - `strategy`
  - `'oauth_<provider>' | 'saml' | 'enterprise_sso'`

  The strategy to use for authentication. The following strategies are supported:

<<<<<<< HEAD
  - `'oauth_<provider>'`: The user will be authenticated with their [social connection account](/docs/authentication/social-connections/overview). [See a list of supported values for `<provider>`](/docs/references/javascript/types/oauth#o-auth-provider).
  - `'saml'` (deprecated): The user will be authenticated with their [SAML account](/docs/authentication/enterprise-connections/overview#saml). Deprecated in favor of `'enterprise_sso'`.
=======
  - `'oauth_<provider>'`: The user will be authenticated with their [social connection account](/docs/authentication/social-connections/overview). See a list of [supported values for `<provider>`](/docs/references/javascript/types/oauth#o-auth-provider).
  - `'saml'` (deprecated): **Deprecated in favor of `'enterprise_sso'`.** The user will be authenticated with their [SAML account](/docs/authentication/enterprise-connections/overview#saml).
>>>>>>> c9f7ea69
  - `'enterprise_sso'`: The user will be authenticated either through SAML or OIDC depending on the configuration of their [enterprise SSO account](/docs/authentication/enterprise-connections/overview).

  ---

  - `identifier`
  - `string | undefined`

  Identifier to use for targeting an enterprise connection at sign-up.

  ---

  - `emailAddress`
  - `string | undefined`

  Email address to use for targeting an enterprise connection at sign-up.

  ---

  - `legalAccepted?`
  - `boolean`

  A boolean indicating whether the user has agreed to the [legal compliance](/docs/authentication/configuration/legal-compliance) documents.
</Properties>

## `authenticateWithWeb3()`

Starts a sign-up flow that authenticates the user against their public Web3 wallet address.

```typescript
function authenticateWithWeb3(params: AuthenticateWithWeb3Params): Promise<SignUpResource>
```

### `AuthenticateWithWeb3Params`

<Properties>
  - `identifier`
  - `string`

  The user's Web3 ID

  ---

  - `generateSignature`
  - <code>(opts: [GenerateSignatureParams](#generate-signature-params)) => Promise\<string></code>

  The method of how to generate the signature for the Web3 sign-in. See [`GenerateSignatureParams`](#generate-signature-params) for more information.

  ---

  - `strategy?`
  - `Web3Strategy`

  The Web3 verification strategy.

  ---

  - `legalAccepted?`
  - `boolean`

  A boolean indicating whether the user has agreed to the [legal compliance](/docs/authentication/configuration/legal-compliance) documents.
</Properties>

### `GenerateSignatureParams`

<Properties>
  - `identifier`
  - `string`

  The user's Web3 wallet address.

  ---

  - `nonce`
  - `string`

  The [cryptographic nonce](https://en.wikipedia.org/wiki/Cryptographic_nonce) used in the sign-in.

  ---

  - `provider?`
  - `Web3Provider`

  The Web3 provider to generate the signature with.

  ---

  - `legalAccepted?`
  - `boolean`

  A boolean indicating whether the user has agreed to the [legal compliance](/docs/authentication/configuration/legal-compliance) documents.
</Properties>

## `authenticateWithMetamask()`

Starts a sign-up flow that uses the Metamask browser extension to authenticate the user using their public Web3 wallet address.

```typescript
function authenticateWithMetamask(
  params?: SignUpAuthenticateWithWeb3Params,
): Promise<SignUpResource>
```

### `SignUpAuthenticateWithWeb3Params`

<Properties>
  - `unsafeMetadata`
  - [`SignUpUnsafeMetadata`](/docs/references/javascript/types/metadata#sign-up-unsafe-metadata)

  Custom fields that will be attached to the [`User`](/docs/references/javascript/user/user) object post-signup.

  ---

  - `legalAccepted?`
  - `boolean`

  A boolean indicating whether the user has agreed to the [legal compliance](/docs/authentication/configuration/legal-compliance) documents.
</Properties>

## `authenticateWithCoinbaseWallet()`

Starts a sign-up flow that uses the Coinbase Wallet to authenticate the user using their public Web3 wallet address.

```typescript
function authenticateWithCoinbaseWallet(
  params?: SignUpAuthenticateWithWeb3Params,
): Promise<SignUpResource>
```

## `authenticateWithOKXWallet()`

Starts a sign-up flow that uses the OKX Wallet to authenticate the user using their public Web3 wallet address.

```typescript
function authenticateWithOKXWallet(
  params?: SignUpAuthenticateWithWeb3Params,
): Promise<SignUpResource>
```

### `SignUpAuthenticateWithWeb3Params`

<Properties>
  - `unsafeMetadata`
  - [`SignUpUnsafeMetadata`](/docs/references/javascript/types/metadata#sign-up-unsafe-metadata)

  Custom fields that will be attached to the [`User`](/docs/references/javascript/user/user) object post-signup.
</Properties>

[signup-ref]: /docs/references/javascript/sign-up/sign-up<|MERGE_RESOLUTION|>--- conflicted
+++ resolved
@@ -19,11 +19,7 @@
   - `redirectUrl`
   - `string`
 
-<<<<<<< HEAD
-  The full URL or path that the OAuth provider should redirect to, on successful authorization on their part. Typically, this will be a simple `/sso-callback` route that calls [`Clerk.handleRedirectCallback`](/docs/references/javascript/clerk/handle-navigation#handle-redirect-callback) or mounts the [`<AuthenticateWithRedirectCallback />`](/docs/components/control/authenticate-with-callback) component. See the [custom flow](/docs/custom-flows/oauth-connections) for implementation details.
-=======
   The full URL or path that the OAuth provider should redirect to after successful authorization on their part. Typically, this will be a simple `/sso-callback` route that either calls [`Clerk.handleRedirectCallback`](/docs/references/javascript/clerk/handle-navigation#handle-redirect-callback) or mounts the [`<AuthenticateWithRedirectCallback />`](/docs/components/control/authenticate-with-callback) component. See the [custom flow](/docs/custom-flows/oauth-connections) for implementation details.
->>>>>>> c9f7ea69
 
   ---
 
@@ -46,13 +42,8 @@
 
   The strategy to use for authentication. The following strategies are supported:
 
-<<<<<<< HEAD
-  - `'oauth_<provider>'`: The user will be authenticated with their [social connection account](/docs/authentication/social-connections/overview). [See a list of supported values for `<provider>`](/docs/references/javascript/types/oauth#o-auth-provider).
-  - `'saml'` (deprecated): The user will be authenticated with their [SAML account](/docs/authentication/enterprise-connections/overview#saml). Deprecated in favor of `'enterprise_sso'`.
-=======
   - `'oauth_<provider>'`: The user will be authenticated with their [social connection account](/docs/authentication/social-connections/overview). See a list of [supported values for `<provider>`](/docs/references/javascript/types/oauth#o-auth-provider).
   - `'saml'` (deprecated): **Deprecated in favor of `'enterprise_sso'`.** The user will be authenticated with their [SAML account](/docs/authentication/enterprise-connections/overview#saml).
->>>>>>> c9f7ea69
   - `'enterprise_sso'`: The user will be authenticated either through SAML or OIDC depending on the configuration of their [enterprise SSO account](/docs/authentication/enterprise-connections/overview).
 
   ---
