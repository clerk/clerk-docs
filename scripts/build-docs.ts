--- conflicted
+++ resolved
@@ -85,13 +85,9 @@
 import { removeMdxSuffix } from './lib/utils/removeMdxSuffix'
 import { writeLLMs as generateLLMs, writeLLMsFull as generateLLMsFull, listOutputDocsFiles } from './lib/llms'
 import { VFile } from 'vfile'
-<<<<<<< HEAD
 import { checkTooltips } from './lib/plugins/checkTooltips'
 import { readTooltipsFolder, readTooltipsMarkdown } from './lib/tooltips'
-=======
-import { readTooltipsFolder, readTooltipsMarkdown, writeTooltips } from './lib/tooltips'
 import { Flags, readSiteFlags, writeSiteFlags } from './lib/siteFlags'
->>>>>>> ecc473b0
 
 // Only invokes the main function if we run the script directly eg npm run build, bun run ./scripts/build-docs.ts
 if (require.main === module) {
