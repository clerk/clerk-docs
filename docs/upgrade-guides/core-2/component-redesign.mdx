--- conflicted
+++ resolved
@@ -3,13 +3,7 @@
 description: "Learn how to handle changes as a result of redesigned components in Clerk Core 2"
 ---
 
-<<<<<<< HEAD
-The new version ships with improved design and UX across all of Clerk's [UI components](/docs/components/overview). If you have used the [`appearance` prop](/docs/components/customization/overview) or tokens for a [custom theme](/docs/components/customization/overview#create-a-custom-theme), you will likely need to make some adjustments to ensure your styling is still looking great. If you're using the [localization prop](/docs/components/customization/localization) you will likely need to make adjustments to account for added or removed localization keys.
-=======
-# Redesigned Components in Core 2
-
 The new version ships with improved design and UX across all of Clerk's [UI components](/docs/components/overview). If you have used the [`appearance` prop](/docs/customization/overview) or tokens for a [custom theme](/docs/customization/overview#create-a-custom-theme), you will likely need to make some adjustments to ensure your styling is still looking great. If you're using the [localization prop](/docs/customization/localization) you will likely need to make adjustments to account for added or removed localization keys.
->>>>>>> 277bc549
 
 > [!NOTE]
 > If you are not customizing the appearance of your components, or using `localization`, you can skip this section. If you are, we recommend using our CLI (`npx @clerk/upgrade`) to scan for changes required as part of the component redesign more quickly.
