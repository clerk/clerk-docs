{
  "$schema": "./manifest.schema.json",
  "navigation": [
    [
      { "title": "Home", "href": "/docs", "icon": "home" },
      {
        "title": "Learning",
        "items": [
          [
            {
              "title": "Quickstarts",
              "collapse": true,
              "icon": "checkmark-circle",
              "items": [
                [
                  { "title": "Overview", "href": "/docs/quickstarts/overview" },
                  { "title": "Set up Clerk", "href": "/docs/quickstarts/setup-clerk" },
                  {
                    "title": "Full Stack",
                    "items": [
                      [
                        {
                          "title": "Next.js",
                          "href": "/docs/quickstarts/nextjs",
                          "icon": "nextjs"
                        },
                        { "title": "Remix", "href": "/docs/quickstarts/remix", "icon": "remix" },
                        { "title": "Gatsby", "href": "/docs/quickstarts/gatsby", "icon": "gatsby" }
                      ]
                    ]
                  },
                  {
                    "title": "Frontend",
                    "items": [
                      [
                        {
                          "title": "JavaScript",
                          "href": "/docs/quickstarts/javascript",
                          "icon": "javascript"
                        },
                        { "title": "React", "href": "/docs/quickstarts/react", "icon": "react" },
                        { "title": "Expo", "href": "/docs/quickstarts/expo" }
                      ]
                    ]
                  },
                  {
                    "title": "Backend",
                    "items": [[{ "title": "Fastify", "href": "/docs/quickstarts/fastify" }]]
                  }
                ]
              ]
            },
            {
              "title": "Guides",
              "collapse": true,
              "icon": "book",
              "items": [
                [
                  { "title": "Overview", "href": "/docs/guides/overview" },
                  {
                    "title": "Add custom onboarding to your authentication flow",
                    "href": "/docs/guides/add-onboarding-flow"
                  },
                  {
                    "title": "Architecture scenarios",
                    "href": "/docs/guides/architecture-scenarios"
                  },
                  { "title": "Routing in Clerk", "href": "/docs/guides/routing" },
                  { "title": "Custom redirects", "href": "/docs/guides/custom-redirects" },
                  {
                    "title": "Transferring ownership of your App",
                    "href": "/docs/guides/transferring-your-app"
                  },
                  {
                    "title": "Use image optimization to improve app performance",
                    "href": "/docs/guides/image-optimization/imageurl-image-optimization"
                  },
                  {
                    "title": "Implement basic Role Based Access Control with metadata",
                    "href": "/docs/guides/basic-rbac"
                  },
                  {
                    "title": "Hide Personal Accounts and force organizations",
                    "href": "/docs/guides/force-organizations"
                  },
                  {
                    "title": "Migrating to Clerk from Auth.js",
                    "href": "/docs/guides/authjs-migration"
                  }
                ]
              ]
            }
          ],
          [
            {
              "title": "Sign Up & Sign In",
              "collapse": true,
              "icon": "door",
              "items": [
                [
                  { "title": "Overview", "href": "/docs/authentication/overview" },
                  {
                    "title": "Configuration",
                    "items": [
                      [
                        {
                          "title": "Sign-up and sign-in options",
                          "href": "/docs/authentication/configuration/sign-up-sign-in-options"
                        },
                        {
                          "title": "Session options",
                          "href": "/docs/authentication/configuration/session-options"
                        },
                        {
                          "title": "Email & SMS templates",
                          "href": "/docs/authentication/configuration/email-sms-templates"
                        },
                        {
                          "title": "Restrictions",
                          "href": "/docs/authentication/configuration/restrictions"
                        }
                      ]
                    ]
                  },
                  {
                    "title": "Social Connections",
                    "items": [
                      [
                        {
                          "title": "Overview",
                          "href": "/docs/authentication/social-connections/overview"
                        },
                        {
                          "title": "Social connections (OAuth)",
                          "href": "/docs/authentication/social-connections/oauth"
                        },
                        {
                          "title": "Account linking",
                          "href": "/docs/authentication/social-connections/account-linking"
                        },
                        {
                          "title": "Google",
                          "href": "/docs/authentication/social-connections/google"
                        },
                        {
                          "title": "Facebook",
                          "href": "/docs/authentication/social-connections/facebook"
                        },
                        {
                          "title": "Microsoft",
                          "href": "/docs/authentication/social-connections/microsoft"
                        },
                        {
                          "title": "See all",
                          "collapse": true,
                          "items": [
                            [
                              {
                                "title": "Apple",
                                "href": "/docs/authentication/social-connections/apple"
                              },
                              {
                                "title": "Atlassian",
                                "href": "/docs/authentication/social-connections/atlassian"
                              },
                              {
                                "title": "Bitbucket",
                                "href": "/docs/authentication/social-connections/bitbucket"
                              },
                              {
                                "title": "Box",
                                "href": "/docs/authentication/social-connections/box"
                              },
                              {
                                "title": "Coinbase",
                                "href": "/docs/authentication/social-connections/coinbase"
                              },
                              {
                                "title": "Discord",
                                "href": "/docs/authentication/social-connections/discord"
                              },
                              {
                                "title": "Dropbox",
                                "href": "/docs/authentication/social-connections/dropbox"
                              },
                              {
                                "title": "GitHub",
                                "href": "/docs/authentication/social-connections/github"
                              },
                              {
                                "title": "GitLab",
                                "href": "/docs/authentication/social-connections/gitlab"
                              },
                              {
                                "title": "HubSpot",
                                "href": "/docs/authentication/social-connections/hubspot"
                              },
                              {
                                "title": "Line",
                                "href": "/docs/authentication/social-connections/line"
                              },
                              {
                                "title": "Linear",
                                "href": "/docs/authentication/social-connections/linear"
                              },
                              {
                                "title": "LinkedIn (Deprecated)",
                                "href": "/docs/authentication/social-connections/linkedin"
                              },
                              {
                                "title": "LinkedIn",
                                "href": "/docs/authentication/social-connections/linkedin-oidc"
                              },
                              {
                                "title": "Notion",
                                "href": "/docs/authentication/social-connections/notion"
                              },
                              {
                                "title": "Slack",
                                "href": "/docs/authentication/social-connections/slack"
                              },
                              {
                                "title": "Spotify",
                                "href": "/docs/authentication/social-connections/spotify"
                              },
                              {
                                "title": "TikTok",
                                "href": "/docs/authentication/social-connections/tiktok"
                              },
                              {
                                "title": "Twitter v1",
                                "href": "/docs/authentication/social-connections/twitter"
                              },
                              {
                                "title": "X/Twitter v2",
                                "href": "/docs/authentication/social-connections/x-twitter"
                              },
                              {
                                "title": "Xero",
                                "href": "/docs/authentication/social-connections/xero"
                              }
                            ]
                          ]
                        }
                      ]
                    ]
                  },
                  {
                    "title": "SAML",
                    "items": [
                      [
                        { "title": "Overview", "href": "/docs/authentication/saml/overview" },
                        {
                          "title": "Authentication flows",
                          "href": "/docs/authentication/saml/authentication-flows"
                        },
                        {
                          "title": "Account linking",
                          "href": "/docs/authentication/saml/account-linking"
                        },
                        { "title": "Azure", "href": "/docs/authentication/saml/azure" },
                        { "title": "Google", "href": "/docs/authentication/saml/google" },
                        { "title": "Okta", "href": "/docs/authentication/saml/okta" },
                        {
                          "title": "Custom provider",
                          "href": "/docs/authentication/saml/custom-provider"
                        },
                        {
                          "title": "Just-in-Time account provisioning",
                          "href": "/docs/authentication/saml/jit-provisioning"
                        }
                      ]
                    ]
                  }
                ]
              ]
            },
            {
              "title": "Users",
              "collapse": true,
              "icon": "user-circle",
              "items": [
                [
                  { "title": "Overview", "href": "/docs/users/overview" },
                  { "title": "Metadata", "href": "/docs/users/metadata" },
                  { "title": "Delete users", "href": "/docs/users/deleting-users" },
                  {
                    "title": "Guides",
                    "items": [[{ "title": "Web3 authentication", "href": "/docs/users/web3" }]]
                  }
                ]
              ]
            },
            {
              "title": "Organizations, Roles, and Permissions",
              "collapse": true,
              "icon": "globe",
              "items": [
                [
                  { "title": "Overview", "href": "/docs/organizations/overview" },
                  {
                    "title": "Roles and permissions",
                    "href": "/docs/organizations/roles-permissions"
                  },
                  { "title": "Verified domains", "href": "/docs/organizations/verified-domains" },
                  {
                    "title": "Guides",
                    "items": [
                      [
                        {
                          "title": "Create roles and assign permissions",
                          "href": "/docs/organizations/create-roles-permissions"
                        },
                        {
                          "title": "Verify the active user’s permissions",
                          "href": "/docs/organizations/verify-user-permissions"
                        },
                        {
                          "title": "Reassign the creator role",
                          "href": "/docs/organizations/creator-role"
                        }
                      ]
                    ]
                  },
                  {
                    "title": "Building custom flows",
                    "items": [
                      [
                        { "title": "Using metadata", "href": "/docs/organizations/metadata" },
                        {
                          "title": "Create an organization",
                          "href": "/docs/organizations/creating-organizations"
                        },
                        {
                          "title": "Update an organization",
                          "href": "/docs/organizations/updating-organizations"
                        },
                        { "title": "Invite users", "href": "/docs/organizations/inviting-users" },
                        { "title": "Manage member roles", "href": "/docs/organizations/managing-roles" },
                        {
                          "title": "View a user's organization memberships",
                          "href": "/docs/organizations/viewing-memberships"
                        },
                        {
                          "title": "Manage membership requests",
                          "href": "/docs/organizations/manage-membership-requests"
                        },
                        {
                          "title": "Switch between organizations",
                          "href": "/docs/organizations/custom-organization-switcher"
                        }
                      ]
                    ]
                  }
                ]
              ]
            },
            {
              "title": "Backend Requests",
              "collapse": true,
              "icon": "stacked-rectangle",
              "items": [
                [
                  { "title": "Overview", "href": "/docs/backend-requests/overview" },
                  {
                    "title": "Making requests",
                    "items": [
                      [
                        {
                          "title": "Same-Origin Requests",
                          "href": "/docs/backend-requests/making/same-origin"
                        },
                        {
                          "title": "Cross-Origin Requests",
                          "href": "/docs/backend-requests/making/cross-origin"
                        },
                        {
                          "title": "Customize your session token",
                          "href": "/docs/backend-requests/making/custom-session-token"
                        },
                        {
                          "title": "JWT Templates",
                          "href": "/docs/backend-requests/making/jwt-templates"
                        }
                      ]
                    ]
                  },
                  {
                    "title": "Handling requests",
                    "items": [
                      [
                        {
                          "title": "Node.js & Express",
                          "href": "/docs/backend-requests/handling/nodejs"
                        },
                        {
                          "title": "Go",
                          "href": "/docs/backend-requests/handling/go",
                          "icon": "go"
                        },
                        {
                          "title": "Gatsby",
                          "href": "/docs/backend-requests/handling/gatsby",
                          "icon": "gatsby"
                        },
                        {
                          "title": "Ruby / Rails",
                          "href": "/docs/backend-requests/handling/ruby-rails",
                          "icon": "ruby"
                        },
                        {
                          "title": "Manual JWT Verification",
                          "href": "/docs/backend-requests/handling/manual-jwt"
                        }
                      ]
                    ]
                  },
                  {
                    "title": "Versioning",
                    "items": [
                      [
                        {
                          "title": "Overview",
                          "href": "/docs/backend-requests/versioning/overview"
                        },
                        {
                          "title": "Available versions",
                          "href": "/docs/backend-requests/versioning/available-versions"
                        }
                      ]
                    ]
                  },
                  {
                    "title": "Resources",
                    "items": [
                      [
                        {
                          "title": "Session tokens",
                          "href": "/docs/backend-requests/resources/session-tokens"
                        },
                        {
                          "title": "Rate limits",
                          "href": "/docs/backend-requests/resources/rate-limits"
                        }
                      ]
                    ]
                  }
                ]
              ]
            }
          ],
          [
            {
              "title": "Account Portal",
              "collapse": true,
              "icon": "user-dotted-circle",
              "items": [
                [
                  { "title": "Overview", "href": "/docs/account-portal/overview" },
                  { "title": "Getting started", "href": "/docs/account-portal/getting-started" },
                  {
                    "title": "Advanced Usage",
                    "items": [
                      [
                        { "title": "Direct links", "href": "/docs/account-portal/direct-links" },
                        {
                          "title": "User & Organization Pages",
                          "href": "/docs/account-portal/user-profile-org-profile"
                        },
                        {
                          "title": "Disable Account Portal",
                          "href": "/docs/account-portal/disable-account-portal"
                        }
                      ]
                    ]
                  }
                ]
              ]
            },
            {
              "title": "Component Reference",
              "collapse": true,
              "icon": "box",
              "items": [
                [
                  { "title": "Overview", "href": "/docs/components/overview" },
                  {
                    "title": "`<ClerkProvider>`",
                    "wrap": false,
                    "href": "/docs/components/clerk-provider"
                  },
                  {
                    "title": "Authentication Components",
                    "items": [
                      [
                        {
                          "title": "`<SignIn />`",
                          "wrap": false,
                          "href": "/docs/components/authentication/sign-in"
                        },
                        {
                          "title": "`<SignUp />`",
                          "wrap": false,
                          "href": "/docs/components/authentication/sign-up"
                        },
                        {
                          "title": "`<GoogleOneTap />`",
                          "wrap": false,
                          "href": "/docs/components/authentication/google-one-tap"
                        }
                      ]
                    ]
                  },
                  {
                    "title": "User Components",
                    "items": [
                      [
                        {
                          "title": "`<UserButton />`",
                          "wrap": false,
                          "href": "/docs/components/user/user-button"
                        },
                        {
                          "title": "`<UserProfile />`",
                          "wrap": false,
                          "href": "/docs/components/user/user-profile"
                        }
                      ]
                    ]
                  },
                  {
                    "title": "Organization Components",
                    "items": [
                      [
                        {
                          "title": "`<CreateOrganization />`",
                          "wrap": false,
                          "href": "/docs/components/organization/create-organization"
                        },
                        {
                          "title": "`<OrganizationProfile />`",
                          "wrap": false,
                          "href": "/docs/components/organization/organization-profile"
                        },
                        {
                          "title": "`<OrganizationSwitcher />`",
                          "wrap": false,
                          "href": "/docs/components/organization/organization-switcher"
                        },
                        {
                          "title": "`<OrganizationList />`",
                          "wrap": false,
                          "href": "/docs/components/organization/organization-list"
                        }
                      ]
                    ]
                  },
                  {
                    "title": "Customization",
                    "items": [
                      [
                        {
                          "title": "Appearance prop",
                          "collapse": true,
                          "items": [
                            [
                              {
                                "title": "Overview",
                                "href": "/docs/components/customization/overview"
                              },
                              {
                                "title": "Layout",
                                "href": "/docs/components/customization/layout"
                              },
                              {
                                "title": "Themes",
                                "href": "/docs/components/customization/themes"
                              },
                              {
                                "title": "Variables",
                                "href": "/docs/components/customization/variables"
                              }
                            ]
                          ]
                        },
                        {
                          "title": "Localization prop (i18n)",
                          "href": "/docs/components/customization/localization"
                        },
                        {
                          "title": "Custom Pages",
                          "collapse": true,
                          "items": [
                            [
                              {
                                "title": "`<UserProfile />`",
                                "wrap": false,
                                "href": "/docs/components/customization/user-profile"
                              },
                              {
                                "title": "`<OrganizationProfile />`",
                                "wrap": false,
                                "href": "/docs/components/customization/organization-profile"
                              }
                            ]
                          ]
                        }
                      ]
                    ]
                  },
                  {
                    "title": "Control Components",
                    "items": [
                      [
                        {
                          "title": "`<AuthenticateWithRedirectCallback />`",
                          "wrap": false,
                          "href": "/docs/components/control/authenticate-with-callback"
                        },
                        {
                          "title": "`<ClerkLoaded>`",
                          "wrap": false,
                          "href": "/docs/components/control/clerk-loaded"
                        },
                        {
                          "title": "`<ClerkLoading>`",
                          "wrap": false,
                          "href": "/docs/components/control/clerk-loading"
                        },
                        {
                          "title": "`<Protect>`",
                          "wrap": false,
                          "href": "/docs/components/protect"
                        },
                        {
                          "title": "`<MultisessionAppSupport>`",
                          "wrap": false,
                          "href": "/docs/components/control/multi-session"
                        },
                        {
                          "title": "`<RedirectToSignIn />`",
                          "wrap": false,
                          "href": "/docs/components/control/redirect-to-signin"
                        },
                        {
                          "title": "`<RedirectToSignUp />`",
                          "wrap": false,
                          "href": "/docs/components/control/redirect-to-signup"
                        },
                        {
                          "title": "`<RedirectToUserProfile />`",
                          "wrap": false,
                          "href": "/docs/components/control/redirect-to-userprofile"
                        },
                        {
                          "title": "`<RedirectToOrganizationProfile />`",
                          "wrap": false,
                          "href": "/docs/components/control/redirect-to-organizationprofile"
                        },
                        {
                          "title": "`<RedirectToCreateOrganization />`",
                          "wrap": false,
                          "href": "/docs/components/control/redirect-to-createorganization"
                        },
                        {
                          "title": "`<SignedIn>`",
                          "wrap": false,
                          "href": "/docs/components/control/signed-in"
                        },
                        {
                          "title": "`<SignedOut>`",
                          "wrap": false,
                          "href": "/docs/components/control/signed-out"
                        }
                      ]
                    ]
                  },
                  {
                    "title": "Unstyled Components",
                    "items": [
                      [
                        {
                          "title": "`<SignInButton>`",
                          "wrap": false,
                          "href": "/docs/components/unstyled/sign-in-button"
                        },
                        {
                          "title": "`<SignInWithMetamaskButton>`",
                          "wrap": false,
                          "href": "/docs/components/unstyled/sign-in-with-metamask"
                        },
                        {
                          "title": "`<SignUpButton>`",
                          "wrap": false,
                          "href": "/docs/components/unstyled/sign-up-button"
                        },
                        {
                          "title": "`<SignOutButton>`",
                          "wrap": false,
                          "href": "/docs/components/unstyled/sign-out-button"
                        }
                      ]
                    ]
                  }
                ]
              ]
            },
            {
              "title": "Custom Flows",
              "collapse": true,
              "icon": "route",
              "items": [
                [
                  { "title": "Overview", "href": "/docs/custom-flows/overview" },
                  { "title": "Error handling", "href": "/docs/custom-flows/error-handling" },
                  {
                    "title": "Authentication",
                    "items": [
                      [
                        { "title": "Email & password", "href": "/docs/custom-flows/email-password" },
                        { "title": "Email / SMS OTP", "href": "/docs/custom-flows/email-sms-otp" },
                        { "title": "Email links", "href": "/docs/custom-flows/email-links" },
                        { "title": "Email & password + MFA", "href": "/docs/custom-flows/email-password-mfa" },
                        { "title": "Passkeys", "href": "/docs/custom-flows/passkeys" },
                        { "title": "Google One Tap", "href": "/docs/custom-flows/google-one-tap" },
                        { "title": "OAuth connections", "href": "/docs/custom-flows/oauth-connections" },
                        { "title": "SAML connections", "href": "/docs/custom-flows/saml-connections" },
                        { "title": "Sign out", "href": "/docs/custom-flows/sign-out" },
                        { "title": "Invitations", "href": "/docs/custom-flows/invitations" },
                        {
                          "title": "Embedded email links",
                          "href": "/docs/custom-flows/embedded-email-links"
                        },
                        {
                          "title": "Multi-session applications",
                          "href": "/docs/custom-flows/multi-session-applications"
                        },
                        {
                          "title": "Bot sign-up protection",
                          "href": "/docs/custom-flows/bot-sign-up-protection"
                        }
                      ]
                    ]
                  },
                  {
                    "title": "Account updates",
                    "items": [
                      [
                        { "title": "Forgot password", "href": "/docs/custom-flows/forgot-password" },
                        {
                          "title": "User impersonation",
                          "href": "/docs/custom-flows/user-impersonation"
                        },
                        {
                          "title": "Add email",
                          "href": "/docs/custom-flows/add-email"
                        },
                        {
                          "title": "Add phone",
                          "href": "/docs/custom-flows/add-phone"
                        },
                        {
                          "title": "Manage SMS-based MFA",
                          "href": "/docs/custom-flows/manage-sms-based-mfa"
                        },
                        {
                          "title": "Manage TOTP-based MFA",
                          "href": "/docs/custom-flows/manage-totp-based-mfa"
                        }
                      ]
                    ]
                  }
                ]
              ]
            },
            {
              "title": "Elements",
              "tag": "(Beta)",
              "collapse": true,
              "icon": "application-2",
              "items": [
                [
                  { "title": "Overview", "href": "/docs/elements/overview" },
                  {
                    "title": "Guides",
                    "items": [
                      [
                        {
                          "title": "Build a sign-in flow",
                          "href": "/docs/elements/guides/sign-in"
                        },
                        {
                          "title": "Build a sign-up flow",
                          "href": "/docs/elements/guides/sign-up"
                        },
                        { "title": "Styling", "href": "/docs/elements/guides/styling" }
                      ]
                    ]
                  },
                  {
                    "title": "Examples",
                    "items": [
                      [
                        { "title": "Sign-in", "href": "/docs/elements/examples/sign-in" },
                        { "title": "Sign-up", "href": "/docs/elements/examples/sign-up" },
                        { "title": "Primitives", "href": "/docs/elements/examples/primitives" },
                        { "title": "shadcn/ui", "href": "/docs/elements/examples/shadcn-ui" }
                      ]
                    ]
                  },
                  {
                    "title": "Component Reference",
                    "items": [
                      [
                        { "title": "Common", "href": "/docs/elements/reference/common" },
                        { "title": "Sign-in", "href": "/docs/elements/reference/sign-in" },
                        { "title": "Sign-up", "href": "/docs/elements/reference/sign-up" }
                      ]
                    ]
                  }
                ]
              ]
            }
          ],
          [
            {
              "title": "Integrations",
              "collapse": true,
              "icon": "plug",
              "items": [
                [
                  { "title": "Overview", "href": "/docs/integrations/overview" },
                  {
                    "title": "Webhooks",
                    "items": [
                      [
                        { "title": "Overview", "href": "/docs/integrations/webhooks/overview" },
                        {
                          "title": "Sync Clerk data to your application with webhooks",
                          "href": "/docs/integrations/webhooks/sync-data"
                        },
                        {
                          "title": "Handling webhooks with Inngest",
                          "href": "/docs/integrations/webhooks/inngest"
                        },
                        {
                          "title": "Debug your webhooks",
                          "href": "/docs/integrations/webhooks/debug-your-webhooks"
                        }
                      ]
                    ]
                  },
                  {
                    "title": "Databases",
                    "items": [
                      [
                        { "title": "Convex", "href": "/docs/integrations/databases/convex" },
                        { "title": "Fauna", "href": "/docs/integrations/databases/fauna" },
                        { "title": "Firebase", "href": "/docs/integrations/databases/firebase" },
                        { "title": "Grafbase", "href": "/docs/integrations/databases/grafbase" },
                        { "title": "Hasura", "href": "/docs/integrations/databases/hasura" },
                        { "title": "Nhost", "href": "/docs/integrations/databases/nhost" },
                        { "title": "Supabase", "href": "/docs/integrations/databases/supabase" },
                        { "title": "Neon", "href": "/docs/integrations/databases/neon" }
                      ]
                    ]
                  },
                  {
                    "title": "Analytics",
                    "items": [
                      [
                        {
                          "title": "Google Analytics",
                          "href": "/docs/integrations/analytics/google-analytics"
                        }
                      ]
                    ]
                  }
                ]
              ]
            },
            {
              "title": "Deployments & Migrations",
              "collapse": true,
              "icon": "rocket",
              "items": [
                [
                  { "title": "Instances / Environments", "href": "/docs/deployments/environments" },
                  {
                    "title": "Clerk environment variables",
                    "href": "/docs/deployments/clerk-environment-variables"
                  },
                  {
                    "title": "Deployment",
                    "items": [
                      [
                        { "title": "Deploy to production", "href": "/docs/deployments/overview" },
                        {
                          "title": "Deploy to Vercel",
                          "href": "/docs/deployments/deploy-to-vercel"
                        },
                        {
                          "title": "Set up a staging environment",
                          "href": "/docs/deployments/set-up-staging"
                        },
                        {
                          "title": "Deploy an Expo app to production",
                          "href": "/docs/deployments/deploy-expo"
                        },
                        {
                          "title": "Set up a preview environment",
                          "href": "/docs/deployments/set-up-preview-environment"
                        },
                        {
                          "title": "Changing domains",
                          "href": "/docs/deployments/changing-domains"
                        }
                      ]
                    ]
                  },
                  {
                    "title": "Migrations",
                    "items": [
                      [
                        {
                          "title": "Migrate to Clerk",
                          "href": "/docs/deployments/migrate-overview"
                        },
                        {
                          "title": "Migrate from Firebase",
                          "href": "/docs/deployments/migrate-from-firebase"
                        },
                        {
                          "title": "Exporting user data",
                          "href": "/docs/deployments/exporting-users"
                        }
                      ]
                    ]
                  },
                  {
                    "title": "Cookie Information",
                    "items": [
                      [
                        {
                          "title": "Clerk Cookie Information",
                          "href": "/docs/deployments/clerk-cookies"
                        }
                      ]
                    ]
                  }
                ]
              ]
            },
            {
              "title": "Testing",
              "collapse": true,
              "icon": "speedometer",
              "items": [
                [
                  { "title": "Overview", "href": "/docs/testing/overview" },
                  {
                    "title": "Test Emails and Phones",
                    "href": "/docs/testing/test-emails-and-phones"
                  },
                  {
                    "title": "Testing Frameworks",
                    "items": [
                      [
                        { "title": "Playwright", "href": "/docs/testing/playwright" },
                        {
                          "title": "Postman or Insomnia",
                          "href": "/docs/testing/postman-or-insomnia"
                        }
                      ]
                    ]
                  }
                ]
              ]
            },
            {
              "title": "Advanced Usage",
              "collapse": true,
              "icon": "chart",
              "items": [
                [
                  {
                    "title": "Clerk as an OAuth2 Provider",
                    "href": "/docs/advanced-usage/clerk-idp"
                  },
                  {
                    "title": "Authentication across different domains",
                    "href": "/docs/advanced-usage/satellite-domains"
                  },
                  {
                    "title": "Proxying the Clerk Frontend API",
                    "href": "/docs/advanced-usage/using-proxies"
                  }
                ]
              ]
            },
            {
              "title": "Errors",
              "collapse": true,
              "icon": "block",
              "items": [
                [
                  { "title": "Overview", "href": "/docs/errors/overview" },
                  { "title": "Actor tokens", "href": "/docs/errors/actor-tokens" },
                  {
                    "title": "Allowlist identifiers",
                    "href": "/docs/errors/allowlist-identifiers"
                  },
                  { "title": "Application", "href": "/docs/errors/application" },
                  { "title": "Authentication", "href": "/docs/errors/authentication" },
                  { "title": "Backup codes", "href": "/docs/errors/backup-codes" },
                  { "title": "Billing", "href": "/docs/errors/billing" },
                  { "title": "Billing accounts", "href": "/docs/errors/billing-accounts" },
                  {
                    "title": "Blocklist identifiers",
                    "href": "/docs/errors/blocklist-identifiers"
                  },
                  { "title": "Clients", "href": "/docs/errors/clients" },
                  { "title": "Cookie", "href": "/docs/errors/cookie" },
                  { "title": "Deprecation", "href": "/docs/errors/deprecation" },
                  { "title": "Domains", "href": "/docs/errors/domains" },
                  { "title": "Entitlements", "href": "/docs/errors/entitlements" },
                  { "title": "Features", "href": "/docs/errors/features" },
                  { "title": "Identifications", "href": "/docs/errors/identifications" },
                  { "title": "Passkeys", "href": "/docs/errors/passkeys" },
                  { "title": "Sign-in", "href": "/docs/errors/sign-in" },
                  { "title": "Sign-up", "href": "/docs/errors/sign-up" },
                  { "title": "Sign-in-tokens", "href": "/docs/errors/sign-in-tokens" }
                ]
              ]
            },
            {
              "title": "Troubleshooting",
              "collapse": true,
              "icon": "bolt",
              "items": [
                [
                  { "title": "Overview", "href": "/docs/troubleshooting/overview" },
                  {
                    "title": "Email Deliverability",
                    "href": "/docs/troubleshooting/email-deliverability"
                  },
                  { "title": "Script Loading", "href": "/docs/troubleshooting/script-loading" },
                  {
                    "title": "Help & Support",
                    "items": [
                      [
                        {
                          "title": "Create a minimal reproduction",
                          "href": "/docs/troubleshooting/create-a-minimal-reproduction"
                        },
                        { "title": "Community Discord", "href": "/discord", "target": "_blank" },
                        { "title": "Contact Support", "href": "/support", "target": "_blank" }
                      ]
                    ]
                  }
                ]
              ]
            },
            {
              "title": "Upgrade Guides",
              "collapse": true,
              "icon": "arrow-up-circle",
              "items": [
                [
                  { "title": "Overview", "href": "/docs/upgrade-guides/overview" },
                  {
                    "title": "Long term support policy",
                    "href": "/docs/upgrade-guides/long-term-support"
                  },
                  {
                    "title": "Clerk SDK versioning",
                    "href": "/docs/upgrade-guides/sdk-versioning"
                  },
                  {
                    "title": "Upgrading to Core 2",
                    "items": [
                      [
                        { "title": "Overview", "href": "/docs/upgrade-guides/core-2/overview" },
                        {
                          "title": "Component redesign",
                          "href": "/docs/upgrade-guides/core-2/component-redesign"
                        },
                        {
                          "title": "SDK Guides",
                          "collapse": true,
                          "items": [
                            [
                              {
                                "title": "Next.js",
                                "href": "/docs/upgrade-guides/core-2/nextjs",
                                "icon": "nextjs"
                              },
                              {
                                "title": "Remix",
                                "href": "/docs/upgrade-guides/core-2/remix",
                                "icon": "remix"
                              },
                              { "title": "Expo", "href": "/docs/upgrade-guides/core-2/expo" },
                              { "title": "Fastify", "href": "/docs/upgrade-guides/core-2/fastify" },
                              {
                                "title": "React",
                                "href": "/docs/upgrade-guides/core-2/react",
                                "icon": "react"
                              },
                              { "title": "Node", "href": "/docs/upgrade-guides/core-2/node" },
                              { "title": "Backend", "href": "/docs/upgrade-guides/core-2/backend" },
                              {
                                "title": "Chrome Extension",
                                "href": "/docs/upgrade-guides/core-2/chrome-extension"
                              },
                              {
                                "title": "JavaScript",
                                "href": "/docs/upgrade-guides/core-2/javascript",
                                "icon": "javascript"
                              }
                            ]
                          ]
                        }
                      ]
                    ]
                  },
                  {
                    "title": "Upgrading to Core 1",
                    "items": [
                      [
                        {
                          "title": "Overview",
                          "href": "/docs/upgrade-guides/upgrading-from-v2-to-v3"
                        }
                      ]
                    ]
                  },
                  {
                    "title": "Dashboard",
                    "items": [
                      [
                        { "title": "API Key Changes", "href": "/docs/upgrade-guides/api-keys" },
                        {
                          "title": "URL-based session syncing",
                          "href": "/docs/upgrade-guides/url-based-session-syncing"
                        },
                        {
                          "title": "Progressive Sign up",
                          "href": "/docs/upgrade-guides/progressive-sign-up"
                        }
                      ]
                    ]
                  }
                ]
              ]
            },
            {
              "title": "Security & Privacy",
              "collapse": true,
              "icon": "lock",
              "items": [
                [
                  { "title": "Overview", "href": "/docs/security/overview" },
                  {
                    "title": "Vulnerability disclosure policy",
                    "href": "/docs/security/vulnerability-disclosure-policy"
                  },
                  { "title": "XSS leak protection", "href": "/docs/security/xss-leak-protection" },
                  { "title": "CSRF protection", "href": "/docs/security/csrf-protection" },
                  { "title": "CSP Headers", "href": "/docs/security/clerk-csp" },
                  { "title": "Fixation protection", "href": "/docs/security/fixation-protection" },
                  {
                    "title": "Password protection and rules",
                    "href": "/docs/security/password-protection"
                  },
                  { "title": "Clerk Telemetry", "href": "/docs/telemetry" },
                  {
                    "title": "Protect accounts from attacks",
                    "items": [
                      [
                        {
                          "title": "Brute force attacks and locking user accounts",
                          "href": "/docs/security/user-lock-guide"
                        },
                        {
                          "title": "Protect sign ups from bots",
                          "href": "/docs/security/bot-protection"
                        },
                        {
                          "title": "Customize max sign-in attempts and duration of of user lockout",
                          "href": "/docs/security/customize-user-lockout"
                        },
                        {
                          "title": "Unlock accounts from the Clerk Dashboard",
                          "href": "/docs/security/unlock-user-accounts"
                        },
                        {
                          "title": "Programmatically lock and unlock accounts",
                          "href": "/docs/security/programmatically-lock-user-accounts"
                        },
                        {
                          "title": "Protect email link sign-ins and sign-ups",
                          "href": "/docs/security/email-link-protection"
                        }
                      ]
                    ]
                  }
                ]
              ]
            },
            { "title": "Core 1 Documentation", "href": "/docs/core-1", "icon": "link" }
          ]
        ]
      },
      {
        "title": "SDK References",
        "items": [
          [
            {
              "title": "Next.js",
              "collapse": true,
              "icon": "nextjs",
              "items": [
                [
                  { "title": "Overview", "href": "/docs/references/nextjs/overview" },
                  {
                    "title": "Guides",
                    "items": [
                      [
                        {
                          "title": "Read session and user data",
                          "href": "/docs/references/nextjs/read-session-data"
                        },
                        {
                          "title": "Add custom sign up and sign in pages",
                          "href": "/docs/references/nextjs/custom-signup-signin-pages"
                        },
                        {
                          "title": "Integrate Clerk into your app with tRPC",
                          "href": "/docs/references/nextjs/trpc"
                        }
                      ]
                    ]
                  },
                  {
                    "title": "General References",
                    "items": [
                      [
                        {
                          "title": "`clerkMiddleware()`",
                          "wrap": false,
                          "href": "/docs/references/nextjs/clerk-middleware"
                        },
                        { "title": "Auth Object", "href": "/docs/references/nextjs/auth-object" }
                      ]
                    ]
                  },
                  {
                    "title": "App Router References",
                    "items": [
                      [
                        {
                          "title": "`auth()`",
                          "wrap": false,
                          "href": "/docs/references/nextjs/auth"
                        },
                        {
                          "title": "`currentUser()`",
                          "wrap": false,
                          "href": "/docs/references/nextjs/current-user"
                        },
                        {
                          "title": "Route Handlers",
                          "href": "/docs/references/nextjs/route-handlers"
                        },
                        {
                          "title": "Server Actions",
                          "href": "/docs/references/nextjs/server-actions"
                        }
                      ]
                    ]
                  },
                  {
                    "title": "Pages Router References",
                    "items": [
                      [
                        {
                          "title": "`getAuth()`",
                          "wrap": false,
                          "href": "/docs/references/nextjs/get-auth"
                        },
                        {
                          "title": "`buildClerkProps()`",
                          "wrap": false,
                          "href": "/docs/references/nextjs/build-clerk-props"
                        }
                      ]
                    ]
                  },
                  {
                    "title": "Deprecated",
                    "items": [
                      [
                        {
                          "title": "`authMiddleware()`",
                          "wrap": false,
                          "href": "/docs/references/nextjs/auth-middleware"
                        },
                        {
                          "title": "Use Clerk with Next.js 12 and older",
                          "href": "/docs/references/nextjs/usage-with-older-versions"
                        }
                      ]
                    ]
                  },
                  {
                    "title": "Demo Repositories",
                    "items": [
                      [
                        {
                          "title": "App Router Demo Repo",
                          "href": "https://github.com/clerk/clerk-nextjs-demo-app-router"
                        },
                        {
                          "title": "Pages Router Demo Repo",
                          "href": "https://github.com/clerk/clerk-nextjs-demo-pages-router"
                        }
                      ]
                    ]
                  }
                ]
              ]
            },
            {
              "title": "React",
              "collapse": true,
              "icon": "react",
              "items": [
                [
                  { "title": "Overview", "href": "/docs/references/react/overview" },
                  {
                    "title": "Guides",
                    "items": [
                      [
                        {
                          "title": "Add React Router",
                          "href": "/docs/references/react/add-react-router"
                        }
                      ]
                    ]
                  },
                  {
                    "title": "Client-side Helpers",
                    "items": [
                      [
                        {
                          "title": "`useUser()`",
                          "wrap": false,
                          "href": "/docs/references/react/use-user"
                        },
                        {
                          "title": "`useClerk()`",
                          "wrap": false,
                          "href": "/docs/references/react/use-clerk"
                        },
                        {
                          "title": "`useAuth()`",
                          "wrap": false,
                          "href": "/docs/references/react/use-auth"
                        },
                        {
                          "title": "`useSignIn()`",
                          "wrap": false,
                          "href": "/docs/references/react/use-sign-in"
                        },
                        {
                          "title": "`useSignUp()`",
                          "wrap": false,
                          "href": "/docs/references/react/use-sign-up"
                        },
                        {
                          "title": "`useSession()`",
                          "wrap": false,
                          "href": "/docs/references/react/use-session"
                        },
                        {
                          "title": "`useSessionList()`",
                          "wrap": false,
                          "href": "/docs/references/react/use-session-list"
                        },
                        {
                          "title": "`useOrganization()`",
                          "wrap": false,
                          "href": "/docs/references/react/use-organization"
                        },
                        {
                          "title": "`useOrganizationList()`",
                          "wrap": false,
                          "href": "/docs/references/react/use-organization-list"
                        }
                      ]
                    ]
                  }
                ]
              ]
            },
            {
              "title": "JavaScript",
              "collapse": true,
              "icon": "javascript",
              "items": [
                [
                  { "title": "Overview", "href": "/docs/references/javascript/overview" },
                  {
                    "title": "Clerk",
                    "collapse": true,
                    "items": [
                      [
                        {
                          "title": "Clerk class",
                          "href": "/docs/references/javascript/clerk/clerk"
                        },
                        {
                          "title": "Organization methods",
                          "href": "/docs/references/javascript/clerk/organization-methods"
                        },
                        {
                          "title": "Redirect methods",
                          "href": "/docs/references/javascript/clerk/redirect-methods"
                        },
                        {
                          "title": "BuildURLs",
                          "href": "/docs/references/javascript/clerk/build-urls"
                        },
                        {
                          "title": "Handle navigation",
                          "href": "/docs/references/javascript/clerk/handle-navigation"
                        },
                        {
                          "title": "Session methods",
                          "href": "/docs/references/javascript/clerk/session-methods"
                        }
                      ]
                    ]
                  },
                  {
                    "title": "User",
                    "collapse": true,
                    "items": [
                      [
                        { "title": "User object", "href": "/docs/references/javascript/user/user" },
                        {
                          "title": "TOTP methods",
                          "href": "/docs/references/javascript/user/totp"
                        },
                        {
                          "title": "Password management methods",
                          "href": "/docs/references/javascript/user/password-management"
                        },
                        {
                          "title": "Create metadata methods",
                          "href": "/docs/references/javascript/user/create-metadata"
                        }
                      ]
                    ]
                  },
                  {
                    "title": "Organization",
                    "collapse": true,
                    "items": [
                      [
                        {
                          "title": "Organization object",
                          "href": "/docs/references/javascript/organization/organization"
                        },
                        {
                          "title": "Membership methods",
                          "href": "/docs/references/javascript/organization/members"
                        },
                        {
                          "title": "Invitation methods",
                          "href": "/docs/references/javascript/organization/invitations"
                        },
                        {
                          "title": "Domain methods",
                          "href": "/docs/references/javascript/organization/domains"
                        },
                        {
                          "title": "Membership request methods",
                          "href": "/docs/references/javascript/organization/membership-request"
                        }
                      ]
                    ]
                  },
                  {
                    "title": "Organization Invitation",
                    "href": "/docs/references/javascript/organization-invitation"
                  },
                  {
                    "title": "Organization Membership",
                    "href": "/docs/references/javascript/organization-membership"
                  },
                  {
                    "title": "Organization Domain",
                    "href": "/docs/references/javascript/organization-domain"
                  },
                  {
                    "title": "Organization Membership Request",
                    "href": "/docs/references/javascript/organization-membership-request"
                  },
                  { "title": "Session", "href": "/docs/references/javascript/session" },
                  {
                    "title": "SessionWithActivities",
                    "href": "/docs/references/javascript/session-with-activities"
                  },
                  { "title": "Client", "href": "/docs/references/javascript/client" },
                  {
                    "title": "ExternalAccount",
                    "href": "/docs/references/javascript/external-account"
                  },
                  {
                    "title": "Email Address",
                    "href": "/docs/references/javascript/email-address"
                  },
                  {
                    "title": "Phone Number",
                    "href": "/docs/references/javascript/phone-number"
                  },
                  {
                    "title": "Sign In",
                    "collapse": true,
                    "items": [
                      [
                        {
                          "title": "Sign In",
                          "href": "/docs/references/javascript/sign-in/sign-in"
                        },
                        {
                          "title": "First Factor",
                          "href": "/docs/references/javascript/sign-in/first-factor"
                        },
                        {
                          "title": "Second Factor",
                          "href": "/docs/references/javascript/sign-in/second-factor"
                        },
                        {
                          "title": "AuthenticateWith",
                          "href": "/docs/references/javascript/sign-in/authenticate-with"
                        }
                      ]
                    ]
                  },
                  {
                    "title": "Sign Up",
                    "collapse": true,
                    "items": [
                      [
                        {
                          "title": "Sign Up",
                          "href": "/docs/references/javascript/sign-up/sign-up"
                        },
                        {
                          "title": "AuthenticateWith",
                          "href": "/docs/references/javascript/sign-up/authenticate-with"
                        },
                        {
                          "title": "Verification",
                          "href": "/docs/references/javascript/sign-up/verification"
                        },
                        {
                          "title": "Email Verification",
                          "href": "/docs/references/javascript/sign-up/email-verification"
                        },
                        {
                          "title": "Phone Verification",
                          "href": "/docs/references/javascript/sign-up/phone-verification"
                        },
                        {
                          "title": "Web3 Verification",
                          "href": "/docs/references/javascript/sign-up/web3-verification"
                        }
                      ]
                    ]
                  },
                  {
                    "title": "Web3 Wallet",
                    "collapse": true,
                    "items": [
                      [
                        {
                          "title": "Web3 Wallet",
                          "href": "/docs/references/javascript/web3-wallet/web3-wallet"
                        },
                        {
                          "title": "Verification",
                          "href": "/docs/references/javascript/web3-wallet/verification"
                        }
                      ]
                    ]
                  },
                  {
                    "title": "Types",
                    "collapse": true,
                    "items": [
                      [
                        {
                          "title": "Overview",
                          "href": "/docs/references/javascript/types/overview"
                        },
                        {
                          "title": "ClerkAPIError",
                          "href": "/docs/references/javascript/types/clerk-api-error"
                        },
                        {
                          "title": "ClerkPaginatedResponse",
                          "href": "/docs/references/javascript/types/clerk-paginated-response"
                        },
                        {
                          "title": "CustomPage",
                          "href": "/docs/references/javascript/types/custom-page"
                        },
                        {
                          "title": "EmailLinkError",
                          "href": "/docs/references/javascript/types/email-link-error"
                        },
                        {
                          "title": "DeletedObject",
                          "href": "/docs/references/javascript/types/deleted-object"
                        },
                        {
                          "title": "OAuth types",
                          "href": "/docs/references/javascript/types/oauth"
                        },
                        {
                          "title": "PasskeyResource",
                          "href": "/docs/references/javascript/types/passkey-resource"
                        },
                        {
                          "title": "PublicUserData",
                          "href": "/docs/references/javascript/types/public-user-data"
                        },
                        {
                          "title": "SessionStatus",
                          "href": "/docs/references/javascript/types/session-status"
                        },
                        {
                          "title": "SignInFirstFactor",
                          "href": "/docs/references/javascript/types/sign-in-first-factor"
                        },
                        {
                          "title": "SignInSecondFactor",
                          "href": "/docs/references/javascript/types/sign-in-second-factor"
                        },
                        {
                          "title": "SignInRedirectOptions",
                          "href": "/docs/references/javascript/types/sign-in-redirect-options"
                        },
                        {
                          "title": "SignUpRedirectOptions",
                          "href": "/docs/references/javascript/types/sign-up-redirect-options"
                        },
                        {
                          "title": "SignInInitialValues",
                          "href": "/docs/references/javascript/types/sign-in-initial-values"
                        },
                        {
                          "title": "SignUpInitialValues",
                          "href": "/docs/references/javascript/types/sign-up-initial-values"
                        },
                        {
                          "title": "RedirectOptions",
                          "href": "/docs/references/javascript/types/redirect-options"
                        },
                        {
                          "title": "Verification",
                          "href": "/docs/references/javascript/types/verification"
                        }
                      ]
                    ]
                  }
                ]
              ]
            },
            {
              "title": "Expo",
              "collapse": true,
              "icon": "expo",
              "items": [
                [
                  {
                    "title": "Overview",
                    "href": "/docs/references/expo/overview"
                  },
                  {
                    "title": "Custom Auth Flow Examples",
                    "collapse": true,
                    "icon": "route",
                    "items": [
                      [
                        {
                          "title": "Multi-factor authentication",
                          "href": "/docs/references/expo/expo-mfa"
                        },
                        {
                          "title": "OAuth",
                          "href": "/docs/references/expo/expo-oauth"
                        },
                        {
                          "title": "Impersonation",
                          "href": "/docs/references/expo/expo-impersonation"
                        }
                                        ]
                    ]
                  },
                  {
                    "title": "Read session and user data",
                    "href": "/docs/references/expo/expo-read-session-user-data"
                  }
                ]
              ]
            },
            {
              "title": "Node.js",
              "collapse": true,
              "icon": "nodejs",
              "items": [
                [
                  { "title": "Overview", "href": "/docs/references/nodejs/overview" },
                  {
                    "title": "Available methods",
                    "href": "/docs/references/nodejs/available-methods"
                  },
                  {
                    "title": "Connect/Express Middleware",
                    "href": "/docs/backend-requests/handling/nodejs"
                  },
                  {
                    "title": "Networkless token verification",
                    "href": "/docs/references/nodejs/token-verification"
                  }
                ]
              ]
            },
            {
              "title": "Remix",
              "collapse": true,
              "icon": "remix",
              "items": [
                [
                  {
                    "title": "`<ClerkApp />`",
                    "wrap": false,
                    "href": "/docs/references/remix/clerk-app"
                  },
                  {
                    "title": "SPA Mode",
                    "wrap": false,
                    "href": "/docs/references/remix/spa-mode"
                  }
                ]
              ]
            },
            {
              "title": "Go",
              "collapse": true,
              "icon": "go",
              "items": [
                [
                  { "title": "Overview", "href": "/docs/references/go/overview" },
                  {
                    "title": "Verifying sessions",
                    "href": "/docs/references/go/verifying-sessions"
                  },
                  {
                    "title": "Use Clerk Go for Backend API Operations",
                    "href": "/docs/references/go/other-examples"
                  },
                  { "title": "Go SDK repository", "href": "https://github.com/clerk/clerk-sdk-go" }
                ]
              ]
            },
            {
              "title": "Gatsby",
              "collapse": true,
              "icon": "gatsby",
              "items": [
                [
                  {
                    "title": "`withServerAuth()`",
                    "wrap": false,
                    "href": "/docs/references/gatsby/with-server-auth"
                  }
                ]
              ]
            },
            {
              "title": "Ruby / Rails",
              "collapse": true,
              "icon": "ruby",
              "items": [
                [
                  { "title": "Overview", "href": "/docs/references/ruby/overview" },
                  {
                    "title": "Available Methods",
                    "href": "/docs/references/ruby/available-methods"
                  },
                  { "title": "Rack/Rails integration", "href": "/docs/references/ruby/rack-rails" },
                  {
                    "title": "Ruby SDK repository",
                    "href": "https://github.com/clerk/clerk-sdk-ruby"
                  }
                ]
              ]
            },
            {
              "title": "JavaScript Backend SDK",
              "collapse": true,
              "icon": "clerk",
              "items": [
                [
                  { "title": "Overview", "href": "/docs/references/backend/overview" },
                  {
                    "title": "User",
                    "collapse": true,
                    "items": [
                      [
                        {
                          "title": "`getUserList()`",
                          "wrap": false,
                          "href": "/docs/references/backend/user/get-user-list"
                        },
                        {
                          "title": "`getUser()`",
                          "wrap": false,
                          "href": "/docs/references/backend/user/get-user"
                        },
                        {
                          "title": "`getCount()`",
                          "wrap": false,
                          "href": "/docs/references/backend/user/get-count"
                        },
                        {
                          "title": "`getOrganizationMembershipList()`",
                          "wrap": false,
                          "href": "/docs/references/backend/user/get-organization-membership-list"
                        },
                        {
                          "title": "`getUserOAuthAccessToken()`",
                          "wrap": false,
                          "href": "/docs/references/backend/user/get-user-oauth-access-token"
                        },
                        {
                          "title": "`createUser()`",
                          "wrap": false,
                          "href": "/docs/references/backend/user/create-user"
                        },
                        {
                          "title": "`verifyPassword()`",
                          "wrap": false,
                          "href": "/docs/references/backend/user/verify-password"
                        },
                        {
                          "title": "`banUser()`",
                          "wrap": false,
                          "href": "/docs/references/backend/user/ban-user"
                        },
                        {
                          "title": "`unbanUser()`",
                          "wrap": false,
                          "href": "/docs/references/backend/user/unban-user"
                        },
                        {
                          "title": "`lockUser()`",
                          "wrap": false,
                          "href": "/docs/references/backend/user/lock-user"
                        },
                        {
                          "title": "`unlockUser()`",
                          "wrap": false,
                          "href": "/docs/references/backend/user/unlock-user"
                        },
                        {
                          "title": "`updateUser()`",
                          "wrap": false,
                          "href": "/docs/references/backend/user/update-user"
                        },
                        {
                          "title": "`updateUserProfileImage()`",
                          "wrap": false,
                          "href": "/docs/references/backend/user/update-user-profile-image"
                        },
                        {
                          "title": "`updateUserMetadata()`",
                          "wrap": false,
                          "href": "/docs/references/backend/user/update-user-metadata"
                        },
                        {
                          "title": "`deleteUser()`",
                          "wrap": false,
                          "href": "/docs/references/backend/user/delete-user"
                        },
                        {
                          "title": "`disableUserMFA()`",
                          "wrap": false,
                          "href": "/docs/references/backend/user/disable-user-mfa"
                        },
                        {
                          "title": "`verifyTOTP()`",
                          "wrap": false,
                          "href": "/docs/references/backend/user/verify-totp"
                        }
                      ]
                    ]
                  },
                  {
                    "title": "Organization",
                    "collapse": true,
                    "items": [
                      [
                        {
                          "title": "`getOrganization()`",
                          "wrap": false,
                          "href": "/docs/references/backend/organization/get-organization"
                        },
                        {
                          "title": "`getOrganizationList()`",
                          "wrap": false,
                          "href": "/docs/references/backend/organization/get-organization-list"
                        },
                        {
                          "title": "`getOrganizationMembershipList()`",
                          "wrap": false,
                          "href": "/docs/references/backend/organization/get-organization-membership-list"
                        },
                        {
                          "title": "`getOrganizationInvitationList()`",
                          "wrap": false,
                          "href": "/docs/references/backend/organization/get-organization-invitation-list"
                        },
                        {
                          "title": "`createOrganization()`",
                          "wrap": false,
                          "href": "/docs/references/backend/organization/create-organization"
                        },
                        {
                          "title": "`createOrganizationMembership()`",
                          "wrap": false,
                          "href": "/docs/references/backend/organization/create-organization-membership"
                        },
                        {
                          "title": "`createOrganizationInvitation()`",
                          "wrap": false,
                          "href": "/docs/references/backend/organization/create-organization-invitation"
                        },
                        {
                          "title": "`updateOrganization()`",
                          "wrap": false,
                          "href": "/docs/references/backend/organization/update-organization"
                        },
                        {
                          "title": "`updateOrganizationLogo()`",
                          "wrap": false,
                          "href": "/docs/references/backend/organization/update-organization-logo"
                        },
                        {
                          "title": "`updateOrganizationMembership()`",
                          "wrap": false,
                          "href": "/docs/references/backend/organization/update-organization-membership"
                        },
                        {
                          "title": "`updateOrganizationMetadata()`",
                          "wrap": false,
                          "href": "/docs/references/backend/organization/update-organization-metadata"
                        },
                        {
                          "title": "`updateOrganizationMembershipMetadata()`",
                          "wrap": false,
                          "href": "/docs/references/backend/organization/update-organization-membership-metadata"
                        },
                        {
                          "title": "`deleteOrganization()`",
                          "wrap": false,
                          "href": "/docs/references/backend/organization/delete-organization"
                        },
                        {
                          "title": "`deleteOrganizationMembership()`",
                          "wrap": false,
                          "href": "/docs/references/backend/organization/delete-organization-membership"
                        },
                        {
                          "title": "`revokeOrganizationInvitation()`",
                          "wrap": false,
                          "href": "/docs/references/backend/organization/revoke-organization-invitation"
                        }
                      ]
                    ]
                  },
                  {
                    "title": "Allowlist Identifiers",
                    "collapse": true,
                    "items": [
                      [
                        {
                          "title": "`getAllowlistIdentifierList()`",
                          "wrap": false,
                          "href": "/docs/references/backend/allowlist/get-allowlist-identifier-list"
                        },
                        {
                          "title": "`createAllowlistIdentifier()`",
                          "wrap": false,
                          "href": "/docs/references/backend/allowlist/create-allowlist-identifier"
                        },
                        {
                          "title": "`deleteAllowlistIdentifier()`",
                          "wrap": false,
                          "href": "/docs/references/backend/allowlist/delete-allowlist-identifier"
                        }
                      ]
                    ]
                  },
                  {
                    "title": "Sessions",
                    "collapse": true,
                    "items": [
                      [
                        {
                          "title": "`getSession()`",
                          "wrap": false,
                          "href": "/docs/references/backend/sessions/get-session"
                        },
                        {
                          "title": "`getSessionList()`",
                          "wrap": false,
                          "href": "/docs/references/backend/sessions/get-session-list"
                        },
                        {
                          "title": "`getToken()`",
                          "wrap": false,
                          "href": "/docs/references/backend/sessions/get-token"
                        },
                        {
                          "title": "`verifySession()`",
                          "wrap": false,
                          "href": "/docs/references/backend/sessions/verify-session"
                        },
                        {
                          "title": "`revokeSession()`",
                          "wrap": false,
                          "href": "/docs/references/backend/sessions/revoke-session"
                        }
                      ]
                    ]
                  },
                  {
                    "title": "Client",
                    "collapse": true,
                    "items": [
                      [
                        {
                          "title": "`getClient()`",
                          "wrap": false,
                          "href": "/docs/references/backend/client/get-client"
                        },
                        {
                          "title": "`getClientList()`",
                          "wrap": false,
                          "href": "/docs/references/backend/client/get-client-list"
                        },
                        {
                          "title": "`verifyClient()`",
                          "wrap": false,
                          "href": "/docs/references/backend/client/verify-client"
                        }
                      ]
                    ]
                  },
                  {
                    "title": "Invitations",
                    "collapse": true,
                    "items": [
                      [
                        {
                          "title": "`getInvitationList()`",
                          "wrap": false,
                          "href": "/docs/references/backend/invitations/get-invitation-list"
                        },
                        {
                          "title": "`createInvitation()`",
                          "wrap": false,
                          "href": "/docs/references/backend/invitations/create-invitation"
                        },
                        {
                          "title": "`revokeInvitation()`",
                          "wrap": false,
                          "href": "/docs/references/backend/invitations/revoke-invitation"
                        }
                      ]
                    ]
                  },
                  {
                    "title": "Redirect Urls",
                    "collapse": true,
                    "items": [
                      [
                        {
                          "title": "`getRedirectUrl()`",
                          "wrap": false,
                          "href": "/docs/references/backend/redirect-urls/get-redirect-url"
                        },
                        {
                          "title": "`getRedirectUrlList()`",
                          "wrap": false,
                          "href": "/docs/references/backend/redirect-urls/get-redirect-url-list"
                        },
                        {
                          "title": "`createRedirectUrl()`",
                          "wrap": false,
                          "href": "/docs/references/backend/redirect-urls/create-redirect-url"
                        },
                        {
                          "title": "`deleteRedirectUrl()`",
                          "wrap": false,
                          "href": "/docs/references/backend/redirect-urls/delete-redirect-url"
                        }
                      ]
                    ]
                  },
                  {
                    "title": "Email addresses",
                    "collapse": true,
                    "items": [
                      [
                        {
                          "title": "`getEmailAddress()`",
                          "wrap": false,
                          "href": "/docs/references/backend/email-addresses/get-email-address"
                        },
                        {
                          "title": "`createEmailAddress()`",
                          "wrap": false,
                          "href": "/docs/references/backend/email-addresses/create-email-address"
                        },
                        {
                          "title": "`updateEmailAddress()`",
                          "wrap": false,
                          "href": "/docs/references/backend/email-addresses/update-email-address"
                        },
                        {
                          "title": "`deleteEmailAddress()`",
                          "wrap": false,
                          "href": "/docs/references/backend/email-addresses/delete-email-address"
                        }
                      ]
                    ]
                  },
                  {
                    "title": "Phone numbers",
                    "collapse": true,
                    "items": [
                      [
                        {
                          "title": "`getPhoneNumber()`",
                          "wrap": false,
                          "href": "/docs/references/backend/phone-numbers/get-phone-number"
                        },
                        {
                          "title": "`createPhoneNumber()`",
                          "wrap": false,
                          "href": "/docs/references/backend/phone-numbers/create-phone-number"
                        },
                        {
                          "title": "`updatePhoneNumber()`",
                          "wrap": false,
                          "href": "/docs/references/backend/phone-numbers/update-phone-number"
                        },
                        {
                          "title": "`deletePhoneNumber()`",
                          "wrap": false,
                          "href": "/docs/references/backend/phone-numbers/delete-phone-number"
                        }
                      ]
                    ]
                  },
                  {
                    "title": "SAML connections",
                    "collapse": true,
                    "items": [
                      [
                        {
                          "title": "`getSamlConnectionList()`",
                          "wrap": false,
                          "href": "/docs/references/backend/saml-connections/get-saml-connection-list"
                        },
                        {
                          "title": "`getSamlConnection()`",
                          "wrap": false,
                          "href": "/docs/references/backend/saml-connections/get-saml-connection"
                        },
                        {
                          "title": "`createSamlConnection()`",
                          "wrap": false,
                          "href": "/docs/references/backend/saml-connections/create-saml-connection"
                        },
                        {
                          "title": "`updateSamlConnection()`",
                          "wrap": false,
                          "href": "/docs/references/backend/saml-connections/update-saml-connection"
                        },
                        {
                          "title": "`deleteSamlConnection()`",
                          "wrap": false,
                          "href": "/docs/references/backend/saml-connections/delete-saml-connection"
                        }
                      ]
                    ]
                  },
                  {
                    "title": "Sign-in tokens",
                    "collapse": true,
                    "items": [
                      [
                        {
                          "title": "`createSignInToken()`",
                          "wrap": false,
                          "href": "/docs/references/backend/sign-in-tokens/create-sign-in-token"
                        },
                        {
                          "title": "`revokeSignInToken()`",
                          "wrap": false,
                          "href": "/docs/references/backend/sign-in-tokens/revoke-sign-in-token"
                        }
                      ]
                    ]
                  },
                  {
                    "title": "Testing Tokens",
                    "collapse": true,
                    "items": [
                      [
                        {
                          "title": "`createTestingToken()`",
                          "wrap": false,
                          "href": "/docs/references/backend/testing-tokens/create-testing-token"
                        }
                      ]
                    ]
                  },
                  {
                    "title": "`authenticateRequest()`",
                    "wrap": false,
                    "href": "/docs/references/backend/authenticate-request"
                  },
                  {
                    "title": "`verifyToken()`",
                    "wrap": false,
                    "href": "/docs/references/backend/verify-token"
                  },
                  {
                    "title": "Types",
                    "collapse": true,
                    "items": [
                      [
                        {
                          "title": "`PaginatedResourceResponse`",
                          "href": "/docs/references/backend/types/paginated-resource-response"
                        },
                        {
                          "title": "Backend `Client` object",
                          "href": "/docs/references/backend/types/backend-client"
                        },
                        {
<<<<<<< HEAD
                          "title": "Backend `Invitation` object",
                          "href": "/docs/references/backend/types/backend-invitation"
=======
                          "title": "Backend `Organization` object",
                          "href": "/docs/references/backend/types/backend-organization"
                        },
                        {
                          "title": "Backend `OrganizationInvitation` object",
                          "href": "/docs/references/backend/types/backend-organization-invitation"
                        },
                        {
                          "title": "Backend `OrganizationMembership` object",
                          "href": "/docs/references/backend/types/backend-organization-membership"
                        },
                        {
                          "title": "Backend `Session` object",
                          "href": "/docs/references/backend/types/backend-session"
>>>>>>> 73c6a690
                        },
                        {
                          "title": "Backend `RedirectURL` object",
                          "href": "/docs/references/backend/types/backend-redirect-url"
                        },
                        {
                          "title": "Backend `User` object",
                          "href": "/docs/references/backend/types/backend-user"
                        }
                      ]
                    ]
                  }
                ]
              ]
            },
            {
              "title": "Redwood",
              "tag": "Community",
              "collapse": true,
              "icon": "redwood",
              "items": [
                [
                  { "title": "Overview", "href": "/docs/references/redwood/overview" },
                  {
                    "title": "Redwood",
                    "href": "https://redwoodjs.com/docs/auth/clerk",
                    "icon": "redwood"
                  }
                ]
              ]
            },
            {
              "title": "Svelte",
              "tag": "Community",
              "href": "https://github.com/markjaquith/clerk-sveltekit",
              "icon": "svelte"
            },
            {
              "title": "Vue",
              "tag": "Community",
              "href": "https://vue-clerk.vercel.app",
              "icon": "vue"
            },
            {
              "title": "Elysia",
              "tag": "Community",
              "href": "https://github.com/wobsoriano/elysia-clerk",
              "icon": "elysia"
            },
            {
              "title": "Rust",
              "tag": "Community",
              "href": "https://github.com/cincinnati-ventures/clerk-rs",
              "icon": "rust"
            },
            {
              "title": "Hono",
              "tag": "Community",
              "href": "https://github.com/honojs/middleware/tree/main/packages/clerk-auth",
              "icon": "hono"
            },
            {
              "title": "C#",
              "tag": "Community",
              "href": "https://github.com/Hawxy/Clerk.Net",
              "icon": "c-sharp"
            },
            {
              "title": "Astro",
              "tag": "Community",
              "href": "https://github.com/panteliselef/astro-with-clerk-auth/blob/main/packages/astro-clerk-auth/README.md",
              "icon": "astro"
            },
            {
              "title": "Koa",
              "tag": "Community",
              "href": "https://github.com/dimkl/clerk-koa/blob/main/README.md",
              "icon": "koa"
            },
            {
              "title": "Angular",
              "tag": "Community",
              "href": "https://github.com/anagstef/ngx-clerk?tab=readme-ov-file#ngx-clerk",
              "icon": "angular"
            }
          ]
        ]
      },
      {
        "title": "API References",
        "items": [
          [
            { "title": "Backend API", "href": "/docs/reference/backend-api", "target": "_blank" },
            { "title": "Frontend API", "href": "/docs/reference/frontend-api", "target": "_blank" }
          ]
        ]
      }
    ]
  ]
}<|MERGE_RESOLUTION|>--- conflicted
+++ resolved
@@ -2269,10 +2269,10 @@
                           "href": "/docs/references/backend/types/backend-client"
                         },
                         {
-<<<<<<< HEAD
                           "title": "Backend `Invitation` object",
                           "href": "/docs/references/backend/types/backend-invitation"
-=======
+                        },
+                        {
                           "title": "Backend `Organization` object",
                           "href": "/docs/references/backend/types/backend-organization"
                         },
@@ -2287,7 +2287,6 @@
                         {
                           "title": "Backend `Session` object",
                           "href": "/docs/references/backend/types/backend-session"
->>>>>>> 73c6a690
                         },
                         {
                           "title": "Backend `RedirectURL` object",
