import yaml from 'yaml'
// Things this script does

// Validates
// - The manifest structure and its contents
// - Markdown files and their required frontmatter fields:
//   - Ensures title is present (required)
//   - Warns if description is missing (optional)
//   - Validates SDK declarations in frontmatter
// - Validates internal doc links exist
// - Validates hash links point to headings
// - SDK filtering in three contexts:
//   1. Manifest: Ensures SDK scoping is properly defined and inherited
//   2. Frontmatter: Validates SDK declarations in document metadata
//   3. <If /> components: Ensures:
//      - Referenced SDKs exist in the manifest
//      - SDKs are available in the frontmatter
//      - SDK values match the list of valid SDKs
//      - Parent group SDK compatibility
// - Unique headings within documents
// - Typedoc content structure and references
// - Validates all embedded content (partials, typedocs) exists and is properly formatted

// Transforms
// - Content Integration:
//   - Embeds partial and tooltip content into markdown files
//   - Embeds typedoc content where referenced
//   - Handles special character encoding in typedoc tables
// - Link Processing:
//   - Updates links to SDK-specific docs to use <SDKLink /> components
//   - Removes .mdx extensions from doc links
// - SDK-Specific Processing:
//   - Generates SDK-specific versions of docs in their respective folders
//   - Creates "landing" pages for SDK-specific docs at original URLs
//   - Strips out content filtered by SDKs
// - Manifest Processing:
//   - Generates processed manifest.json with SDK scoping
//   - Applies inheritance rules for SDK scoping in the navigation tree

import fs from 'node:fs/promises'
import path from 'node:path'
import readdirp from 'readdirp'
import { remark } from 'remark'
import remarkFrontmatter from 'remark-frontmatter'
import remarkMdx from 'remark-mdx'
import { Node } from 'unist'
import { filter as mdastFilter } from 'unist-util-filter'
import { visit as mdastVisit } from 'unist-util-visit'
import reporter from 'vfile-reporter'
import { z } from 'zod'
import symlinkDir from 'symlink-dir'

import { generateApiErrorDocs } from './lib/api-errors'
import { createConfig, type BuildConfig } from './lib/config'
import { watchAndRebuild } from './lib/dev'
import { errorMessages, safeMessage, shouldIgnoreWarning } from './lib/error-messages'
import { getLastCommitDate } from './lib/getLastCommitDate'
import { ensureDirectory, readDocsFolder, writeDistFile, writeSDKFile } from './lib/io'
import { flattenTree, ManifestGroup, readManifest, traverseTree, traverseTreeItemsFirst } from './lib/manifest'
import { parseInMarkdownFile } from './lib/markdown'
import { readPartialsFolder, readPartialsMarkdown } from './lib/partials'
import { isValidSdk, VALID_SDKS, type SDK } from './lib/schemas'
import {
  createBlankStore,
  DocsMap,
  getCoreDocCache,
  getMarkdownCache,
  getScopedDocCache,
  markDocumentDirty,
  Store,
} from './lib/store'
import { readTypedocsFolder, readTypedocsMarkdown, typedocTableSpecialCharacters } from './lib/typedoc'

import { documentHasIfComponents } from './lib/utils/documentHasIfComponents'
import { extractComponentPropValueFromNode } from './lib/utils/extractComponentPropValueFromNode'
import { extractSDKsFromIfProp } from './lib/utils/extractSDKsFromIfProp'
import { scopeHrefToSDK } from './lib/utils/scopeHrefToSDK'

import { checkPartials } from './lib/plugins/checkPartials'
import { checkTypedoc } from './lib/plugins/checkTypedoc'
import { filterOtherSDKsContentOut } from './lib/plugins/filterOtherSDKsContentOut'
import { insertFrontmatter } from './lib/plugins/insertFrontmatter'
import { validateAndEmbedLinks } from './lib/plugins/validateAndEmbedLinks'
import { validateIfComponents } from './lib/plugins/validateIfComponents'
import { validateUniqueHeadings } from './lib/plugins/validateUniqueHeadings'
import {
  analyzeAndFixRedirects as optimizeRedirects,
  readRedirects,
  transformRedirectsToObject,
  writeRedirects,
  type Redirect,
} from './lib/redirects'
import { type Prompt, readPrompts, writePrompts, checkPrompts } from './lib/prompts'
import { removeMdxSuffix } from './lib/utils/removeMdxSuffix'
import { writeLLMs as generateLLMs, writeLLMsFull as generateLLMsFull, listOutputDocsFiles } from './lib/llms'
import { VFile } from 'vfile'
import { readTooltipsFolder, readTooltipsMarkdown, writeTooltips } from './lib/tooltips'
import { Flags, readSiteFlags, writeSiteFlags } from './lib/siteFlags'

// Only invokes the main function if we run the script directly eg npm run build, bun run ./scripts/build-docs.ts
if (require.main === module) {
  main()
}

async function main() {
  const args = process.argv.slice(2)

  const config = await createConfig({
    basePath: __dirname,
    dataPath: '../data',
    docsPath: '../docs',
    baseDocsLink: '/docs/',
    manifestPath: '../docs/manifest.json',
    partialsPath: '../docs/_partials',
    distPath: '../dist',
    typedocPath: '../clerk-typedoc',
    publicPath: '../public',
    redirects: {
      static: {
        inputPath: '../redirects/static/docs.json',
        outputPath: '_redirects/static.json',
      },
      dynamic: {
        inputPath: '../redirects/dynamic/docs.jsonc',
        outputPath: '_redirects/dynamic.jsonc',
      },
    },
    prompts: {
      inputPath: '../prompts',
      outputPath: '_prompts',
    },
    tooltips: {
      inputPath: '../docs/_tooltips',
      outputPath: '_tooltips',
    },
    siteFlags: {
      inputPath: '../flags.json',
      outputPath: '_flags.json',
    },
    ignoreLinks: ['/docs/quickstart'],
    ignorePaths: [
      '/docs/core-1',
      '/docs/reference/backend-api',
      '/docs/reference/frontend-api',
      '/pricing',
      '/support',
      '/discord',
      '/contact',
      '/contact/sales',
      '/contact/support',
      '/blog',
      '/changelog/2024-04-19',
    ],
    ignoreWarnings: {
      docs: {
        'index.mdx': ['doc-not-in-manifest'],
        'guides/overview.mdx': ['doc-not-in-manifest'],
        'quickstarts/overview.mdx': ['doc-not-in-manifest'],
        'references/overview.mdx': ['doc-not-in-manifest'],
        'maintenance-mode.mdx': ['doc-not-in-manifest'],
        'deployments/staging-alternatives.mdx': ['doc-not-in-manifest'],
        'references/nextjs/usage-with-older-versions.mdx': ['doc-not-in-manifest'],
        'references/nextjs/errors/auth-was-called.mdx': ['doc-not-in-manifest'],
        'upgrade-guides/core-2/nextjs.mdx': ['doc-not-in-manifest'],
        'upgrade-guides/core-2/backend.mdx': ['doc-not-in-manifest'],
        'upgrade-guides/core-2/node.mdx': ['doc-not-in-manifest'],
        'upgrade-guides/core-2/expo.mdx': ['doc-not-in-manifest'],
        'upgrade-guides/core-2/fastify.mdx': ['doc-not-in-manifest'],
        'upgrade-guides/core-2/chrome-extension.mdx': ['doc-not-in-manifest'],
        'upgrade-guides/core-2/react.mdx': ['doc-not-in-manifest'],
        'upgrade-guides/core-2/remix.mdx': ['doc-not-in-manifest'],
        'upgrade-guides/core-2/javascript.mdx': ['doc-not-in-manifest'],
      },
      typedoc: {
        'types/active-session-resource.mdx': ['link-hash-not-found'],
        'types/pending-session-resource.mdx': ['link-hash-not-found'],
        'types/organization-custom-role-key.mdx': ['link-doc-not-found'],
      },
      partials: {},
      tooltips: {},
    },
    validSdks: VALID_SDKS,
    manifestOptions: {
      wrapDefault: true,
      collapseDefault: false,
      hideTitleDefault: false,
    },
    llms: {
      overviewPath: '_llms/llms.txt',
      fullPath: '_llms/llms-full.txt',
    },
    flags: {
      watch: args.includes('--watch'),
      controlled: args.includes('--controlled'),
      skipApiErrors: args.includes('--skip-api-errors'),
      skipGit: args.includes('--skip-git'),
    },
  })

  const store = createBlankStore()

  const output = await build(config, store)

  if (config.flags.controlled) {
    console.info('---initial-build-complete---')
  }

  if (output !== '') {
    console.info(output)
  }

  if (config.flags.watch) {
    console.info(`Watching for changes...`)

    watchAndRebuild(store, config, build)
  } else if (output !== '') {
    process.exit(1)
  }
}

export async function build(config: BuildConfig, store: Store = createBlankStore(), abortSignal?: AbortSignal) {
  // Apply currying to create functions pre-configured with config
  const getManifest = readManifest(config)
  const getDocsFolder = readDocsFolder(config)
  const getPartialsFolder = readPartialsFolder(config)
  const getPartialsMarkdown = readPartialsMarkdown(config, store)
  const getTooltipsFolder = readTooltipsFolder(config)
  const getTooltipsMarkdown = readTooltipsMarkdown(config, store)
  const getTypedocsFolder = readTypedocsFolder(config)
  const getTypedocsMarkdown = readTypedocsMarkdown(config, store)
  const parseMarkdownFile = parseInMarkdownFile(config, store)
  const writeFile = writeDistFile(config, store)
  const writeSdkFile = writeSDKFile(config, store)
  const markdownCache = getMarkdownCache(store)
  const coreDocCache = getCoreDocCache(store)
  const scopedDocCache = getScopedDocCache(store)
  const getCommitDate = getLastCommitDate(config)
  const markDirty = markDocumentDirty(store)
  const scopeHref = scopeHrefToSDK(config)
  const writeTooltipsToDist = writeTooltips(config, store)

  abortSignal?.throwIfAborted()

  await ensureDirectory(config.distFinalPath)

  abortSignal?.throwIfAborted()

  let staticRedirects: Record<string, Redirect> | null = null
  let dynamicRedirects: Redirect[] | null = null

  if (config.redirects) {
    const redirects = await readRedirects(config)

    const optimizedStaticRedirects = optimizeRedirects(redirects.staticRedirects)
    const transformedStaticRedirects = transformRedirectsToObject(optimizedStaticRedirects)

    staticRedirects = transformedStaticRedirects
    dynamicRedirects = redirects.dynamicRedirects

    console.info('✓ Read, optimized and transformed redirects')
  }

  abortSignal?.throwIfAborted()

  let prompts: Prompt[] = []

  if (config.prompts) {
    prompts = await readPrompts(config)
    console.info(`✓ Read ${prompts.length} prompts`)
  }

  abortSignal?.throwIfAborted()

  let siteFlags: Flags = {}

  if (config.siteFlags) {
    siteFlags = await readSiteFlags(config)
    console.info(`✓ Read ${Object.keys(siteFlags).length} site flags`)
  }

  abortSignal?.throwIfAborted()

  const apiErrorsFiles = await generateApiErrorDocs(config)
  if (!config.flags.skipApiErrors) {
    console.info('✓ Generated API Error MDX files')
  }

  abortSignal?.throwIfAborted()

  const { manifest: userManifest, vfile: manifestVfile } = await getManifest()
  console.info('✓ Read Manifest')

  abortSignal?.throwIfAborted()

  const docsFiles = await getDocsFolder()
  console.info('✓ Read Docs Folder')

  abortSignal?.throwIfAborted()

  const cachedPartialsSize = store.partials.size
  const partials = await getPartialsMarkdown((await getPartialsFolder()).map((item) => item.path))
  console.info(`✓ Loaded in ${partials.length} partials (${cachedPartialsSize} cached)`)

  const cachedTooltipsSize = store.tooltips.size
  const tooltips = await getTooltipsMarkdown((await getTooltipsFolder()).map((item) => item.path))
  console.info(`✓ Loaded in ${tooltips.length} tooltips (${cachedTooltipsSize} cached)`)

  abortSignal?.throwIfAborted()

  const cachedTypedocsSize = store.typedocs.size
  const typedocs = await getTypedocsMarkdown((await getTypedocsFolder()).map((item) => item.path))
  console.info(`✓ Read ${typedocs.length} Typedocs (${cachedTypedocsSize} cached)`)

  abortSignal?.throwIfAborted()

  const docsMap: DocsMap = new Map()
  const docsInManifest = new Set<string>()

  // Grab all the docs links in the manifest
  await traverseTree({ items: userManifest }, async (item) => {
    if (!item.href?.startsWith(config.baseDocsLink)) return item
    if (item.target !== undefined) return item

    const ignore = config.ignoredPaths(item.href) || config.ignoredLinks(item.href)
    if (ignore === true) return item

    docsInManifest.add(item.href)

    return item
  })
  console.info('✓ Parsed in Manifest')

  abortSignal?.throwIfAborted()

  const cachedDocsSize = store.markdown.size
  // Read in all the docs
  const docsArray = await Promise.all([
    ...docsFiles.map(async (file) => {
      const inManifest = docsInManifest.has(file.href)

      const markdownFile = await markdownCache(file.filePath, () =>
        parseMarkdownFile(file, partials, typedocs, prompts, inManifest, 'docs'),
      )

      docsMap.set(file.href, markdownFile)
      return markdownFile
    }),
    ...(apiErrorsFiles
      ? apiErrorsFiles.map(async (file) => {
          const inManifest = docsInManifest.has(file.href)

          const markdownFile = await markdownCache(file.filePath, () =>
            parseMarkdownFile(file, partials, typedocs, prompts, inManifest, 'docs'),
          )

          docsMap.set(file.href, markdownFile)

          return markdownFile
        })
      : []),
  ])
  console.info(`✓ Loaded in ${docsArray.length} docs (${cachedDocsSize} cached)`)

  abortSignal?.throwIfAborted()

  // Goes through and grabs the sdk scoping out of the manifest
  const sdkScopedManifestFirstPass = await traverseTree(
    { items: userManifest, sdk: undefined as undefined | SDK[] },
    async (item, tree) => {
      if (!item.href?.startsWith(config.baseDocsLink)) {
        return {
          ...item,
          // Either use the sdk of the item, or the parent group if the item doesn't have a sdk
          sdk: item.sdk ?? tree.sdk,
        }
      }

      const ignore = config.ignoredPaths(item.href) || config.ignoredLinks(item.href)
      if (ignore === true) return item // even thou we are not processing them, we still need to keep them

      const doc = docsMap.get(item.href)

      if (doc === undefined) {
        safeMessage(config, manifestVfile, item.href, 'docs', 'doc-not-found', [item.title, item.href])
        return item
      }

      // This is the sdk of the doc
      const docSDK = doc.sdk

      // This is the sdk of the parent group
      const parentSDK = tree.sdk

      // either use the defined sdk of the doc, or the parent group
      const sdk = docSDK ?? parentSDK

      if (docSDK !== undefined && parentSDK !== undefined) {
        if (docSDK.every((sdk) => parentSDK?.includes(sdk)) === false) {
          if (!shouldIgnoreWarning(config, `${item.href}.mdx`, 'docs', 'doc-sdk-filtered-by-parent')) {
            throw new Error(errorMessages['doc-sdk-filtered-by-parent'](item.title, docSDK, parentSDK))
          }
        }
      }

      return {
        ...item,
        sdk,
      }
    },
    async ({ items, ...details }, tree) => {
      // This takes all the children items, grabs the sdks out of them, and combines that in to a list
      const groupsItemsCombinedSDKs = (() => {
        const sdks = items?.flatMap((item) => item.flatMap((item) => item.sdk))

        if (sdks === undefined) return []

        return Array.from(new Set(sdks)).filter((sdk): sdk is SDK => sdk !== undefined)
      })()

      // This is the sdk of the group
      const groupSDK = details.sdk

      // This is the sdk of the parent group
      const parentSDK = tree.sdk

      // If there are no children items, then the we either use the group we are looking at sdks if its defined, or its parent group
      if (groupsItemsCombinedSDKs.length === 0) {
        return { ...details, sdk: groupSDK ?? parentSDK, items } as ManifestGroup
      }

      if (groupSDK !== undefined && groupSDK.length > 0) {
        return {
          ...details,
          sdk: groupSDK,
          items,
        } as ManifestGroup
      }

      return {
        ...details,
        // If there are children items, then we combine the sdks of the group and the children items sdks
        sdk: Array.from(new Set([...(groupSDK ?? []), ...groupsItemsCombinedSDKs])) ?? [],
        items,
      } as ManifestGroup
    },
    (item, error) => {
      console.error('↳', item.title)
      throw error
    },
  )

  abortSignal?.throwIfAborted()

  const sdkScopedManifest = await traverseTreeItemsFirst(
    { items: sdkScopedManifestFirstPass, sdk: undefined as undefined | SDK[] },
    async (item, tree) => {
      const doc = docsMap.get(item.href)

      if (doc && doc.sdk === undefined && item.sdk !== undefined) {
        docsMap.set(item.href, { ...doc, sdk: item.sdk })
      }

      return item
    },
    async ({ items, ...details }, tree) => {
      // This takes all the children items, grabs the sdks out of them, and combines that in to a list
      const groupsItemsCombinedSDKs = (() => {
        const sdks = items?.flatMap((item) => item.flatMap((item) => item.sdk))

        // If the child sdks is undefined then its core so it supports all sdks
        const uniqueSDKs = Array.from(new Set(sdks.flatMap((sdk) => (sdk !== undefined ? sdk : config.validSdks))))

        return uniqueSDKs
      })()

      // This is the sdk of the group
      const groupSDK = details.sdk

      // This is the sdk of the parent group
      const parentSDK = tree.sdk

      // If there are no children items, then we either use the group we are looking at sdks if its defined, or its parent group
      if (groupsItemsCombinedSDKs.length === 0) {
        return { ...details, sdk: groupSDK ?? parentSDK, items } as ManifestGroup
      }

      // If all the children items have the same sdk as the group, then we don't need to set the sdk on the group
      if (groupsItemsCombinedSDKs.length === config.validSdks.length) {
        return { ...details, sdk: undefined, items } as ManifestGroup
      }

      if (groupSDK !== undefined && groupSDK.length > 0) {
        return {
          ...details,
          sdk: groupSDK,
          items,
        } as ManifestGroup
      }

      const combinedSDKs = Array.from(new Set([...(groupSDK ?? []), ...groupsItemsCombinedSDKs])) ?? []

      return {
        ...details,
        // If there are children items, then we combine the sdks of the group and the children items sdks
        sdk: combinedSDKs,
        items,
      } as ManifestGroup
    },
    (item, error) => {
      console.error('[DEBUG] Error processing item:', item.title)
      console.error(error)
      throw error
    },
  )
  console.info('✓ Applied manifest sdk scoping')

  abortSignal?.throwIfAborted()

  const flatSDKScopedManifest = flattenTree(sdkScopedManifest)

  abortSignal?.throwIfAborted()

  const validatedPartials = await Promise.all(
    partials.map(async (partial) => {
      const partialPath = `${config.partialsRelativePath}/${partial.path}`

      try {
        let node: Node | null = null
        const links: Set<string> = new Set()

        const vfile = await remark()
          .use(remarkFrontmatter)
          .use(remarkMdx)
          .use(
            validateAndEmbedLinks(config, docsMap, partialPath, 'partials', (linkInPartial) => {
              links.add(linkInPartial)
            }),
          )
          .use(() => (tree, vfile) => {
            node = tree
          })
          .process(partial.vfile)

        if (node === null) {
          throw new Error(errorMessages['partial-parse-error'](partial.path))
        }

        return {
          ...partial,
          node: node as Node,
          vfile,
          links,
        }
      } catch (error) {
        console.error(`✗ Error validating partial: ${partial.path}`)
        throw error
      }
    }),
  )
  console.info(`✓ Validated all partials`)

  abortSignal?.throwIfAborted()

  const validatedTooltips = await Promise.all(
    tooltips.map(async (tooltip) => {
      if (config.tooltips === null) {
        throw new Error('Tooltips are not enabled')
      }

      const tooltipPath = `${config.tooltips.inputPathRelative}/${tooltip.path}`

      try {
        let node: Node | null = null
        const links: Set<string> = new Set()

        const vfile = await remark()
          .use(remarkMdx)
          .use(
            validateAndEmbedLinks(config, docsMap, tooltipPath, 'tooltips', (linkInTooltip) => {
              links.add(linkInTooltip)
            }),
          )
          .use(() => (tree, vfile) => {
            node = tree
          })
          .process(tooltip.vfile)

        if (node === null) {
          throw new Error(errorMessages['tooltip-parse-error'](tooltip.path))
        }

        return {
          ...tooltip,
          vfile,
          node: node as Node,
          links,
        }
      } catch (error) {
        console.error(`✗ Error validating tooltip: ${tooltip.path}`)
        throw error
      }
    }),
  )
  console.info(`✓ Validated all tooltips`)

  abortSignal?.throwIfAborted()

  const validatedTypedocs = await Promise.all(
    typedocs.map(async (typedoc) => {
      const filePath = path.join(config.typedocRelativePath, typedoc.path)

      try {
        let node: Node | null = null
        const links: Set<string> = new Set()

        const vfile = await remark()
          .use(remarkMdx)
          .use(
            validateAndEmbedLinks(config, docsMap, filePath, 'typedoc', (linkInTypedoc) => {
              links.add(linkInTypedoc)
            }),
          )
          .use(() => (tree, vfile) => {
            node = tree
          })
          .process(typedoc.vfile)

        if (node === null) {
          throw new Error(errorMessages['typedoc-parse-error'](typedoc.path))
        }

        return {
          ...typedoc,
          vfile,
          node: node as Node,
          links,
        }
      } catch (error) {
        try {
          let node: Node | null = null
          const links: Set<string> = new Set()

          const vfile = await remark()
            .use(
              validateAndEmbedLinks(config, docsMap, filePath, 'typedoc', (linkInTypedoc) => {
                links.add(linkInTypedoc)
              }),
            )
            .use(() => (tree, vfile) => {
              node = tree
            })
            .process(typedoc.vfile)

          if (node === null) {
            throw new Error(errorMessages['typedoc-parse-error'](typedoc.path))
          }

          return {
            ...typedoc,
            vfile,
            node: node as Node,
            links,
          }
        } catch (error) {
          console.error(error)
          throw new Error(errorMessages['typedoc-parse-error'](typedoc.path))
        }
      }
    }),
  )
  console.info(`✓ Validated all typedocs`)

  abortSignal?.throwIfAborted()

  await writeFile(
    'manifest.json',
    JSON.stringify({
      flags: siteFlags,
      navigation: await traverseTree(
        { items: sdkScopedManifest },
        async (item) => {
          const doc = docsMap.get(item.href)

          const injectSDK =
            doc?.frontmatter?.sdk !== undefined &&
            doc.frontmatter.sdk.length >= 1 &&
            !item.href.endsWith(`/${doc.frontmatter.sdk[0]}`) &&
            !item.href.includes(`/${doc.frontmatter.sdk[0]}/`)

          return {
            title: item.title,
            href: injectSDK ? scopeHref(item.href, ':sdk:') : item.href,
            tag: item.tag,
            wrap: item.wrap === config.manifestOptions.wrapDefault ? undefined : item.wrap,
            icon: item.icon,
            target: item.target,
            sdk: item.sdk,
          }
        },
        // @ts-expect-error - This traverseTree function might just be the death of me
        async (group) => ({
          title: group.title,
          collapse: group.collapse === config.manifestOptions.collapseDefault ? undefined : group.collapse,
          tag: group.tag,
          wrap: group.wrap === config.manifestOptions.wrapDefault ? undefined : group.wrap,
          icon: group.icon,
          hideTitle: group.hideTitle === config.manifestOptions.hideTitleDefault ? undefined : group.hideTitle,
          sdk: group.sdk,
          items: group.items,
        }),
      ),
    }),
  )

  abortSignal?.throwIfAborted()

  const cachedCoreDocsSize = store.coreDocs.size
  const coreDocs = await Promise.all(
    docsArray.map(async (doc) => {
      const foundLinks: Set<string> = new Set()
      const foundPartials: Set<string> = new Set()
      const foundTypedocs: Set<string> = new Set()

      const vfile = await coreDocCache(doc.file.filePath, async () =>
        remark()
          .use(remarkFrontmatter)
          .use(remarkMdx)
          .use(
            validateAndEmbedLinks(
              config,
              docsMap,
              doc.file.filePath,
              'docs',
              (link) => {
                foundLinks.add(link)
              },
              doc.file.href,
            ),
          )
          .use(
            checkPartials(config, validatedPartials, doc.file, { reportWarnings: false, embed: true }, (partial) => {
              foundPartials.add(partial)
            }),
          )
          .use(
            checkTypedoc(
              config,
              validatedTypedocs,
              doc.file.filePath,
              { reportWarnings: false, embed: true },
              (typedoc) => {
                foundTypedocs.add(typedoc)
              },
            ),
          )
          .use(checkPrompts(config, prompts, doc.file, { reportWarnings: false, update: true }))
          .use(validateIfComponents(config, doc.file.filePath, doc, flatSDKScopedManifest))
          .use(
            insertFrontmatter({
              lastUpdated: (await getCommitDate(doc.file.fullFilePath))?.toISOString() ?? undefined,
            }),
          )
          .process(doc.vfile),
      )

      const partialsLinks = validatedPartials
        .filter((partial) => foundPartials.has(`_partials/${partial.path}`))
        .reduce((acc, { links }) => new Set([...acc, ...links]), foundPartials)

      const typedocsLinks = validatedTypedocs
        .filter((typedoc) => foundTypedocs.has(typedoc.path))
        .reduce((acc, { links }) => new Set([...acc, ...links]), foundTypedocs)

      const allLinks = new Set([...foundLinks, ...partialsLinks, ...typedocsLinks])

      allLinks.forEach((link) => {
        markDirty(doc.file.filePath, link)
      })

      return { ...doc, vfile }
    }),
  )
  console.info(`✓ Validated all core docs (${cachedCoreDocsSize} cached)`)

  abortSignal?.throwIfAborted()

  await Promise.all(
    coreDocs.map(async (doc) => {
      if (isValidSdk(config)(doc.file.filePathInDocsFolder.split('/')[0])) {
        if (!shouldIgnoreWarning(config, doc.file.filePath, 'docs', 'sdk-path-conflict')) {
          throw new Error(errorMessages['sdk-path-conflict'](doc.file.href, doc.file.filePathInDocsFolder))
        }
      }

      if (doc.sdk !== undefined) {
        // This is a sdk specific doc, so we want to put a landing page here to redirect the user to a doc customized to their sdk.

        await writeFile(
          doc.file.filePathInDocsFolder,
          `---
${yaml.stringify({
  template: 'wide',
  redirectPage: 'true',
  availableSdks: doc.sdk.join(','),
  notAvailableSdks: config.validSdks.filter((sdk) => !doc.sdk?.includes(sdk)).join(','),
})}---
<SDKDocRedirectPage title="${doc.frontmatter.title}"${doc.frontmatter.description ? ` description="${doc.frontmatter.description}" ` : ' '}href="${scopeHrefToSDK(config)(doc.file.href, ':sdk:')}" sdks={${JSON.stringify(doc.sdk)}} />`,
        )
      } else {
        await writeFile(doc.file.filePathInDocsFolder, typedocTableSpecialCharacters.decode(doc.vfile.value as string))
      }
    }),
  )

  console.info(`✓ Wrote out all core docs (${coreDocs.length} total)`)

  abortSignal?.throwIfAborted()

  const sdkSpecificVFiles = await Promise.all(
    config.validSdks.map(async (targetSdk) => {
      const vFiles = await Promise.all(
        docsArray.map(async (doc) => {
          if (doc.sdk === undefined) return null // skip core docs
          if (doc.sdk.includes(targetSdk) === false) return null // skip docs that are not for the target sdk

<<<<<<< HEAD
          const vfile = await scopedDocCache(targetSdk, doc.file.filePath, async () =>
            remark()
              .use(remarkFrontmatter)
              .use(remarkMdx)
              .use(validateAndEmbedLinks(config, docsMap, doc.file.filePath, 'docs', undefined, doc.file.href))
              .use(checkPartials(config, partials, doc.file, { reportWarnings: true, embed: true }))
              .use(checkTypedoc(config, typedocs, doc.file.filePath, { reportWarnings: true, embed: true }))
              .use(checkPrompts(config, prompts, doc.file, { reportWarnings: true, update: true }))
              .use(filterOtherSDKsContentOut(config, doc.file.filePath, targetSdk))
              .use(validateUniqueHeadings(config, doc.file.filePath, 'docs'))
              .use(
                insertFrontmatter({
                  canonical: doc.sdk ? scopeHrefToSDK(config)(doc.file.href, ':sdk:') : doc.file.href,
                  lastUpdated: (await getCommitDate(doc.file.fullFilePath))?.toISOString() ?? undefined,
                }),
              )
              .process({
                path: doc.file.filePath,
                value: doc.fileContent,
=======
          const vfile = await remark()
            .use(remarkFrontmatter)
            .use(remarkMdx)
            .use(validateAndEmbedLinks(config, docsMap, doc.file.filePath, 'docs', undefined, doc.file.href))
            .use(checkPartials(config, partials, doc.file, { reportWarnings: true, embed: true }))
            .use(checkTypedoc(config, typedocs, doc.file.filePath, { reportWarnings: true, embed: true }))
            .use(checkPrompts(config, prompts, doc.file, { reportWarnings: true, update: true }))
            .use(filterOtherSDKsContentOut(config, doc.file.filePath, targetSdk))
            .use(validateUniqueHeadings(config, doc.file.filePath, 'docs'))
            .use(
              insertFrontmatter({
                sdkScoped: 'true',
                canonical: doc.sdk ? scopeHrefToSDK(config)(doc.file.href, ':sdk:') : doc.file.href,
                lastUpdated: (await getCommitDate(doc.file.fullFilePath))?.toISOString() ?? undefined,
                availableSdks: doc.sdk.join(','),
                notAvailableSdks: config.validSdks.filter((sdk) => !doc.sdk?.includes(sdk)).join(','),
                activeSdk: targetSdk,
>>>>>>> 7cb5581e
              }),
          )

          await writeSdkFile(
            targetSdk,
            doc.file.filePathInDocsFolder,
            typedocTableSpecialCharacters.decode(vfile.value as string),
          )

          return vfile
        }),
      )

      const numberOfSdkSpecificDocs = vFiles.filter(Boolean).length

      if (numberOfSdkSpecificDocs > 0) {
        console.info(`✓ Wrote out ${numberOfSdkSpecificDocs} ${targetSdk} specific docs`)
      }

      return { targetSdk, vFiles }
    }),
  )

  abortSignal?.throwIfAborted()

  const docsWithOnlyIfComponents = docsArray.filter((doc) => doc.sdk === undefined && documentHasIfComponents(doc.node))
  const extractSDKsFromIfComponent = extractSDKsFromIfProp(config)

  const headingValidationVFiles: VFile[] = []

  for (const doc of docsWithOnlyIfComponents) {
    // Extract all SDK values from <If /> all components
    const availableSDKs = new Set<SDK>()

    mdastVisit(doc.node, (node) => {
      const sdkProp = extractComponentPropValueFromNode(
        config,
        node,
        undefined,
        'If',
        'sdk',
        true,
        'docs',
        doc.file.filePath,
        z.string(),
      )

      if (sdkProp === undefined) return

      const sdks = extractSDKsFromIfComponent(node, undefined, sdkProp, 'docs', doc.file.filePath)

      if (sdks === undefined) return

      sdks.forEach((sdk) => availableSDKs.add(sdk))
    })

    for (const sdk of availableSDKs) {
      const vfile = await remark()
        .use(remarkFrontmatter)
        .use(remarkMdx)
        .use(() => (inputTree) => {
          return mdastFilter(inputTree, (node) => {
            const sdkProp = extractComponentPropValueFromNode(
              config,
              node,
              undefined,
              'If',
              'sdk',
              false,
              'docs',
              doc.file.filePath,
              z.string(),
            )
            if (!sdkProp) return true

            const ifSdks = extractSDKsFromIfComponent(node, undefined, sdkProp, 'docs', doc.file.filePath)

            if (!ifSdks) return true

            return ifSdks.includes(sdk)
          })
        })
        .use(validateUniqueHeadings(config, doc.file.filePath, 'docs'))
        .process({
          path: doc.file.filePath,
          value: String(doc.vfile),
        })

      headingValidationVFiles.push(vfile)
    }
  }

  abortSignal?.throwIfAborted()

  // Write directory.json with a flat list of all markdown files in dist, excluding partials
  const mdxFiles = await readdirp.promise(config.distTempPath, {
    type: 'files',
    fileFilter: '*.mdx',
    alwaysStat: false,
  })
  const mdxFilePaths = mdxFiles
    .map((entry) => entry.path.replace(/\\/g, '/')) // Replace backslashes with forward slashes
    .filter((filePath) => !filePath.startsWith(config.partialsRelativePath)) // Exclude partials
    .map((path) => ({
      path,
      url: `${config.baseDocsLink}${removeMdxSuffix(path)
        .replace(/^index$/, '') // remove root index
        .replace(/\/index$/, '')}`, // remove /index from the end,
    }))

  await writeFile('directory.json', JSON.stringify(mdxFilePaths))

  console.info('✓ Wrote out directory.json')

  abortSignal?.throwIfAborted()

  if (staticRedirects !== null && dynamicRedirects !== null) {
    await writeRedirects(config, staticRedirects, dynamicRedirects)
    console.info('✓ Wrote redirects to disk')
  }

  abortSignal?.throwIfAborted()

  if (prompts.length > 0) {
    await writePrompts(config, prompts)
    console.info(`✓ Wrote ${prompts.length} prompts to disk`)
  }

  abortSignal?.throwIfAborted()

  if (config.tooltips) {
    await writeTooltipsToDist(validatedTooltips)
    console.info(`✓ Wrote ${validatedTooltips.length} tooltips to disk`)
  }

  abortSignal?.throwIfAborted()

  if (config.llms?.fullPath || config.llms?.overviewPath) {
    const outputtedDocsFiles = listOutputDocsFiles(config, store.writtenFiles, mdxFilePaths)

    if (config.llms?.fullPath) {
      const llmsFull = await generateLLMsFull(outputtedDocsFiles)
      await writeFile(config.llms.fullPath, llmsFull)
    }

    if (config.llms?.overviewPath) {
      const llms = await generateLLMs(outputtedDocsFiles)
      await writeFile(config.llms.overviewPath, llms)
    }
  }

  abortSignal?.throwIfAborted()

  if (config.siteFlags) {
    await writeSiteFlags(config, siteFlags)
    console.info(`✓ Wrote ${Object.keys(siteFlags).length} site flags to disk`)
  }

  abortSignal?.throwIfAborted()

  const flatSdkSpecificVFiles = sdkSpecificVFiles
    .flatMap(({ vFiles }) => vFiles)
    .filter((item): item is NonNullable<typeof item> => item !== null)

  const coreVFiles = coreDocs.map((doc) => doc.vfile)
  const partialsVFiles = validatedPartials.map((partial) => partial.vfile)
  const tooltipsVFiles = validatedTooltips.map((tooltip) => tooltip.vfile)
  const typedocVFiles = validatedTypedocs.map((typedoc) => typedoc.vfile)

  const warnings = reporter(
    [
      ...coreVFiles,
      ...partialsVFiles,
      ...tooltipsVFiles,
      ...typedocVFiles,
      ...flatSdkSpecificVFiles,
      manifestVfile,
      ...headingValidationVFiles,
    ],
    {
      quiet: true,
    },
  )

  abortSignal?.throwIfAborted()

  await fs.rm(config.distFinalPath, { recursive: true })

  abortSignal?.throwIfAborted()

  if (process.env.VERCEL === '1') {
    // In vercel ci the temp dir and the final dir will be on separate partitions so fs.rename() will fail
    await fs.cp(config.distTempPath, config.distFinalPath, { recursive: true })
    await fs.rm(config.distTempPath, { recursive: true })
  } else {
    await fs.rename(config.distTempPath, config.distFinalPath)
  }

  abortSignal?.throwIfAborted()

  if (config.publicPath) {
    if (config.flags.watch) {
      await symlinkDir(config.publicPath, path.join(config.distFinalPath, '_public'))
    } else {
      await fs.cp(config.publicPath, path.join(config.distFinalPath, '_public'), { recursive: true })
    }
  }

  abortSignal?.throwIfAborted()

  return warnings
}<|MERGE_RESOLUTION|>--- conflicted
+++ resolved
@@ -823,7 +823,6 @@
           if (doc.sdk === undefined) return null // skip core docs
           if (doc.sdk.includes(targetSdk) === false) return null // skip docs that are not for the target sdk
 
-<<<<<<< HEAD
           const vfile = await scopedDocCache(targetSdk, doc.file.filePath, async () =>
             remark()
               .use(remarkFrontmatter)
@@ -836,32 +835,17 @@
               .use(validateUniqueHeadings(config, doc.file.filePath, 'docs'))
               .use(
                 insertFrontmatter({
+                  sdkScoped: 'true',
                   canonical: doc.sdk ? scopeHrefToSDK(config)(doc.file.href, ':sdk:') : doc.file.href,
                   lastUpdated: (await getCommitDate(doc.file.fullFilePath))?.toISOString() ?? undefined,
+                  availableSdks: doc.sdk?.join(','),
+                  notAvailableSdks: config.validSdks.filter((sdk) => !doc.sdk?.includes(sdk)).join(','),
+                  activeSdk: targetSdk,
                 }),
               )
               .process({
                 path: doc.file.filePath,
                 value: doc.fileContent,
-=======
-          const vfile = await remark()
-            .use(remarkFrontmatter)
-            .use(remarkMdx)
-            .use(validateAndEmbedLinks(config, docsMap, doc.file.filePath, 'docs', undefined, doc.file.href))
-            .use(checkPartials(config, partials, doc.file, { reportWarnings: true, embed: true }))
-            .use(checkTypedoc(config, typedocs, doc.file.filePath, { reportWarnings: true, embed: true }))
-            .use(checkPrompts(config, prompts, doc.file, { reportWarnings: true, update: true }))
-            .use(filterOtherSDKsContentOut(config, doc.file.filePath, targetSdk))
-            .use(validateUniqueHeadings(config, doc.file.filePath, 'docs'))
-            .use(
-              insertFrontmatter({
-                sdkScoped: 'true',
-                canonical: doc.sdk ? scopeHrefToSDK(config)(doc.file.href, ':sdk:') : doc.file.href,
-                lastUpdated: (await getCommitDate(doc.file.fullFilePath))?.toISOString() ?? undefined,
-                availableSdks: doc.sdk.join(','),
-                notAvailableSdks: config.validSdks.filter((sdk) => !doc.sdk?.includes(sdk)).join(','),
-                activeSdk: targetSdk,
->>>>>>> 7cb5581e
               }),
           )
 
