---
title: Expo Quickstart
description: Add authentication and user management to your Expo app with Clerk.
sdk: expo
---

<TutorialHero
  exampleRepo={[
    {
      title: "Expo quickstart repo",
      link: "https://github.com/clerk/clerk-expo-quickstart",
    },
  ]}
  beforeYouStart={[
    {
      title: "Set up a Clerk application",
      link: "/docs/quickstarts/setup-clerk",
      icon: "clerk",
    },
    {
      title: "Create an Expo app",
      link: "https://docs.expo.dev/get-started/create-a-project/",
      icon: "expo",
    },
  ]}
/>

<Include src="_partials/native-api-callout" />

<Steps>
  ## Install `@clerk/clerk-expo`

  The [Clerk Expo SDK](/docs/references/expo/overview) gives you access to prebuilt components, hooks, and helpers to make user authentication easier.

  Run the following command to install the SDK:

  <CodeBlockTabs options={["npm", "yarn", "pnpm", "bun"]}>
    ```bash {{ filename: 'terminal' }}
    npm install @clerk/clerk-expo
    ```

    ```bash {{ filename: 'terminal' }}
    yarn add @clerk/clerk-expo
    ```

    ```bash {{ filename: 'terminal' }}
    pnpm add @clerk/clerk-expo
    ```

    ```bash {{ filename: 'terminal' }}
    bun add @clerk/clerk-expo
    ```
  </CodeBlockTabs>

  ## Set your Clerk API keys

  <If condition={experiment.enabled}>
    <ExperimentCreateAccountFromDocsQuickstart params={experiment} />
  </If>

  <If condition={!experiment.enabled}>
    <SignedIn>
      Add your Clerk Publishable Key to your `.env` file. It can always be retrieved from the [**API keys**](https://dashboard.clerk.com/last-active?path=api-keys) page in the Clerk Dashboard.
    </SignedIn>

    <SignedOut>
      1. In the Clerk Dashboard, navigate to the [**API keys**](https://dashboard.clerk.com/last-active?path=api-keys) page.
      1. In the **Quick Copy** section, copy your Clerk Publishable Key.
      1. Paste your key into your `.env` file.

      The final result should resemble the following:
    </SignedOut>
  </If>

  ```env {{ filename: '.env' }}
  EXPO_PUBLIC_CLERK_PUBLISHABLE_KEY={{pub_key}}
  ```

  ## Add `<ClerkProvider>` to your root layout

  <Include src="_partials/clerk-provider/explanation" />

  Add the component to your root layout as shown in the following example:

  ```tsx {{ filename: 'app/_layout.tsx' }}
  import { ClerkProvider } from '@clerk/clerk-expo'
  import { Slot } from 'expo-router'

  export default function RootLayout() {
    return (
      <ClerkProvider>
        <Slot />
      </ClerkProvider>
    )
  }
  ```

  ## Configure the token cache

  Clerk stores the active user's session token in memory by default. In Expo apps, the recommended way to store sensitive data, such as tokens, is by using `expo-secure-store` which encrypts the data before storing it.

  To use `expo-secure-store` as your token cache:

  1. Run the following command to install the library:

     <CodeBlockTabs options={["npm", "yarn", "pnpm", "bun"]}>
       ```bash {{ filename: 'terminal' }}
       npm install expo-secure-store
       ```

       ```bash {{ filename: 'terminal' }}
       yarn add expo-secure-store
       ```

       ```bash {{ filename: 'terminal' }}
       pnpm add expo-secure-store
       ```

       ```bash {{ filename: 'terminal' }}
       bun add expo-secure-store
       ```
     </CodeBlockTabs>
  1. Update your root layout to use the secure token cache:
     ```tsx {{ filename: 'app/_layout.tsx', mark: [2, 7] }}
     import { ClerkProvider } from '@clerk/clerk-expo'
     import { tokenCache } from '@clerk/clerk-expo/token-cache'
     import { Slot } from 'expo-router'

     export default function RootLayout() {
       return (
         <ClerkProvider tokenCache={tokenCache}>
           <Slot />
         </ClerkProvider>
       )
     }
     ```

  > [!TIP]
  > When you sign a user out with [`signOut()`](/docs/reference/general/hooks/use-auth#returns), Clerk will remove the user's session JWT from the token cache.

  ## Add sign-up and sign-in pages

<<<<<<< HEAD
  Clerk currently only supports [control components](/docs/components/overview#control-components) for Expo native. UI components are only available for Expo web. Instead, you must build [custom flows](/docs/guides/development/custom-flows/overview) using Clerk's API. The following sections demonstrate how to build [custom email/password sign-up and sign-in flows](/docs/guides/development/custom-flows/authentication/email-password). If you want to use different authentication methods, such as passwordless or OAuth, see the dedicated custom flow guides.
=======
  Clerk currently only supports [control components](/docs/reference/general/components/overview#control-components) for Expo native. UI components are only available for Expo web. Instead, you must build [custom flows](/docs/custom-flows/overview) using Clerk's API. The following sections demonstrate how to build [custom email/password sign-up and sign-in flows](/docs/custom-flows/email-password). If you want to use different authentication methods, such as passwordless or OAuth, see the dedicated custom flow guides.
>>>>>>> 698e41be

  ### Layout page

  First, protect your sign-up and sign-in pages.

  1. Create an `(auth)` [route group](https://docs.expo.dev/router/advanced/shared-routes/). This will group your sign-up and sign-in pages.
  1. In the `(auth)` group, create a `_layout.tsx` file with the following code. The [`useAuth()`](/docs/reference/general/hooks/use-auth) hook is used to access the user's authentication state. If the user is already signed in, they will be redirected to the home page.

  ```tsx {{ filename: 'app/(auth)/_layout.tsx' }}
  import { Redirect, Stack } from 'expo-router'
  import { useAuth } from '@clerk/clerk-expo'

  export default function AuthRoutesLayout() {
    const { isSignedIn } = useAuth()

    if (isSignedIn) {
      return <Redirect href={'/'} />
    }

    return <Stack />
  }
  ```

  ### Sign-up page

  In the `(auth)` group, create a `sign-up.tsx` file with the following code. The [`useSignUp()`](/docs/reference/general/hooks/use-sign-up) hook is used to create a sign-up flow. The user can sign up using their email and password and will receive an email verification code to confirm their email.

  ```tsx {{ filename: 'app/(auth)/sign-up.tsx', collapsible: true }}
  import * as React from 'react'
  import { Text, TextInput, TouchableOpacity, View } from 'react-native'
  import { useSignUp } from '@clerk/clerk-expo'
  import { Link, useRouter } from 'expo-router'

  export default function SignUpScreen() {
    const { isLoaded, signUp, setActive } = useSignUp()
    const router = useRouter()

    const [emailAddress, setEmailAddress] = React.useState('')
    const [password, setPassword] = React.useState('')
    const [pendingVerification, setPendingVerification] = React.useState(false)
    const [code, setCode] = React.useState('')

    // Handle submission of sign-up form
    const onSignUpPress = async () => {
      if (!isLoaded) return

      console.log(emailAddress, password)

      // Start sign-up process using email and password provided
      try {
        await signUp.create({
          emailAddress,
          password,
        })

        // Send user an email with verification code
        await signUp.prepareEmailAddressVerification({ strategy: 'email_code' })

        // Set 'pendingVerification' to true to display second form
        // and capture OTP code
        setPendingVerification(true)
      } catch (err) {
        // See https://clerk.com/docs/guides/development/custom-flows/error-handling
        // for more info on error handling
        console.error(JSON.stringify(err, null, 2))
      }
    }

    // Handle submission of verification form
    const onVerifyPress = async () => {
      if (!isLoaded) return

      try {
        // Use the code the user provided to attempt verification
        const signUpAttempt = await signUp.attemptEmailAddressVerification({
          code,
        })

        // If verification was completed, set the session to active
        // and redirect the user
        if (signUpAttempt.status === 'complete') {
          await setActive({ session: signUpAttempt.createdSessionId })
          router.replace('/')
        } else {
          // If the status is not complete, check why. User may need to
          // complete further steps.
          console.error(JSON.stringify(signUpAttempt, null, 2))
        }
      } catch (err) {
        // See https://clerk.com/docs/guides/development/custom-flows/error-handling
        // for more info on error handling
        console.error(JSON.stringify(err, null, 2))
      }
    }

    if (pendingVerification) {
      return (
        <>
          <Text>Verify your email</Text>
          <TextInput
            value={code}
            placeholder="Enter your verification code"
            onChangeText={(code) => setCode(code)}
          />
          <TouchableOpacity onPress={onVerifyPress}>
            <Text>Verify</Text>
          </TouchableOpacity>
        </>
      )
    }

    return (
      <View>
        <>
          <Text>Sign up</Text>
          <TextInput
            autoCapitalize="none"
            value={emailAddress}
            placeholder="Enter email"
            onChangeText={(email) => setEmailAddress(email)}
          />
          <TextInput
            value={password}
            placeholder="Enter password"
            secureTextEntry={true}
            onChangeText={(password) => setPassword(password)}
          />
          <TouchableOpacity onPress={onSignUpPress}>
            <Text>Continue</Text>
          </TouchableOpacity>
          <View style={{ display: 'flex', flexDirection: 'row', gap: 3 }}>
            <Text>Already have an account?</Text>
            <Link href="/sign-in">
              <Text>Sign in</Text>
            </Link>
          </View>
        </>
      </View>
    )
  }
  ```

  ### Sign-in page

  In the `(auth)` group, create a `sign-in.tsx` file with the following code. The [`useSignIn()`](/docs/reference/general/hooks/use-sign-in) hook is used to create a sign-in flow. The user can sign in using email address and password, or navigate to the sign-up page.

  ```tsx {{ filename: 'app/(auth)/sign-in.tsx', collapsible: true }}
  import { useSignIn } from '@clerk/clerk-expo'
  import { Link, useRouter } from 'expo-router'
  import { Text, TextInput, TouchableOpacity, View } from 'react-native'
  import React from 'react'

  export default function Page() {
    const { signIn, setActive, isLoaded } = useSignIn()
    const router = useRouter()

    const [emailAddress, setEmailAddress] = React.useState('')
    const [password, setPassword] = React.useState('')

    // Handle the submission of the sign-in form
    const onSignInPress = async () => {
      if (!isLoaded) return

      // Start the sign-in process using the email and password provided
      try {
        const signInAttempt = await signIn.create({
          identifier: emailAddress,
          password,
        })

        // If sign-in process is complete, set the created session as active
        // and redirect the user
        if (signInAttempt.status === 'complete') {
          await setActive({ session: signInAttempt.createdSessionId })
          router.replace('/')
        } else {
          // If the status isn't complete, check why. User might need to
          // complete further steps.
          console.error(JSON.stringify(signInAttempt, null, 2))
        }
      } catch (err) {
        // See https://clerk.com/docs/guides/development/custom-flows/error-handling
        // for more info on error handling
        console.error(JSON.stringify(err, null, 2))
      }
    }

    return (
      <View>
        <Text>Sign in</Text>
        <TextInput
          autoCapitalize="none"
          value={emailAddress}
          placeholder="Enter email"
          onChangeText={(emailAddress) => setEmailAddress(emailAddress)}
        />
        <TextInput
          value={password}
          placeholder="Enter password"
          secureTextEntry={true}
          onChangeText={(password) => setPassword(password)}
        />
        <TouchableOpacity onPress={onSignInPress}>
          <Text>Continue</Text>
        </TouchableOpacity>
        <View style={{ display: 'flex', flexDirection: 'row', gap: 3 }}>
          <Text>Don't have an account?</Text>
          <Link href="/sign-up">
            <Text>Sign up</Text>
          </Link>
        </View>
      </View>
    )
  }
  ```

  For more information about building these custom flows, including guided comments in the code examples, see the [Build a custom email/password authentication flow](/docs/guides/development/custom-flows/authentication/email-password) guide.

  ## Add a sign-out button

  At this point, your users can sign up or in, but they need a way to sign out.

  In the `components/` folder, create a `SignOutButton.tsx` file with the following code. The [`useClerk()`](/docs/reference/general/hooks/use-clerk) hook is used to access the `signOut()` function, which is called when the user clicks the "Sign out" button.

  <Include src="_partials/expo/sign-out-custom-flow" />

  ## Conditionally render content

  You can control which content signed-in and signed-out users can see with Clerk's [prebuilt control components](/docs/reference/general/components/overview#control-components). For this quickstart, you'll use:

  - [`<SignedIn>`](/docs/reference/general/components/control/signed-in): Children of this component can only be seen while **signed in**.
  - [`<SignedOut>`](/docs/reference/general/components/control/signed-out): Children of this component can only be seen while **signed out**.

  To get started:

  1. Create a `(home)` route group.
  1. In the `(home)` group, create a `_layout.tsx` file with the following code.

  ```tsx {{ filename: 'app/(home)/_layout.tsx' }}
  import { Stack } from 'expo-router/stack'

  export default function Layout() {
    return <Stack />
  }
  ```

  Then, in the same folder, create an `index.tsx` file with the following code. If the user is signed in, it displays their email and a sign-out button. If they're not signed in, it displays sign-in and sign-up links.

  ```tsx {{ filename: 'app/(home)/index.tsx' }}
  import { SignedIn, SignedOut, useUser } from '@clerk/clerk-expo'
  import { Link } from 'expo-router'
  import { Text, View } from 'react-native'
  import { SignOutButton } from '@/app/components/SignOutButton'

  export default function Page() {
    const { user } = useUser()

    return (
      <View>
        <SignedIn>
          <Text>Hello {user?.emailAddresses[0].emailAddress}</Text>
          <SignOutButton />
        </SignedIn>
        <SignedOut>
          <Link href="/(auth)/sign-in">
            <Text>Sign in</Text>
          </Link>
          <Link href="/(auth)/sign-up">
            <Text>Sign up</Text>
          </Link>
        </SignedOut>
      </View>
    )
  }
  ```

  ## Create your first user

  Run your project with the following command:

  <CodeBlockTabs options={["npm", "yarn", "pnpm", "bun" ]}>
    ```bash {{ filename: 'terminal' }}
    npm start
    ```

    ```bash {{ filename: 'terminal' }}
    yarn start
    ```

    ```bash {{ filename: 'terminal' }}
    pnpm start
    ```

    ```bash {{ filename: 'terminal' }}
    bun start
    ```
  </CodeBlockTabs>

  Now visit your app's homepage at [`http://localhost:8081`](http://localhost:8081). Sign up to create your first user.
</Steps>

## Enable OTA updates

Though not required, it is recommended to implement over-the-air (OTA) updates in your Expo app. This enables you to easily roll out Clerk's feature updates and security patches as they're released without having to resubmit your app to mobile marketplaces.

See the [`expo-updates`](https://docs.expo.dev/versions/latest/sdk/updates) library to learn how to get started.

## Next steps

<Cards>
  - [OAuth with Expo](/docs/guides/development/custom-flows/authentication/oauth-connections)
  - Learn more how to build a custom OAuth flow with Expo.

  ---

  - [MFA with Expo](/docs/guides/development/custom-flows/authentication/email-password-mfa)
  - Learn more how to build a custom multi-factor authentication flow with Expo.

  ---

  - [Read session and user data](/docs/references/expo/read-session-user-data)
  - Learn how to read session and user data with Expo.

  ---

  - [Sign-up and sign-in flow](/docs/guides/development/custom-flows/authentication/email-password)
  - Learn how to build a custom sign-up and sign-in authentication flow.
</Cards><|MERGE_RESOLUTION|>--- conflicted
+++ resolved
@@ -140,11 +140,7 @@
 
   ## Add sign-up and sign-in pages
 
-<<<<<<< HEAD
-  Clerk currently only supports [control components](/docs/components/overview#control-components) for Expo native. UI components are only available for Expo web. Instead, you must build [custom flows](/docs/guides/development/custom-flows/overview) using Clerk's API. The following sections demonstrate how to build [custom email/password sign-up and sign-in flows](/docs/guides/development/custom-flows/authentication/email-password). If you want to use different authentication methods, such as passwordless or OAuth, see the dedicated custom flow guides.
-=======
-  Clerk currently only supports [control components](/docs/reference/general/components/overview#control-components) for Expo native. UI components are only available for Expo web. Instead, you must build [custom flows](/docs/custom-flows/overview) using Clerk's API. The following sections demonstrate how to build [custom email/password sign-up and sign-in flows](/docs/custom-flows/email-password). If you want to use different authentication methods, such as passwordless or OAuth, see the dedicated custom flow guides.
->>>>>>> 698e41be
+  Clerk currently only supports [control components](/docs/reference/general/components/overview#control-components) for Expo native. UI components are only available for Expo web. Instead, you must build [custom flows](/docs/guides/development/custom-flows/overview) using Clerk's API. The following sections demonstrate how to build [custom email/password sign-up and sign-in flows](/docs/guides/development/custom-flows/authentication/email-password). If you want to use different authentication methods, such as passwordless or OAuth, see the dedicated custom flow guides.
 
   ### Layout page
 
