--- conflicted
+++ resolved
@@ -3,13 +3,7 @@
 description: The Backend User object holds information about a user of your application. However, the Backend User object is different from the User object in that it is used in the Backend API.
 ---
 
-<<<<<<< HEAD
-The Backend `User` object is similar to the `User` object as it holds information about a user of your application, such as their unique identifier, name, email addresses, phone numbers, and more. However, the Backend `User` object is different from the `User` object in that it is used in the [Backend API](https://clerk.com/docs/reference/backend-api/tag/Users#operation/GetUser) and is not directly accessible from the Frontend API.
-=======
-# The Backend `User` object
-
 The Backend `User` object is similar to the `User` object as it holds information about a user of your application, such as their unique identifier, name, email addresses, phone numbers, and more. However, the Backend `User` object is different from the `User` object in that it is used in the [Backend API](/docs/reference/backend-api/tag/Users#operation/GetUser){{ target: '_blank' }} and is not directly accessible from the Frontend API.
->>>>>>> 277bc549
 
 ## Properties
 
