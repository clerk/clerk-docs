[
  [{ "title": "Home", "icon": "home" }, "/"],
  "# Learning",
  [
    {
      "title": "Quickstarts",
      "icon": "lightning-bolt",
      "root": "quickstarts"
    },
    [
      ["Overview", "/quickstarts/overview"],
      ["Set up Clerk", "/quickstarts/setup-clerk"],
      "# Full Stack",
      ["Next.js", "/quickstarts/nextjs"],
      ["Remix", "/quickstarts/remix"],
      ["Gatsby", "/quickstarts/gatsby"],
      ["RedwoodJS", "/quickstarts/redwood"],
      "# Frontend",
      ["JavaScript", "/quickstarts/javascript"],
      ["React", "/quickstarts/react"],
      ["Expo", "/quickstarts/expo"],
      "# Backend",
      ["Fastify", "/quickstarts/fastify"]
    ]
  ],
  [
    {
      "title": "Guides",
      "icon": "book-open",
      "root": "guides"
    },
    [
      ["Overview", "/guides/overview"],
      ["Implement basic Role Based Access Control with metadata", "/guides/basic-rbac"],
      ["Hide Personal Accounts and force organizations", "/guides/force-organizations"],
      ["Migrating to Clerk from Auth.js", "/guides/authjs-migration"]
    ]
  ],
  "---",
  [
    {
      "title": "Sign Up & Sign In",
      "icon": "sign-in",
      "root": "authentication"
    },
    [
      ["Overview", "/authentication/overview"],
      "# Configuration",
      ["Sign-up options", "/authentication/configuration/sign-up-options"],
      ["Sign-in options", "/authentication/configuration/sign-in-options"],
      ["Session options", "/authentication/configuration/session-options"],
      ["Email & SMS options", "/authentication/configuration/email-options"],
      ["Restrictions", "/authentication/configuration/restrictions"],
      ["SAML at Clerk", "/authentication/saml-at-clerk"],
      "# Prebuilt Components",
      ["<SignIn />", "https://clerk.com/docs/components/authentication/sign-in"],
      ["<SignUp />", "https://clerk.com/docs/components/authentication/sign-up"],
      "# Social Connections",
      ["Overview", "/authentication/social-connections/overview"],
      [
        "Social connections (OAuth)",
        "/authentication/social-connections/oauth"
      ],
      ["Account linking", "/authentication/social-connections/account-linking"],
      ["Google", "/authentication/social-connections/google"],
      ["Facebook", "/authentication/social-connections/facebook"],
      ["Microsoft", "/authentication/social-connections/microsoft"],
      [
        { "title": "See all" },
        [
          ["Apple", "/authentication/social-connections/apple"],
          ["Atlassian", "/authentication/social-connections/atlassian"],
          ["Bitbucket", "/authentication/social-connections/bitbucket"],
          ["Box", "/authentication/social-connections/box"],
          ["Coinbase", "/authentication/social-connections/coinbase"],
          ["Discord", "/authentication/social-connections/discord"],
          ["Dropbox", "/authentication/social-connections/dropbox"],
          ["GitHub", "/authentication/social-connections/github"],
          ["GitLab", "/authentication/social-connections/gitlab"],
          ["Google", "/authentication/social-connections/google"],
          ["HubSpot", "/authentication/social-connections/hubspot"],
          ["Line", "/authentication/social-connections/line"],
          ["Linear", "/authentication/social-connections/linear"],
          ["LinkedIn (Deprecated)", "/authentication/social-connections/linkedin"],
          ["LinkedIn", "/authentication/social-connections/linkedin-oidc"],
          ["Notion", "/authentication/social-connections/notion"],
          ["Slack", "/authentication/social-connections/slack"],
          ["Spotify", "/authentication/social-connections/spotify"],
          ["TikTok", "/authentication/social-connections/tiktok"],
          ["Twitter v1", "/authentication/social-connections/twitter"],
          ["X/Twitter v2", "/authentication/social-connections/x-twitter"],
          ["Xero", "/authentication/social-connections/xero/"]
        ]
      ]
    ]
  ],
  [
    {
      "title": "Users",
      "icon": "user",
      "root": "users"
    },
    [
      ["Overview", "/users/overview"],
      ["Metadata", "/users/metadata"],
      ["Deleting users", "/users/deleting-users"],
      "# Prebuilt Components",
      ["<UserButton />", "https://clerk.com/docs/components/user/user-button"],
      ["<UserProfile />", "https://clerk.com/docs/components/user/user-profile"],
      "# Guides",
      ["Web3 authentication", "/users/web3"]
    ]
  ],
  [
    { "title": "Organizations, Roles, and Permissions", "icon": "user-group", "root": "organizations" },
    [
      ["Overview", "/organizations/overview"],
      ["Roles and permissions", "/organizations/roles-permissions"],
      "# Prebuilt Components",
      ["<CreateOrganization />", "https://clerk.com/docs/components/organization/create-organization"],
      ["<OrganizationProfile />", "https://clerk.com/docs/components/organization/organization-profile"],
      ["<OrganizationSwitcher />", "https://clerk.com/docs/components/organization/organization-switcher"],
      ["<OrganizationList />", "https://clerk.com/docs/components/organization/organization-list"],
      ["<Protect>", "https://clerk.com/docs/components/protect"],
      "# Guides",
      ["Create roles and assign permissions", "/organizations/create-roles-permissions"],
      ["Verify the active user’s permissions", "/organizations/verify-user-permissions"],
      ["Reassign the creator role", "/organizations/creator-role"],
      "# Building custom flows",
      ["Using metadata", "/organizations/metadata"],
      ["Creating organizations", "/organizations/creating-organizations"],
      ["Updating organizations", "/organizations/updating-organizations"],
      ["Inviting users", "/organizations/inviting-users"],
      ["Managing roles", "/organizations/managing-roles"],
      ["Viewing memberships", "/organizations/viewing-memberships"],
      ["Create a custom organization switcher", "/organizations/custom-organization-switcher"],
      ["Verified domains", "/organizations/verified-domains"]
    ]
  ],
  [
    {
      "title": "Backend Requests",
      "icon": "request-authentication",
      "root": "backend-requests"
    },
    [
      ["Overview", "/backend-requests/overview"],
      "# Making requests",
      ["Same-Origin Requests", "/backend-requests/making/same-origin"],
      ["Cross-Origin Requests", "/backend-requests/making/cross-origin"],
      [
        "Session token customization",
        "/backend-requests/making/custom-session-token"
      ],
      ["JWT Templates", "/backend-requests/making/jwt-templates"],
      "# Handling requests",
      ["Node.js & Express", "/backend-requests/handling/nodejs"],
      ["Go", "/backend-requests/handling/go"],
      ["Gatsby", "/backend-requests/handling/gatsby"],
      ["Ruby / Rails", "/backend-requests/handling/ruby-rails"],
      ["Manual JWT Verification", "/backend-requests/handling/manual-jwt"],
      "# Resources",
      ["Session tokens", "/backend-requests/resources/session-tokens"],
      ["Rate limits", "/backend-requests/resources/rate-limits"]
    ]
  ],
  "---",
  [
    {
      "title": "Account Portal",
      "icon": "cloud",
      "root": "account-portal"
    },
    [
      ["Overview", "/account-portal/overview"],
      ["Getting started", "/account-portal/getting-started"],

      "# Advanced Usage",
      ["Custom redirects", "/account-portal/custom-redirects"],
      ["Direct links", "/account-portal/direct-links"],
      ["User & Organization Pages","/account-portal/user-profile-org-profile"],
      ["Disable Account Portal","/account-portal/disable-account-portal"]
    ]
  ],
  [
    {
      "title": "Component Reference",
      "icon": "rectangle-group",
      "root": "components"
    },
    [
      ["Overview", "/components/overview"],
      ["<ClerkProvider>", "/components/clerk-provider"],
      "# Authentication Components",
      ["<SignIn />", "/components/authentication/sign-in"],
      ["<SignUp />", "/components/authentication/sign-up"],

      "# User Components",
      ["<UserButton />", "/components/user/user-button"],
      ["<UserProfile />", "/components/user/user-profile"],

      "# Organization Components",
      ["<CreateOrganization />", "/components/organization/create-organization"],
      [
        "<OrganizationProfile />",
        "/components/organization/organization-profile"
      ],
      [
        "<OrganizationSwitcher />",
        "/components/organization/organization-switcher"
      ],
      [
        "<OrganizationList />",
        "/components/organization/organization-list"
      ],

      "# Customization",
      [
        { "title": "Appearance prop" },
        [
          ["Overview", "/components/customization/overview"],
          ["Layout", "/components/customization/layout"],
          ["Themes", "/components/customization/themes"],
          ["Variables", "/components/customization/variables"]
        ]
      ],
      ["Localization prop (i18n)", "/components/customization/localization"],
      [
        { "title": "Custom Pages" },
        [
          ["<UserProfile />", "/components/customization/user-profile"],
          ["<OrganizationProfile />", "/components/customization/organization-profile"]
        ]
      ],
      "# Control Components",
      [
        "<AuthenticateWithRedirectCallback />",
        "/components/control/authenticate-with-callback"
      ],
      ["<ClerkLoaded>", "/components/control/clerk-loaded"],
      ["<ClerkLoading>", "/components/control/clerk-loading"],
      ["<Protect>", "/components/protect"],
      ["<MultisessionAppSupport>", "/components/control/multi-session"],
      ["<RedirectToSignIn />", "/components/control/redirect-to-signin"],
      ["<RedirectToSignUp />", "/components/control/redirect-to-signup"],
      [
        "<RedirectToUserProfile />",
        "/components/control/redirect-to-userprofile"
      ],
      [
        "<RedirectToOrganizationProfile />",
        "/components/control/redirect-to-organizationprofile"
      ],
      [
        "<RedirectToCreateOrganization />",
        "/components/control/redirect-to-createorganization"
      ],
      ["<SignedIn>", "/components/control/signed-in"],
      ["<SignedOut>", "/components/control/signed-out"],
      "# Unstyled Components",
      ["<SignInButton>", "/components/unstyled/sign-in-button"],
      [
        "<SignInWithMetamaskButton>",
        "/components/unstyled/sign-in-with-metamask"
      ],
      ["<SignUpButton>", "/components/unstyled/sign-up-button"],
      ["<SignOutButton>", "/components/unstyled/sign-out-button"]
    ]
  ],
  [
    {
      "title": "Custom Flows",
      "icon": "wrench-screwdriver",
      "root": "custom-flows"
    },
    [
      ["Overview", "/custom-flows/overview"],
      ["useSignUp() and useSignIn()", "/custom-flows/use-sign-up"],
      ["Email & Password", "/custom-flows/email-password"],
      ["Email / SMS OTP", "/custom-flows/email-sms-otp"],
      ["Email links", "/custom-flows/email-links"],
      ["Multifactor", "/custom-flows/mfa"],
      ["OAuth Connections", "/custom-flows/oauth-connections"],
      ["SAML Connections", "/custom-flows/saml-connections"],
      ["Forgot Password", "/custom-flows/forgot-password"],
      ["Sign out", "/custom-flows/sign-out"],
      ["User Impersonation", "/custom-flows/user-impersonation"],
      ["Invitations", "/custom-flows/invitations"],
      ["Embedded Email Links", "/custom-flows/embedded-email-links"],
      [
        "Multi-session applications",
        "/custom-flows/multi-session-applications"
      ],
      ["Error handling", "/custom-flows/error-handling"]
    ]
  ],
  "---",
  [
    { "title": "Integrations", "icon": "puzzle", "root": "integrations" },
    [
      ["Overview", "/integrations/overview"],
      "# Webhooks",
      ["Overview", "/integrations/webhooks/overview"],
      ["Sync Clerk data to your backend with webhooks", "/integrations/webhooks/sync-data"],
      ["Handling webhooks with Inngest", "/integrations/webhooks/inngest"],
      "# Databases",
      ["Convex", "/integrations/databases/convex"],
      ["Fauna", "/integrations/databases/fauna"],
      ["Firebase", "/integrations/databases/firebase"],
      ["Grafbase", "/integrations/databases/grafbase"],
      ["Hasura", "/integrations/databases/hasura"],
      ["Nhost", "/integrations/databases/nhost"],
      ["Supabase", "/integrations/databases/supabase"],
      "# Analytics",
      ["Google Analytics", "/integrations/analytics/google-analytics"]
    ]
  ],
  [
    {
      "title": "Deployments & Migrations",
      "icon": "rocket",
      "root": "deployments"
    },
    [
      ["Instances / Environments", "/deployments/environments"],
      "# Deployment",
      ["Deploy to production", "/deployments/overview"],
      ["Deploy to Vercel", "/deployments/deploy-to-vercel"],
      ["Changing domains", "/deployments/changing-domains"],
      "# Migrations",
      ["Migrate to Clerk", "/deployments/migrate-overview"],
      ["Migrate from Firebase", "/deployments/migrate-from-firebase"],
      ["Exporting user data", "/deployments/exporting-users"],
      "# Cookie Information",
      ["Clerk Cookie Information", "/deployments/clerk-cookies"]
    ]
  ],
  [
    { "title": "Testing", "icon": "beaker", "root": "testing" },
    [
      ["Overview", "/testing/overview"],
      ["Test Emails and Phones", "/testing/test-emails-and-phones"],
      "# Testing Frameworks",
      ["Cypress", "/testing/cypress"],
      ["Postman or Insomnia", "/testing/postman-or-insomnia"]
    ]
  ],
  [
    {
      "title": "Advanced Usage",
      "icon": "calculator",
      "root": "advanced-usage"
    },
    [
      ["Clerk as an OAuth2 Provider", "/advanced-usage/clerk-idp"],
      ["Adding Satellite Domains", "/advanced-usage/satellite-domains"],
      ["Proxying the Clerk Frontend API", "/advanced-usage/using-proxies"]
    ]
  ],
  [
    {
      "title": "Error Handling",
      "icon": "support",
      "root": "errors"
    },
    [
      ["Overview", "/errors/overview"],
      ["Actor tokens", "/errors/actor-tokens"],
      ["Allowlist identifiers", "/errors/allowlist-identifiers"],
      ["Application", "/errors/application"],
      ["Authentication", "/errors/authentication"],
      ["Backup codes", "/errors/backup-codes"],
      ["Billing", "/errors/billing"],
      ["Billing accounts", "/errors/billing-accounts"],
      ["Blocklist identifiers", "/errors/blocklist-identifiers"],
      ["Clients", "/errors/clients"],
      ["Cookie", "/errors/cookie"],
      ["Deprecation", "/errors/deprecation"],
      ["Domains", "/errors/domains"],
      ["Entitlements", "/errors/entitlements"],
      ["Features", "/errors/features"],
      ["Identifications", "/errors/identifications"],
      ["Sign-in", "/errors/sign-in"],
      ["Sign-up", "/errors/sign-up"],
      ["Sign-in-tokens", "/errors/sign-in-tokens"]
    ]
  ],
    [
    {
      "title": "Troubleshooting",
      "icon": "support",
      "root": "troubleshooting"
    },
    [
      ["Overview", "/troubleshooting/overview"],
      ["Email Deliverability", "/troubleshooting/email-deliverability"],
      ["Script Loading", "/troubleshooting/script-loading"],
      "# Help & Support",
      ["Create a minimal reproduction", "/troubleshooting/create-a-minimal-reproduction"],
      ["Community Discord", "https://clerk.com/discord"],
      ["Contact Support", "https://clerk.com/support"]
    ]
  ],
  [
    {
      "title": "Upgrade Guides",
      "icon": "arrow-circle-up",
      "root": "upgrade-guides"
    },
    [
      ["Overview", "/upgrade-guides/overview"],
      ["Long term support policy", "/upgrade-guides/long-term-support"],
      ["Clerk SDK versioning", "/upgrade-guides/sdk-versioning"],
      "# Upgrading to Core 2",
      ["Overview", "/upgrade-guides/core-2/overview"],
      ["Component redesign", "/upgrade-guides/core-2/component-redesign"],
      [
        { "title": "SDK Guides" },
        [
          ["Next.js", "/upgrade-guides/core-2/nextjs"],
          ["Remix", "/upgrade-guides/core-2/remix"],
          ["Expo", "/upgrade-guides/core-2/expo"],
          ["Fastify", "/upgrade-guides/core-2/fastify"],
          ["React", "/upgrade-guides/core-2/react"],
          ["Node", "/upgrade-guides/core-2/node"],
          ["Backend", "/upgrade-guides/core-2/backend"],
          ["Chrome Extension", "/upgrade-guides/core-2/chrome-extension"],
          ["JavaScript", "/upgrade-guides/core-2/javascript"]
        ]
      ],
      "# Upgrading to Core 1",
      ["Overview", "/upgrade-guides/upgrading-from-v2-to-v3"],
      "# Dashboard",
      ["API Key Changes", "/upgrade-guides/api-keys"],
      ["URL-based session syncing", "/upgrade-guides/url-based-session-syncing"],
      ["Progressive Sign up", "/upgrade-guides/progressive-sign-up"]
    ]
  ],
  [
    {
      "title": "Security & Privacy",
      "icon": "lock-closed",
      "root": "security"
    },
    [
      ["Overview", "/security/overview"],
      [
        "Vulnerability disclosure policy",
        "/security/vulnerability-disclosure-policy"
      ],
      ["XSS leak protection", "/security/xss-leak-protection"],
      ["CSRF protection", "/security/csrf-protection"],
      ["Fixation protection", "/security/fixation-protection"],
      ["Password protection and rules", "/security/password-protection"],
      ["Clerk Telemetry", "/telemetry"],
      "# Protect accounts from attacks",
      ["Brute force attacks and locking user accounts","/security/user-lock-guide"],
      ["Customize max login attempts and duration of of user lockout", "/security/customize-user-lockout"],
      ["Unlock accounts from the Clerk Dashboard", "/security/unlock-user-accounts"],
      ["Programmatically lock and unlock accounts", "/security/programmatically-lock-user-accounts"]
    ]
  ],
  "# SDK References",
  [
    { "title": "Next.js", "icon": "nextjs", "root": "references/nextjs" },
    [
      ["Overview", "/references/nextjs/overview"],
      "# Guides",
      ["Read session and user data", "/references/nextjs/read-session-data"],
      ["Add custom sign up and sign in pages", "/references/nextjs/custom-signup-signin-pages"],
      ["Integrate Clerk into your app with tRPC", "/references/nextjs/trpc"],
      "# Route Protection",
      ["Requiring Authentication", "/references/nextjs/route-protection-requiring-authentication"],
      [{ "title": "Requiring Authorization", "root": "/references/nextjs/route-protection-requiring-authorization", "tag": "B2B SaaS"},
          [
      ["Requiring Authorization", "/references/nextjs/route-protection-requiring-authorization"]
    ]],
      "# App Router References",
      ["auth()", "/references/nextjs/auth"],
      ["currentUser()", "/references/nextjs/current-user"],
      ["Route Handlers", "/references/nextjs/route-handlers"],
      ["Server Actions", "/references/nextjs/server-actions"],
      "# Pages Router References",
      ["getAuth()", "/references/nextjs/get-auth"],
      ["buildClerkProps()", "/references/nextjs/build-clerk-props"],
      "# Other References",
      ["clerkMiddleware()", "/references/nextjs/clerk-middleware"],
      ["Authentication Object", "/references/nextjs/authentication-object"],
<<<<<<< HEAD
      "# Deprecated",
      ["authMiddleware()", "/references/nextjs/auth-middleware"],
      ["Use Clerk with Next.js 12 and older", "/references/nextjs/usage-with-older-versions"],
      ["withClerkMiddleware()", "/references/nextjs/with-clerk-middleware"]
=======
      ["authMiddleware()", "/references/nextjs/auth-middleware"]
>>>>>>> 3e4d9d4b
    ]
  ],
  [
    { "title": "React", "icon": "react", "root": "references/react" },
    [
      ["Overview", "/references/react/overview"],
      "# Guides",
      ["Add React Router", "/references/react/add-react-router"],
      "# Client-side Helpers",
      ["useUser()", "/references/react/use-user"],
      ["useClerk()", "/references/react/use-clerk"],
      ["useAuth()", "/references/react/use-auth"],
      ["useSignIn()", "/references/react/use-sign-in"],
      ["useSignUp()", "/references/react/use-sign-up"],
      ["useSession()", "/references/react/use-session"],
      ["useSessionList()", "/references/react/use-session-list"],
      ["useOrganization()", "/references/react/use-organization"],
      ["useOrganizationList()", "/references/react/use-organization-list"]
    ]
  ],
  [
    {
      "title": "JavaScript",
      "icon": "javascript",
      "root": "references/javascript"
    },
    [
      ["Overview", "/references/javascript/overview"],
      [
        { "title": "Clerk" },
        [
          ["Clerk", "/references/javascript/clerk/clerk"],
          ["SignIn", "/references/javascript/clerk/sign-in"],
          ["SignUp", "/references/javascript/clerk/sign-up"],
          ["UserProfile", "/references/javascript/clerk/user-profile"],
          ["UserButton", "/references/javascript/clerk/user-button"],
          [
            "OrganizationProfile",
            "/references/javascript/clerk/organization-profile"
          ],
          [
            "OrganizationSwitcher",
            "/references/javascript/clerk/organization-switcher"
          ],
          [
            "CreateOrganization",
            "/references/javascript/clerk/create-organization"
          ],
          [
            "OrganizationMethods",
            "/references/javascript/clerk/organization-methods"
          ],
          ["RedirectMethods", "/references/javascript/clerk/redirect-methods"],
          ["BuildURLs", "/references/javascript/clerk/build-urls"],
          [
            "Handle Navigation",
            "/references/javascript/clerk/handle-navigation"
          ],
          ["Session Methods", "/references/javascript/clerk/session-methods"]
        ]
      ],
      [
        { "title": "User" },
        [
          ["User", "/references/javascript/user/user"],
          ["Time-based OTP", "/references/javascript/user/totp"],
          [
            "Password Management",
            "/references/javascript/user/password-management"
          ],
          ["Create Metadata", "/references/javascript/user/create-metadata"]
        ]
      ],
      [
        { "title": "Organization" },
        [
          ["Organization", "/references/javascript/organization/organization"],
          ["Members", "/references/javascript/organization/members"],
          ["Invitations", "/references/javascript/organization/invitations"],
          ["Domains", "/references/javascript/organization/domains"],
          ["Membership Requests", "/references/javascript/organization/membership-request"]
        ]
      ],
      [
        "Organization Invitation",
        "/references/javascript/organization-invitation"
      ],
      [
        "Organization Membership",
        "/references/javascript/organization-membership"
      ],
      [
        "Organization Domain",
        "/references/javascript/organization-domain"
      ],
      [
        "Organization Membership Request",
        "/references/javascript/organization-membership-request"
      ],
      ["Session", "/references/javascript/session"],
      [
        "SessionWithActivities",
        "/references/javascript/session-with-activities"
      ],
      ["Client", "/references/javascript/client"],
      ["ExternalAccount", "/references/javascript/external-account"],
      [
        { "title": "Sign In" },
        [
          ["Sign In", "/references/javascript/sign-in/sign-in"],
          ["First Factor", "/references/javascript/sign-in/first-factor"],
          ["Second Factor", "/references/javascript/sign-in/second-factor"],
          [
            "AuthenticateWith",
            "/references/javascript/sign-in/authenticate-with"
          ]
        ]
      ],
      [
        { "title": "Sign Up" },
        [
          ["Sign Up", "/references/javascript/sign-up/sign-up"],
          [
            "AuthenticateWith",
            "/references/javascript/sign-up/authenticate-with"
          ],
          ["Verification", "/references/javascript/sign-up/verification"],
          [
            "Email Verification",
            "/references/javascript/sign-up/email-verification"
          ],
          [
            "Phone Verification",
            "/references/javascript/sign-up/phone-verification"
          ],
          [
            "Web3 Verification",
            "/references/javascript/sign-up/web3-verification"
          ]
        ]
      ],
      [
        { "title": "Email Address" },
        [
          [
            "Email Address",
            "/references/javascript/email-address/email-address"
          ],
          ["Verification", "/references/javascript/email-address/verification"]
        ]
      ],
      [
        { "title": "Phone Number" },
        [
          ["Phone Number", "/references/javascript/phone-number/phone-number"],
          ["Verification", "/references/javascript/phone-number/verification"],
          ["Second factor", "/references/javascript/phone-number/second-factor"]
        ]
      ],
      [
        { "title": "Web3 Wallet" },
        [
          ["Web3 Wallet", "/references/javascript/web3-wallet/web3-wallet"],
          ["Verification", "/references/javascript/web3-wallet/verification"]
        ]
      ],
      ["Verification", "/references/javascript/verification"],
      [
        { "title": "Types" },
        [
          ["Overview", "/references/javascript/types/overview"],
          ["PublicUserData", "/references/javascript/types/public-user-data"],
          ["SessionStatus", "/references/javascript/types/session-status"],
          ["RedirectOptions", "/references/javascript/types/redirect-options"],
          ["SignInRedirectOptions", "/references/javascript/types/sign-in-redirect-options"],
          ["SignUpRedirectOptions", "/references/javascript/types/sign-up-redirect-options"],
          ["SignInInitialValues", "/references/javascript/types/sign-in-initial-values"],
          ["SignUpInitialValues", "/references/javascript/types/sign-up-initial-values"],
          ["EmailLinkError", "/references/javascript/types/email-link-error"],
          ["DeletedObject", "/references/javascript/types/deleted-object"],
          ["OAuthProvider", "/references/javascript/types/oauth-provider"],
          ["OAuthStrategy", "/references/javascript/types/oauth-strategy"],
          ["ClerkPaginatedResponse", "/references/javascript/types/clerk-paginated-response"],
          ["CustomPage", "/references/javascript/types/custom-page"]
        ]
      ]
    ]
  ],
  [
    {
      "title": "Node.js",
      "icon": "nodejs",
      "root": "references/nodejs"
    },
    [
      ["Overview", "references/nodejs/overview"],
      ["Available methods", "references/nodejs/available-methods"],
      ["Connect/Express Middleware", "/docs/backend-requests/handling/nodejs"],
      [
        "Networkless token verification",
        "references/nodejs/token-verification"
      ]
    ]
  ],
  [
    {
      "title": "Remix",
      "icon": "remix",
      "root": "references/remix"
    },
    [
      ["<ClerkApp />", "references/remix/clerk-app"]
    ]
  ],
  [
    {
      "title": "Go",
      "icon": "go",
      "root": "references/go"
    },
    [
      ["Overview", "references/go/overview"],
      ["Verifying sessions", "references/go/verifying-sessions"],
      ["Backend examples", "references/go/other-examples"],
      ["Go SDK repository", "https://github.com/clerk/clerk-sdk-go"]
    ]
  ],
  [
    {
      "title": "Gatsby",
      "icon": "gatsby",
      "root": "references/gatsby"
    },
    [["withServerAuth()", "references/gatsby/with-server-auth"]]
  ],
  [
    {
      "title": "Ruby / Rails",
      "icon": "ruby",
      "root": "references/ruby"
    },
    [
      ["Overview", "references/ruby/overview"],
      ["Available Methods", "references/ruby/available-methods"],
      ["Rack/Rails integration", "references/ruby/rack-rails"],
      ["Ruby SDK repository", "https://github.com/clerk/clerk-sdk-ruby"]
    ]
  ],
  [
    {
      "title": "Redwood",
      "icon": "redwood",
      "root": "references/redwood",
      "tag": "Community"
    },
    [
      ["Redwood", "https://redwoodjs.com/docs/auth/clerk"]
    ]
  ],
  [
    {
      "title": "Svelte",
      "icon": "svelte",
      "root": "references/svelte",
      "tag": "Community"
    },
    [
      ["Svelte", "https://github.com/markjaquith/clerk-sveltekit"]
    ]
  ],
  [
    {
      "title": "Vue",
      "icon": "vue",
      "root": "references/vue",
      "tag": "Community"
    },
    [
      ["Vue", "https://vue-clerk.vercel.app/"]
    ]
  ],
  [
    {
      "title": "Elysia",
      "icon": "elysia",
      "root": "references/elysia",
      "tag": "Community"
    },
    [
      ["Elysia", "https://github.com/wobsoriano/elysia-clerk"]
    ]
  ],
  [
    {
      "title": "Rust",
      "icon": "rust",
      "root": "references/rust",
      "tag": "Community"
    },
    [
      ["Rust", "https://github.com/cincinnati-ventures/clerk-rs"]
    ]
  ],
  [
    {
      "title": "Hono",
      "icon": "hono",
      "root": "references/hono",
      "tag": "Community"
    },
    [
      ["Hono", "https://github.com/honojs/middleware/tree/main/packages/clerk-auth"]
    ]
  ],
  [
    {
      "title": "C#",
      "icon": "csharp",
      "root": "references/csharp",
      "tag": "Community"
    },
    [
      ["C#", "https://github.com/Hawxy/Clerk.Net"]
    ]
  ],
  "# API References",
  [
    { "title": "Backend SDK", "icon": "", "root": "/references/backend" },
    [
      ["Overview", "/references/backend/overview"],
      [
        { "title": "User" },
        [
          ["getUserList()", "/references/backend/user/get-user-list"],
          ["getUser()", "/references/backend/user/get-user"],
          ["getCount()", "/references/backend/user/get-count"],
          ["getOrganizationMembershipList()", "/references/backend/user/get-organization-membership-list"],
          ["getUserOAuthAccessToken()", "/references/backend/user/get-user-oauth-access-token"],
          ["createUser()", "/references/backend/user/create-user"],
          ["verifyPassword()", "/references/backend/user/verify-password"],
          ["banUser()", "/references/backend/user/ban-user"],
          ["unbanUser()", "/references/backend/user/unban-user"],
          ["lockUser()", "/references/backend/user/lock-user"],
          ["unlockUser()", "/references/backend/user/unlock-user"],
          ["updateUser()", "/references/backend/user/update-user"],
          ["updateUserMetadata()", "/references/backend/user/update-user-metadata"],
          ["deleteUser()", "/references/backend/user/delete-user"],
          ["disableUserMFA()", "/references/backend/user/disable-user-mfa"]
        ]
      ],
      [
        { "title": "Organization" },
        [
          [
            "getOrganization()",
            "/references/backend/organization/get-organization"
          ],
          [
            "getOrganizationList()",
            "/references/backend/organization/get-organization-list"
          ],
          [
            "getOrganizationMembershipList()",
            "/references/backend/organization/get-organization-membership-list"
          ],
          [
            "getOrganizationInvitationList()",
            "/references/backend/organization/get-organization-invitation-list"
          ],
          [
            "createOrganization()",
            "/references/backend/organization/create-organization"
          ],
          [
            "createOrganizationMembership()",
            "/references/backend/organization/create-organization-membership"
          ],
          [
            "createOrganizationInvitation()",
            "/references/backend/organization/create-organization-invitation"
          ],
          [
            "updateOrganization()",
            "/references/backend/organization/update-organization"
          ],
          [
            "updateOrganizationMembership()",
            "/references/backend/organization/update-organization-membership"
          ],
          [
            "updateOrganizationMetadata()",
            "/references/backend/organization/update-organization-metadata"
          ],
          [
            "updateOrganizationMembershipMetadata()",
            "/references/backend/organization/update-organization-membership-metadata"
          ],
          [
            "deleteOrganization()",
            "/references/backend/organization/delete-organization"
          ],
          [
            "deleteOrganizationMembership()",
            "/references/backend/organization/delete-organization-membership"
          ],
          [
            "revokeOrganizationInvitation()",
            "/references/backend/organization/revoke-organization-invitation"
          ]
        ]
      ],
      [
        { "title": "Allowlist Identifiers" },
        [
          [
            "getAllowlistIdentifierList()",
            "/references/backend/allowlist/get-allowlist-identifier-list"
          ],
          [
            "createAllowlistIdentifier()",
            "/references/backend/allowlist/create-allowlist-identifier"
          ],
          [
            "deleteAllowlistIdentifier()",
            "/references/backend/allowlist/delete-allowlist-identifier"
          ]
        ]
      ],
      [
        { "title": "Sessions" },
        [
          ["getSession()", "/references/backend/sessions/get-session"],
          ["getSessionList()", "/references/backend/sessions/get-session-list"],
          ["getToken()", "/references/backend/sessions/get-token"],
          ["authenticateRequest()", "/references/backend/sessions/authenticate-request"],
          ["verifySession()", "/references/backend/sessions/verify-session"],
          ["revokeSession()", "/references/backend/sessions/revoke-session"]
        ]
      ],
      [
        { "title": "Client" },
        [
          ["getClient()", "/references/backend/client/get-client"],
          ["getClientList()", "/references/backend/client/get-client-list"],
          ["verifyClient()", "/references/backend/client/verify-client"]
        ]
      ],
      [
        { "title": "Invitations" },
        [
          [
            "getInvitationList()",
            "/references/backend/invitations/get-invitation-list"
          ],
          [
            "createInvitation()",
            "/references/backend/invitations/create-invitation"
          ],
          [
            "revokeInvitation()",
            "/references/backend/invitations/revoke-invitation"
          ]
        ]
      ],
      [
        { "title": "Redirect Urls" },
        [
          [
            "getRedirectUrl()",
            "/references/backend/redirect-urls/get-redirect-url"
          ],
          [
            "getRedirectUrlList()",
            "/references/backend/redirect-urls/get-redirect-url-list"
          ],
          [
            "createRedirectUrl()",
            "/references/backend/redirect-urls/create-redirect-url"
          ],
          [
            "deleteRedirectUrl()",
            "/references/backend/redirect-urls/delete-redirect-url"
          ]
        ]
      ],
      [
        { "title": "Email addresses" },
        [
          [
            "getEmailAddress()",
            "/references/backend/email-addresses/get-email-address"
          ],
          [
            "createEmailAddress()",
            "/references/backend/email-addresses/create-email-address"
          ],
          [
            "updateEmailAddress()",
            "/references/backend/email-addresses/update-email-address"
          ],
          [
            "deleteEmailAddress()",
            "/references/backend/email-addresses/delete-email-address"
          ]
        ]
      ],
      [
        { "title": "Phone numbers" },
        [
          [
            "getPhoneNumber()",
            "/references/backend/phone-numbers/get-phone-number"
          ],
          [
            "createPhoneNumber()",
            "/references/backend/phone-numbers/create-phone-number"
          ],
          [
            "updatePhoneNumber()",
            "/references/backend/phone-numbers/update-phone-number"
          ],
          [
            "deletePhoneNumber()",
            "/references/backend/phone-numbers/delete-phone-number"
          ]
        ]
      ],
      [
        { "title": "Types" },
        [
          [
            "PaginatedResourceResponse",
            "/references/backend/types/paginated-resource-response"
          ],
          [
            "Backend User object",
            "/references/backend/types/backend-user"
          ]
        ]
      ]
    ]
  ],
  ["Backend API", "/reference/backend-api"],
  ["Frontend API", "/reference/frontend-api/"]
]<|MERGE_RESOLUTION|>--- conflicted
+++ resolved
@@ -486,14 +486,10 @@
       "# Other References",
       ["clerkMiddleware()", "/references/nextjs/clerk-middleware"],
       ["Authentication Object", "/references/nextjs/authentication-object"],
-<<<<<<< HEAD
       "# Deprecated",
       ["authMiddleware()", "/references/nextjs/auth-middleware"],
       ["Use Clerk with Next.js 12 and older", "/references/nextjs/usage-with-older-versions"],
       ["withClerkMiddleware()", "/references/nextjs/with-clerk-middleware"]
-=======
-      ["authMiddleware()", "/references/nextjs/auth-middleware"]
->>>>>>> 3e4d9d4b
     ]
   ],
   [
