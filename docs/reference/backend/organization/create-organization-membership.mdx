---
title: '`createOrganizationMembership()`'
description: Use Clerk's JS Backend SDK to create a membership to an Organization for a user directly (circumventing the need for an invitation).
sdk: js-backend
---

{/* clerk/javascript file: https://github.com/clerk/javascript/blob/main/packages/backend/src/api/endpoints/OrganizationApi.ts#L187 */}

Creates a membership to an Organization for a user directly (circumventing the need for an invitation). Returns a [`OrganizationMembership`](/docs/reference/backend/types/backend-organization-membership) object.

```ts
function createOrganizationMembership(
  params: CreateOrganizationMembershipParams,
): Promise<OrganizationMembership>
```

## `CreateOrganizationMembershipParams`

<Properties>
  - `organizationId`
  - `string`

  The ID of the Organization the user is being added to.

  ---

  - `userId`
  - `string`

  The ID of the user to be added to the Organization.

  ---

  - `role`
  - `string`

<<<<<<< HEAD
  The [role](/docs/guides/organizations/control-access/roles-and-permissions) to assign the added user within the organization.
=======
  The [Role](/docs/guides/organizations/roles-and-permissions) to assign the added user within the Organization.
>>>>>>> cdf782b5
</Properties>

## Example

<Include src="_partials/backend/usage" />

In the following example, an [`OrganizationMembership`](/docs/reference/backend/types/backend-organization-membership) is created for a user with the Role `org:member`.

```tsx
const organizationId = 'org_123'

const userId = 'user_123'

const role = 'org:member'

const response = await clerkClient.organizations.createOrganizationMembership({
  organizationId,
  userId,
  role,
})
```

## Backend API (BAPI) endpoint

This method in the SDK is a wrapper around the BAPI endpoint `POST/organizations/{organization_id}/memberships`. See the [BAPI reference](/docs/reference/backend-api/tag/organization-memberships/post/organizations/\{organization_id}/memberships){{ target: '_blank' }} for more information.<|MERGE_RESOLUTION|>--- conflicted
+++ resolved
@@ -34,11 +34,7 @@
   - `role`
   - `string`
 
-<<<<<<< HEAD
-  The [role](/docs/guides/organizations/control-access/roles-and-permissions) to assign the added user within the organization.
-=======
-  The [Role](/docs/guides/organizations/roles-and-permissions) to assign the added user within the Organization.
->>>>>>> cdf782b5
+  The [Role](/docs/guides/organizations/control-access/roles-and-permissions) to assign the added user within the Organization.
 </Properties>
 
 ## Example
