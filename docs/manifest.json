--- conflicted
+++ resolved
@@ -1827,15 +1827,14 @@
                           "href": "/docs/references/astro/clerk-middleware"
                         },
                         {
-<<<<<<< HEAD
                           "title": "Locals",
                           "wrap": false,
                           "href": "/docs/references/astro/locals"
-=======
+                        },
+                        {
                           "title": "Endpoints",
                           "wrap": false,
                           "href": "/docs/references/astro/endpoints"
->>>>>>> 24f24272
                         }
                       ]
                     ]
