// only really needed when in dev mode
// if `build()` is run twice, this can store the important markdown files
//   so that we don't have to read them from the file system again which is slow
// use the `invalidateFile()` function to remove a file from the store

import path from 'node:path'
import type { VFile } from 'vfile'
import type { BuildConfig } from './config'
import type { parseInMarkdownFile } from './markdown'
import type { readPartial } from './partials'
import type { readTypedoc } from './typedoc'
<<<<<<< HEAD
import type { SDK } from './schemas'
=======
import { readTooltip } from './tooltips'
>>>>>>> 96d92751

type MarkdownFile = Awaited<ReturnType<ReturnType<typeof parseInMarkdownFile>>>
type CoreDocsFile = VFile
type ScopedDocsFile = VFile
type PartialsFile = Awaited<ReturnType<ReturnType<typeof readPartial>>>
type TypedocsFile = Awaited<ReturnType<ReturnType<typeof readTypedoc>>>
type TooltipsFile = Awaited<ReturnType<ReturnType<typeof readTooltip>>>

export type DocsMap = Map<string, MarkdownFile>
export type CoreDocsMap = Map<string, CoreDocsFile>
export type ScopedDocsMap = Map<string, Map<SDK, ScopedDocsFile>>
export type PartialsMap = Map<string, PartialsFile>
export type TypedocsMap = Map<string, TypedocsFile>
export type TooltipsMap = Map<string, TooltipsFile>

export const createBlankStore = () => ({
  markdown: new Map() as DocsMap,
  coreDocs: new Map() as CoreDocsMap,
  scopedDocs: new Map() as ScopedDocsMap,
  partials: new Map() as PartialsMap,
  typedocs: new Map() as TypedocsMap,
  tooltips: new Map() as TooltipsMap,
  dirtyDocMap: new Map() as Map<string, Set<string>>,
  writtenFiles: new Map() as Map<string, string>,
})

export type Store = ReturnType<typeof createBlankStore>

export const invalidateFile =
  (store: ReturnType<typeof createBlankStore>, config: BuildConfig) =>
  (filePath: string, invalidateAdjacentDocs: boolean = true) => {
    console.log(`invalidating ${filePath}`)

    const docsPath = path.join(config.baseDocsLink, path.relative(config.docsPath, filePath))

    store.coreDocs.delete(docsPath)
    store.scopedDocs.delete(docsPath)

    if (store.markdown.has(docsPath)) {
      store.markdown.delete(docsPath)

      const adjacentDocs = store.dirtyDocMap.get(docsPath)

      if (adjacentDocs && invalidateAdjacentDocs) {
        const invalidate = invalidateFile(store, config)
        adjacentDocs.forEach((docPath) => {
          invalidate(docPath, false)
        })
      }
    }

    const relativePartialPath = path.relative(config.partialsPath, filePath)

    if (store.partials.has(relativePartialPath)) {
      store.partials.delete(relativePartialPath)

      const adjacent = store.dirtyDocMap.get(`_partials/${relativePartialPath}`)

      if (adjacent && invalidateAdjacentDocs) {
        const invalidate = invalidateFile(store, config)
        adjacent.forEach((docPath) => {
          invalidate(docPath, false)
        })
      }
    }

    const relativeTypedocPath = path.relative(config.typedocPath, filePath)

    if (store.typedocs.has(relativeTypedocPath)) {
      store.typedocs.delete(relativeTypedocPath)

      const adjacent = store.dirtyDocMap.get(relativeTypedocPath)

      if (adjacent && invalidateAdjacentDocs) {
        const invalidate = invalidateFile(store, config)
        adjacent.forEach((docPath) => {
          invalidate(docPath, false)
        })
      }
    }

    if (config.tooltips) {
      const relativeTooltipPath = path.relative(config.tooltips.inputPath, filePath)

      if (store.tooltips.has(relativeTooltipPath)) {
        store.tooltips.delete(relativeTooltipPath)

        const adjacent = store.dirtyDocMap.get(relativeTooltipPath)

        if (adjacent && invalidateAdjacentDocs) {
          const invalidate = invalidateFile(store, config)
          adjacent.forEach((docPath) => {
            invalidate(docPath, false)
          })
        }
      }
    }
  }

export const markDocumentDirty =
  (store: ReturnType<typeof createBlankStore>) => (filePath: string, adjustedByFilePath: string) => {
    const dirtyDocs = store.dirtyDocMap.get(adjustedByFilePath) ?? new Set()
    dirtyDocs.add(filePath)
    store.dirtyDocMap.set(adjustedByFilePath, dirtyDocs)
  }

export const getMarkdownCache = (store: Store) => {
  return async (key: string, cacheMiss: (key: string) => Promise<MarkdownFile>) => {
    const cached = store.markdown.get(key)
    if (cached) return structuredClone(cached)

    const result = await cacheMiss(key)
    store.markdown.set(key, structuredClone(result))
    return result
  }
}

export const getCoreDocCache = (store: Store) => {
  return async (key: string, cacheMiss: (key: string) => Promise<CoreDocsFile>) => {
    const cached = store.coreDocs.get(key)
    if (cached) return structuredClone(cached)

    const result = await cacheMiss(key)
    store.coreDocs.set(key, structuredClone(result))
    return result
  }
}

export const getScopedDocCache = (store: Store) => {
  return async (cache: SDK, key: string, cacheMiss: (key: string) => Promise<ScopedDocsFile>) => {
    // Get the file specific cache or create a new one
    if (!store.scopedDocs.has(key)) {
      store.scopedDocs.set(key, new Map())
    }
    const sdkCache = store.scopedDocs.get(key)
    if (!sdkCache) {
      throw new Error(`No SDK cache found for ${key}`)
    }

    // If it exists, return the cached file
    const cached = sdkCache.get(cache)
    if (cached) {
      return structuredClone(cached)
    }

    // If it doesn't exist, call the cache miss function for this sdk
    const result = await cacheMiss(key)

    const sdkCache2 = store.scopedDocs.get(key)
    if (!sdkCache2) {
      throw new Error(`No SDK cache found for ${key}`)
    }
    sdkCache2.set(cache, structuredClone(result))
    store.scopedDocs.set(key, sdkCache2)

    return result
  }
}

export const getPartialsCache = (store: Store) => {
  return async (key: string, cacheMiss: (key: string) => Promise<PartialsFile>) => {
    const cached = store.partials.get(key)
    if (cached) return structuredClone(cached)

    const result = await cacheMiss(key)
    store.partials.set(key, structuredClone(result))
    return result
  }
}

export const getTooltipsCache = (store: Store) => {
  return async (key: string, cacheMiss: (key: string) => Promise<TooltipsFile>) => {
    const cached = store.tooltips.get(key)
    if (cached) return structuredClone(cached)

    const result = await cacheMiss(key)
    store.tooltips.set(key, structuredClone(result))
    return result
  }
}

export const getTypedocsCache = (store: Store) => {
  return async (key: string, cacheMiss: (key: string) => Promise<TypedocsFile>) => {
    const cached = store.typedocs.get(key)
    if (cached) return structuredClone(cached)

    const result = await cacheMiss(key)
    store.typedocs.set(key, structuredClone(result))
    return result
  }
}<|MERGE_RESOLUTION|>--- conflicted
+++ resolved
@@ -9,11 +9,8 @@
 import type { parseInMarkdownFile } from './markdown'
 import type { readPartial } from './partials'
 import type { readTypedoc } from './typedoc'
-<<<<<<< HEAD
 import type { SDK } from './schemas'
-=======
-import { readTooltip } from './tooltips'
->>>>>>> 96d92751
+import type { readTooltip } from './tooltips'
 
 type MarkdownFile = Awaited<ReturnType<ReturnType<typeof parseInMarkdownFile>>>
 type CoreDocsFile = VFile
