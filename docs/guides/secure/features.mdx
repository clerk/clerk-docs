--- conflicted
+++ resolved
@@ -7,12 +7,7 @@
 
 Features can be used in two ways:
 
-<<<<<<< HEAD
-- With Clerk's [organizations](/docs/guides/organizations/overview) feature to create custom permissions. Custom permissions are always tied to a feature, and are formatted as `org:<feature>:<permission>`. For example, you could create a feature called **invoices** and then create a new permission called **create invoices**. The custom permission's key would be `org:invoices:create`. Learn more about [custom permissions](/docs/guides/organizations/control-access/roles-and-permissions).
-- With Clerk's billing feature to create features specific to a subscription plan. See the [billing docs](/docs/guides/billing/overview) for more information.
-=======
-- With Clerk's [Organizations](/docs/guides/organizations/overview) feature to create Custom Permissions. Custom Permissions are always tied to a Feature, and are formatted as `org:<feature>:<permission>`. For example, you could create a Feature called **invoices** and then create a new Permission called **create invoices**. The Custom Permission's key would be `org:invoices:create`. Learn more about [Custom Permissions](/docs/guides/organizations/roles-and-permissions).
+- With Clerk's [Organizations](/docs/guides/organizations/overview) feature to create Custom Permissions. Custom Permissions are always tied to a Feature, and are formatted as `org:<feature>:<permission>`. For example, you could create a Feature called **invoices** and then create a new Permission called **create invoices**. The Custom Permission's key would be `org:invoices:create`. Learn more about [Custom Permissions](/docs/guides/organizations/control-access/roles-and-permissions).
 - With Clerk's Billing feature to create Features specific to a Subscription Plan. See the [Billing docs](/docs/guides/billing/overview) for more information.
->>>>>>> cdf782b5
 
 To manage your Features, navigate to the [**Features**](https://dashboard.clerk.com/~/features) page in the Clerk Dashboard.