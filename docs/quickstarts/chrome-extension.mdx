--- conflicted
+++ resolved
@@ -107,17 +107,10 @@
 
   You can control what content signed in and signed out users can see with Clerk's [prebuilt components](/docs/references/general/components/overview). Create a header with the following Clerk components. (With Chrome Extensions, you can also add this logic to a footer).
 
-<<<<<<< HEAD
   - [`<SignedIn>`](/docs/references/general/components/control/signed-in): Children of this component can only be seen while **signed in**.
   - [`<SignedOut>`](/docs/references/general/components/control/signed-out): Children of this component can only be seen while **signed out**.
   - [`<UserButton />`](/docs/references/general/components/user/user-button): A prebuilt component that comes styled out-of-the-box to show the avatar from the account the user is signed in with.
-  - [`<SignInButton />`](/docs/references/general/components/unstyled/sign-in-button): An unstyled component that links to the sign-in page. For this example, because you have not specified any props or [environment variables](/docs/deployments/clerk-environment-variables) for the sign-in URL, the component will link to the [Account Portal sign-in page](/docs/guides/customizing-clerk/account-portal#sign-in).
-=======
-  - [`<SignedIn>`](/docs/reference/general/components/control/signed-in): Children of this component can only be seen while **signed in**.
-  - [`<SignedOut>`](/docs/reference/general/components/control/signed-out): Children of this component can only be seen while **signed out**.
-  - [`<UserButton />`](/docs/reference/general/components/user/user-button): A prebuilt component that comes styled out-of-the-box to show the avatar from the account the user is signed in with.
-  - [`<SignInButton />`](/docs/reference/general/components/unstyled/sign-in-button): An unstyled component that links to the sign-in page. For this example, because you have not specified any props or [environment variables](/docs/guides/development/clerk-environment-variables) for the sign-in URL, the component will link to the [Account Portal sign-in page](/docs/guides/customizing-clerk/account-portal#sign-in).
->>>>>>> bd7dfe26
+  - [`<SignInButton />`](/docs/references/general/components/unstyled/sign-in-button): An unstyled component that links to the sign-in page. For this example, because you have not specified any props or [environment variables](/docs/guides/development/clerk-environment-variables) for the sign-in URL, the component will link to the [Account Portal sign-in page](/docs/guides/customizing-clerk/account-portal#sign-in).
 
   ```tsx {{ filename: 'src/popup.tsx', mark: [[1, 7], [22, 29]] }}
   import {
