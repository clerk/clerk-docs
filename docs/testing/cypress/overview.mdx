---
title: Testing with Cypress
description: Use Cypress to write end-to-end tests with Clerk.
---

> [!WARNING]
> Our `@clerk/testing` package only supports end-to-end testing. Unit tests are not supported.

Testing with Cypress requires the use of [Testing Tokens](/docs/testing/overview#testing-tokens) to bypass various bot detection mechanisms that typically safeguard Clerk apps against malicious bots. Without Testing Tokens, you might encounter "Bot traffic detected" errors in your requests.

This guide will help you set up your environment for creating Clerk-authenticated tests with Cypress.

> [!IMPORTANT]
> Check out the [demo repo](https://github.com/clerk/clerk-cypress-nextjs) that tests a Clerk-powered application using [Testing Tokens](/docs/testing/overview#testing-tokens).

<Steps>
  ### Install `@clerk/testing`

  Clerk's testing package provides integration helpers for popular testing frameworks. Run the following command to install it:

  <CodeBlockTabs options={['npm', 'yarn', 'pnpm']}>
    ```sh {{ filename: 'terminal' }}
    npm install @clerk/testing --save-dev
    ```

    ```sh {{ filename: 'terminal' }}
    yarn add -D @clerk/testing
    ```

    ```sh {{ filename: 'terminal' }}
    pnpm add @clerk/testing -D
    ```
  </CodeBlockTabs>

  ### Set your API keys

<<<<<<< HEAD
  In your test runner, set your publishable and Secret Key as the `CLERK_PUBLISHABLE_KEY` and `CLERK_SECRET_KEY` environment variables, respectively.

  To find your keys:

  1. In the Clerk Dashboard, navigate to the [**API keys**](https://dashboard.clerk.com/last-active?path=api-keys) page.
  1. In the **Quick Copy** section, copy your Clerk publishable and Secret Key.
=======
  In your test runner, set your Publishable and Secret Keys as the `CLERK_PUBLISHABLE_KEY` and `CLERK_SECRET_KEY` environment variables, respectively.

  To find your keys:

  1. In the Clerk Dashboard, navigate to the [**API Keys**](https://dashboard.clerk.com/last-active?path=api-keys) page.
  1. In the **Quick Copy** section, copy your Clerk Publishable and Secret Keys.
>>>>>>> 212ffdcf
  1. Paste your keys into your `.env.local` file.

  > [!WARNING]
  > Ensure you provide the Secret Key in a secure manner, to avoid leaking it to third parties. For example, if you are using GitHub Actions, refer to [_Using secrets in GitHub Actions_](https://docs.github.com/en/actions/security-guides/using-secrets-in-github-actions).

  ### Global setup

  To set up Clerk with Cypress, call the `clerkSetup()` function in your [`cypress.config.ts`](https://docs.cypress.io/guides/references/configuration) file.

  ```tsx filename="cypress.config.ts"
  import { clerkSetup } from '@clerk/testing/cypress'
  import { defineConfig } from 'cypress'

  export default defineConfig({
    e2e: {
      setupNodeEvents(on, config) {
        return clerkSetup({ config })
      },
      baseUrl: 'http://localhost:3000', // your app's URL
    },
  })
  ```

  `clerkSetup()` will retrieve a [Testing Token](/docs/testing/overview#testing-tokens) once the test suite starts, making it available for all subsequent tests.

  ### Use Clerk Testing Tokens

  Now that Cypress is configured with Clerk, use the `setupClerkTestingToken()` function in your tests to integrate the Testing Token. See the following example:

  ```tsx filename="testing-tokens.cy.ts"
  import { setupClerkTestingToken } from '@clerk/testing/cypress'

  it('sign up', () => {
    setupClerkTestingToken()

    cy.visit('/sign-up')
    // Add any other actions to test
  })
  ```
</Steps><|MERGE_RESOLUTION|>--- conflicted
+++ resolved
@@ -34,21 +34,12 @@
 
   ### Set your API keys
 
-<<<<<<< HEAD
-  In your test runner, set your publishable and Secret Key as the `CLERK_PUBLISHABLE_KEY` and `CLERK_SECRET_KEY` environment variables, respectively.
+  In your test runner, set your Publishable and Secret Keys as the `CLERK_PUBLISHABLE_KEY` and `CLERK_SECRET_KEY` environment variables, respectively.
 
   To find your keys:
 
   1. In the Clerk Dashboard, navigate to the [**API keys**](https://dashboard.clerk.com/last-active?path=api-keys) page.
-  1. In the **Quick Copy** section, copy your Clerk publishable and Secret Key.
-=======
-  In your test runner, set your Publishable and Secret Keys as the `CLERK_PUBLISHABLE_KEY` and `CLERK_SECRET_KEY` environment variables, respectively.
-
-  To find your keys:
-
-  1. In the Clerk Dashboard, navigate to the [**API Keys**](https://dashboard.clerk.com/last-active?path=api-keys) page.
   1. In the **Quick Copy** section, copy your Clerk Publishable and Secret Keys.
->>>>>>> 212ffdcf
   1. Paste your keys into your `.env.local` file.
 
   > [!WARNING]
