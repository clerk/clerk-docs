--- conflicted
+++ resolved
@@ -3,13 +3,7 @@
 description: Learn how to configure authentication and user management for your Clerk application.
 ---
 
-<<<<<<< HEAD
-Clerk supports multiple authentication strategies so that you can implement the strategy that makes sense for _your_ users. You can use Clerk's [Account Portal](/docs/account-portal/overview), [pre-built components](/docs/components/overview), or [build your own custom flows](/docs/custom-flows/overview).
-=======
-# Overview
-
 Clerk supports multiple authentication strategies so that you can implement the strategy that makes sense for _your_ users. You can use Clerk's [Account Portal](/docs/customization/account-portal//overview), [pre-built components](/docs/components/overview), or [build your own custom flows](/docs/custom-flows/overview).
->>>>>>> 277bc549
 
 ## Configuration
 
