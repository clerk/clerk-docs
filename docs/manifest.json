--- conflicted
+++ resolved
@@ -2265,7 +2265,10 @@
                           "href": "/docs/references/backend/types/paginated-resource-response"
                         },
                         {
-<<<<<<< HEAD
+                          "title": "Backend `Client` object",
+                          "href": "/docs/references/backend/types/backend-client"
+                        },
+                        {
                           "title": "Backend `Organization` object",
                           "href": "/docs/references/backend/types/backend-organization"
                         },
@@ -2276,14 +2279,10 @@
                         {
                           "title": "Backend `OrganizationMembership` object",
                           "href": "/docs/references/backend/types/backend-organization-membership"
-=======
-                          "title": "Backend `Client` object",
-                          "href": "/docs/references/backend/types/backend-client"
                         },
                         {
                           "title": "Backend `RedirectURL` object",
                           "href": "/docs/references/backend/types/backend-redirect-url"
->>>>>>> 3bd1c7fc
                         },
                         {
                           "title": "Backend User object",
