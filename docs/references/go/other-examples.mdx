--- conflicted
+++ resolved
@@ -12,11 +12,7 @@
 - Get more details about the organization's user.
 
 > [!NOTE]
-<<<<<<< HEAD
-> Your Clerk Secret Key is required. If you are signed into the Clerk Dashboard, your Secret Key should become visible by selecting the eye icon. Otherwise, you can retrieve your Clerk Secret Key from the Clerk Dashboard on the [**API keys**](https://dashboard.clerk.com/last-active?path=api-keys) page.
-=======
-> Your Clerk Secret Key is required. If you are signed into your Clerk Dashboard, your Secret Key should become visible by selecting the eye icon. Otherwise, you can retrieve your Clerk Secret Key from the Clerk Dashboard on the **[API Keys](https://dashboard.clerk.com/last-active?path=api-keys)** page.
->>>>>>> 212ffdcf
+> Your Clerk Secret Key is required. If you are signed into the Clerk Dashboard, your Secret Key should become visible by selecting the eye icon. Otherwise, you can retrieve your Clerk Secret Key on the [**API keys**](https://dashboard.clerk.com/last-active?path=api-keys) page of the Clerk Dashboard.
 
 ```go {{ filename: 'main.go' }}
 import (
