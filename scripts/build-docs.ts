// Things this script does

// Validates
// - The manifest structure and its contents
// - Markdown files and their required frontmatter fields:
//   - Ensures title is present (required)
//   - Warns if description is missing (optional)
//   - Validates SDK declarations in frontmatter
// - Validates internal doc links exist
// - Validates hash links point to headings
// - SDK filtering in three contexts:
//   1. Manifest: Ensures SDK scoping is properly defined and inherited
//   2. Frontmatter: Validates SDK declarations in document metadata
//   3. <If /> components: Ensures:
//      - Referenced SDKs exist in the manifest
//      - SDKs are available in the frontmatter
//      - SDK values match the list of valid SDKs
//      - Parent group SDK compatibility
// - Unique headings within documents
// - Typedoc content structure and references
// - Validates all embedded content (partials, typedocs) exists and is properly formatted

// Transforms
// - Content Integration:
//   - Embeds partial and tooltip content into markdown files
//   - Embeds typedoc content where referenced
//   - Handles special character encoding in typedoc tables
// - Link Processing:
//   - Updates links to SDK-specific docs to use <SDKLink /> components
//   - Removes .mdx extensions from doc links
// - SDK-Specific Processing:
//   - Generates SDK-specific versions of docs in their respective folders
//   - Creates "landing" pages for SDK-specific docs at original URLs
//   - Strips out content filtered by SDKs
// - Manifest Processing:
//   - Generates processed manifest.json with SDK scoping
//   - Applies inheritance rules for SDK scoping in the navigation tree

import fs from 'node:fs/promises'
import path from 'node:path'
import readdirp from 'readdirp'
import { remark } from 'remark'
import remarkFrontmatter from 'remark-frontmatter'
import remarkMdx from 'remark-mdx'
import { Node } from 'unist'
import { filter as mdastFilter } from 'unist-util-filter'
import { visit as mdastVisit } from 'unist-util-visit'
import reporter from 'vfile-reporter'
import { z } from 'zod'
import symlinkDir from 'symlink-dir'
import yaml from 'yaml'

import { generateApiErrorDocs } from './lib/api-errors'
import { createConfig, type BuildConfig } from './lib/config'
import { watchAndRebuild } from './lib/dev'
import { errorMessages, safeMessage, shouldIgnoreWarning } from './lib/error-messages'
import { getLastCommitDate } from './lib/getLastCommitDate'
import { ensureDirectory, readDocsFolder, writeDistFile, writeSDKFile } from './lib/io'
import { flattenTree, ManifestGroup, readManifest, traverseTree, traverseTreeItemsFirst } from './lib/manifest'
import { parseInMarkdownFile } from './lib/markdown'
import { readPartialsFolder, readPartialsMarkdown } from './lib/partials'
import { isValidSdk, VALID_SDKS, type SDK } from './lib/schemas'
import {
  createBlankStore,
  DocsMap,
  getCoreDocCache,
  getMarkdownCache,
  getScopedDocCache,
  markDocumentDirty,
  Store,
} from './lib/store'
import { readTypedocsFolder, readTypedocsMarkdown, typedocTableSpecialCharacters } from './lib/typedoc'

import { documentHasIfComponents } from './lib/utils/documentHasIfComponents'
import { extractComponentPropValueFromNode } from './lib/utils/extractComponentPropValueFromNode'
import { extractSDKsFromIfProp } from './lib/utils/extractSDKsFromIfProp'
import { scopeHrefToSDK } from './lib/utils/scopeHrefToSDK'

import { checkPartials } from './lib/plugins/checkPartials'
import { checkTypedoc } from './lib/plugins/checkTypedoc'
import { filterOtherSDKsContentOut } from './lib/plugins/filterOtherSDKsContentOut'
import { insertFrontmatter } from './lib/plugins/insertFrontmatter'
import { validateAndEmbedLinks } from './lib/plugins/validateAndEmbedLinks'
import { validateIfComponents } from './lib/plugins/validateIfComponents'
import { validateUniqueHeadings } from './lib/plugins/validateUniqueHeadings'
import {
  analyzeAndFixRedirects as optimizeRedirects,
  readRedirects,
  transformRedirectsToObject,
  writeRedirects,
  type Redirect,
} from './lib/redirects'
import { type Prompt, readPrompts, writePrompts, checkPrompts } from './lib/prompts'
import { removeMdxSuffix } from './lib/utils/removeMdxSuffix'
import { writeLLMs as generateLLMs, writeLLMsFull as generateLLMsFull, listOutputDocsFiles } from './lib/llms'
import { VFile } from 'vfile'
import { readTooltipsFolder, readTooltipsMarkdown, writeTooltips } from './lib/tooltips'
import { Flags, readSiteFlags, writeSiteFlags } from './lib/siteFlags'

// Only invokes the main function if we run the script directly eg npm run build, bun run ./scripts/build-docs.ts
if (require.main === module) {
  main()
}

async function main() {
  const args = process.argv.slice(2)

  const config = await createConfig({
    basePath: __dirname,
    dataPath: '../data',
    docsPath: '../docs',
    baseDocsLink: '/docs/',
    manifestPath: '../docs/manifest.json',
    partialsPath: '../docs/_partials',
    distPath: '../dist',
    typedocPath: '../clerk-typedoc',
    localTypedocOverridePath: '../local-clerk-typedoc',
    publicPath: '../public',
    redirects: {
      static: {
        inputPath: '../redirects/static/docs.json',
        outputPath: '_redirects/static.json',
      },
      dynamic: {
        inputPath: '../redirects/dynamic/docs.jsonc',
        outputPath: '_redirects/dynamic.jsonc',
      },
    },
    prompts: {
      inputPath: '../prompts',
      outputPath: '_prompts',
    },
    tooltips: {
      inputPath: '../docs/_tooltips',
      outputPath: '_tooltips',
    },
    siteFlags: {
      inputPath: '../flags.json',
      outputPath: '_flags.json',
    },
    ignoreLinks: ['/docs/quickstart'],
    ignorePaths: [
      '/docs/core-1',
      '/docs/reference/backend-api',
      '/docs/reference/frontend-api',
      '/pricing',
      '/support',
      '/discord',
      '/contact',
      '/contact/sales',
      '/contact/support',
      '/blog',
      '/changelog/2024-04-19',
    ],
    ignoreWarnings: {
      docs: {
        'index.mdx': ['doc-not-in-manifest'],
        'guides/overview.mdx': ['doc-not-in-manifest'],
        'quickstarts/overview.mdx': ['doc-not-in-manifest'],
        'references/overview.mdx': ['doc-not-in-manifest'],
        'maintenance-mode.mdx': ['doc-not-in-manifest'],
        'deployments/staging-alternatives.mdx': ['doc-not-in-manifest'],
        'references/nextjs/usage-with-older-versions.mdx': ['doc-not-in-manifest'],
        'references/nextjs/errors/auth-was-called.mdx': ['doc-not-in-manifest'],
        'upgrade-guides/core-2/nextjs.mdx': ['doc-not-in-manifest'],
        'upgrade-guides/core-2/backend.mdx': ['doc-not-in-manifest'],
        'upgrade-guides/core-2/node.mdx': ['doc-not-in-manifest'],
        'upgrade-guides/core-2/expo.mdx': ['doc-not-in-manifest'],
        'upgrade-guides/core-2/fastify.mdx': ['doc-not-in-manifest'],
        'upgrade-guides/core-2/chrome-extension.mdx': ['doc-not-in-manifest'],
        'upgrade-guides/core-2/react.mdx': ['doc-not-in-manifest'],
        'upgrade-guides/core-2/remix.mdx': ['doc-not-in-manifest'],
        'upgrade-guides/core-2/javascript.mdx': ['doc-not-in-manifest'],
      },
      typedoc: {
        'types/active-session-resource.mdx': ['link-hash-not-found'],
        'types/pending-session-resource.mdx': ['link-hash-not-found'],
        'types/organization-custom-role-key.mdx': ['link-doc-not-found'],

        // temp migration ignores
<<<<<<< HEAD
        'backend/session.mdx': ['link-doc-not-found'],
        'clerk-react/use-auth.mdx': ['link-doc-not-found'],
        'types/use-auth-return.mdx': ['link-doc-not-found'],
=======
        'clerk-react/clerk-provider-props.mdx': ['link-doc-not-found'],
        'backend/allowlist-identifier.mdx': ['link-doc-not-found'],
        'backend/email-address.mdx': ['link-doc-not-found'],
        'backend/organization-membership-public-user-data.mdx': ['link-doc-not-found'],
        'backend/phone-number.mdx': ['link-doc-not-found'],
        'backend/verify-webhook.mdx': ['link-doc-not-found'],
>>>>>>> eac33c75
        'types/user-resource.mdx': ['link-doc-not-found'],
      },
      partials: {},
      tooltips: {},
    },
    validSdks: VALID_SDKS,
    manifestOptions: {
      wrapDefault: true,
      collapseDefault: false,
      hideTitleDefault: false,
    },
    llms: {
      overviewPath: '_llms/llms.txt',
      fullPath: '_llms/llms-full.txt',
    },
    flags: {
      watch: args.includes('--watch'),
      controlled: args.includes('--controlled'),
      skipApiErrors: args.includes('--skip-api-errors'),
      skipGit: args.includes('--skip-git'),
    },
  })

  const store = createBlankStore()

  const output = await build(config, store)

  if (config.flags.controlled) {
    console.info('---initial-build-complete---')
  }

  if (output !== '') {
    console.info(output)
  }

  if (config.flags.watch) {
    console.info(`Watching for changes...`)

    watchAndRebuild(store, config, build)
  } else if (output !== '') {
    process.exit(1)
  }
}

export async function build(config: BuildConfig, store: Store = createBlankStore(), abortSignal?: AbortSignal) {
  // Apply currying to create functions pre-configured with config
  const getManifest = readManifest(config)
  const getDocsFolder = readDocsFolder(config)
  const getPartialsFolder = readPartialsFolder(config)
  const getPartialsMarkdown = readPartialsMarkdown(config, store)
  const getTooltipsFolder = readTooltipsFolder(config)
  const getTooltipsMarkdown = readTooltipsMarkdown(config, store)
  const getTypedocsFolder = readTypedocsFolder(config)
  const getTypedocsMarkdown = readTypedocsMarkdown(config, store)
  const parseMarkdownFile = parseInMarkdownFile(config, store)
  const writeFile = writeDistFile(config, store)
  const writeSdkFile = writeSDKFile(config, store)
  const markdownCache = getMarkdownCache(store)
  const coreDocCache = getCoreDocCache(store)
  const scopedDocCache = getScopedDocCache(store)
  const getCommitDate = getLastCommitDate(config)
  const markDirty = markDocumentDirty(store)
  const scopeHref = scopeHrefToSDK(config)
  const writeTooltipsToDist = writeTooltips(config, store)

  abortSignal?.throwIfAborted()

  await ensureDirectory(config.distFinalPath)

  abortSignal?.throwIfAborted()

  let staticRedirects: Record<string, Redirect> | null = null
  let dynamicRedirects: Redirect[] | null = null

  if (config.redirects) {
    const redirects = await readRedirects(config)

    const optimizedStaticRedirects = optimizeRedirects(redirects.staticRedirects)
    const transformedStaticRedirects = transformRedirectsToObject(optimizedStaticRedirects)

    staticRedirects = transformedStaticRedirects
    dynamicRedirects = redirects.dynamicRedirects

    console.info('✓ Read, optimized and transformed redirects')
  }

  abortSignal?.throwIfAborted()

  let prompts: Prompt[] = []

  if (config.prompts) {
    prompts = await readPrompts(config)
    console.info(`✓ Read ${prompts.length} prompts`)
  }

  abortSignal?.throwIfAborted()

  let siteFlags: Flags = {}

  if (config.siteFlags) {
    siteFlags = await readSiteFlags(config)
    console.info(`✓ Read ${Object.keys(siteFlags).length} site flags`)
  }

  abortSignal?.throwIfAborted()

  const apiErrorsFiles = await generateApiErrorDocs(config)
  if (!config.flags.skipApiErrors) {
    console.info('✓ Generated API Error MDX files')
  }

  abortSignal?.throwIfAborted()

  const { manifest: userManifest, vfile: manifestVfile } = await getManifest()
  console.info('✓ Read Manifest')

  abortSignal?.throwIfAborted()

  const docsFiles = await getDocsFolder()
  console.info('✓ Read Docs Folder')

  abortSignal?.throwIfAborted()

  const cachedPartialsSize = store.partials.size
  const partials = await getPartialsMarkdown((await getPartialsFolder()).map((item) => item.path))
  console.info(`✓ Loaded in ${partials.length} partials (${cachedPartialsSize} cached)`)

  const cachedTooltipsSize = store.tooltips.size
  const tooltips = await getTooltipsMarkdown((await getTooltipsFolder()).map((item) => item.path))
  console.info(`✓ Loaded in ${tooltips.length} tooltips (${cachedTooltipsSize} cached)`)

  abortSignal?.throwIfAborted()

  const cachedTypedocsSize = store.typedocs.size
  const typedocs = await getTypedocsMarkdown((await getTypedocsFolder()).map((item) => item.path))
  console.info(`✓ Read ${typedocs.length} Typedocs (${cachedTypedocsSize} cached)`)

  abortSignal?.throwIfAborted()

  const docsMap: DocsMap = new Map()
  const docsInManifest = new Set<string>()

  // Grab all the docs links in the manifest
  await traverseTree({ items: userManifest }, async (item) => {
    if (!item.href?.startsWith(config.baseDocsLink)) return item
    if (item.target !== undefined) return item

    const ignore = config.ignoredPaths(item.href) || config.ignoredLinks(item.href)
    if (ignore === true) return item

    docsInManifest.add(item.href)

    return item
  })
  console.info('✓ Parsed in Manifest')

  abortSignal?.throwIfAborted()

  const cachedDocsSize = store.markdown.size
  // Read in all the docs
  const docsArray = await Promise.all([
    ...docsFiles.map(async (file) => {
      const inManifest = docsInManifest.has(file.href)

      const markdownFile = await markdownCache(file.filePath, () =>
        parseMarkdownFile(file, partials, typedocs, prompts, inManifest, 'docs'),
      )

      docsMap.set(file.href, markdownFile)
      return markdownFile
    }),
    ...(apiErrorsFiles
      ? apiErrorsFiles.map(async (file) => {
          const inManifest = docsInManifest.has(file.href)

          const markdownFile = await markdownCache(file.filePath, () =>
            parseMarkdownFile(file, partials, typedocs, prompts, inManifest, 'docs'),
          )

          docsMap.set(file.href, markdownFile)

          return markdownFile
        })
      : []),
  ])
  console.info(`✓ Loaded in ${docsArray.length} docs (${cachedDocsSize} cached)`)

  abortSignal?.throwIfAborted()

  // Goes through and grabs the sdk scoping out of the manifest
  const sdkScopedManifestFirstPass = await traverseTree(
    { items: userManifest, sdk: undefined as undefined | SDK[] },
    async (item, tree) => {
      if (!item.href?.startsWith(config.baseDocsLink)) {
        return {
          ...item,
          // Either use the sdk of the item, or the parent group if the item doesn't have a sdk
          sdk: item.sdk ?? tree.sdk,
        }
      }

      const ignore = config.ignoredPaths(item.href) || config.ignoredLinks(item.href)
      if (ignore === true) return item // even thou we are not processing them, we still need to keep them

      const doc = docsMap.get(item.href)

      if (doc === undefined) {
        safeMessage(config, manifestVfile, item.href, 'docs', 'doc-not-found', [item.title, item.href])
        return item
      }

      // This is the sdk of the doc
      const docSDK = doc.sdk

      // This is the sdk of the parent group
      const parentSDK = tree.sdk

      // either use the defined sdk of the doc, or the parent group
      const sdk = docSDK ?? parentSDK

      if (docSDK !== undefined && parentSDK !== undefined) {
        if (docSDK.every((sdk) => parentSDK?.includes(sdk)) === false) {
          if (!shouldIgnoreWarning(config, `${item.href}.mdx`, 'docs', 'doc-sdk-filtered-by-parent')) {
            throw new Error(errorMessages['doc-sdk-filtered-by-parent'](item.title, docSDK, parentSDK))
          }
        }
      }

      return {
        ...item,
        sdk,
      }
    },
    async ({ items, ...details }, tree) => {
      // This takes all the children items, grabs the sdks out of them, and combines that in to a list
      const groupsItemsCombinedSDKs = (() => {
        const sdks = items?.flatMap((item) => item.flatMap((item) => item.sdk))

        if (sdks === undefined) return []

        return Array.from(new Set(sdks)).filter((sdk): sdk is SDK => sdk !== undefined)
      })()

      // This is the sdk of the group
      const groupSDK = details.sdk

      // This is the sdk of the parent group
      const parentSDK = tree.sdk

      // If there are no children items, then the we either use the group we are looking at sdks if its defined, or its parent group
      if (groupsItemsCombinedSDKs.length === 0) {
        return { ...details, sdk: groupSDK ?? parentSDK, items } as ManifestGroup
      }

      if (groupSDK !== undefined && groupSDK.length > 0) {
        return {
          ...details,
          sdk: groupSDK,
          items,
        } as ManifestGroup
      }

      return {
        ...details,
        // If there are children items, then we combine the sdks of the group and the children items sdks
        sdk: Array.from(new Set([...(groupSDK ?? []), ...groupsItemsCombinedSDKs])) ?? [],
        items,
      } as ManifestGroup
    },
    (item, error) => {
      console.error('↳', item.title)
      throw error
    },
  )

  abortSignal?.throwIfAborted()

  const sdkScopedManifest = await traverseTreeItemsFirst(
    { items: sdkScopedManifestFirstPass, sdk: undefined as undefined | SDK[] },
    async (item, tree) => {
      const doc = docsMap.get(item.href)

      if (doc && doc.sdk === undefined && item.sdk !== undefined) {
        docsMap.set(item.href, { ...doc, sdk: item.sdk })
      }

      return item
    },
    async ({ items, ...details }, tree) => {
      // This takes all the children items, grabs the sdks out of them, and combines that in to a list
      const groupsItemsCombinedSDKs = (() => {
        const sdks = items?.flatMap((item) => item.flatMap((item) => item.sdk))

        // If the child sdks is undefined then its core so it supports all sdks
        const uniqueSDKs = Array.from(new Set(sdks.flatMap((sdk) => (sdk !== undefined ? sdk : config.validSdks))))

        return uniqueSDKs
      })()

      // This is the sdk of the group
      const groupSDK = details.sdk

      // This is the sdk of the parent group
      const parentSDK = tree.sdk

      // If there are no children items, then we either use the group we are looking at sdks if its defined, or its parent group
      if (groupsItemsCombinedSDKs.length === 0) {
        return { ...details, sdk: groupSDK ?? parentSDK, items } as ManifestGroup
      }

      // If all the children items have the same sdk as the group, then we don't need to set the sdk on the group
      if (groupsItemsCombinedSDKs.length === config.validSdks.length) {
        return { ...details, sdk: undefined, items } as ManifestGroup
      }

      if (groupSDK !== undefined && groupSDK.length > 0) {
        return {
          ...details,
          sdk: groupSDK,
          items,
        } as ManifestGroup
      }

      const combinedSDKs = Array.from(new Set([...(groupSDK ?? []), ...groupsItemsCombinedSDKs])) ?? []

      return {
        ...details,
        // If there are children items, then we combine the sdks of the group and the children items sdks
        sdk: combinedSDKs,
        items,
      } as ManifestGroup
    },
    (item, error) => {
      console.error('[DEBUG] Error processing item:', item.title)
      console.error(error)
      throw error
    },
  )
  console.info('✓ Applied manifest sdk scoping')

  abortSignal?.throwIfAborted()

  const flatSDKScopedManifest = flattenTree(sdkScopedManifest)

  abortSignal?.throwIfAborted()

  const validatedPartials = await Promise.all(
    partials.map(async (partial) => {
      const partialPath = `${config.partialsRelativePath}/${partial.path}`

      try {
        let node: Node | null = null
        const links: Set<string> = new Set()

        const vfile = await remark()
          .use(remarkFrontmatter)
          .use(remarkMdx)
          .use(
            validateAndEmbedLinks(config, docsMap, partialPath, 'partials', (linkInPartial) => {
              links.add(linkInPartial)
            }),
          )
          .use(() => (tree, vfile) => {
            node = tree
          })
          .process(partial.vfile)

        if (node === null) {
          throw new Error(errorMessages['partial-parse-error'](partial.path))
        }

        return {
          ...partial,
          node: node as Node,
          vfile,
          links,
        }
      } catch (error) {
        console.error(`✗ Error validating partial: ${partial.path}`)
        throw error
      }
    }),
  )
  console.info(`✓ Validated all partials`)

  abortSignal?.throwIfAborted()

  const validatedTooltips = await Promise.all(
    tooltips.map(async (tooltip) => {
      if (config.tooltips === null) {
        throw new Error('Tooltips are not enabled')
      }

      const tooltipPath = `${config.tooltips.inputPathRelative}/${tooltip.path}`

      try {
        let node: Node | null = null
        const links: Set<string> = new Set()

        const vfile = await remark()
          .use(remarkMdx)
          .use(
            validateAndEmbedLinks(config, docsMap, tooltipPath, 'tooltips', (linkInTooltip) => {
              links.add(linkInTooltip)
            }),
          )
          .use(() => (tree, vfile) => {
            node = tree
          })
          .process(tooltip.vfile)

        if (node === null) {
          throw new Error(errorMessages['tooltip-parse-error'](tooltip.path))
        }

        return {
          ...tooltip,
          vfile,
          node: node as Node,
          links,
        }
      } catch (error) {
        console.error(`✗ Error validating tooltip: ${tooltip.path}`)
        throw error
      }
    }),
  )
  console.info(`✓ Validated all tooltips`)

  abortSignal?.throwIfAborted()

  const validatedTypedocs = await Promise.all(
    typedocs.map(async (typedoc) => {
      const filePath = path.join(config.typedocRelativePath, typedoc.path)

      try {
        let node: Node | null = null
        const links: Set<string> = new Set()

        const vfile = await remark()
          .use(remarkMdx)
          .use(
            validateAndEmbedLinks(config, docsMap, filePath, 'typedoc', (linkInTypedoc) => {
              links.add(linkInTypedoc)
            }),
          )
          .use(() => (tree, vfile) => {
            node = tree
          })
          .process(typedoc.vfile)

        if (node === null) {
          throw new Error(errorMessages['typedoc-parse-error'](typedoc.path))
        }

        return {
          ...typedoc,
          vfile,
          node: node as Node,
          links,
        }
      } catch (error) {
        try {
          let node: Node | null = null
          const links: Set<string> = new Set()

          const vfile = await remark()
            .use(
              validateAndEmbedLinks(config, docsMap, filePath, 'typedoc', (linkInTypedoc) => {
                links.add(linkInTypedoc)
              }),
            )
            .use(() => (tree, vfile) => {
              node = tree
            })
            .process(typedoc.vfile)

          if (node === null) {
            throw new Error(errorMessages['typedoc-parse-error'](typedoc.path))
          }

          return {
            ...typedoc,
            vfile,
            node: node as Node,
            links,
          }
        } catch (error) {
          console.error(error)
          throw new Error(errorMessages['typedoc-parse-error'](typedoc.path))
        }
      }
    }),
  )
  console.info(`✓ Validated all typedocs`)

  abortSignal?.throwIfAborted()

  await writeFile(
    'manifest.json',
    JSON.stringify({
      flags: siteFlags,
      navigation: await traverseTree(
        { items: sdkScopedManifest },
        async (item) => {
          const doc = docsMap.get(item.href)

          const injectSDK =
            doc?.frontmatter?.sdk !== undefined &&
            doc.frontmatter.sdk.length >= 1 &&
            !item.href.endsWith(`/${doc.frontmatter.sdk[0]}`) &&
            !item.href.includes(`/${doc.frontmatter.sdk[0]}/`) &&
            // Don't inject SDK scoping for documents that only support one SDK
            doc.frontmatter.sdk.length > 1

          return {
            title: item.title,
            href: injectSDK ? scopeHref(item.href, ':sdk:') : item.href,
            tag: item.tag,
            wrap: item.wrap === config.manifestOptions.wrapDefault ? undefined : item.wrap,
            icon: item.icon,
            target: item.target,
            sdk: item.sdk,
          }
        },
        // @ts-expect-error - This traverseTree function might just be the death of me
        async (group) => ({
          title: group.title,
          collapse: group.collapse === config.manifestOptions.collapseDefault ? undefined : group.collapse,
          tag: group.tag,
          wrap: group.wrap === config.manifestOptions.wrapDefault ? undefined : group.wrap,
          icon: group.icon,
          hideTitle: group.hideTitle === config.manifestOptions.hideTitleDefault ? undefined : group.hideTitle,
          sdk: group.sdk,
          items: group.items,
        }),
      ),
    }),
  )

  abortSignal?.throwIfAborted()

  const cachedCoreDocsSize = store.coreDocs.size
  const coreDocs = await Promise.all(
    docsArray.map(async (doc) => {
      const foundLinks: Set<string> = new Set()
      const foundPartials: Set<string> = new Set()
      const foundTypedocs: Set<string> = new Set()

      const vfile = await coreDocCache(doc.file.filePath, async () =>
        remark()
          .use(remarkFrontmatter)
          .use(remarkMdx)
          .use(
            validateAndEmbedLinks(
              config,
              docsMap,
              doc.file.filePath,
              'docs',
              (link) => {
                foundLinks.add(link)
              },
              doc.file.href,
            ),
          )
          .use(
            checkPartials(config, validatedPartials, doc.file, { reportWarnings: false, embed: true }, (partial) => {
              foundPartials.add(partial)
            }),
          )
          .use(
            checkTypedoc(
              config,
              validatedTypedocs,
              doc.file.filePath,
              { reportWarnings: false, embed: true },
              (typedoc) => {
                foundTypedocs.add(typedoc)
              },
            ),
          )
          .use(checkPrompts(config, prompts, doc.file, { reportWarnings: false, update: true }))
          .use(validateIfComponents(config, doc.file.filePath, doc, flatSDKScopedManifest))
          .use(
            insertFrontmatter({
              lastUpdated: (await getCommitDate(doc.file.fullFilePath))?.toISOString() ?? undefined,
            }),
          )
          .process(doc.vfile),
      )

      const partialsLinks = validatedPartials
        .filter((partial) => foundPartials.has(`_partials/${partial.path}`))
        .reduce((acc, { links }) => new Set([...acc, ...links]), foundPartials)

      const typedocsLinks = validatedTypedocs
        .filter((typedoc) => foundTypedocs.has(typedoc.path))
        .reduce((acc, { links }) => new Set([...acc, ...links]), foundTypedocs)

      const allLinks = new Set([...foundLinks, ...partialsLinks, ...typedocsLinks])

      allLinks.forEach((link) => {
        markDirty(doc.file.filePath, link)
      })

      return { ...doc, vfile }
    }),
  )
  console.info(`✓ Validated all core docs (${cachedCoreDocsSize} cached)`)

  abortSignal?.throwIfAborted()

  await Promise.all(
    coreDocs.map(async (doc) => {
      if (isValidSdk(config)(doc.file.filePathInDocsFolder.split('/')[0])) {
        if (!shouldIgnoreWarning(config, doc.file.filePath, 'docs', 'sdk-path-conflict')) {
          throw new Error(errorMessages['sdk-path-conflict'](doc.file.href, doc.file.filePathInDocsFolder))
        }
      }

      if (doc.sdk !== undefined) {
        // Check if the href already contains an SDK name (e.g., /docs/references/react/guide contains 'react')
        const hrefSegments = doc.file.href.split('/')
        const hrefAlreadyContainsSdk = doc.sdk.some((sdk) => hrefSegments.includes(sdk))

        // Check if this document only supports one SDK (regardless of how many SDKs are available overall)
        // If a document only supports one SDK, there's no choice to be made, so no redirect page needed
        const isSingleSdkDocument = doc.sdk.length === 1

        // Only create a redirect page if:
        // 1. The href doesn't already contain the SDK name, AND
        // 2. It's not a single SDK scenario (where there's no choice to be made)
        const needsRedirectPage = !hrefAlreadyContainsSdk && !isSingleSdkDocument

        if (needsRedirectPage) {
          // This is a sdk specific doc with multiple options, so we want to put a landing page here to redirect the user to a doc customized to their sdk.
          await writeFile(
            doc.file.filePathInDocsFolder,
            `---
${yaml.stringify({
  template: 'wide',
  redirectPage: 'true',
  availableSdks: doc.sdk.join(','),
  notAvailableSdks: config.validSdks.filter((sdk) => !doc.sdk?.includes(sdk)).join(','),
})}---
<SDKDocRedirectPage title="${doc.frontmatter.title}"${doc.frontmatter.description ? ` description="${doc.frontmatter.description}" ` : ' '}href="${scopeHrefToSDK(config)(doc.file.href, ':sdk:')}" sdks={${JSON.stringify(doc.sdk)}} />`,
          )
        }
        // All SDK documents (single and multi) will be processed in the SDK-specific loop below
      } else {
        await writeFile(doc.file.filePathInDocsFolder, typedocTableSpecialCharacters.decode(doc.vfile.value as string))
      }
    }),
  )

  console.info(`✓ Wrote out all core docs (${coreDocs.length} total)`)

  abortSignal?.throwIfAborted()

  const sdkSpecificVFiles = await Promise.all(
    config.validSdks.map(async (targetSdk) => {
      const vFiles = await Promise.all(
        docsArray.map(async (doc) => {
          if (doc.sdk === undefined) return null // skip core docs
          if (doc.sdk.includes(targetSdk) === false) return null // skip docs that are not for the target sdk

          const hrefSegments = doc.file.href.split('/')
          const hrefAlreadyContainsSdk = doc.sdk.some((sdk) => hrefSegments.includes(sdk))
          const isSingleSdkDocument = doc.sdk.length === 1

          const vfile = await scopedDocCache(targetSdk, doc.file.filePath, async () =>
            remark()
              .use(remarkFrontmatter)
              .use(remarkMdx)
              .use(validateAndEmbedLinks(config, docsMap, doc.file.filePath, 'docs', undefined, doc.file.href))
              .use(checkPartials(config, partials, doc.file, { reportWarnings: true, embed: true }))
              .use(checkTypedoc(config, typedocs, doc.file.filePath, { reportWarnings: true, embed: true }))
              .use(checkPrompts(config, prompts, doc.file, { reportWarnings: true, update: true }))
              .use(filterOtherSDKsContentOut(config, doc.file.filePath, targetSdk))
              .use(validateUniqueHeadings(config, doc.file.filePath, 'docs'))
              .use(
                insertFrontmatter({
                  sdkScoped: 'true',
                  canonical:
                    hrefAlreadyContainsSdk || isSingleSdkDocument
                      ? doc.file.href
                      : scopeHrefToSDK(config)(doc.file.href, ':sdk:'),
                  lastUpdated: (await getCommitDate(doc.file.fullFilePath))?.toISOString() ?? undefined,
                  availableSdks: doc.sdk?.join(','),
                  notAvailableSdks: config.validSdks.filter((sdk) => !doc.sdk?.includes(sdk)).join(','),
                  activeSdk: targetSdk,
                }),
              )
              .process({
                path: doc.file.filePath,
                value: doc.fileContent,
              }),
          )

          // For single SDK documents or documents with SDK already in path, write to root path
          if (hrefAlreadyContainsSdk || isSingleSdkDocument) {
            await writeFile(doc.file.filePathInDocsFolder, typedocTableSpecialCharacters.decode(vfile.value as string))
          } else {
            await writeSdkFile(
              targetSdk,
              doc.file.filePathInDocsFolder,
              typedocTableSpecialCharacters.decode(vfile.value as string),
            )
          }

          return vfile
        }),
      )

      const numberOfSdkSpecificDocs = vFiles.filter(Boolean).length

      if (numberOfSdkSpecificDocs > 0) {
        console.info(`✓ Wrote out ${numberOfSdkSpecificDocs} ${targetSdk} specific docs`)
      }

      return { targetSdk, vFiles }
    }),
  )

  abortSignal?.throwIfAborted()

  const docsWithOnlyIfComponents = docsArray.filter((doc) => doc.sdk === undefined && documentHasIfComponents(doc.node))
  const extractSDKsFromIfComponent = extractSDKsFromIfProp(config)

  const headingValidationVFiles: VFile[] = []

  for (const doc of docsWithOnlyIfComponents) {
    // Extract all SDK values from <If /> all components
    const availableSDKs = new Set<SDK>()

    mdastVisit(doc.node, (node) => {
      const sdkProp = extractComponentPropValueFromNode(
        config,
        node,
        undefined,
        'If',
        'sdk',
        true,
        'docs',
        doc.file.filePath,
        z.string(),
      )

      if (sdkProp === undefined) return

      const sdks = extractSDKsFromIfComponent(node, undefined, sdkProp, 'docs', doc.file.filePath)

      if (sdks === undefined) return

      sdks.forEach((sdk) => availableSDKs.add(sdk))
    })

    for (const sdk of availableSDKs) {
      const vfile = await remark()
        .use(remarkFrontmatter)
        .use(remarkMdx)
        .use(() => (inputTree) => {
          return mdastFilter(inputTree, (node) => {
            const sdkProp = extractComponentPropValueFromNode(
              config,
              node,
              undefined,
              'If',
              'sdk',
              false,
              'docs',
              doc.file.filePath,
              z.string(),
            )
            if (!sdkProp) return true

            const ifSdks = extractSDKsFromIfComponent(node, undefined, sdkProp, 'docs', doc.file.filePath)

            if (!ifSdks) return true

            return ifSdks.includes(sdk)
          })
        })
        .use(validateUniqueHeadings(config, doc.file.filePath, 'docs'))
        .process({
          path: doc.file.filePath,
          value: String(doc.vfile),
        })

      headingValidationVFiles.push(vfile)
    }
  }

  abortSignal?.throwIfAborted()

  // Write directory.json with a flat list of all markdown files in dist, excluding partials
  const mdxFiles = await readdirp.promise(config.distTempPath, {
    type: 'files',
    fileFilter: '*.mdx',
    alwaysStat: false,
  })
  const mdxFilePaths = mdxFiles
    .map((entry) => entry.path.replace(/\\/g, '/')) // Replace backslashes with forward slashes
    .filter((filePath) => !filePath.startsWith(config.partialsRelativePath)) // Exclude partials
    .map((path) => ({
      path,
      url: `${config.baseDocsLink}${removeMdxSuffix(path)
        .replace(/^index$/, '') // remove root index
        .replace(/\/index$/, '')}`, // remove /index from the end,
    }))

  await writeFile('directory.json', JSON.stringify(mdxFilePaths))

  console.info('✓ Wrote out directory.json')

  abortSignal?.throwIfAborted()

  if (staticRedirects !== null && dynamicRedirects !== null) {
    await writeRedirects(config, staticRedirects, dynamicRedirects)
    console.info('✓ Wrote redirects to disk')
  }

  abortSignal?.throwIfAborted()

  if (prompts.length > 0) {
    await writePrompts(config, prompts)
    console.info(`✓ Wrote ${prompts.length} prompts to disk`)
  }

  abortSignal?.throwIfAborted()

  if (config.tooltips) {
    await writeTooltipsToDist(validatedTooltips)
    console.info(`✓ Wrote ${validatedTooltips.length} tooltips to disk`)
  }

  abortSignal?.throwIfAborted()

  if (config.llms?.fullPath || config.llms?.overviewPath) {
    const outputtedDocsFiles = listOutputDocsFiles(config, store.writtenFiles, mdxFilePaths)

    if (config.llms?.fullPath) {
      const llmsFull = await generateLLMsFull(outputtedDocsFiles)
      await writeFile(config.llms.fullPath, llmsFull)
    }

    if (config.llms?.overviewPath) {
      const llms = await generateLLMs(outputtedDocsFiles)
      await writeFile(config.llms.overviewPath, llms)
    }
  }

  abortSignal?.throwIfAborted()

  if (config.siteFlags) {
    await writeSiteFlags(config, siteFlags)
    console.info(`✓ Wrote ${Object.keys(siteFlags).length} site flags to disk`)
  }

  abortSignal?.throwIfAborted()

  const flatSdkSpecificVFiles = sdkSpecificVFiles
    .flatMap(({ vFiles }) => vFiles)
    .filter((item): item is NonNullable<typeof item> => item !== null)

  const coreVFiles = coreDocs.map((doc) => doc.vfile)
  const partialsVFiles = validatedPartials.map((partial) => partial.vfile)
  const tooltipsVFiles = validatedTooltips.map((tooltip) => tooltip.vfile)
  const typedocVFiles = validatedTypedocs.map((typedoc) => typedoc.vfile)

  const warnings = reporter(
    [
      ...coreVFiles,
      ...partialsVFiles,
      ...tooltipsVFiles,
      ...typedocVFiles,
      ...flatSdkSpecificVFiles,
      manifestVfile,
      ...headingValidationVFiles,
    ],
    {
      quiet: true,
    },
  )

  abortSignal?.throwIfAborted()

  await fs.rm(config.distFinalPath, { recursive: true })

  abortSignal?.throwIfAborted()

  if (process.env.VERCEL === '1') {
    // In vercel ci the temp dir and the final dir will be on separate partitions so fs.rename() will fail
    await fs.cp(config.distTempPath, config.distFinalPath, { recursive: true })
    await fs.rm(config.distTempPath, { recursive: true })
  } else {
    await fs.rename(config.distTempPath, config.distFinalPath)
  }

  abortSignal?.throwIfAborted()

  if (config.publicPath) {
    if (config.flags.watch) {
      await symlinkDir(config.publicPath, path.join(config.distFinalPath, '_public'))
    } else {
      await fs.cp(config.publicPath, path.join(config.distFinalPath, '_public'), { recursive: true })
    }
  }

  abortSignal?.throwIfAborted()

  return warnings
}<|MERGE_RESOLUTION|>--- conflicted
+++ resolved
@@ -178,18 +178,15 @@
         'types/organization-custom-role-key.mdx': ['link-doc-not-found'],
 
         // temp migration ignores
-<<<<<<< HEAD
         'backend/session.mdx': ['link-doc-not-found'],
         'clerk-react/use-auth.mdx': ['link-doc-not-found'],
         'types/use-auth-return.mdx': ['link-doc-not-found'],
-=======
         'clerk-react/clerk-provider-props.mdx': ['link-doc-not-found'],
         'backend/allowlist-identifier.mdx': ['link-doc-not-found'],
         'backend/email-address.mdx': ['link-doc-not-found'],
         'backend/organization-membership-public-user-data.mdx': ['link-doc-not-found'],
         'backend/phone-number.mdx': ['link-doc-not-found'],
         'backend/verify-webhook.mdx': ['link-doc-not-found'],
->>>>>>> eac33c75
         'types/user-resource.mdx': ['link-doc-not-found'],
       },
       partials: {},
