---
title: '`SignUp`'
description: The SignUp object holds the state of the current sign-up and provides helper methods to navigate and complete the sign-up flow. Once a sign-up is complete, a new user is created.
sdk: js-frontend
---

The `SignUp` object holds the state of the current sign-up and provides helper methods to navigate and complete the sign-up process. Once a sign-up is complete, a new user is created.

The following steps outline the sign-up process:

1. Initiate the sign-up process by collecting the user's authentication information and passing the appropriate parameters to the [`create()`](#create) method.
1. Prepare the verification.
1. Attempt to complete the verification.
1. If the verification is successful, set the newly created session as the active session by passing the `SignIn.createdSessionId` to the [`setActive()`](/docs/references/javascript/clerk#set-active) method on the `Clerk` object.

## Properties

<Properties>
  - `id`
  - `string | undefined`

  The unique identifier of the current sign-up.

  ---

  - `status`
  - `'missing_requirements' | 'complete' | 'abandoned' | null`

  The status of the current sign-up. The following values are supported:

  - `complete:` The user has been created and the custom flow can proceed to `setActive()` to create session.
  - `missing_requirements:` A requirement is unverified or missing from the [**User & authentication**](https://dashboard.clerk.com/last-active?path=user-authentication/user-and-authentication) settings. For example, in the Clerk Dashboard, the **Password** setting is required but a password wasn't provided in the custom flow.
  - `abandoned:` The sign-up has been inactive for over 24 hours.

  ---

  - `requiredFields`
  - `string[]`

  An array of all the required fields that need to be supplied and verified in order for this sign-up to be marked as complete and converted into a user.

  ---

  - `optionalFields`
  - `string[]`

  An array of all the fields that can be supplied to the sign-up, but their absence does not prevent the sign-up from being marked as complete.

  ---

  - `missingFields`
  - `string[]`

  An array of all the fields whose values are not supplied yet but they are mandatory in order for a sign-up to be marked as complete.

  ---

  - `unverifiedFields`
  - `string[]`

  An array of all the fields whose values have been supplied, but they need additional verification in order for them to be accepted. Examples of such fields are `emailAddress` and `phoneNumber`.

  ---

  - `verifications`
  - `SignUpVerifications`

  An object that contains information about all the verifications that are in-flight.

  ---

  - `username`
  - `string | null`

  The username supplied to the current sign-up. Only supported if [username](/docs/guides/configure/auth-strategies/sign-up-sign-in-options#username) is enabled in the instance settings.

  ---

  - `emailAddress`
  - `string | null`

  The email address supplied to the current sign-up. Only supported if [email address](/docs/guides/configure/auth-strategies/sign-up-sign-in-options#email) is enabled in the instance settings.

  ---

  - `phoneNumber`
  - `string | null`

  The user's phone number in [E.164 format](https://en.wikipedia.org/wiki/E.164). Only supported if [phone number](/docs/guides/configure/auth-strategies/sign-up-sign-in-options#phone) is enabled in the instance settings.

  ---

  - `web3Wallet`
  - `string | null`

  The Web3 wallet address, made up of 0x + 40 hexadecimal characters. Only supported if [Web3 authentication](/docs/guides/configure/auth-strategies/sign-up-sign-in-options#web3-authentication) is enabled in the instance settings.

  ---

  - `hasPassword`
  - `boolean`

  The value of this attribute is true if a password was supplied to the current sign-up. Only supported if [**Password**](/docs/guides/configure/auth-strategies/sign-up-sign-in-options#password) is enabled in the instance settings.

  ---

  - `firstName`
  - `string | null`

  The first name supplied to the current sign-up. Only supported if [**First and last name**](/docs/guides/configure/auth-strategies/sign-up-sign-in-options#user-model) is enabled in the instance settings.

  ---

  - `lastName`
  - `string | null`

  The last name supplied to the current sign-up. Only supported if [**First and last name**](/docs/guides/configure/auth-strategies/sign-up-sign-in-options#user-model) is enabled in the instance settings.

  ---

  - `unsafeMetadata`
  - [`SignUpUnsafeMetadata`](/docs/references/javascript/types/metadata#sign-up-unsafe-metadata)

  Metadata that can be read and set from the frontend. Once the sign-up is complete, the value of this field will be automatically copied to the newly created user's unsafe metadata. One common use case for this attribute is to use it to implement custom fields that can be collected during sign-up and will automatically be attached to the created User object.

  ---

  - `createdSessionId`
  - `string | null`

  The identifier of the newly-created session. This attribute is populated only when the sign-up is complete.

  ---

  - `createdUserId`
  - `string | null`

  The identifier of the newly-created user. This attribute is populated only when the sign-up is complete.

  ---

  - `abandonAt`
  - `number | null`

  The epoch numerical time when the sign-up was abandoned by the user.
</Properties>

## Methods

### `attemptEmailAddressVerification()`

Attempts to verify an email address by validating the one-time verification code provided by the user against the code sent during the prepare verification step. This is a convenience method that wraps [`SignUp.attemptVerification()`](/docs/references/javascript/sign-up#attempt-verification) with the `'email_code'` strategy.

By default, this method is equivalent to calling `SignUp.attemptVerification({ strategy: 'email_code', code })`. The verification attempt will fail if the code is invalid or has expired.

```typescript
function attemptEmailAddressVerification(
  params: AttemptEmailAddressVerificationParams,
): Promise<SignUpResource>
```

#### `AttemptEmailAddressVerificationParams`

<Properties>
  - `code`
  - `string`

  The code that was sent to the user via email.
</Properties>

### `attemptPhoneNumberVerification()`

Attempts to verify a phone number by validating the one-time verification code provided by the user against the code sent during the prepare verification step. This is a convenience method that wraps [`SignUp.attemptVerification()`](#attempt-verification) with the `'phone_code'` strategy.

By default, this method is equivalent to calling `SignUp.attemptVerification({ strategy: 'phone_code', code })`. The verification attempt will fail if the code is invalid or has expired.

```typescript
function attemptPhoneNumberVerification(
  params: AttemptPhoneNumberVerificationParams,
): Promise<SignUpResource>
```

#### `AttemptPhoneNumberVerificationParams`

<Properties>
  - `code`
  - `string`

  The code that was sent to the user via SMS.
</Properties>

### `attemptVerification()`

Attempts to complete a pending verification process for the specified verification strategy. This method must be called after initiating verification via [`SignUp.prepareVerification()`](#prepare-verification). The verification attempt will validate the provided verification parameters (code, signature, etc.) against the pending verification request.

Depending on the strategy, the method parameters could differ.

```typescript
function attemptVerification(params: AttemptVerificationParams): Promise<SignUp>
```

#### `AttemptVerificationParams`

<Properties>
  - `strategy`
  - `'phone_code' | 'email_code' | 'web3_base_signature' | 'web3_metamask_signature' | 'web3_coinbase_wallet_signature' | 'web3_okx_wallet_signature'`

  The verification strategy to complete the user's sign-up request against. The following strategies are supported:

  - `'phone_code'`: Validates an SMS with a unique token to input.
  - `'email_code'`: Validates an email with a unique token to input.
  - `'web3_base_signature'`: The verification will attempt to be completed using the user's Web3 wallet address via [Base](https://docs.base.org/base-account/guides/authenticate-users). The `web3_wallet_id` parameter can also be specified to select which of the user's known Web3 wallets will be used.
  - `'web3_metamask_signature'`: The verification will attempt to be completed using the user's Web3 wallet address via [Metamask](https://metamask.io/). The `web3_wallet_id` parameter can also be specified to select which of the user's known Web3 wallets will be used.
  - `'web3_coinbase_wallet_signature'`: The verification will attempt to be completed using the user's Web3 wallet address via [Coinbase Wallet](https://www.coinbase.com/wallet). The `web3_wallet_id` parameter can also be specified to select which of the user's known Web3 wallets will be used.
  - `'web3_okx_wallet_signature'`: The verification will attempt to be completed using the user's Web3 wallet address via [OKX Wallet](https://www.okx.com/help/section/faq-web3-wallet). The `web3_wallet_id` parameter can also be specified to select which of the user's known Web3 wallets will be used.

  ---

  - `code`
  - `string`

  **Required** if `strategy` is set to `'phone_code'` or `'email_code'`. The code that was sent to the user.

  ---

  - `signature`
  - `string`

  **Required** if `strategy` is set to `'web3_base_signature'`, `'web3_metamask_signature'`, `'web3_coinbase_wallet_signature'`, or `'web3_okx_wallet_signature'`. The signature that was sent to the user via the Web3 verification strategy.
</Properties>

### `attemptWeb3WalletVerification()`

Attempts to verify a Web3 wallet address by validating the cryptographic signature generated by the wallet against the nonce provided during the prepare verification step. This is a convenience method that wraps [`SignUp.attemptVerification()`](#attempt-verification) with Web3 wallet strategies.

By default, this method is equivalent to calling `SignUp.attemptVerification({ strategy: 'web3_metamask_signature', signature })`. The verification attempt will fail if the signature is invalid or the nonce has expired.

```typescript
function attemptWeb3WalletVerification(params: AttemptWeb3WalletVerificationParams): Promise<SignUp>
```

#### `AttemptWeb3WalletVerificationParams`

<Properties>
  - `signature`
  - `string`

  The signature that was generated after [`prepareVerification`](#prepare-verification) was called.
</Properties>

### `authenticateWithBase()`

Initiates an authentication flow using Base, allowing users to authenticate via their Web3 wallet address. This method prompts the user to connect their Base account and sign a message to verify ownership of the wallet address.

```typescript
function authenticateWithBase(params?: SignUpAuthenticateWithWeb3Params): Promise<SignUpResource>
```

### `authenticateWithCoinbaseWallet()`

Initiates an authentication flow using the Coinbase Wallet browser extension, allowing users to authenticate via their Web3 wallet address. This method prompts the user to connect their Coinbase Wallet and sign a message to verify ownership of the wallet address.

```typescript
function authenticateWithCoinbaseWallet(
  params?: SignUpAuthenticateWithWeb3Params,
): Promise<SignUpResource>
```

#### Example

```js
const signUp = await clerk.signUp.authenticateWithCoinbaseWallet()
```

### `authenticateWithMetamask()`

Initiates an authentication flow using the MetaMask browser extension, allowing users to authenticate via their Ethereum wallet address. This method prompts the user to connect their MetaMask wallet and sign a message to verify ownership of the wallet address.

```typescript
function authenticateWithMetamask(
  params?: SignUpAuthenticateWithWeb3Params,
): Promise<SignUpResource>
```

#### Example

```js
const signUp = await clerk.signUp.authenticateWithMetamask()
```

### `authenticateWithOKXWallet()`

Initiates an authentication flow using the OKX Wallet browser extension, allowing users to authenticate via their Web3 wallet address. This method prompts the user to connect their OKX Wallet and sign a message to verify ownership of the wallet address.

```typescript
function authenticateWithOKXWallet(
  params?: SignUpAuthenticateWithWeb3Params,
): Promise<SignUpResource>
```

#### `SignUpAuthenticateWithWeb3Params`

<Properties>
  - `unsafeMetadata`
  - [`SignUpUnsafeMetadata`](/docs/references/javascript/types/metadata#sign-up-unsafe-metadata)

  Metadata that can be read and set from the frontend and the backend. Once the sign-up is complete, the value of this field will be automatically copied to the created user's unsafe metadata (`User.unsafeMetadata`). One common use case is to collect custom information about the user during the sign-up process and store it in this property. Read more about [unsafe metadata](/docs/guides/users/extending#unsafe-metadata).
</Properties>

#### Example

```js
const signUp = await clerk.signUp.authenticateWithOKXWallet()
```

### `authenticateWithRedirect()`

Signs up a user via a Single Sign On (SSO) connection, such as OAuth or SAML, where an external account is used for verifying the user's identity.

```typescript
function authenticateWithRedirect(params: AuthenticateWithRedirectParams): Promise<void>
```

#### `AuthenticateWithRedirectParams`

<Properties>
  - `redirectUrl`
  - `string`

  The full URL or path that the OAuth provider should redirect to after successful authorization on their part. Typically, this will be a simple `/sso-callback` route that either calls [`Clerk.handleRedirectCallback`](/docs/references/javascript/clerk#handle-redirect-callback) or mounts the [`<AuthenticateWithRedirectCallback />`](/docs/references/general/components/control/authenticate-with-redirect-callback) component. See the [custom flow](/docs/guides/development/custom-flows/authentication/oauth-connections) for implementation details.

  ---

  - `redirectUrlComplete`
  - `string`

  The full URL or path to navigate to after the OAuth or SAML flow completes.

  ---

  - `continueSignUp`
  - `boolean | undefined`

  Whether to continue (i.e. PATCH) an existing `SignUp` (if present) or create a new `SignUp`.

  ---

  - `strategy`
  - `'oauth_<provider>' | 'saml' | 'enterprise_sso'`

  The strategy to use for authentication. The following strategies are supported:

  - `'oauth_<provider>'`: The user will be authenticated with their [social connection account](/docs/guides/configure/auth-strategies/social-connections/all-providers). See a list of [supported values for `<provider>`](/docs/references/javascript/types/sso).
  - `'saml'` (deprecated): **Deprecated in favor of `'enterprise_sso'`.** The user will be authenticated with their [SAML account](/docs/guides/configure/auth-strategies/enterprise-connections/overview#saml).
  - `'enterprise_sso'`: The user will be authenticated either through SAML or OIDC depending on the configuration of their [enterprise SSO account](/docs/guides/configure/auth-strategies/enterprise-connections/overview).

  ---

  - `identifier`
  - `string | undefined`

  Identifier to use for targeting an enterprise connection at sign-up.

  ---

  - `emailAddress`
  - `string | undefined`

  Email address to use for targeting an enterprise connection at sign-up.

  ---

  - `legalAccepted?`
  - `boolean`

  A boolean indicating whether the user has agreed to the [legal compliance](/docs/guides/secure/legal-compliance) documents.
</Properties>

#### Example

For OAuth connections, see the [custom flow for OAuth connections](/docs/guides/development/custom-flows/authentication/oauth-connections).
For enterprise connections, see the [custom flow for enterprise connections](/docs/guides/development/custom-flows/authentication/enterprise-connections).

### `authenticateWithPopup()`

Opens a popup window to allow a user to sign up via a Single Sign On (SSO) connection, such as OAuth or SAML, where an external account is used for verifying the user's identity.

```typescript
function authenticateWithPopup(params: AuthenticateWithPopupParams): Promise<void>
```

#### `AuthenticateWithPopupParams`

<Properties>
  - `redirectUrl`
  - `string`

  The full URL or path that the OAuth provider should redirect to after successful authorization on their part. Typically, this will be a simple `/sso-callback` route that either calls [`Clerk.handleRedirectCallback`](/docs/references/javascript/clerk#handle-redirect-callback) or mounts the [`<AuthenticateWithRedirectCallback />`](/docs/references/general/components/control/authenticate-with-redirect-callback) component. See the [custom flow](/docs/guides/development/custom-flows/authentication/oauth-connections) for implementation details.

  ---

  - `redirectUrlComplete`
  - `string`

  The full URL or path to navigate to after the OAuth or SAML flow completes.

  ---

  - `strategy`
  - `'oauth_<provider>' | 'saml' | 'enterprise_sso'`

  The strategy to use for authentication. The following strategies are supported:

  - `'oauth_<provider>'`: The user will be authenticated with their [social connection account](/docs/guides/configure/auth-strategies/social-connections/all-providers). See a list of [supported values for `<provider>`](/docs/references/javascript/types/sso).
  - `'saml'` (deprecated): **Deprecated in favor of `'enterprise_sso'`.** The user will be authenticated with their [SAML account](/docs/guides/configure/auth-strategies/enterprise-connections/overview#saml).
  - `'enterprise_sso'`: The user will be authenticated either through SAML or OIDC depending on the configuration of their [enterprise SSO account](/docs/guides/configure/auth-strategies/enterprise-connections/overview).

  ---

  - `continueSignUp?`
  - `boolean | undefined`

  Whether to continue (i.e. PATCH) an existing `SignUp` (if present) or create a new `SignUp`.

  ---

  - `emailAddress?`
  - `string | undefined`

  Email address to use for targeting an enterprise connection at sign-up.

  ---

  - `identifier?`
  - `string | undefined`

  Identifier to use for targeting an enterprise connection at sign-up.

  ---

  - `legalAccepted?`
  - `boolean`

  A boolean indicating whether the user has agreed to the [legal compliance](/docs/guides/secure/legal-compliance) documents.

  ---

  - `popup?`
  - `Window`

  A reference to a popup window opened via `window.open()`.
</Properties>

#### Example

For OAuth connections, see the [custom flow for OAuth connections](/docs/guides/development/custom-flows/authentication/oauth-connections).
For enterprise connections, see the [custom flow for enterprise connections](/docs/guides/development/custom-flows/authentication/enterprise-connections).

### `authenticateWithWeb3()`

Initiates a Web3 authentication flow by verifying the user's ownership of a blockchain wallet address through cryptographic signature verification. This method enables decentralized authentication without requiring traditional credentials.

```typescript
function authenticateWithWeb3(params: AuthenticateWithWeb3Params): Promise<SignUpResource>
```

#### `AuthenticateWithWeb3Params`

<Properties>
  - `identifier`
  - `string`

  The user's Web3 ID

  ---

  - `generateSignature`
  - <code>(opts: [GenerateSignatureParams](#generate-signature-params)) => Promise\<string></code>

  The method of how to generate the signature for the Web3 sign-in. See [`GenerateSignatureParams`](#generate-signature-params) for more information.

  ---

  - `strategy?`
  - `Web3Strategy`

  The Web3 verification strategy.

  ---

  - `legalAccepted?`
  - `boolean`

  A boolean indicating whether the user has agreed to the [legal compliance](/docs/guides/secure/legal-compliance) documents.
</Properties>

#### `GenerateSignatureParams`

<Properties>
  - `identifier`
  - `string`

  The user's Web3 wallet address.

  ---

  - `nonce`
  - `string`

  The [cryptographic nonce](https://en.wikipedia.org/wiki/Cryptographic_nonce) used in the sign-in.

  ---

  - `provider?`
  - `Web3Provider`

  The Web3 provider to generate the signature with.

  ---

  - `legalAccepted?`
  - `boolean`

  A boolean indicating whether the user has agreed to the [legal compliance](/docs/guides/secure/legal-compliance) documents.
</Properties>

#### Example

```js
const signUp = await clerk.signUp.authenticateWithWeb3({
  identifier: '0x1234567890123456789012345678901234567890',
})
```

### `create()`

Returns a new `SignUp` object based on the `params` you pass to it, stores the sign-up lifecycle state in the `status` property, and deactivates any existing sign-up process the client may already have in progress. Use this method to initiate a new sign-up process.

What you must pass to `params` depends on which [sign-up options](/docs/guides/configure/auth-strategies/sign-up-sign-in-options) you have enabled in your Clerk application instance.

Optionally, you can complete the sign-up process in one step if you supply the required fields to `create()`. Otherwise, Clerk's sign-up process provides great flexibility and allows users to easily create multi-step sign-up flows.

> [!WARNING]
> Once the sign-up process is complete, pass the `createdSessionId` to the [`setActive()`](/docs/references/javascript/clerk#set-active) method on the `Clerk` object. This will set the newly created session as the active session.

```typescript
function create(params: SignUpCreateParams): Promise<SignUpResource>
```

#### `SignUpCreateParams`

<Properties>
  - `strategy`
  - `'oauth_<provider>' | 'saml' | 'enterprise_sso' | 'ticket' | 'google_one_tap'`

  The strategy to use for the sign-up flow. The following strategies are supported:

  - `'oauth_<provider>'`: The user will be authenticated with their [social connection account](/docs/guides/configure/auth-strategies/social-connections/all-providers). See a list of [supported values for `<provider>`](/docs/references/javascript/types/sso).
  - `'saml'` (deprecated): **Deprecated in favor of `'enterprise_sso'`.** The user will be authenticated with their [SAML account](/docs/guides/configure/auth-strategies/enterprise-connections/overview#saml).
  - `'enterprise_sso'`: The user will be authenticated either through SAML or OIDC depending on the configuration of their [enterprise SSO account](/docs/guides/configure/auth-strategies/enterprise-connections/overview).
  - `'ticket'`: The user will be authenticated via the ticket _or token_ generated from the Backend API.
  - `'google_one_tap'`: The user will be authenticated with the Google One Tap UI. It's recommended to use [`authenticateWithGoogleOneTap()`](/docs/references/general/components/authentication/google-one-tap#authenticate-with-google-one-tap) instead, as it will also set the user's current session as active for you.

  ---

  - `firstName`
  - `string | null`

  The user's first name. Only supported if [**First and last name**](https://dashboard.clerk.com/last-active?path=user-authentication/user-and-authentication) is enabled.

  ---

  - `lastName`
  - `string | null`

  The user's last name. Only supported if [**First and last name**](https://dashboard.clerk.com/last-active?path=user-authentication/user-and-authentication) is enabled.

  ---

  - `password`
  - `string | null`

  The user's password. Only supported if [**Password**](/docs/guides/configure/auth-strategies/sign-up-sign-in-options#password) is enabled.

  ---

  - `emailAddress`
  - `string | null`

  The user's email address. Only supported if [**Email address**](/docs/guides/configure/auth-strategies/sign-up-sign-in-options#email) is enabled. Keep in mind that the email address requires an extra verification process.

  ---

  - `phoneNumber`
  - `string | null`

  The user's phone number in [E.164 format](https://en.wikipedia.org/wiki/E.164). Only supported if [phone number](/docs/guides/configure/auth-strategies/sign-up-sign-in-options#phone) is enabled. Keep in mind that the phone number requires an extra verification process.

  ---

  - `web3Wallet`
  - `string | null`

  **Required** if [Web3 authentication](/docs/guides/configure/auth-strategies/sign-up-sign-in-options#web3-authentication) is enabled. The Web3 wallet address, made up of 0x + 40 hexadecimal characters.

  ---

  - `username`
  - `string | null`

  The user's username. Only supported if [**Username**](/docs/guides/configure/auth-strategies/sign-up-sign-in-options#username) is enabled.

  ---

  - `unsafeMetadata`
  - [`SignUpUnsafeMetadata`](/docs/references/javascript/types/metadata#sign-up-unsafe-metadata)

  Metadata that can be read and set from the frontend. Once the sign-up is complete, the value of this field will be automatically copied to the newly created user's unsafe metadata. One common use case for this attribute is to use it to implement custom fields that can be collected during sign-up and will automatically be attached to the created `User` object.

  ---

  - `redirectUrl`
  - `string`

  If `strategy` is set to `'oauth_<provider>'` or `'enterprise_sso'`, this specifies full URL or path that the OAuth provider should redirect to after successful authorization on their part. Typically, this will be a simple `/sso-callback` route that either calls [`Clerk.handleRedirectCallback()`](/docs/references/javascript/clerk#handle-redirect-callback) or mounts the [`<AuthenticateWithRedirectCallback />`](/docs/references/general/components/control/authenticate-with-redirect-callback) component. See the [custom flow](/docs/guides/development/custom-flows/authentication/oauth-connections) for implementation details.

  If `strategy` is set to `'email_link'`, this specifies The full URL that the user will be redirected to when they visit the email link. See the [custom flow](/docs/guides/development/custom-flows/authentication/email-links) for implementation details.

  ---

  - `actionCompleteRedirectUrl`
  - `string`

  **Optional** if `strategy` is set to `'oauth_<provider>'` or `'enterprise_sso'`. The full URL or path that the user will be redirected to after successful authorization from the OAuth provider and Clerk sign-in.

  ---

  - `ticket`
  - `string`

  **Required** if `strategy` is set to `'ticket'`. The [ticket _or token_](/docs/guides/development/custom-flows/authentication/application-invitations) generated from the Backend API.

  ---

  - `transfer`
  - `boolean`

  When set to `true`, the `SignUp` will attempt to retrieve information from the active `SignIn` instance and use it to complete the sign-up process. This is useful when you want to seamlessly transition a user from a sign-in attempt to a sign-up attempt.

  ---

  - `legalAccepted`
  - `boolean`

  A boolean indicating whether the user has agreed to the [legal compliance](/docs/guides/secure/legal-compliance) documents.

  ---

  - `oidcPrompt`
  - `string`

  **Optional** if `strategy` is set to `'oauth_<provider>'` or `'enterprise_sso'`. The value to pass to the [OIDC `prompt` parameter](https://openid.net/specs/openid-connect-core-1_0.html#:~:text=prompt,reauthentication%20and%20consent.) in the generated OAuth redirect URL.

  ---

  - `oidcLoginHint`
  - `string`

  **Optional** if `strategy` is set to `'oauth_<provider>'` or `'enterprise_sso'`. The value to pass to the [OIDC `login_hint` parameter](https://openid.net/specs/openid-connect-core-1_0.html#:~:text=login_hint,in%20\(if%20necessary\).) in the generated OAuth redirect URL.
</Properties>

### `createEmailLinkFlow()`

```typescript
function createEmailLinkFlow(): {
  startEmailLinkFlow: (params: StartEmailLinkFlowParams) => Promise<SignUp>
  cancelEmailLinkFlow: () => void
}
```

Sets up a sign-up with email link flow. Calling `createEmailLinkFlow()` will return two functions.

The first function is async and starts the email link flow, preparing an email link verification. It sends the email link email and starts polling for verification results. The signature is `startEmailLinkFlow({ redirectUrl: string }) => Promise<SignUpResource>`.

The second function can be used to stop polling at any time, allowing for full control of the flow and cleanup. The signature is `cancelEmailLinkFlow() => void`.

```typescript
function createEmailLinkFlow(): {
  startEmailLinkFlow: (params: StartEmailLinkFlowParams) => Promise<SignUpResource>
  cancelEmailLinkFlow: () => void
}
```

#### `createEmailLinkFlow()` returns

`createEmailLinkFlow` returns an object with two functions:

<Properties>
  - `startEmailLinkFlow`
  - <code>(params: [StartEmailLinkFlowParams](#start-email-link-flow-params)) => Promise\<SignUp></code>

  Function to start the email link flow. It prepares an email link verification and polls for the verification result.
</Properties>

#### `StartEmailLinkFlowParams`

<Properties>
  - `redirectUrl`
  - `string`

  The full URL that the user will be redirected to when they visit the email link.
</Properties>

### `prepareEmailAddressVerification()`

Initiates an email verification process by sending a one-time verification code to the email address associated with the current sign-up attempt. This is a convenience method that wraps [`SignUp.prepareVerification()`](#prepare-verification) with the `'email_code'` strategy.

By default, this method is equivalent to calling `SignUp.prepareVerification({ strategy: 'email_code' })`. It can be customized via the `PrepareEmailAddressVerificationParams` to use alternative verification strategies like email links.

```typescript
function prepareEmailAddressVerification(
  params?: PrepareEmailAddressVerificationParams,
): Promise<SignUpResource>
```

#### `PrepareEmailAddressVerificationParams`

<Properties>
  - `strategy`
  - `'email_code' | 'email_link'`

  The verification strategy to validate the user's sign-up request. The following strategies are supported:

  - `'email_code'`: Send an email with a unique token to input.
  - `'email_link'`: Send an email with a link which validates sign-up.

  ---

  - `redirectUrl`
  - `string`

  **Required** if `strategy` is set to `'email_link'`. The full URL that the user will be redirected to when they visit the email link. See the [custom flow](/docs/guides/development/custom-flows/authentication/email-links) for implementation details.
</Properties>

### `preparePhoneNumberVerification()`

Initiates a phone number verification process by sending a one-time verification code (OTP) via SMS to the phone number associated with the current sign-up attempt. This is a convenience method that wraps [`SignUp.prepareVerification()`](#prepare-verification) with the `'phone_code'` strategy.

By default, this method is equivalent to calling `SignUp.prepareVerification({ strategy: 'phone_code' })`. The verification process will fail if the phone number is invalid, unreachable, or has already been verified. The sent verification code has a limited validity period and can only be used once.

```typescript
function preparePhoneNumberVerification(
  params?: PreparePhoneNumberVerificationParams,
): Promise<SignUpResource>
```

#### `PreparePhoneNumberVerificationParams`

<Properties>
  - `strategy`
  - `'phone_code'`

  The verification strategy to validate the user's sign-up request. The following strategies are supported:

  - `'phone_code'`: Send an SMS with a unique token to input.
</Properties>

### `prepareVerification()`

Initiates the verification process for a field that requires validation during sign-up. This method prepares the necessary verification flow based on the specified strategy, such as sending verification codes, generating OAuth URLs, or preparing Web3 wallet signatures.

```typescript
function prepareVerification(params: PrepareVerificationParams): Promise<SignUpResource>
```

#### `PrepareVerificationParams`

<Properties>
  - `strategy`
  - `'phone_code' | 'email_code' | 'email_link' | 'oauth_<provider>' | 'saml' | 'enterprise_sso' | 'web3_base_signature' | 'web3_metamask_signature' | 'web3_coinbase_wallet_signature' | 'web3_okx_wallet_signature'`

  The verification strategy to validate the user's sign-up request. The following strategies are supported:

  - `'phone_code'`: User will receive a one-time authentication code via SMS.
  - `'email_code'`: Send an email with a unique token to input.
  - `'email_link'`: Send an email with a link which validates sign-up.
<<<<<<< HEAD
  - `'oauth_<provider>'`: The user will be authenticated with their [social connection account](/docs/guides/configure/auth-strategies/social-connections/all-providers). See a list of [supported values for `<provider>`](/docs/references/javascript/types/sso).
  - `'saml'` (deprecated): **Deprecated in favor of `'enterprise_sso'`.** The user will be authenticated with their [SAML account](/docs/guides/configure/auth-strategies/enterprise-connections/overview#saml).
  - `'enterprise_sso'`: The user will be authenticated either through SAML or OIDC depending on the configuration of their [enterprise SSO account](/docs/guides/configure/auth-strategies/enterprise-connections/overview).
=======
  - `'oauth_<provider>'`: The user will be authenticated with their [social connection account](/docs/authentication/social-connections/oauth). See a list of [supported values for `<provider>`](/docs/references/javascript/types/sso).
  - `'saml'` (deprecated): **Deprecated in favor of `'enterprise_sso'`.** The user will be authenticated with their [SAML account](/docs/authentication/enterprise-connections/overview#saml).
  - `'enterprise_sso'`: The user will be authenticated either through SAML or OIDC depending on the configuration of their [enterprise SSO account](/docs/authentication/enterprise-connections/overview).
  - `'web3_base_signature'`: The verification will attempt to be completed using the user's Web3 wallet address via [Base](https://docs.base.org/base-account/guides/authenticate-users). The `web3_wallet_id` parameter can also be specified to select which of the user's known Web3 wallets will be used.
>>>>>>> 7b7eeef9
  - `'web3_metamask_signature'`: The verification will attempt to be completed using the user's Web3 wallet address via [Metamask](https://metamask.io/). The `web3_wallet_id` parameter can also be specified to select which of the user's known Web3 wallets will be used.
  - `'web3_coinbase_wallet_signature'`: The verification will attempt to be completed using the user's Web3 wallet address via [Coinbase Wallet](https://www.coinbase.com/wallet). The `web3_wallet_id` parameter can also be specified to select which of the user's known Web3 wallets will be used.
  - `'web3_okx_wallet_signature'`: The verification will attempt to be completed using the user's Web3 wallet address via [OKX Wallet](https://www.okx.com/help/section/faq-web3-wallet). The `web3_wallet_id` parameter can also be specified to select which of the user's known Web3 wallets will be used.

  ---

  - `redirectUrl`
  - `string`

  If `strategy` is set to `'oauth_<provider>'` or `'enterprise_sso'`, this specifies the full URL or path that the OAuth provider should redirect to after successful authorization. Typically, this will be a simple `/sso-callback` route that either calls [`Clerk.handleRedirectCallback()`](/docs/references/javascript/clerk#handle-redirect-callback) or mounts the [`<AuthenticateWithRedirectCallback />`](/docs/references/general/components/control/authenticate-with-redirect-callback) component. See the [custom flow](/docs/guides/development/custom-flows/authentication/oauth-connections) for implementation details.

  If `strategy` is set to `'email_link'`, this specifies The full URL that the user will be redirected to when they visit the email link. See the [custom flow](/docs/guides/development/custom-flows/authentication/email-links) for implementation details.

  ---

  - `actionCompleteRedirectUrl?`
  - `string`

  The full URL or path that the user will be redirected to after successful authorization from the OAuth provider and Clerk sign-in.

  ---

  - `oidcPrompt?`
  - `string`

  **Optional** if `strategy` is set to `'oauth_<provider>'` or `'enterprise_sso'`. The value to pass to the [OIDC `prompt` parameter](https://openid.net/specs/openid-connect-core-1_0.html#:~:text=prompt,reauthentication%20and%20consent) in the generated OAuth redirect URL.

  ---

  - `oidcLoginHint?`
  - `string`

  **Optional** if `strategy` is set to `'oauth_<provider>'` or `'enterprise_sso'`. The value to pass to the [OIDC `login_hint` parameter](https://openid.net/specs/openid-connect-core-1_0.html#:~:text=login_hint,in%20\(if%20necessary\).) in the generated OAuth redirect URL.
</Properties>

### `prepareWeb3WalletVerification()`

Initiates a verification process for a Web3 wallet by sending the wallet address to the server and retrieving a nonce that must be cryptographically signed by the wallet. This is a convenience method that wraps [`SignUp.prepareVerification()`](#prepare-verification) with Web3 wallet strategies.

By default, this method is equivalent to calling `SignUp.prepareVerification({ strategy: 'web3_metamask_signature' })`. The verification process will fail if the wallet address is invalid or has already been verified. The returned nonce has a limited validity period and can only be used once.

```typescript
function prepareWeb3WalletVerification(
  params?: PrepareWeb3WalletVerificationParams,
): Promise<SignUpResource>
```

#### `PrepareWeb3WalletVerificationParams`

<Properties>
  - `strategy`
  - `'web3_base_signature'` | `'web3_metamask_signature'` | `'web3_coinbase_wallet_signature'` | `'web3_okx_wallet_signature'`

  The verification strategy to validate the user's sign-up request. The following strategies are supported:

  - `'web3_base_signature'`: User will need to sign a message and generate a signature using Base popup.
  - `'web3_metamask_signature'`: User will need to sign a message and generate a signature using MetaMask browser extension.
  - `'web3_coinbase_wallet_signature'`: User will need to sign a message and generate a signature using Coinbase Wallet.
  - `'web3_okx_wallet_signature'`: User will need to sign a message and generate a signature using OKX Wallet.
</Properties>

### `update()`

Updates the current `SignUp`.

```typescript
function update(params: SignUpUpdateParams): Promise<SignUpResource>
```

#### `SignUpUpdateParams`

`SignUpUpdateParams` is a mirror of [`SignUpCreateParams`](#sign-up-create-params) with the same fields and types, depending on the configuration of the instance.<|MERGE_RESOLUTION|>--- conflicted
+++ resolved
@@ -784,16 +784,10 @@
   - `'phone_code'`: User will receive a one-time authentication code via SMS.
   - `'email_code'`: Send an email with a unique token to input.
   - `'email_link'`: Send an email with a link which validates sign-up.
-<<<<<<< HEAD
   - `'oauth_<provider>'`: The user will be authenticated with their [social connection account](/docs/guides/configure/auth-strategies/social-connections/all-providers). See a list of [supported values for `<provider>`](/docs/references/javascript/types/sso).
   - `'saml'` (deprecated): **Deprecated in favor of `'enterprise_sso'`.** The user will be authenticated with their [SAML account](/docs/guides/configure/auth-strategies/enterprise-connections/overview#saml).
   - `'enterprise_sso'`: The user will be authenticated either through SAML or OIDC depending on the configuration of their [enterprise SSO account](/docs/guides/configure/auth-strategies/enterprise-connections/overview).
-=======
-  - `'oauth_<provider>'`: The user will be authenticated with their [social connection account](/docs/authentication/social-connections/oauth). See a list of [supported values for `<provider>`](/docs/references/javascript/types/sso).
-  - `'saml'` (deprecated): **Deprecated in favor of `'enterprise_sso'`.** The user will be authenticated with their [SAML account](/docs/authentication/enterprise-connections/overview#saml).
-  - `'enterprise_sso'`: The user will be authenticated either through SAML or OIDC depending on the configuration of their [enterprise SSO account](/docs/authentication/enterprise-connections/overview).
   - `'web3_base_signature'`: The verification will attempt to be completed using the user's Web3 wallet address via [Base](https://docs.base.org/base-account/guides/authenticate-users). The `web3_wallet_id` parameter can also be specified to select which of the user's known Web3 wallets will be used.
->>>>>>> 7b7eeef9
   - `'web3_metamask_signature'`: The verification will attempt to be completed using the user's Web3 wallet address via [Metamask](https://metamask.io/). The `web3_wallet_id` parameter can also be specified to select which of the user's known Web3 wallets will be used.
   - `'web3_coinbase_wallet_signature'`: The verification will attempt to be completed using the user's Web3 wallet address via [Coinbase Wallet](https://www.coinbase.com/wallet). The `web3_wallet_id` parameter can also be specified to select which of the user's known Web3 wallets will be used.
   - `'web3_okx_wallet_signature'`: The verification will attempt to be completed using the user's Web3 wallet address via [OKX Wallet](https://www.okx.com/help/section/faq-web3-wallet). The `web3_wallet_id` parameter can also be specified to select which of the user's known Web3 wallets will be used.
