---
title: Integrate Fauna with Clerk
description: Learn how to integrate Clerk into your Fauna application.
---

<TutorialHero
  beforeYouStart={[
    {
      title: "Set up a Clerk application",
      link: "/docs/quickstarts/setup-clerk",
      icon: "clerk",
    },
    {
      title: "Integrate the appropriate Clerk SDK in your local project",
      link: "/docs/quickstarts/overview",
      icon: "code-bracket",
    },
  ]}
>
  - Configure Fauna to accept JWTs from Clerk
  - Create a JWT template in Clerk to generate Fauna JWTs
  - Use the Fauna JWTs to authenticate Fauna queries in your Next.js app
</TutorialHero>

> [!IMPORTANT]
> See the [demo repo](https://github.com/clerk/clerk-fauna-nextjs) for a full example of how to integrate Fauna with Clerk in a Next.js app.

Integrating Fauna with Clerk gives you the benefits of using a Fauna database while leveraging Clerk's authentication, prebuilt components, and webhooks.

This guide will walk you through the steps to integrate Fauna with Clerk in your Next.js app.

<Steps>
  ### Get your Clerk Frontend API URL and JWKS URL

  <SignedIn>
    Add the following keys to your `.env.local` file. These keys can always be retrieved from the [**API keys**](https://dashboard.clerk.com/last-active?path=api-keys) page in the Clerk Dashboard.
  </SignedIn>

  <SignedOut>
    1. In the Clerk Dashboard, navigate to the [**API keys**](https://dashboard.clerk.com/last-active?path=api-keys) page.
    1. In the navigation sidebar, select **Show API URLs**.
    1. Copy the **Frontend API URL**.
    1. In the navigation sidebar, select **Show JWT public key**.
    1. Copy the **JWKS URL**.
    1. Paste your keys into your `.env.local` file.

    The final result should resemble the following:
  </SignedOut>

  ```env {{ filename: '.env.local' }}
  NEXT_PUBLIC_CLERK_FRONTEND_API_URL={{fapi_url}}
  NEXT_PUBLIC_CLERK_JWKS_URL={{jwks_url}}
  ```

  ### Configure Fauna

  1. Navigate to the [Fauna Dashboard](https://dashboard.fauna.com/) and select your database.
  1. Select the **Access Providers** tab and select **Create Access Provider**.
  1. Fill out the form:
     - Enter a **Name** for the access provider, such as Clerk.
     - Copy and save the **Audience** URL. You will need this later.
     - In **Issuer**, paste the Clerk **Frontend API URL** you copied in the previous step. Do not include a trailing slash (`/`).
     - In **JWKS Endpoint**, paste the Clerk **JWKS URL** you copied in the previous step.
     - Select **Create**.
  1. Select the access provider that you just created.
  1. Update the access provider's FSL schema to include a [user-defined role](https://docs.fauna.com/fauna/current/learn/security/roles/). For example:
     ```fsl {{ mark: [6, 7] }}
     access provider Clerk {
       // Don't change the values of the issuer or jwks_uri fields.
       issuer "..."
       jwks_uri "..."

       // Adds a user-defined role to Clerk JWTs.
       role <YOUR_ROLE>
     }
     ```
  1. Select **Save**.

  ### Create a JWT template in Clerk

  Clerk's JWT templates allow you to generate a new valid Fauna authentication token (JWT) for each signed in user. These tokens allow authenticated users to access your data with Fauna's API.

  To create a JWT template for Fauna:

<<<<<<< HEAD
  1. In the Clerk Dashboard, navigate to the [**JWT templates**](https://dashboard.clerk.com/last-active?path=jwt-templates) page.
=======
  1. Navigate to the [Clerk Dashboard](https://dashboard.clerk.com/last-active?path=jwt-templates).
  1. In the navigation sidebar, select **JWT templates**.
>>>>>>> 212ffdcf
  1. Select the **New template** button, then select **Fauna** from the list of options.
  1. Configure your template:
     - The value of the **Name** field will be required when using the template in your code. For this tutorial, name it `fauna`.
     - You can leave all other fields as their default settings or customize them to your needs. See the [JWT template guide](/docs/backend-requests/making/jwt-templates#creating-a-template) to learn more about these settings.
     - In the **Claims** section, set the `aud` claim to the **Audience URL** you copied from Fauna in Step 2. The URL format should be `https://db.fauna.com/db/<YOUR_FAUNA_DB_ID>`. You can include additional claims if you’d like, but `aud` is the only required one. [Shortcodes](/docs/backend-requests/making/jwt-templates#shortcodes) are available to make adding dynamic user values easy.
     - Select **Save** from the notification bubble to complete setup.

  ### Install the Fauna library

  Add the Fauna library to your project.

  <CodeBlockTabs options={["npm", "yarn", "pnpm"]}>
    ```bash {{ filename: 'terminal' }}
    npm i fauna
    ```

    ```bash {{ filename: 'terminal' }}
    yarn add fauna
    ```

    ```bash {{ filename: 'terminal' }}
    pnpm add fauna
    ```
  </CodeBlockTabs>

  ### Authenticate Fauna queries in your Next.js app

  You can now create Fauna JWTs in Clerk using the JWT template you created in the previous step. Generate the Fauna JWT by calling Clerk's [`useAuth().getToken`](/docs/references/react/use-auth) method, and use it to authenticate with Fauna as an end user, as shown in the following example:

  ```jsx {{ filename: 'app/page.tsx' }}
  'use client'

  import React from 'react'
  import { useAuth } from '@clerk/nextjs'
  import { Client, fql } from 'fauna'

  export default function Page() {
    const [message, setMessage] = React.useState('')
    // The `useAuth()` hook is used to get the `getToken()` method.
    const { getToken } = useAuth()

    // Create a function to make a query to Fauna.
    const makeQuery = async () => {
      let client

      try {
        // Get the custom Fauna token from Clerk.
        const clerkToken = await getToken({ template: 'fauna' })

        if (!clerkToken) {
          setMessage('No token found')
          return
        }

        // Initialize a new Fauna client with the Clerk token.
        client = new Client({ secret: clerkToken })

        // Make a query to Fauna.
        const response = await client.query(fql`'Hello World!'`)
        setMessage(JSON.stringify(response))
      } catch (error) {
        console.error(error)
        setMessage('Error occurred')
      } finally {
        if (client) client.close()
      }
    }

    return (
      <>
        <button onClick={makeQuery}>Make authenticated query</button>
        <p>Message: {message}</p>
      </>
    )
  }
  ```

  > [!NOTE]
  > The `getToken({ template: <your-template-name> })` call is asynchronous and returns a Promise that needs to be resolved before accessing the token value. This token is short-lived for better security and should be called before every request to your Fauna database. The caching and refreshing of the token are handled automatically by Clerk.
</Steps><|MERGE_RESOLUTION|>--- conflicted
+++ resolved
@@ -33,7 +33,7 @@
   ### Get your Clerk Frontend API URL and JWKS URL
 
   <SignedIn>
-    Add the following keys to your `.env.local` file. These keys can always be retrieved from the [**API keys**](https://dashboard.clerk.com/last-active?path=api-keys) page in the Clerk Dashboard.
+    Add the following keys to your `.env.local` file. These keys can always be retrieved from the [**API keys**](https://dashboard.clerk.com/last-active?path=api-keys) page of the Clerk Dashboard.
   </SignedIn>
 
   <SignedOut>
@@ -82,12 +82,7 @@
 
   To create a JWT template for Fauna:
 
-<<<<<<< HEAD
   1. In the Clerk Dashboard, navigate to the [**JWT templates**](https://dashboard.clerk.com/last-active?path=jwt-templates) page.
-=======
-  1. Navigate to the [Clerk Dashboard](https://dashboard.clerk.com/last-active?path=jwt-templates).
-  1. In the navigation sidebar, select **JWT templates**.
->>>>>>> 212ffdcf
   1. Select the **New template** button, then select **Fauna** from the list of options.
   1. Configure your template:
      - The value of the **Name** field will be required when using the template in your code. For this tutorial, name it `fauna`.
