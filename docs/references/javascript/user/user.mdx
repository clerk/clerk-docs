--- conflicted
+++ resolved
@@ -255,11 +255,7 @@
   - `legalAcceptedAt`
   - `Date`
 
-<<<<<<< HEAD
-  The date when the user accepted the legal documents. May be empty if [**Require express consent to legal documents**](/docs/authentication/configuration/legal-compliance) is not enabled.
-=======
   The date when the user accepted the legal documents. `null` if [**Require express consent to legal documents**](/docs/authentication/configuration/legal-compliance) is not enabled.
->>>>>>> d43786ba
 
   ---
 
