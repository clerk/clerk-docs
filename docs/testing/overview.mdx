--- conflicted
+++ resolved
@@ -3,13 +3,7 @@
 description: Learn about testing with Clerk.
 ---
 
-<<<<<<< HEAD
-Testing is an important part of every application. Each framework may require a slightly different setup. If you're having trouble getting testing to work properly, [reach out to support](https://clerk.com/contact/support).
-=======
-# Testing
-
 Testing is an important part of every application. Each framework may require a slightly different setup. If you're having trouble getting testing to work properly, [reach out to support](/contact/support){{ target: '_blank' }}.
->>>>>>> 277bc549
 
 ## Testing with one time passcodes
 
