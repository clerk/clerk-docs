---
title: Testing
description: Learn about testing with Clerk.
---

# Testing

<<<<<<< HEAD
Testing is an important part of every application. Clerk has built some helpers to make testing your application with Clerk easier, with more on the way. Each framework may require a slightly different setup. If you're having trouble getting testing to work properly, [send us a message](https://clerk.com/contact/support) and we'll be able to help.
=======
Testing is an important part of every application. Each framework may require a slightly different setup. If you're having trouble getting testing to work properly, [reach out to support](https://clerk.com/contact/support).
>>>>>>> 3de9ba09

## Testing with one time passcodes

To avoid sending an email or SMS message with a one time passcode (OTP) during testing, you can use a faux email address or phone number that has a fixed code. Read the complete documentation [here](https://clerk.com/docs/testing/test-emails-and-phones).

## Testing Tokens

Testing Tokens enable bypassing various bot detection mechanisms that typically safeguard Clerk applications against malicious bots, thus allowing test suites to run uninhibited. Without Testing Tokens, you may encounter "Bot traffic detected" errors in your requests.

<Callout type="info">
  While manually implementing the following logic in your test suite is possible, Clerk offers a [Playwright integration](/docs/testing/playwright) which will automatically take care of all of this.
</Callout>

Obtained via the [Backend API](https://clerk.com/docs/reference/backend-api/tag/Testing-Tokens), Testing Tokens are short-lived and valid only for the specific instance for which they are issued. Testing Tokens are only available in development instances.

Upon retrieval, include the token value in a `__clerk_testing_token` query parameter with your Frontend API requests. For instance, a sign-up request using a Testing Token would look like this:

```shell
POST https://happy-hippo-1.clerk.accounts.dev/v1/sign_ups?__clerk_testing_token=1713877200-c_2J2MvPu9PnXcuhbPZNao0LOXqK9A7YrnBn0HmIWxy
```

For more information, feedback or issues, visit the [`@clerk/testing`](https://github.com/clerk/javascript/tree/main/packages/testing) package.<|MERGE_RESOLUTION|>--- conflicted
+++ resolved
@@ -5,11 +5,7 @@
 
 # Testing
 
-<<<<<<< HEAD
-Testing is an important part of every application. Clerk has built some helpers to make testing your application with Clerk easier, with more on the way. Each framework may require a slightly different setup. If you're having trouble getting testing to work properly, [send us a message](https://clerk.com/contact/support) and we'll be able to help.
-=======
 Testing is an important part of every application. Each framework may require a slightly different setup. If you're having trouble getting testing to work properly, [reach out to support](https://clerk.com/contact/support).
->>>>>>> 3de9ba09
 
 ## Testing with one time passcodes
 
