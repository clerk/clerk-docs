--- conflicted
+++ resolved
@@ -3,13 +3,7 @@
 description: Clerk's $sessionStore nanostore provides a convenient way to access the current user Session object, as well as helpers to set the active session.
 ---
 
-<<<<<<< HEAD
-The `$sessionStore` store provides a convenient way to access the current user's [`Session`](https://clerk.com/docs/references/javascript/session) object, as well as helpers for setting the active session.
-=======
-# `$sessionStore`
-
 The `$sessionStore` store provides a convenient way to access the current user's [`Session`](/docs/references/javascript/session){{ target: '_blank' }} object, as well as helpers for setting the active session.
->>>>>>> 277bc549
 
 ## How to use the `$sessionStore` store
 
