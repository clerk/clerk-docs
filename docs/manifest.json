--- conflicted
+++ resolved
@@ -2606,236 +2606,467 @@
                         {
                           "title": "`getUserOAuthAccessToken()`",
                           "wrap": false,
-<<<<<<< HEAD
-                          "href": "/docs/references/react-router/root-auth-loader"
-                        },
-                        {
-                          "title": "`getAuth()`",
-                          "href": "/docs/references/react-router/get-auth"
-                        }
-                      ]
-                    ]
-                  }
-                ]
-              ]
-            },
-            {
-              "title": "Remix",
-              "collapse": true,
-              "icon": "remix",
-              "items": [
-                [
-                  {
-                    "title": "`<ClerkApp />`",
+                          "href": "/docs/references/backend/user/get-user-oauth-access-token"
+                        },
+                        {
+                          "title": "`createUser()`",
+                          "wrap": false,
+                          "href": "/docs/references/backend/user/create-user"
+                        },
+                        {
+                          "title": "`verifyPassword()`",
+                          "wrap": false,
+                          "href": "/docs/references/backend/user/verify-password"
+                        },
+                        {
+                          "title": "`banUser()`",
+                          "wrap": false,
+                          "href": "/docs/references/backend/user/ban-user"
+                        },
+                        {
+                          "title": "`unbanUser()`",
+                          "wrap": false,
+                          "href": "/docs/references/backend/user/unban-user"
+                        },
+                        {
+                          "title": "`lockUser()`",
+                          "wrap": false,
+                          "href": "/docs/references/backend/user/lock-user"
+                        },
+                        {
+                          "title": "`unlockUser()`",
+                          "wrap": false,
+                          "href": "/docs/references/backend/user/unlock-user"
+                        },
+                        {
+                          "title": "`updateUser()`",
+                          "wrap": false,
+                          "href": "/docs/references/backend/user/update-user"
+                        },
+                        {
+                          "title": "`updateUserProfileImage()`",
+                          "wrap": false,
+                          "href": "/docs/references/backend/user/update-user-profile-image"
+                        },
+                        {
+                          "title": "`updateUserMetadata()`",
+                          "wrap": false,
+                          "href": "/docs/references/backend/user/update-user-metadata"
+                        },
+                        {
+                          "title": "`deleteUser()`",
+                          "wrap": false,
+                          "href": "/docs/references/backend/user/delete-user"
+                        },
+                        {
+                          "title": "`disableUserMFA()`",
+                          "wrap": false,
+                          "href": "/docs/references/backend/user/disable-user-mfa"
+                        },
+                        {
+                          "title": "`verifyTOTP()`",
+                          "wrap": false,
+                          "href": "/docs/references/backend/user/verify-totp"
+                        },
+                        {
+                          "title": "`deleteUserProfileImage()`",
+                          "wrap": false,
+                          "href": "/docs/references/backend/user/delete-user-profile-image"
+                        }
+                      ]
+                    ]
+                  },
+                  {
+                    "title": "Organization",
+                    "collapse": true,
+                    "items": [
+                      [
+                        {
+                          "title": "`getOrganization()`",
+                          "wrap": false,
+                          "href": "/docs/references/backend/organization/get-organization"
+                        },
+                        {
+                          "title": "`getOrganizationList()`",
+                          "wrap": false,
+                          "href": "/docs/references/backend/organization/get-organization-list"
+                        },
+                        {
+                          "title": "`getOrganizationMembershipList()`",
+                          "wrap": false,
+                          "href": "/docs/references/backend/organization/get-organization-membership-list"
+                        },
+                        {
+                          "title": "`getOrganizationInvitationList()`",
+                          "wrap": false,
+                          "href": "/docs/references/backend/organization/get-organization-invitation-list"
+                        },
+                        {
+                          "title": "`createOrganization()`",
+                          "wrap": false,
+                          "href": "/docs/references/backend/organization/create-organization"
+                        },
+                        {
+                          "title": "`createOrganizationMembership()`",
+                          "wrap": false,
+                          "href": "/docs/references/backend/organization/create-organization-membership"
+                        },
+                        {
+                          "title": "`createOrganizationInvitation()`",
+                          "wrap": false,
+                          "href": "/docs/references/backend/organization/create-organization-invitation"
+                        },
+                        {
+                          "title": "`updateOrganization()`",
+                          "wrap": false,
+                          "href": "/docs/references/backend/organization/update-organization"
+                        },
+                        {
+                          "title": "`updateOrganizationLogo()`",
+                          "wrap": false,
+                          "href": "/docs/references/backend/organization/update-organization-logo"
+                        },
+                        {
+                          "title": "`updateOrganizationMembership()`",
+                          "wrap": false,
+                          "href": "/docs/references/backend/organization/update-organization-membership"
+                        },
+                        {
+                          "title": "`updateOrganizationMetadata()`",
+                          "wrap": false,
+                          "href": "/docs/references/backend/organization/update-organization-metadata"
+                        },
+                        {
+                          "title": "`updateOrganizationMembershipMetadata()`",
+                          "wrap": false,
+                          "href": "/docs/references/backend/organization/update-organization-membership-metadata"
+                        },
+                        {
+                          "title": "`deleteOrganization()`",
+                          "wrap": false,
+                          "href": "/docs/references/backend/organization/delete-organization"
+                        },
+                        {
+                          "title": "`deleteOrganizationMembership()`",
+                          "wrap": false,
+                          "href": "/docs/references/backend/organization/delete-organization-membership"
+                        },
+                        {
+                          "title": "`revokeOrganizationInvitation()`",
+                          "wrap": false,
+                          "href": "/docs/references/backend/organization/revoke-organization-invitation"
+                        }
+                      ]
+                    ]
+                  },
+                  {
+                    "title": "Allowlist Identifiers",
+                    "collapse": true,
+                    "items": [
+                      [
+                        {
+                          "title": "`getAllowlistIdentifierList()`",
+                          "wrap": false,
+                          "href": "/docs/references/backend/allowlist/get-allowlist-identifier-list"
+                        },
+                        {
+                          "title": "`createAllowlistIdentifier()`",
+                          "wrap": false,
+                          "href": "/docs/references/backend/allowlist/create-allowlist-identifier"
+                        },
+                        {
+                          "title": "`deleteAllowlistIdentifier()`",
+                          "wrap": false,
+                          "href": "/docs/references/backend/allowlist/delete-allowlist-identifier"
+                        }
+                      ]
+                    ]
+                  },
+                  {
+                    "title": "Sessions",
+                    "collapse": true,
+                    "items": [
+                      [
+                        {
+                          "title": "`getSession()`",
+                          "wrap": false,
+                          "href": "/docs/references/backend/sessions/get-session"
+                        },
+                        {
+                          "title": "`getSessionList()`",
+                          "wrap": false,
+                          "href": "/docs/references/backend/sessions/get-session-list"
+                        },
+                        {
+                          "title": "`getToken()`",
+                          "wrap": false,
+                          "href": "/docs/references/backend/sessions/get-token"
+                        },
+                        {
+                          "title": "`verifySession()`",
+                          "wrap": false,
+                          "href": "/docs/references/backend/sessions/verify-session"
+                        },
+                        {
+                          "title": "`revokeSession()`",
+                          "wrap": false,
+                          "href": "/docs/references/backend/sessions/revoke-session"
+                        }
+                      ]
+                    ]
+                  },
+                  {
+                    "title": "Client",
+                    "collapse": true,
+                    "items": [
+                      [
+                        {
+                          "title": "`getClient()`",
+                          "wrap": false,
+                          "href": "/docs/references/backend/client/get-client"
+                        },
+                        {
+                          "title": "`getClientList()`",
+                          "wrap": false,
+                          "href": "/docs/references/backend/client/get-client-list"
+                        },
+                        {
+                          "title": "`verifyClient()`",
+                          "wrap": false,
+                          "href": "/docs/references/backend/client/verify-client"
+                        }
+                      ]
+                    ]
+                  },
+                  {
+                    "title": "Invitations",
+                    "collapse": true,
+                    "items": [
+                      [
+                        {
+                          "title": "`getInvitationList()`",
+                          "wrap": false,
+                          "href": "/docs/references/backend/invitations/get-invitation-list"
+                        },
+                        {
+                          "title": "`createInvitation()`",
+                          "wrap": false,
+                          "href": "/docs/references/backend/invitations/create-invitation"
+                        },
+                        {
+                          "title": "`revokeInvitation()`",
+                          "wrap": false,
+                          "href": "/docs/references/backend/invitations/revoke-invitation"
+                        }
+                      ]
+                    ]
+                  },
+                  {
+                    "title": "Redirect Urls",
+                    "collapse": true,
+                    "items": [
+                      [
+                        {
+                          "title": "`getRedirectUrl()`",
+                          "wrap": false,
+                          "href": "/docs/references/backend/redirect-urls/get-redirect-url"
+                        },
+                        {
+                          "title": "`getRedirectUrlList()`",
+                          "wrap": false,
+                          "href": "/docs/references/backend/redirect-urls/get-redirect-url-list"
+                        },
+                        {
+                          "title": "`createRedirectUrl()`",
+                          "wrap": false,
+                          "href": "/docs/references/backend/redirect-urls/create-redirect-url"
+                        },
+                        {
+                          "title": "`deleteRedirectUrl()`",
+                          "wrap": false,
+                          "href": "/docs/references/backend/redirect-urls/delete-redirect-url"
+                        }
+                      ]
+                    ]
+                  },
+                  {
+                    "title": "Email addresses",
+                    "collapse": true,
+                    "items": [
+                      [
+                        {
+                          "title": "`getEmailAddress()`",
+                          "wrap": false,
+                          "href": "/docs/references/backend/email-addresses/get-email-address"
+                        },
+                        {
+                          "title": "`createEmailAddress()`",
+                          "wrap": false,
+                          "href": "/docs/references/backend/email-addresses/create-email-address"
+                        },
+                        {
+                          "title": "`updateEmailAddress()`",
+                          "wrap": false,
+                          "href": "/docs/references/backend/email-addresses/update-email-address"
+                        },
+                        {
+                          "title": "`deleteEmailAddress()`",
+                          "wrap": false,
+                          "href": "/docs/references/backend/email-addresses/delete-email-address"
+                        }
+                      ]
+                    ]
+                  },
+                  {
+                    "title": "Phone numbers",
+                    "collapse": true,
+                    "items": [
+                      [
+                        {
+                          "title": "`getPhoneNumber()`",
+                          "wrap": false,
+                          "href": "/docs/references/backend/phone-numbers/get-phone-number"
+                        },
+                        {
+                          "title": "`createPhoneNumber()`",
+                          "wrap": false,
+                          "href": "/docs/references/backend/phone-numbers/create-phone-number"
+                        },
+                        {
+                          "title": "`updatePhoneNumber()`",
+                          "wrap": false,
+                          "href": "/docs/references/backend/phone-numbers/update-phone-number"
+                        },
+                        {
+                          "title": "`deletePhoneNumber()`",
+                          "wrap": false,
+                          "href": "/docs/references/backend/phone-numbers/delete-phone-number"
+                        }
+                      ]
+                    ]
+                  },
+                  {
+                    "title": "SAML connections",
+                    "collapse": true,
+                    "items": [
+                      [
+                        {
+                          "title": "`getSamlConnectionList()`",
+                          "wrap": false,
+                          "href": "/docs/references/backend/saml-connections/get-saml-connection-list"
+                        },
+                        {
+                          "title": "`getSamlConnection()`",
+                          "wrap": false,
+                          "href": "/docs/references/backend/saml-connections/get-saml-connection"
+                        },
+                        {
+                          "title": "`createSamlConnection()`",
+                          "wrap": false,
+                          "href": "/docs/references/backend/saml-connections/create-saml-connection"
+                        },
+                        {
+                          "title": "`updateSamlConnection()`",
+                          "wrap": false,
+                          "href": "/docs/references/backend/saml-connections/update-saml-connection"
+                        },
+                        {
+                          "title": "`deleteSamlConnection()`",
+                          "wrap": false,
+                          "href": "/docs/references/backend/saml-connections/delete-saml-connection"
+                        }
+                      ]
+                    ]
+                  },
+                  {
+                    "title": "Sign-in tokens",
+                    "collapse": true,
+                    "items": [
+                      [
+                        {
+                          "title": "`createSignInToken()`",
+                          "wrap": false,
+                          "href": "/docs/references/backend/sign-in-tokens/create-sign-in-token"
+                        },
+                        {
+                          "title": "`revokeSignInToken()`",
+                          "wrap": false,
+                          "href": "/docs/references/backend/sign-in-tokens/revoke-sign-in-token"
+                        }
+                      ]
+                    ]
+                  },
+                  {
+                    "title": "Testing Tokens",
+                    "collapse": true,
+                    "items": [
+                      [
+                        {
+                          "title": "`createTestingToken()`",
+                          "wrap": false,
+                          "href": "/docs/references/backend/testing-tokens/create-testing-token"
+                        }
+                      ]
+                    ]
+                  },
+                  {
+                    "title": "`authenticateRequest()`",
                     "wrap": false,
-                    "href": "/docs/references/remix/clerk-app"
-                  },
-                  {
-                    "title": "SPA Mode",
+                    "href": "/docs/references/backend/authenticate-request"
+                  },
+                  {
+                    "title": "`verifyToken()`",
                     "wrap": false,
-                    "href": "/docs/references/remix/spa-mode"
-                  },
-                  {
-                    "title": "Add custom sign-in-or-up page",
-                    "wrap": true,
-                    "href": "/docs/references/remix/custom-sign-in-or-up-page"
-                  },
-                  {
-                    "title": "Add custom sign-up page",
-                    "wrap": true,
-                    "href": "/docs/references/remix/custom-sign-up-page"
-                  },
-                  {
-                    "title": "Read session and user data",
-                    "wrap": true,
-                    "href": "/docs/references/remix/read-session-data"
-                  }
-                ]
-              ]
-            },
-            {
-              "title": "TanStack Start",
-              "collapse": true,
-              "icon": "tanstack",
-              "tag": "(Beta)",
-              "items": [
-                [
-                  {
-                    "title": "Overview",
-                    "href": "/docs/references/tanstack-start/overview"
-                  },
-                  {
-                    "title": "General references",
-                    "items": [
-                      [
-                        {
-                          "title": "`getAuth()`",
-                          "href": "/docs/references/tanstack-start/get-auth"
-                        },
-                        {
-                          "title": "`createClerkHandler()`",
-                          "href": "/docs/references/tanstack-start/create-clerk-handler"
-                        }
-                      ]
-                    ]
-                  },
-                  {
-                    "title": "Guides",
-                    "items": [
-                      [
-                        {
-                          "title": "Add custom sign-in-or-up-page",
-                          "href": "/docs/references/tanstack-start/custom-sign-in-or-up-page",
-                          "wrap": true
-                        },
-                        {
-                          "title": "Add custom sign-up-page",
-                          "href": "/docs/references/tanstack-start/custom-sign-up-page",
-                          "wrap": true
-                        },
-                        {
-                          "title": "Read session and user data",
-                          "href": "/docs/references/tanstack-start/read-session-data",
-                          "wrap": true
-                        }
-                      ]
-                    ]
-                  }
-                ]
-              ]
-            },
-            {
-              "title": "Go",
-              "collapse": true,
-              "icon": "go",
-              "items": [
-                [
-                  {
-                    "title": "Overview",
-                    "href": "/docs/references/go/overview"
-                  },
-                  {
-                    "title": "Verifying sessions",
-                    "href": "/docs/references/go/verifying-sessions"
-                  },
-                  {
-                    "title": "Use Clerk Go for Backend API Operations",
-                    "href": "/docs/references/go/other-examples"
-                  },
-                  {
-                    "title": "Go SDK repository",
-                    "href": "https://github.com/clerk/clerk-sdk-go"
-                  }
-                ]
-              ]
-            },
-            {
-              "title": "Astro",
-              "collapse": true,
-              "icon": "astro",
-              "items": [
-                [
-                  {
-                    "title": "Overview",
-                    "href": "/docs/references/astro/overview"
-                  },
-                  {
-                    "title": "UI Frameworks",
-                    "items": [
-                      [
-                        {
-                          "title": "Use Clerk with Astro and React",
-                          "href": "/docs/references/astro/react"
-                        }
-                      ]
-                    ]
-                  },
-                  {
-                    "title": "Guides",
-                    "items": [
-                      [
-                        {
-                          "title": "Migrating from community SDK",
-                          "href": "/docs/references/astro/migrating-from-astro-community-sdk"
-                        },
-                        {
-                          "title": "Read session and user data",
-                          "wrap": false,
-                          "href": "/docs/references/astro/read-session-data"
-                        },
-                        {
-                          "title": "Hybrid rendering",
-                          "wrap": false,
-                          "href": "/docs/references/astro/hybrid-rendering"
-                        }
-                      ]
-                    ]
-                  },
-                  {
-                    "title": "General references",
-                    "items": [
-                      [
-                        {
-                          "title": "`clerkMiddleware()`",
-                          "wrap": false,
-                          "href": "/docs/references/astro/clerk-middleware"
-                        },
-                        {
-                          "title": "Locals",
-                          "wrap": false,
-                          "href": "/docs/references/astro/locals"
-                        },
-                        {
-                          "title": "Endpoints",
-                          "wrap": false,
-                          "href": "/docs/references/astro/endpoints"
-                        }
-                      ]
-                    ]
-                  },
-                  {
-                    "title": "Client-side helpers",
-                    "items": [
-                      [
-                        {
-                          "title": "`$authStore`",
-                          "wrap": false,
-                          "href": "/docs/references/astro/auth-store"
-                        },
-                        {
-                          "title": "`$clerkStore`",
-                          "wrap": false,
-                          "href": "/docs/references/astro/clerk-store"
-                        },
-                        {
-                          "title": "`$userStore`",
-                          "wrap": false,
-                          "href": "/docs/references/astro/user-store"
-                        },
-                        {
-                          "title": "`$signInStore`",
-                          "wrap": false,
-                          "href": "/docs/references/astro/sign-in-store"
-                        },
-                        {
-                          "title": "`$signUpStore`",
-                          "wrap": false,
-                          "href": "/docs/references/astro/sign-up-store"
-                        },
-                        {
-                          "title": "`$sessionStore`",
-                          "wrap": false,
-                          "href": "/docs/references/astro/session-store"
-                        },
-                        {
-                          "title": "`$sessionListStore`",
-                          "wrap": false,
-                          "href": "/docs/references/astro/session-list-store"
-                        },
-                        {
-                          "title": "`$organizationStore`",
-                          "wrap": false,
-                          "href": "/docs/references/astro/organization-store"
+                    "href": "/docs/references/backend/verify-token"
+                  },
+                  {
+                    "title": "Types",
+                    "collapse": true,
+                    "items": [
+                      [
+                        {
+                          "title": "`Auth` object",
+                          "href": "/docs/references/backend/types/auth-object"
+                        },
+                        {
+                          "title": "Backend `AllowlistIdentifier` object",
+                          "href": "/docs/references/backend/types/backend-allowlist-identifier"
+                        },
+                        {
+                          "title": "Backend `Client` object",
+                          "href": "/docs/references/backend/types/backend-client"
+                        },
+                        {
+                          "title": "Backend `Invitation` object",
+                          "href": "/docs/references/backend/types/backend-invitation"
+                        },
+                        {
+                          "title": "Backend `Organization` object",
+                          "href": "/docs/references/backend/types/backend-organization"
+                        },
+                        {
+                          "title": "Backend `OrganizationInvitation` object",
+                          "href": "/docs/references/backend/types/backend-organization-invitation"
+                        },
+                        {
+                          "title": "Backend `OrganizationMembership` object",
+                          "href": "/docs/references/backend/types/backend-organization-membership"
+                        },
+                        {
+                          "title": "Backend `Session` object",
+                          "href": "/docs/references/backend/types/backend-session"
+                        },
+                        {
+                          "title": "Backend `RedirectURL` object",
+                          "href": "/docs/references/backend/types/backend-redirect-url"
+                        },
+                        {
+                          "title": "Backend `User` object",
+                          "href": "/docs/references/backend/types/backend-user"
+                        },
+                        {
+                          "title": "`PaginatedResourceResponse`",
+                          "href": "/docs/references/backend/types/paginated-resource-response"
                         }
                       ]
                     ]
@@ -2878,109 +3109,6 @@
                           "title": "`clerkMiddleware()`",
                           "wrap": false,
                           "href": "/docs/references/nuxt/clerk-middleware"
-                        }
-                      ]
-                    ]
-                  }
-                ]
-              ]
-            },
-            {
-              "title": "Vue",
-              "collapse": true,
-              "icon": "vue",
-              "items": [
-                [
-                  {
-                    "title": "Overview",
-                    "href": "/docs/references/vue/overview"
-                  },
-                  {
-                    "title": "Guides",
-                    "items": [
-                      [
-                        {
-                          "title": "Migrating from community SDK",
-                          "href": "/docs/references/vue/migrating-from-vue-community-sdk"
-                        }
-                      ]
-                    ]
-                  },
-                  {
-                    "title": "Client-side helpers",
-                    "items": [
-                      [
-                        {
-                          "title": "`useUser()`",
-                          "wrap": false,
-                          "href": "/docs/references/vue/use-user"
-                        },
-                        {
-                          "title": "`useClerk()`",
-                          "wrap": false,
-                          "href": "/docs/references/vue/use-clerk"
-                        },
-                        {
-                          "title": "`useAuth()`",
-                          "wrap": false,
-                          "href": "/docs/references/vue/use-auth"
-                        },
-                        {
-                          "title": "`useSignIn()`",
-                          "wrap": false,
-                          "href": "/docs/references/vue/use-sign-in"
-                        },
-                        {
-                          "title": "`useSignUp`",
-                          "wrap": false,
-                          "href": "/docs/references/vue/use-sign-up"
-                        },
-                        {
-                          "title": "`useSession()`",
-                          "wrap": false,
-                          "href": "/docs/references/vue/use-session"
-                        },
-                        {
-                          "title": "`useSessionList()`",
-                          "wrap": false,
-                          "href": "/docs/references/vue/use-session-list"
-                        },
-                        {
-                          "title": "`useOrganization()`",
-                          "wrap": false,
-                          "href": "/docs/references/vue/use-organization"
-                        }
-                      ]
-                    ]
-                  }
-                ]
-              ]
-            },
-            {
-              "title": "Ruby / Rails / Sinatra",
-              "collapse": true,
-              "icon": "ruby",
-              "items": [
-                [
-                  {
-                    "title": "Overview",
-                    "href": "/docs/references/ruby/overview"
-                  },
-                  {
-                    "title": "Framework Integrations",
-                    "items": [
-                      [
-                        {
-                          "title": "Rails integration",
-                          "href": "/docs/references/ruby/rails"
-                        },
-                        {
-                          "title": "Sinatra integration",
-                          "href": "/docs/references/ruby/sinatra"
-                        },
-                        {
-                          "title": "Rack integration",
-                          "href": "/docs/references/ruby/rack"
                         }
                       ]
                     ]
@@ -2995,568 +3123,6 @@
               "target": "_blank"
             },
             {
-              "title": "C#",
-              "icon": "csharp",
-              "href": "https://github.com/clerk/clerk-sdk-csharp/blob/main/README.md",
-              "target": "_blank"
-            },
-            {
-              "title": "JS Backend SDK",
-              "collapse": true,
-              "icon": "clerk",
-              "items": [
-                [
-                  {
-                    "title": "Overview",
-                    "href": "/docs/references/backend/overview"
-                  },
-                  {
-                    "title": "User",
-                    "collapse": true,
-                    "items": [
-                      [
-                        {
-                          "title": "`getUserList()`",
-                          "wrap": false,
-                          "href": "/docs/references/backend/user/get-user-list"
-                        },
-                        {
-                          "title": "`getUser()`",
-                          "wrap": false,
-                          "href": "/docs/references/backend/user/get-user"
-                        },
-                        {
-                          "title": "`getCount()`",
-                          "wrap": false,
-                          "href": "/docs/references/backend/user/get-count"
-                        },
-                        {
-                          "title": "`getOrganizationMembershipList()`",
-                          "wrap": false,
-                          "href": "/docs/references/backend/user/get-organization-membership-list"
-                        },
-                        {
-                          "title": "`getUserOAuthAccessToken()`",
-                          "wrap": false,
-=======
->>>>>>> a3920a91
-                          "href": "/docs/references/backend/user/get-user-oauth-access-token"
-                        },
-                        {
-                          "title": "`createUser()`",
-                          "wrap": false,
-                          "href": "/docs/references/backend/user/create-user"
-                        },
-                        {
-                          "title": "`verifyPassword()`",
-                          "wrap": false,
-                          "href": "/docs/references/backend/user/verify-password"
-                        },
-                        {
-                          "title": "`banUser()`",
-                          "wrap": false,
-                          "href": "/docs/references/backend/user/ban-user"
-                        },
-                        {
-                          "title": "`unbanUser()`",
-                          "wrap": false,
-                          "href": "/docs/references/backend/user/unban-user"
-                        },
-                        {
-                          "title": "`lockUser()`",
-                          "wrap": false,
-                          "href": "/docs/references/backend/user/lock-user"
-                        },
-                        {
-                          "title": "`unlockUser()`",
-                          "wrap": false,
-                          "href": "/docs/references/backend/user/unlock-user"
-                        },
-                        {
-                          "title": "`updateUser()`",
-                          "wrap": false,
-                          "href": "/docs/references/backend/user/update-user"
-                        },
-                        {
-                          "title": "`updateUserProfileImage()`",
-                          "wrap": false,
-                          "href": "/docs/references/backend/user/update-user-profile-image"
-                        },
-                        {
-                          "title": "`updateUserMetadata()`",
-                          "wrap": false,
-                          "href": "/docs/references/backend/user/update-user-metadata"
-                        },
-                        {
-                          "title": "`deleteUser()`",
-                          "wrap": false,
-                          "href": "/docs/references/backend/user/delete-user"
-                        },
-                        {
-                          "title": "`disableUserMFA()`",
-                          "wrap": false,
-                          "href": "/docs/references/backend/user/disable-user-mfa"
-                        },
-                        {
-                          "title": "`verifyTOTP()`",
-                          "wrap": false,
-                          "href": "/docs/references/backend/user/verify-totp"
-                        },
-                        {
-                          "title": "`deleteUserProfileImage()`",
-                          "wrap": false,
-                          "href": "/docs/references/backend/user/delete-user-profile-image"
-                        }
-                      ]
-                    ]
-                  },
-                  {
-                    "title": "Organization",
-                    "collapse": true,
-                    "items": [
-                      [
-                        {
-                          "title": "`getOrganization()`",
-                          "wrap": false,
-                          "href": "/docs/references/backend/organization/get-organization"
-                        },
-                        {
-                          "title": "`getOrganizationList()`",
-                          "wrap": false,
-                          "href": "/docs/references/backend/organization/get-organization-list"
-                        },
-                        {
-                          "title": "`getOrganizationMembershipList()`",
-                          "wrap": false,
-                          "href": "/docs/references/backend/organization/get-organization-membership-list"
-                        },
-                        {
-                          "title": "`getOrganizationInvitationList()`",
-                          "wrap": false,
-                          "href": "/docs/references/backend/organization/get-organization-invitation-list"
-                        },
-                        {
-                          "title": "`createOrganization()`",
-                          "wrap": false,
-                          "href": "/docs/references/backend/organization/create-organization"
-                        },
-                        {
-                          "title": "`createOrganizationMembership()`",
-                          "wrap": false,
-                          "href": "/docs/references/backend/organization/create-organization-membership"
-                        },
-                        {
-                          "title": "`createOrganizationInvitation()`",
-                          "wrap": false,
-                          "href": "/docs/references/backend/organization/create-organization-invitation"
-                        },
-                        {
-                          "title": "`updateOrganization()`",
-                          "wrap": false,
-                          "href": "/docs/references/backend/organization/update-organization"
-                        },
-                        {
-                          "title": "`updateOrganizationLogo()`",
-                          "wrap": false,
-                          "href": "/docs/references/backend/organization/update-organization-logo"
-                        },
-                        {
-                          "title": "`updateOrganizationMembership()`",
-                          "wrap": false,
-                          "href": "/docs/references/backend/organization/update-organization-membership"
-                        },
-                        {
-                          "title": "`updateOrganizationMetadata()`",
-                          "wrap": false,
-                          "href": "/docs/references/backend/organization/update-organization-metadata"
-                        },
-                        {
-                          "title": "`updateOrganizationMembershipMetadata()`",
-                          "wrap": false,
-                          "href": "/docs/references/backend/organization/update-organization-membership-metadata"
-                        },
-                        {
-                          "title": "`deleteOrganization()`",
-                          "wrap": false,
-                          "href": "/docs/references/backend/organization/delete-organization"
-                        },
-                        {
-                          "title": "`deleteOrganizationMembership()`",
-                          "wrap": false,
-                          "href": "/docs/references/backend/organization/delete-organization-membership"
-                        },
-                        {
-                          "title": "`revokeOrganizationInvitation()`",
-                          "wrap": false,
-                          "href": "/docs/references/backend/organization/revoke-organization-invitation"
-                        }
-                      ]
-                    ]
-                  },
-                  {
-                    "title": "Allowlist Identifiers",
-                    "collapse": true,
-                    "items": [
-                      [
-                        {
-                          "title": "`getAllowlistIdentifierList()`",
-                          "wrap": false,
-                          "href": "/docs/references/backend/allowlist/get-allowlist-identifier-list"
-                        },
-                        {
-                          "title": "`createAllowlistIdentifier()`",
-                          "wrap": false,
-                          "href": "/docs/references/backend/allowlist/create-allowlist-identifier"
-                        },
-                        {
-                          "title": "`deleteAllowlistIdentifier()`",
-                          "wrap": false,
-                          "href": "/docs/references/backend/allowlist/delete-allowlist-identifier"
-                        }
-                      ]
-                    ]
-                  },
-                  {
-                    "title": "Sessions",
-                    "collapse": true,
-                    "items": [
-                      [
-                        {
-                          "title": "`getSession()`",
-                          "wrap": false,
-                          "href": "/docs/references/backend/sessions/get-session"
-                        },
-                        {
-                          "title": "`getSessionList()`",
-                          "wrap": false,
-                          "href": "/docs/references/backend/sessions/get-session-list"
-                        },
-                        {
-                          "title": "`getToken()`",
-                          "wrap": false,
-                          "href": "/docs/references/backend/sessions/get-token"
-                        },
-                        {
-                          "title": "`verifySession()`",
-                          "wrap": false,
-                          "href": "/docs/references/backend/sessions/verify-session"
-                        },
-                        {
-                          "title": "`revokeSession()`",
-                          "wrap": false,
-                          "href": "/docs/references/backend/sessions/revoke-session"
-                        }
-                      ]
-                    ]
-                  },
-                  {
-                    "title": "Client",
-                    "collapse": true,
-                    "items": [
-                      [
-                        {
-                          "title": "`getClient()`",
-                          "wrap": false,
-                          "href": "/docs/references/backend/client/get-client"
-                        },
-                        {
-                          "title": "`getClientList()`",
-                          "wrap": false,
-                          "href": "/docs/references/backend/client/get-client-list"
-                        },
-                        {
-                          "title": "`verifyClient()`",
-                          "wrap": false,
-                          "href": "/docs/references/backend/client/verify-client"
-                        }
-                      ]
-                    ]
-                  },
-                  {
-                    "title": "Invitations",
-                    "collapse": true,
-                    "items": [
-                      [
-                        {
-                          "title": "`getInvitationList()`",
-                          "wrap": false,
-                          "href": "/docs/references/backend/invitations/get-invitation-list"
-                        },
-                        {
-                          "title": "`createInvitation()`",
-                          "wrap": false,
-                          "href": "/docs/references/backend/invitations/create-invitation"
-                        },
-                        {
-                          "title": "`revokeInvitation()`",
-                          "wrap": false,
-                          "href": "/docs/references/backend/invitations/revoke-invitation"
-                        }
-                      ]
-                    ]
-                  },
-                  {
-                    "title": "Redirect Urls",
-                    "collapse": true,
-                    "items": [
-                      [
-                        {
-                          "title": "`getRedirectUrl()`",
-                          "wrap": false,
-                          "href": "/docs/references/backend/redirect-urls/get-redirect-url"
-                        },
-                        {
-                          "title": "`getRedirectUrlList()`",
-                          "wrap": false,
-                          "href": "/docs/references/backend/redirect-urls/get-redirect-url-list"
-                        },
-                        {
-                          "title": "`createRedirectUrl()`",
-                          "wrap": false,
-                          "href": "/docs/references/backend/redirect-urls/create-redirect-url"
-                        },
-                        {
-                          "title": "`deleteRedirectUrl()`",
-                          "wrap": false,
-                          "href": "/docs/references/backend/redirect-urls/delete-redirect-url"
-                        }
-                      ]
-                    ]
-                  },
-                  {
-                    "title": "Email addresses",
-                    "collapse": true,
-                    "items": [
-                      [
-                        {
-                          "title": "`getEmailAddress()`",
-                          "wrap": false,
-                          "href": "/docs/references/backend/email-addresses/get-email-address"
-                        },
-                        {
-                          "title": "`createEmailAddress()`",
-                          "wrap": false,
-                          "href": "/docs/references/backend/email-addresses/create-email-address"
-                        },
-                        {
-                          "title": "`updateEmailAddress()`",
-                          "wrap": false,
-                          "href": "/docs/references/backend/email-addresses/update-email-address"
-                        },
-                        {
-                          "title": "`deleteEmailAddress()`",
-                          "wrap": false,
-                          "href": "/docs/references/backend/email-addresses/delete-email-address"
-                        }
-                      ]
-                    ]
-                  },
-                  {
-                    "title": "Phone numbers",
-                    "collapse": true,
-                    "items": [
-                      [
-                        {
-                          "title": "`getPhoneNumber()`",
-                          "wrap": false,
-                          "href": "/docs/references/backend/phone-numbers/get-phone-number"
-                        },
-                        {
-                          "title": "`createPhoneNumber()`",
-                          "wrap": false,
-                          "href": "/docs/references/backend/phone-numbers/create-phone-number"
-                        },
-                        {
-                          "title": "`updatePhoneNumber()`",
-                          "wrap": false,
-                          "href": "/docs/references/backend/phone-numbers/update-phone-number"
-                        },
-                        {
-                          "title": "`deletePhoneNumber()`",
-                          "wrap": false,
-                          "href": "/docs/references/backend/phone-numbers/delete-phone-number"
-                        }
-                      ]
-                    ]
-                  },
-                  {
-                    "title": "SAML connections",
-                    "collapse": true,
-                    "items": [
-                      [
-                        {
-                          "title": "`getSamlConnectionList()`",
-                          "wrap": false,
-                          "href": "/docs/references/backend/saml-connections/get-saml-connection-list"
-                        },
-                        {
-                          "title": "`getSamlConnection()`",
-                          "wrap": false,
-                          "href": "/docs/references/backend/saml-connections/get-saml-connection"
-                        },
-                        {
-                          "title": "`createSamlConnection()`",
-                          "wrap": false,
-                          "href": "/docs/references/backend/saml-connections/create-saml-connection"
-                        },
-                        {
-                          "title": "`updateSamlConnection()`",
-                          "wrap": false,
-                          "href": "/docs/references/backend/saml-connections/update-saml-connection"
-                        },
-                        {
-                          "title": "`deleteSamlConnection()`",
-                          "wrap": false,
-                          "href": "/docs/references/backend/saml-connections/delete-saml-connection"
-                        }
-                      ]
-                    ]
-                  },
-                  {
-                    "title": "Sign-in tokens",
-                    "collapse": true,
-                    "items": [
-                      [
-                        {
-                          "title": "`createSignInToken()`",
-                          "wrap": false,
-                          "href": "/docs/references/backend/sign-in-tokens/create-sign-in-token"
-                        },
-                        {
-                          "title": "`revokeSignInToken()`",
-                          "wrap": false,
-                          "href": "/docs/references/backend/sign-in-tokens/revoke-sign-in-token"
-                        }
-                      ]
-                    ]
-                  },
-                  {
-                    "title": "Testing Tokens",
-                    "collapse": true,
-                    "items": [
-                      [
-                        {
-                          "title": "`createTestingToken()`",
-                          "wrap": false,
-                          "href": "/docs/references/backend/testing-tokens/create-testing-token"
-                        }
-                      ]
-                    ]
-                  },
-                  {
-                    "title": "`authenticateRequest()`",
-                    "wrap": false,
-                    "href": "/docs/references/backend/authenticate-request"
-                  },
-                  {
-                    "title": "`verifyToken()`",
-                    "wrap": false,
-                    "href": "/docs/references/backend/verify-token"
-                  },
-                  {
-                    "title": "Types",
-                    "collapse": true,
-                    "items": [
-                      [
-                        {
-                          "title": "`Auth` object",
-                          "href": "/docs/references/backend/types/auth-object"
-                        },
-                        {
-                          "title": "Backend `AllowlistIdentifier` object",
-                          "href": "/docs/references/backend/types/backend-allowlist-identifier"
-                        },
-                        {
-                          "title": "Backend `Client` object",
-                          "href": "/docs/references/backend/types/backend-client"
-                        },
-                        {
-                          "title": "Backend `Invitation` object",
-                          "href": "/docs/references/backend/types/backend-invitation"
-                        },
-                        {
-                          "title": "Backend `Organization` object",
-                          "href": "/docs/references/backend/types/backend-organization"
-                        },
-                        {
-                          "title": "Backend `OrganizationInvitation` object",
-                          "href": "/docs/references/backend/types/backend-organization-invitation"
-                        },
-                        {
-                          "title": "Backend `OrganizationMembership` object",
-                          "href": "/docs/references/backend/types/backend-organization-membership"
-                        },
-                        {
-                          "title": "Backend `Session` object",
-                          "href": "/docs/references/backend/types/backend-session"
-                        },
-                        {
-                          "title": "Backend `RedirectURL` object",
-                          "href": "/docs/references/backend/types/backend-redirect-url"
-                        },
-                        {
-                          "title": "Backend `User` object",
-                          "href": "/docs/references/backend/types/backend-user"
-                        },
-                        {
-                          "title": "`PaginatedResourceResponse`",
-                          "href": "/docs/references/backend/types/paginated-resource-response"
-                        }
-                      ]
-                    ]
-                  }
-                ]
-              ]
-            },
-            {
-              "title": "Nuxt",
-              "collapse": true,
-              "icon": "nuxt",
-              "items": [
-                [
-                  {
-                    "title": "Overview",
-                    "href": "/docs/references/nuxt/overview"
-                  },
-                  {
-                    "title": "Guides",
-                    "items": [
-                      [
-                        {
-                          "title": "Read session and user data",
-                          "wrap": false,
-                          "href": "/docs/references/nuxt/read-session-data"
-                        },
-                        {
-                          "title": "Protect pages",
-                          "wrap": false,
-                          "href": "/docs/references/nuxt/protect-pages"
-                        }
-                      ]
-                    ]
-                  },
-                  {
-                    "title": "General references",
-                    "items": [
-                      [
-                        {
-                          "title": "`clerkMiddleware()`",
-                          "wrap": false,
-                          "href": "/docs/references/nuxt/clerk-middleware"
-                        }
-                      ]
-                    ]
-                  }
-                ]
-              ]
-            },
-            {
-              "title": "Python",
-              "icon": "python",
-              "href": "https://github.com/clerk/clerk-sdk-python/blob/main/README.md",
-              "target": "_blank"
-            },
-            {
               "title": "React Router",
               "collapse": true,
               "icon": "react-router",
@@ -3644,7 +3210,7 @@
               ]
             },
             {
-              "title": "Ruby / Rails",
+              "title": "Ruby / Rails / Sinatra",
               "collapse": true,
               "icon": "ruby",
               "items": [
@@ -3654,16 +3220,23 @@
                     "href": "/docs/references/ruby/overview"
                   },
                   {
-                    "title": "Available Methods",
-                    "href": "/docs/references/ruby/available-methods"
-                  },
-                  {
-                    "title": "Rack/Rails integration",
-                    "href": "/docs/references/ruby/rack-rails"
-                  },
-                  {
-                    "title": "Ruby SDK repository",
-                    "href": "https://github.com/clerk/clerk-sdk-ruby"
+                    "title": "Framework Integrations",
+                    "items": [
+                      [
+                        {
+                          "title": "Rails integration",
+                          "href": "/docs/references/ruby/rails"
+                        },
+                        {
+                          "title": "Sinatra integration",
+                          "href": "/docs/references/ruby/sinatra"
+                        },
+                        {
+                          "title": "Rack integration",
+                          "href": "/docs/references/ruby/rack"
+                        }
+                      ]
+                    ]
                   }
                 ]
               ]
