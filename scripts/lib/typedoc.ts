// responsible for reading in and parsing the typedoc markdown
// for validation see validators/checkTypedoc.ts
// this also removes the .mdx suffix from the urls in the markdown
// some of the typedoc files with not parse when using `remarkMdx`
//   so we catch those errors and parse them the same but without `remarkMdx`

import path from 'node:path'
import readdirp from 'readdirp'
import { remark } from 'remark'
import remarkMdx from 'remark-mdx'
import type { Node } from 'unist'
import type { BuildConfig } from './config'
import { errorMessages } from './error-messages'
import { readMarkdownFile } from './io'
import { removeMdxSuffix } from './utils/removeMdxSuffix'
import { getTypedocsCache, type Store } from './store'
<<<<<<< HEAD
import { removeMdxSuffixPlugin } from './plugins/removeMdxSuffixPlugin'
=======
>>>>>>> 4b1dd70e

export const readTypedocsFolder = (config: BuildConfig) => async () => {
  return readdirp.promise(config.typedocPath, {
    type: 'files',
    fileFilter: '*.mdx',
  })
}

export const readTypedoc = (config: BuildConfig) => async (filePath: string) => {
  const readFile = readMarkdownFile(config)

  const typedocPath = path.join(config.typedocRelativePath, filePath)

  const [error, content] = await readFile(typedocPath)

  if (error) {
    throw new Error(errorMessages['typedoc-read-error'](typedocPath), { cause: error })
  }

  // Replace special characters with markers before processing
  const contentWithMarkers = typedocTableSpecialCharacters.encode(content)

  try {
    let node: Node | null = null

    const vfile = await remark()
      .use(remarkMdx)
      .use(() => (tree) => {
        node = tree
      })
      .use(removeMdxSuffixPlugin(config))
      .process({
        path: typedocPath,
        value: contentWithMarkers,
      })

    if (node === null) {
      throw new Error(errorMessages['typedoc-parse-error'](typedocPath))
    }

    return {
      path: `${removeMdxSuffix(filePath)}.mdx`,
      content: contentWithMarkers,
      vfile,
      node: node as Node,
    }
  } catch (error) {
    let node: Node | null = null

    const vfile = await remark()
      .use(() => (tree) => {
        node = tree
      })
      .use(removeMdxSuffixPlugin(config))
      .process({
        path: typedocPath,
        value: contentWithMarkers,
      })

    if (node === null) {
      throw new Error(errorMessages['typedoc-parse-error'](typedocPath))
    }

    return {
      path: `${removeMdxSuffix(filePath)}.mdx`,
      content: contentWithMarkers,
      vfile,
      node: node as Node,
    }
  }
}

<<<<<<< HEAD
// We need to replace these characters otherwise the markdown parser will act weird
export const typedocTableSpecialCharacters = {
  encode: (content: string) =>
    content
      .replaceAll('\\|', '/ESCAPEPIPE/')
      .replaceAll('\\{', '/ESCAPEOPENBRACKET/')
      .replaceAll('\\}', '/ESCAPECLOSEBRACKET/')
      .replaceAll('\\>', '/ESCAPEGREATERTHAN/')
      .replaceAll('\\<', '/ESCAPELESSTHAN/'),
  decode: (content: string) =>
    content
      .replaceAll('/ESCAPEPIPE/', '\\|')
      .replaceAll('/ESCAPEOPENBRACKET/', '\\{')
      .replaceAll('/ESCAPECLOSEBRACKET/', '\\}')
      .replaceAll('/ESCAPEGREATERTHAN/', '\\>')
      .replaceAll('/ESCAPELESSTHAN/', '\\<'),
}

=======
>>>>>>> 4b1dd70e
export const readTypedocsMarkdown = (config: BuildConfig, store: Store) => async (paths: string[]) => {
  const read = readTypedoc(config)
  const typedocsCache = getTypedocsCache(store)

  return Promise.all(paths.map(async (filePath) => typedocsCache(filePath, () => read(filePath))))
}<|MERGE_RESOLUTION|>--- conflicted
+++ resolved
@@ -12,12 +12,9 @@
 import type { BuildConfig } from './config'
 import { errorMessages } from './error-messages'
 import { readMarkdownFile } from './io'
+import { removeMdxSuffixPlugin } from './plugins/removeMdxSuffixPlugin'
+import { getTypedocsCache, type Store } from './store'
 import { removeMdxSuffix } from './utils/removeMdxSuffix'
-import { getTypedocsCache, type Store } from './store'
-<<<<<<< HEAD
-import { removeMdxSuffixPlugin } from './plugins/removeMdxSuffixPlugin'
-=======
->>>>>>> 4b1dd70e
 
 export const readTypedocsFolder = (config: BuildConfig) => async () => {
   return readdirp.promise(config.typedocPath, {
@@ -90,7 +87,6 @@
   }
 }
 
-<<<<<<< HEAD
 // We need to replace these characters otherwise the markdown parser will act weird
 export const typedocTableSpecialCharacters = {
   encode: (content: string) =>
@@ -109,8 +105,6 @@
       .replaceAll('/ESCAPELESSTHAN/', '\\<'),
 }
 
-=======
->>>>>>> 4b1dd70e
 export const readTypedocsMarkdown = (config: BuildConfig, store: Store) => async (paths: string[]) => {
   const read = readTypedoc(config)
   const typedocsCache = getTypedocsCache(store)
