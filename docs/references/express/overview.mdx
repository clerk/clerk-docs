---
title: Clerk Express SDK
description: The Clerk Express SDK provides a powerful set of tools and utilities to seamlessly integrate authentication, user management, and organization management into your Express application.
sdk: expressjs
---

The Clerk Express SDK provides a powerful set of tools and utilities to seamlessly integrate authentication, user management, and organization management into your Express application. Refer to the [quickstart](/docs/getting-started/quickstart) to get started.

> [!IMPORTANT]
> If you are upgrading from the Node SDK, see the [upgrade guide](/docs/guides/development/upgrading/upgrade-guides/node-to-express) for more information.

## `clerkMiddleware()`

The `clerkMiddleware()` function checks the request's cookies and headers for a session JWT and if found, attaches the [`Auth`](/docs/references/backend/types/auth-object) object to the `request` object under the `auth` key.

```js
import { clerkMiddleware } from '@clerk/express'

const app = express()

// Pass no parameters
app.use(clerkMiddleware())

// Pass options
app.use(clerkMiddleware(options))
```

### `clerkMiddleware()` options

<Include src="_partials/clerk-middleware-options" />

<Properties>
  - `clerkClient`
  - [`ClerkClient`](/docs/getting-started/quickstart#create-clerk-client-options)

  An instance of the `ClerkClient` class. This is used to interact with the Clerk API.

  ---

  - `debug`
  - `boolean`

  A flag to enable debug mode. When set to `true`, the middleware will log debug information to the console. Defaults to `false`.

  ---

  - `enableHandshake`
  - `boolean`

  A flag to enable Clerk's handshake flow, which helps verify the session state when a session JWT has expired. It issues a `307` redirect to refresh the session JWT if the user is still logged in. Defaults to `true`.
</Properties>

## `requireAuth()`

> [!WARNING]
> The `requireAuth()` helper redirects unauthenticated users to the sign-in page so it should only be used for full-stack Express apps. If your client and server run on different origins, see the [cross-origin requests](/docs/guides/development/making-requests#cross-origin-requests) guide.
>
> Do not use `requireAuth()` for API routes. For backend API calls, use [`clerkMiddleware()`](/docs/references/express/overview#clerk-middleware) along with [`getAuth()`](/docs/references/express/overview#get-auth) to verify sessions and return standard HTTP status codes.

The `requireAuth()` middleware functions similarly to `clerkMiddleware()`, but also protects your routes by redirecting unauthenticated users to the homepage. It accepts the same [options](/docs/references/express/overview#clerk-middleware-options) as `clerkMiddleware()`.

You can also specify a custom sign-in URL to redirect unauthenticated users to by setting the `CLERK_SIGN_IN_URL` environment variable or by passing a `signInUrl` option to the middleware. It's recommended to set the environment variable.

```js
import { requireAuth } from '@clerk/express'
import express from 'express'

const app = express()
const PORT = 3000

// Apply middleware to all routes
app.use(requireAuth())

// Apply middleware to a specific route
// Redirects to the homepage if the user is not authenticated
app.get('/protected', requireAuth(), (req, res) => {
  res.send('This is a protected route.')
})

// Redirects to a custom URL if the user is not authenticated
// Requires `CLERK_SIGN_IN_URL` to be set in env vars
app.get('/protected', requireAuth({ signInUrl: process.env.CLERK_SIGN_IN_URL }), (req, res) => {
  res.send('This is a protected route.')
})

// Redirects to a custom URL if the user is not authenticated
// Uses the `signInUrl` option instead of the environment variable
app.get('/protected', requireAuth({ signInUrl: '/sign-in' }), (req, res) => {
  res.send('This is a protected route.')
})

// Start the server and listen on the specified port
app.listen(PORT, () => {
  console.log(`Server is running on http://localhost:${PORT}`)
})
```

## `getAuth()`

<<<<<<< HEAD
The `getAuth()` helper retrieves authentication state from the `request` object. See the [Next.js reference documentation](https://clerk.com/docs/references/nextjs/pages-router/get-auth) for more examples on how to use the returned `auth` object.
=======
The `getAuth()` helper retrieves authentication state from the `request` object. See the [Next.js reference documentation](/docs/references/nextjs/get-auth) for more examples on how to use the returned `auth` object.
>>>>>>> c93d5a88

## `getAuth()` options

<Properties>
  - `acceptsToken?`
  - `TokenType`

  The type of authentication token(s) to accept. Valid values are:

  - `'session_token'` - authenticates a user session.
  - `'oauth_token'` - authenticates a machine request using OAuth.
  - `'machine_token'` - authenticates a machine request.
  - `'api_key'` - authenticates a machine request using API keys.

  Can be set to:

  - A single token type.
  - An array of token types.
  - `'any'` to accept all available token types.

  Defaults to `'session_token'`.

  ---

  - `treatPendingAsSignedOut?`
  - `boolean`

  A boolean that indicates whether to treat [`pending` session status](/docs/references/javascript/types/session-status#properties) as signed out. Defaults to `true`.
</Properties>

### Example: Protecting a route with `requireAuth()` and role-based authorization using `getAuth()`

The following example uses `requireAuth()` to protect the route based on _authentication_ status, and then uses `getAuth()` to protect the route based on _authorization_ status.

```js
import { clerkMiddleware, getAuth, requireAuth } from '@clerk/express'
import express from 'express'

const app = express()
const PORT = 3000

// Apply `clerkMiddleware()` to all routes
app.use(clerkMiddleware())

// Use `getAuth()` to protect a route based on authorization status
const hasPermission = (req, res, next) => {
  const auth = getAuth(req)

  // Handle if the user is not authorized
  if (!auth.has({ permission: 'org:admin:example' })) {
    return res.status(403).send('Forbidden')
  }

  return next()
}

// Use `requireAuth()` to protect this route
// If user is not authenticated, requireAuth() will redirect back to the homepage
app.get('/path', requireAuth(), hasPermission, (req, res) => res.json(req.auth))

// Start the server and listen on the specified port
app.listen(PORT, () => {
  console.log(`Server is running on http://localhost:${PORT}`)
})
```

### Example: Protecting a route by accepting and verifying multiple token types using `getAuth()`

The following example uses `getAuth()` to protect the route based on token type:

- It accepts any token type `(acceptsToken: 'any')` from the request.
- If the token is a `session_token`, it logs that the request is from a user session.
- Otherwise, it logs that the request uses a machine token and specifies its type.

```js
import express from 'express'
import { getAuth } from '@clerk/express'

const app = express()

app.get('/path', (req, res) => {
  // Use `getAuth()` to protect a route based on token type
  const authObject = getAuth(req, { acceptsToken: 'any' })

  if (authObject.tokenType === 'session_token') {
    console.log('this is session token from a user')
  } else {
    console.log('this is some other type of machine token')
    console.log('more specifically, a ' + authObject.tokenType)
  }
})
```

## `clerkClient`

[Clerk's JavaScript Backend SDK](/docs/getting-started/quickstart) provides access to Backend API resources and low-level authentication utilities for JavaScript environments. For example, to retrieve a list of all users in your application, you can use the `users.getUserList()` method from the JavaScript Backend SDK instead of manually making a fetch request to the `https://api.clerk.com/v1/users` endpoint.

All resource operations are mounted as sub-APIs on the `clerkClient` object. See the [reference documentation](/docs/getting-started/quickstart#usage){{ target: '_blank' }} for more information.

### Example: Use `clerkClient` to get a user's information

The following example uses `clerkClient` to get information about the currently signed-in user. If the user is authenticated, their `userId` is passed to [`clerkClient.users.getUser()`](/docs/references/backend/user/get-user){{ target: '_blank' }} to get the current user's [`User`](/docs/references/javascript/user){{ target: '_blank' }} object. If not authenticated, the request is rejected with a `401` status code.

```js
import { clerkClient, requireAuth } from '@clerk/express'
import express from 'express'

const app = express()
const PORT = 3000

app.get('/user', async (req, res) => {
  // Get the `userId` from the `Auth` object
  const userId = req.auth.userId

  // If user isn't authenticated, return a 401 error
  if (!userId) {
    res.status(401).json({ error: 'User not authenticated' })
  }

  // Use `clerkClient` to access Clerk's Backend SDK methods
  // and get the user's User object
  const user = await clerkClient.users.getUser(userId)

  res.json(user)
})

// Start the server and listen on the specified port
app.listen(PORT, () => {
  console.log(`Server is running on http://localhost:${PORT}`)
})
```<|MERGE_RESOLUTION|>--- conflicted
+++ resolved
@@ -97,11 +97,7 @@
 
 ## `getAuth()`
 
-<<<<<<< HEAD
-The `getAuth()` helper retrieves authentication state from the `request` object. See the [Next.js reference documentation](https://clerk.com/docs/references/nextjs/pages-router/get-auth) for more examples on how to use the returned `auth` object.
-=======
-The `getAuth()` helper retrieves authentication state from the `request` object. See the [Next.js reference documentation](/docs/references/nextjs/get-auth) for more examples on how to use the returned `auth` object.
->>>>>>> c93d5a88
+The `getAuth()` helper retrieves authentication state from the `request` object. See the [Next.js reference documentation](/docs/references/nextjs/pages-router/get-auth) for more examples on how to use the returned `auth` object.
 
 ## `getAuth()` options
 
