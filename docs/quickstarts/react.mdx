---
title: Add authentication and user management to your React app with Clerk
description: Learn how to use Clerk to quickly and easily add secure authentication and user management to your React application.
---

<<<<<<< HEAD
# Use Clerk with React

Learn how to use Clerk to quickly and easily add secure authentication and user management to your React application.
=======
<TutorialHero 
  framework="react"
  exampleRepo={[ 
    {
      title: "React Quickstart Repo",
      link: "https://github.com/clerk/clerk-react-quickstart"
      
    }
  ]}
  beforeYouStart={[
    {
      title: "Set up a Clerk application",
      link: "https://clerk.com/docs/quickstarts/setup-clerk"
    }
  ]}
>
- Create a new React application using Vite
- Install `@clerk/clerk-react`
- Set up your environment keys
- Import the Publishable Key
- Wrap your React app in `<ClerkProvider />`
- Use Clerk components to protect your content
- Embed the `<SignInButton />` and `<SignOutButton />`
- Deploy your application
</TutorialHero>
>>>>>>> 807c4d8f

<Steps>

### Set up a React application using Vite

Scaffold your new React application using [Vite](https://vitejs.dev/guide/#scaffolding-your-first-vite-project).

<CodeBlockTabs type="installer" options={["npm", "yarn", "pnpm"]}>
  ```bash filename="terminal"
  npm create vite@latest clerk-react -- --template react-ts
  cd clerk-react
  npm install
  npm run dev
  ```

  ```bash filename="terminal"
  yarn create vite clerk-react--template react-ts
  cd clerk-react
  yarn install
  yarn dev
  ```

  ```bash filename="terminal"
  pnpm create vite clerk-react --template react-ts
  cd clerk-react
  pnpm install
  pnpm dev
  ```

</CodeBlockTabs>


### Install `@clerk/clerk-react`

Clerk's React SDK gives you access to prebuilt [components](/docs/components/overview), [hooks](/docs/references/react/use-user), and helpers for React. Install it by running the following command in your terminal:

<CodeBlockTabs type="installer" options={["npm", "yarn",  "pnpm" ]}>
  ```bash filename="terminal"
  npm install @clerk/clerk-react
  ```
  ```bash filename="terminal"
  yarn add @clerk/clerk-react
  ```
  
  ```bash filename="terminal"
  pnpm add @clerk/clerk-react
  ```

</CodeBlockTabs>

### Set environment keys

In your React project's root folder, you may have an `.env` file alongside `package.json` and other configuration files. If you don't see it, create it.

Add the following code to your `.env.local` file to set your public and secret keys.

**Pro tip!** If you are signed into your [Clerk Dashboard](https://dashboard.clerk.com/last-active?path=api-keys), you can copy your publishable key below.

<InjectKeys>

```sh filename=".env"
VITE_CLERK_PUBLISHABLE_KEY={{pub_key}}
```

</InjectKeys>

### Import the Publishable Key

You will need to import your Publishable Key into your application. You can add an `if` statement to check that it is imported and that it exists. This will prevent running the application without the Publishable Key, and will also prevent TypeScript errors.

```tsx filename="src/main.tsx" {6-7, 9-11}
import React from 'react'
import ReactDOM from 'react-dom/client'
import App from './App.tsx'
import './index.css'

// Import your publishable key
const PUBLISHABLE_KEY = import.meta.env.VITE_CLERK_PUBLISHABLE_KEY

if (!PUBLISHABLE_KEY) {
  throw new Error("Missing Publishable Key")
}

ReactDOM.createRoot(document.getElementById('root')!).render(
  <React.StrictMode>
      <App />
  </React.StrictMode>,
)
```


### Wrap your app in `<ClerkProvider />`

The [`<ClerkProvider />`](/docs/components/clerk-provider) component provides active session and user context to Clerk's hooks and other components. Import it into your app by adding `import { ClerkProvider } from '@clerk/clerk-react'` at the top of your `/src/main.tsx` file. 
```tsx filename="src/main.tsx" {5, 16, 18}
import React from 'react'
import ReactDOM from 'react-dom/client'
import App from './App.tsx'
import './index.css'
import { ClerkProvider } from '@clerk/clerk-react'

// Import your publishable key
const PUBLISHABLE_KEY = import.meta.env.VITE_CLERK_PUBLISHABLE_KEY

if (!PUBLISHABLE_KEY) {
  throw new Error("Missing Publishable Key")
}

ReactDOM.createRoot(document.getElementById('root')!).render(
  <React.StrictMode>
    <ClerkProvider publishableKey={PUBLISHABLE_KEY}>
      <App />
    </ClerkProvider>
  </React.StrictMode>,
)
```

### Use Clerk components to protect your content

Clerk offers a set of [prebuilt components](/docs/components/overview) that can gate access to content based on whether a user is signed in and has the correct permissions. You can use Clerk's [`<SignedIn>`](/docs/components/control/signed-in) and [`<SignedOut>`](/docs/components/control/signed-out) components to restrict access to content and even whole pages. The `<SignedIn>` component requires the user be signed in to view the content inside the tags. The `<SignedOut>` components requires the user to be signed out.

```tsx filename="src/App.tsx" {1, 7-12}
import { SignedOut, SignedIn } from "@clerk/clerk-react"

function App() {

  return (
    <div>
      <SignedOut>
        <p>This content is public. Only signed out users can see this.</p>
      </SignedOut>
      <SignedIn>
        <p>This content is private. Only signed in users can see this.</p>
      </SignedIn>
    </div>
  )
}

export default App
```

Start your React application via `npm run dev` and visit [`http://localhost:5173`](http://localhost:5173) to see what signed out users will see. Next you will add a button so you can sign in.

### Embed the `<SignInButton />` and `<SignOutButton />`

The [`<SignInButton />`](/docs/components/unstyled/sign-in-button) and [`<SignOutButton />`](/docs/components/unstyled/sign-out-button) are components that you can use to either create a basic button or to wrap around your styled button and turn it into a sign-in or sign-out button.

Add a `<SignInButton />` inside the content wrapped by `<SignedOut>` so people have an option to sign in. And add a `<SignOutButton />` inside the content wrapped by `<SignedIn>` to let users who are signed in sign out. 

Notice the `afterSignOutUrl` prop being passed to `<SignOutButton />`. The `afterSignOutUrl` prop lets you customize what page the user will be redirected to after sign out. In this example, the user is redirected to the homepage (`/`) of the application.

```tsx filename="src/App.tsx" {1, 8, 12}
import { SignOutButton, SignInButton, SignedIn, SignedOut } from "@clerk/clerk-react"

function App() {

  return (
    <div>
      <SignedOut>
        <SignInButton />
        <p>This content is public. Only signed out users can see the SignInButton above this text.</p>
      </SignedOut>
      <SignedIn>
        <SignOutButton afterSignOutUrl="/" />
        <p>This content is private. Only signed in users can see the SignOutButton above this text.</p>
      </SignedIn>
    </div>
  )
}

export default App
```

Visit [`http://localhost:5173`](http://localhost:5173) and try signing in to see the protected content and signing out to see the protected and unprotected content.

### Deploy your application

You're ready to [deploy your app to production](/docs/deployments/overview) and welcome new users!
</Steps>

## You're authenticated!

Congratulations! Your app is now using Clerk to authenticate users. But this is just the first step. If you would like to clone or investigate this application, please check out:

* [Clerk + React Quickstart](https://github.com/clerk/clerk-react-quickstart)

## Next step: Add routing with React Router

React has many options for handling routing, and you are free to choose the option that suits you best. If you would like to learn how to integrate React Router's latest Data API-based router (nicknamed Data Router), please see the [Add React Router to your Clerk Powered application](/docs/references/react/add-react-router) guide. 

You can also learn more about Clerk components, how to customize them, and how to use Clerk's client side helpers. The following guides are good places to start.

<div className="container mx-auto my-4">
  <div className="grid grid-cols-1 gap-6 md:grid-cols-2">
    <Cards title="Add React Router" description="Learn how to add routing to your app with React Router." link="/docs/references/react/add-react-router" cta="Learn More" />

    <Cards title="Customization & Localization" description="Learn how to customize and localize the Clerk components." link="/docs/components/customization/overview" cta="Learn More" />

    <Cards title="Authentication Components" description="Learn more about all our authentication components." link="/docs/components/authentication/sign-in" cta="Learn More" />

    <Cards title="Client Side Helpers" description="Learn more about our client side helpers and how to use them." link="/docs/references/react/use-user" cta="Learn More" />
  </div>
</div><|MERGE_RESOLUTION|>--- conflicted
+++ resolved
@@ -3,11 +3,6 @@
 description: Learn how to use Clerk to quickly and easily add secure authentication and user management to your React application.
 ---
 
-<<<<<<< HEAD
-# Use Clerk with React
-
-Learn how to use Clerk to quickly and easily add secure authentication and user management to your React application.
-=======
 <TutorialHero 
   framework="react"
   exampleRepo={[ 
@@ -33,7 +28,6 @@
 - Embed the `<SignInButton />` and `<SignOutButton />`
 - Deploy your application
 </TutorialHero>
->>>>>>> 807c4d8f
 
 <Steps>
 
