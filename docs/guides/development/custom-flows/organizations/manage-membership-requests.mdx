---
title: Build a custom flow for managing Organization membership requests
description: Learn how to use the Clerk API to build a custom flow for managing Organization membership requests.
---

<Include src="_partials/custom-flows-callout" />

<<<<<<< HEAD
This guide will demonstrate how to use the Clerk API to build a custom flow for managing [organization membership requests](/docs/guides/organizations/add-members/verified-domains#membership-requests).
=======
This guide will demonstrate how to use the Clerk API to build a custom flow for managing [Organization membership requests](/docs/guides/organizations/verified-domains#membership-requests).
>>>>>>> cdf782b5

<Tabs items={["Next.js", "JavaScript"]}>
  <Tab>
    The following example:

    1. Uses the [`useOrganization()`](/docs/reference/hooks/use-organization) hook to get `membershipRequests`, which is a list of the [Active Organization's](!active-organization) membership requests.
       - `membershipRequests` is an object with `data` that contains an array of [`OrganizationMembershipRequest`](/docs/reference/javascript/types/organization-membership-request) objects.
       - Each `OrganizationMembershipRequest` object has an [`accept()`](/docs/reference/javascript/types/organization-membership-request#accept) and [`reject()`](/docs/reference/javascript/types/organization-membership-request#reject) method to accept or reject the membership request, respectively.
    1. Maps over the `data` array to display the membership requests in a table, providing an "Accept" and "Reject" button for each request that calls the `accept()` and `reject()` methods, respectively.

    This example is written for Next.js App Router but can be adapted for any React-based framework.

    ```jsx {{ filename: 'app/components/MembershipRequests.tsx', collapsible: true }}
    'use client'

    import { useOrganization } from '@clerk/nextjs'

    export const MembershipRequestsParams = {
      membershipRequests: {
        pageSize: 5,
        keepPreviousData: true,
      },
    }

    // List of organization membership requests.
    export const MembershipRequests = () => {
      const { isLoaded, membershipRequests } = useOrganization(MembershipRequestsParams)

      if (!isLoaded) {
        return <>Loading</>
      }

      return (
        <>
          <h1>Membership requests</h1>
          <table>
            <thead>
              <tr>
                <th>User</th>
                <th>Date requested</th>
                <th>Actions</th>
              </tr>
            </thead>
            <tbody>
              {membershipRequests?.data?.map((mem) => (
                <tr key={mem.id}>
                  <td>{mem.publicUserData.identifier}</td>
                  <td>{mem.createdAt.toLocaleDateString()}</td>
                  <td>
                    <button
                      onClick={async () => {
                        await mem.accept()
                      }}
                    >
                      Accept
                    </button>
                    <button
                      onClick={async () => {
                        await mem.reject()
                      }}
                    >
                      Reject
                    </button>
                  </td>
                </tr>
              ))}
            </tbody>
          </table>

          <div>
            <button
              disabled={!membershipRequests?.hasPreviousPage || membershipRequests?.isFetching}
              onClick={() => membershipRequests?.fetchPrevious?.()}
            >
              Previous
            </button>

            <button
              disabled={!membershipRequests?.hasNextPage || membershipRequests?.isFetching}
              onClick={() => membershipRequests?.fetchNext?.()}
            >
              Next
            </button>
          </div>
        </>
      )
    }
    ```
  </Tab>

  <Tab>
    The following example:

    1. Calls the [`getMembershipRequests()`](/docs/reference/javascript/organization#get-membership-requests) method to retrieve the list of membership requests for the [Active Organization](!active-organization). This method returns `data`, which is an array of [`OrganizationMembershipRequest`](/docs/reference/javascript/types/organization-membership-request) objects.
    1. Maps over the `data` array to display the membership requests in a table.
    1. Provides an "Accept" and "Reject" button for each request that calls the [`accept()`](/docs/reference/javascript/types/organization-membership-request#accept) and [`reject()`](/docs/reference/javascript/types/organization-membership-request#reject) methods, respectively.

    Use the tabs to view the code necessary for the `index.html` and `main.js` files.

    <CodeBlockTabs options={["index.html", "main.js"]}>
      ```html {{ filename: 'index.html', collapsible: true }}
      <!doctype html>
      <html lang="en">
        <head>
          <meta charset="UTF-8" />
          <meta name="viewport" content="width=device-width, initial-scale=1.0" />
          <title>Clerk + JavaScript App</title>
        </head>
        <body>
          <div id="app"></div>

          <h1>Membership Requests</h1>
          <table>
            <thead>
              <tr>
                <th>User</th>
                <th>Date requested</th>
                <th>Accept</th>
                <th>Reject</th>
              </tr>
            </thead>
            <tbody id="requests-table-body"></tbody>
          </table>

          <script type="module" src="/src/main.js" async crossorigin="anonymous"></script>
        </body>
      </html>
      ```

      ```js {{ filename: 'main.js', collapsible: true }}
      import { Clerk } from '@clerk/clerk-js'

      const pubKey = import.meta.env.VITE_CLERK_PUBLISHABLE_KEY

      if (!pubKey) {
        throw new Error('Add your VITE_CLERK_PUBLISHABLE_KEY to .env file')
      }

      const clerk = new Clerk('{{pub_key}}')
      await clerk.load()

      if (clerk.isSignedIn) {
        // Check for an Active Organization
        if (clerk.organization) {
          const requestsTable = document.getElementById('requests-table-body')
          const { data } = await clerk.organization
            .getMembershipRequests()
            .then((res) => console.log(`Membership requests:`, data).catch((err) => console.error(err)))
          const requests = data

          requests.map((request) => {
            const row = requestsTable.insertRow()
            row.insertCell().textContent = request.publicUserData.identifier
            row.insertCell().textContent = request.createdAt.toLocaleDateString()

            // Accept request
            const acceptBtn = document.createElement('button')
            acceptBtn.textContent = 'Accept'
            acceptBtn.addEventListener('click', async function (e) {
              e.preventDefault()
              await request.accept()
            })
            row.insertCell().appendChild(acceptBtn)

            // Reject request
            const rejectBtn = document.createElement('button')
            rejectBtn.textContent = 'Reject'
            rejectBtn.addEventListener('click', async function (e) {
              e.preventDefault()
              await request.reject()
            })
            row.insertCell().appendChild(rejectBtn)
          })
        } else {
          // If there is no Active Organization,
          // mount Clerk's <OrganizationSwitcher />
          // to allow the user to set an organization as active
          document.getElementById('app').innerHTML = `
            <h2>Select an organization to set it as active</h2>
            <div id="org-switcher"></div>
          `

          const orgSwitcherDiv = document.getElementById('org-switcher')

          clerk.mountOrganizationSwitcher(orgSwitcherDiv)
        }
      } else {
        // If there is no active user, mount Clerk's <SignIn />
        document.getElementById('app').innerHTML = `
          <div id="sign-in"></div>
        `

        const signInDiv = document.getElementById('sign-in')

        clerk.mountSignIn(signInDiv)
      }
      ```
    </CodeBlockTabs>
  </Tab>
</Tabs><|MERGE_RESOLUTION|>--- conflicted
+++ resolved
@@ -5,11 +5,7 @@
 
 <Include src="_partials/custom-flows-callout" />
 
-<<<<<<< HEAD
-This guide will demonstrate how to use the Clerk API to build a custom flow for managing [organization membership requests](/docs/guides/organizations/add-members/verified-domains#membership-requests).
-=======
-This guide will demonstrate how to use the Clerk API to build a custom flow for managing [Organization membership requests](/docs/guides/organizations/verified-domains#membership-requests).
->>>>>>> cdf782b5
+This guide will demonstrate how to use the Clerk API to build a custom flow for managing [Organization membership requests](/docs/guides/organizations/add-members/verified-domains#membership-requests).
 
 <Tabs items={["Next.js", "JavaScript"]}>
   <Tab>
