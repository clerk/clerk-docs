<Cards>
  - [Create a custom sign-in or sign-up page](/docs/nextjs/guides/development/custom-sign-in-or-up-page)
  - This tutorial gets you started with Clerk's `<SignInButton />` component, which uses the Account Portal. If you don't want to use the Account Portal, read this guide about creating a custom authentication page.

  ---

  - [Add custom onboarding to your authentication flow](/docs/guides/development/add-onboarding-flow)
  - If you need to collect additional information about users that Clerk's Account Portal or prebuilt components don't collect, read this guide about adding a custom onboarding flow to your authentication flow.

  ---

  - [Protect specific routes](/docs/reference/nextjs/clerk-middleware)
  - This tutorial taught you that by default, `clerkMiddleware()` will not protect any routes. Read this reference doc to learn how to protect specific routes from unauthenticated users.

  ---

  - [Read user and session data](/docs/nextjs/guides/users/reading)
<<<<<<< HEAD
  - Learn how to use Clerk's hooks and helpers to access the active session and user data in your Next.js app.
=======
  - Learn how to use Clerk's hooks and helpers to access the session and user data in your Next.js app.
>>>>>>> fc48d761

  ---

  - [Next.js SDK Reference](/docs/reference/nextjs/overview)
  - Learn more about the Clerk Next.js SDK and how to use it.

  ---

  - [Deploy to Production](/docs/guides/development/deployment/production)
  - Learn how to deploy your Clerk app to production.
</Cards><|MERGE_RESOLUTION|>--- conflicted
+++ resolved
@@ -15,11 +15,7 @@
   ---
 
   - [Read user and session data](/docs/nextjs/guides/users/reading)
-<<<<<<< HEAD
-  - Learn how to use Clerk's hooks and helpers to access the active session and user data in your Next.js app.
-=======
   - Learn how to use Clerk's hooks and helpers to access the session and user data in your Next.js app.
->>>>>>> fc48d761
 
   ---
 
