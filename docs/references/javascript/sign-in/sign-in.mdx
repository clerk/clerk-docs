---
title: '`SignIn`'
description: The SignIn object holds all the state of the current sign in and provides helper methods to navigate and complete the sign in process.
---

The `SignIn` object holds the state of the current sign-in and provides helper methods to navigate and complete the sign-in process. It is used to manage the sign-in lifecycle, including the first and second factor verification, and the creation of a new session.

The following steps outline the sign-in process:

1. Initiate the sign-in process by collecting the user's authentication information and passing the appropriate parameters to the [`create()`](#create) method.
1. Prepare the [first factor verification](#first-factor). Users _must_ complete a first factor verification. This can be something like providing a password, an email link, a one-time code (OTP), a Web3 wallet address, or providing proof of their identity through an external social account (SSO/OAuth).
1. Attempt to complete the first factor verification.
1. Optionally, if you have enabled [multi-factor](/docs/authentication/configuration/sign-up-sign-in-options) for your application, you will need to prepare the [second factor verification](#second-factor) for users who have set up 2FA for their account.
1. Attempt to complete the second factor verification.
1. If verification is successful, set the newly created session as the active session by passing the `SignIn.createdSessionId` to the [`setActive()`](/docs/references/javascript/clerk/session-methods#set-active) method on the `Clerk` object.

## Properties

<Properties>
  - `status`
  - `SignInStatus`

  The current status of the sign-in. `SignInStatus` supports the following values:

  - `'complete'`: The user is signed in and the custom flow can proceed to `setActive()` to create a session.
  - `'needs_identifier'`: The user's identifier (e.g., email address, phone number, username) hasn't been provided.
  - `'needs_first_factor'`: One of the following [first factor verification strategies](/docs/references/javascript/sign-in/first-factor) is missing: `'email_link'`, `'email_code'`, `'phone_code'`, `'web3_metamask_signature'`, `'web3_coinbase_wallet_signature'` or `'oauth_provider'`.
  - `'needs_second_factor'`: One of the following [second factor verification strategies](/docs/references/javascript/sign-in/second-factor) is missing: `'phone_code'` or `'totp'`.
  - `'needs_new_password'`: The user needs to set a new password.

  ---

  - `supportedIdentifiers`
  - `SignInIdentifier[]`

  Array of all the authentication identifiers that are supported for this sign in. `SignInIdentifier` supports the following values:

  - `'email_address'`
  - `'phone_number'`
  - `'web3_wallet'`
  - `'username'`

  ---

  - `identifier`
  - `string | null`

  **Optional** if the `strategy` is set to `'oauth_<provider>'` or `'enterprise_sso'`. **Required** otherwise. The authentication identifier value for the current sign-in.

  ---

  - `supportedFirstFactors`
  - <code>[SignInFirstFactor](/docs/references/javascript/types/sign-in-first-factor)\[]</code>

  Array of the first factors that are supported in the current sign-in. Each factor contains information about the verification strategy that can be used. See the [`SignInFirstFactor`](/docs/references/javascript/types/sign-in-first-factor) type reference for more information.

  ---

  - `supportedSecondFactors`
  - <code>[SignInSecondFactor](/docs/references/javascript/types/sign-in-second-factor)\[]</code>

  Array of the second factors that are supported in the current sign-in. Each factor contains information about the verification strategy that can be used. This property is populated only when the first factor is verified. See the [`SignInSecondFactor`](/docs/references/javascript/types/sign-in-second-factor) type reference for more information.

  ---

  - `firstFactorVerification`
  - [`Verification`](/docs/references/javascript/types/verification)

  The state of the verification process for the selected first factor. Initially, this property contains an empty verification object, since there is no first factor selected. You need to call the [`prepareFirstFactor`](/docs/references/javascript/sign-in/first-factor#prepare-first-factor) method in order to start the verification process.

  ---

  - `secondFactorVerification`
  - [`Verification`](/docs/references/javascript/types/verification)

  The state of the verification process for the selected second factor. Initially, this property contains an empty verification object, since there is no second factor selected. For the `phone_code` strategy, you need to call the [`prepareSecondFactor`](/docs/references/javascript/sign-in/second-factor#prepare-second-factor) method in order to start the verification process. For the `totp` strategy, you can directly attempt.

  ---

  - `userData`
  - `UserData`

  An object containing information about the user of the current sign-in. This property is populated only once an identifier is given to the `SignIn` object.

  ---

  - `createdSessionId`
  - `string | null`

  The identifier of the session that was created upon completion of the current sign-in. The value of this property is `null` if the sign-in status is not `'complete'`.
</Properties>

## Methods

### `create()`

Returns a new `SignIn` object based on the `params` you pass to it, and stores the sign-in lifecycle state in the `status` property. Use this method to initiate the sign-in process.

What you must pass to `params` depends on which [sign-in options](/docs/authentication/configuration/sign-up-sign-in-options) you have enabled in your Clerk application instance.

Optionally, you can complete the sign-in process, fully authenticating the user in one step, if you supply the required fields to `create()`. Otherwise, Clerk's sign-in process provides great flexibility and allows users to easily create multi-step sign-in flows.

> [!WARNING]
> Once the sign-in process is complete, pass the `createdSessionId` to the [`setActive()`](/docs/references/javascript/clerk/session-methods#set-active) method on the `Clerk` object. This will set the newly created session as the active session.

```typescript
function create(params: SignInCreateParams): Promise<SignIn>
```

#### `SignInCreateParams`

<Properties>
  - `strategy?`
  - `'password' | 'email_link' | 'email_code' | 'phone_code' | 'oauth_<provider>' | 'saml' | 'enterprise_sso' | 'passkey' | 'web3_metamask_signature' | 'web3_coinbase_wallet_signature' | 'web3_okx_wallet_signature' | 'ticket' | 'google_one_tap'`

  The first factor verification strategy to use in the sign-in flow. Depends on the `SignIn.identifier` value. Each authentication identifier supports different verification strategies. The following strategies are supported:

  - `'password'`: The verification will attempt to be completed using the user's password.
  - `'email_link'`: User will receive an email magic link via email. The `identifier` parameter can also be specified to select one of the user's known email addresses. The `redirectUrl` parameter can also be specified.
  - `'email_code'`: User will receive a one-time authentication code via email. The `identifier` parameter can also be specified to select one of the user's known email addresses.
  - `'phone_code'`: User will receive a one-time authentication code via SMS. The `identifier` parameter can also be specified to select one of the user's known phone numbers.
  - `'oauth_<provider>'`: The user will be authenticated with their [social connection account](/docs/authentication/social-connections/overview). [See a list of supported values for `<provider>`](/docs/references/javascript/types/oauth#o-auth-provider).
  - `'saml'` (deprecated): **Deprecated in favor of `'enterprise_sso'`.** The user will be authenticated with their [SAML account](/docs/authentication/enterprise-connections/overview#saml).
  - `'enterprise_sso'`: The user will be authenticated either through SAML or OIDC depending on the configuration of their [enterprise SSO account](/docs/authentication/enterprise-connections/overview).
  - `'passkey'`: The user will be authenticated with their [passkey](/docs/authentication/configuration/sign-up-sign-in-options#passkeys).
  - `'web3_metamask_signature'`: The verification will attempt to be completed using the user's Web3 wallet address via [Metamask](/docs/authentication/web3/metamask). The `identifier` parameter can also be specified to select which of the user's known Web3 wallets will be used.
  - `'web3_coinbase_wallet_signature'`: The verification will attempt to be completed using the user's Web3 wallet address via [Coinbase Wallet](/docs/authentication/web3/coinbase-wallet). The `identifier` parameter can also be specified to select which of the user's known Web3 wallets will be used.
  - `'web3_okx_wallet_signature'`: The verification will attempt to be completed using the user's Web3 wallet address via [OKX Wallet](/docs/authentication/web3/okx-wallet). The `identifier` parameter can also be specified to select which of the user's known Web3 wallets will be used.
  - `'ticket'`: The user will be authenticated via the ticket _or token_ generated from the Backend API.
  - `'google_one_tap'`: The user will be authenticated with the Google One Tap UI. It's recommended to use [`authenticateWithGoogleOneTap()`](/docs/components/authentication/google-one-tap#authenticate-with-google-one-tap) instead, as it will also set the user's current session as active for you.

  ---

  - `identifier`
  - `string`

<<<<<<< HEAD
  Select the first factor verification strategy. The `strategy` value depends on the object's `identifier` value. Each authentication identifier supports different verification strategies. Possible `strategy` values are:

  - `password`: The verification will attempt to be completed using the user's password.
  - `email_link`: User will receive an email magic link via email. The `email_address_id` parameter can also be specified to select one of the user's known email addresses.
  - `email_code`: User will receive a one-time authentication code via email. At least one email address should be on file for the user. The `email_address_id` parameter can also be specified to select one of the user's known email addresses.
  - `phone_code`: User will receive a one-time authentication code in their phone, via SMS. At least one phone number should be on file for the user. The `phone_number_id` parameter can also be specified to select which of the user's known phone numbers the SMS will go to.
  - `web3_metamask_signature`: The verification will attempt to be completed using the user's Web3 wallet address via [Metamask](https://metamask.io/). The `web3_wallet_id` parameter can also be specified to select which of the user's known Web3 wallets will be used.
  - `web3_coinbase_wallet_signature`: The verification will attempt to be completed using the user's Web3 wallet address via [Coinbase Wallet](https://www.coinbase.com/wallet). The `web3_wallet_id` parameter can also be specified to select which of the user's known Web3 wallets will be used.
  - `web3_okx_wallet_signature`: The verification will attempt to be completed using the user's Web3 wallet address via [OKX Wallet](https://www.okx.com/help/section/faq-web3-wallet). The `web3_wallet_id` parameter can also be specified to select which of the user's known Web3 wallets will be used.
  - `oauth_<provider>`: The user will be authenticated with their social sign-in account. [See available social providers](/docs/references/javascript/types/sso#o-auth-provider).
  - `ticket`: The user will be authenticated via the ticket _or token_ generated from the Backend API.
  - `google_one_tap`: The user will be authenticated with the Google One Tap UI. It's recommended to use [`authenticateWithGoogleOneTap()`](/docs/components/authentication/google-one-tap#authenticate-with-google-one-tap) instead, as it will also set the user's current session as active for you.
=======
  The authentication identifier for the sign-in. This can be the value of the user's email address, phone number, username, or Web3 wallet address.
>>>>>>> b7d8d883

  ---

  - `password?`
  - `string`

  The user's password. Only supported if `strategy` is set to `'password'` and [password](/docs/authentication/configuration/sign-up-sign-in-options#authentication-strategies) is enabled.

  ---

  - `ticket?`
  - `string`

  **Required** if `strategy` is set to `'ticket'`. The [ticket _or token_](/docs/custom-flows/embedded-email-links#generate-a-sign-in-token) generated from the Backend API.

  ---

  - `redirectUrl?`
  - `string`

  If `strategy` is set to `'oauth_<provider>'` or `'enterprise_sso'`, this specifies the full URL or path that the OAuth provider should redirect to after successful authorization on their part. Typically, this will be a simple `/sso-callback` route that either calls [`Clerk.handleRedirectCallback`](/docs/references/javascript/clerk/handle-navigation#handle-redirect-callback) or mounts the [`<AuthenticateWithRedirectCallback />`](/docs/components/control/authenticate-with-callback) component. See the [custom flow](/docs/custom-flows/oauth-connections) for implementation details.

  If `strategy` is set to `'email_link'`, this specifies the URL that the user will be redirected to when they visit the email link. See the [custom flow](/docs/custom-flows/email-links) for implementation details.

  ---

  - `actionCompleteRedirectUrl?`
  - `string`

  **Optional** if `strategy` is set to `'oauth_<provider>'` or `'enterprise_sso'`. The URL that the user will be redirected to, after successful authorization from the OAuth provider and Clerk sign-in.

  ---

  - `transfer?`
  - `boolean`

  When set to `true`, the `SignIn` will attempt to retrieve information from the active `SignUp` instance and use it to complete the sign-in process. This is useful when you want to seamlessly transition a user from a sign-up attempt to a sign-in attempt.

  ---

  - `oidcPrompt?`
  - `string`

  **Optional** if `strategy` is set to `'oauth_<provider>'` or `'enterprise_sso'`. The value to pass to the [OIDC `prompt` parameter](https://openid.net/specs/openid-connect-core-1_0.html#:~:text=prompt,reauthentication%20and%20consent.) in the generated OAuth redirect URL.

  ---

  - `oidcLoginHint?`
  - `string`

  **Optional** if `strategy` is set to `'oauth_<provider>'` or `'enterprise_sso'`. The value to pass to the [OIDC `login_hint` parameter](https://openid.net/specs/openid-connect-core-1_0.html#:~:text=login_hint,in%20\(if%20necessary\).) in the generated OAuth redirect URL.
</Properties>

### `resetPassword()`

Resets a user's password.

```typescript
function resetPassword(params: ResetPasswordParams): Promise<SignIn>
```

#### `ResetPasswordParams`

<Properties>
  - `password`
  - `string`

  The user's current password.

  ---

  - `signOutOfOtherSessions?`
  - `boolean | undefined`

  If `true`, log the user out of all other authenticated sessions.
</Properties>

### `createEmailLinkFlow()`

Sets up a sign in with email link flow. Calling `createemailLinkFlow()` will return two functions. The first function is async and starts the email link flow, preparing a email link verification. It sends the email link email and starts polling for verification results. The signature is `startEmailLinkFlow({ redirectUrl: string, emailAddressId: string }) => Promise<SignInResource>`.

The second function can be used to stop polling at any time, allowing for full control of the flow and cleanup. The signature is `cancelEmailLinkFlow() => void`.

```typescript
function createEmailLinkFlow(): {
  startEmailLinkFlow: (params: SignInStartEmailLinkFlowParams) => Promise<SignIn>
  cancelEmailLinkFlow: () => void
}
```

#### Returns

`createEmailLinkFlow` returns an object with two functions:

<Properties>
  - `startEmailLinkFlow`
  - <code>(params: [SignInStartEmailLinkFlowParams](#sign-in-start-email-link-flow-params)) => Promise\<SignIn></code>

  Function to start the email link flow. It prepares an email link verification and polls for the verification result.

  ---

  - `cancelEmailLinkFlow`
  - `() => void`

  Function to cleanup the email link flow. Stops waiting for verification results.
</Properties>

#### `SignInStartEmailLinkFlowParams`

<Properties>
  - `emailAddressId`
  - `string`

  The ID of the user's email address that's going to be used as the first factor identification for verification.

  ---

  - `redirectUrl`
  - `string`

  The URL that the user will be redirected to when they visit the email link.
</Properties>

## Additional methods

In addition to the methods listed above, the `SignIn` class also has the following methods:

### First factor

- [`prepareFirstFactor()`](/docs/references/javascript/sign-in/first-factor#prepare-first-factor)
- [`attemptFirstFactor()`](/docs/references/javascript/sign-in/first-factor#attempt-first-factor)

### Second factor

- [`prepareSecondFactor()`](/docs/references/javascript/sign-in/second-factor#prepare-second-factor)
- [`attemptSecondFactor()`](/docs/references/javascript/sign-in/second-factor#attempt-second-factor)

### Authenticate with

- [`authenticateWithRedirect()`](/docs/references/javascript/sign-in/authenticate-with#authenticate-with-redirect)
- [`authenticateWithMetamask()`](/docs/references/javascript/sign-in/authenticate-with#authenticate-with-metamask)
- [`authenticateWithCoinbaseWallet()`](/docs/references/javascript/sign-in/authenticate-with#authenticate-with-coinbase-wallet)
- [`authenticateWithOKXWallet()`](/docs/references/javascript/sign-in/authenticate-with#authenticate-with-okx-wallet)
- [`authenticateWithWeb3()`](/docs/references/javascript/sign-in/authenticate-with#authenticate-with-web3)

## Example

For examples of how to access the `SignIn` object and use the associated methods, see the [custom flow guides](/docs/custom-flows/overview).<|MERGE_RESOLUTION|>--- conflicted
+++ resolved
@@ -134,22 +134,7 @@
   - `identifier`
   - `string`
 
-<<<<<<< HEAD
-  Select the first factor verification strategy. The `strategy` value depends on the object's `identifier` value. Each authentication identifier supports different verification strategies. Possible `strategy` values are:
-
-  - `password`: The verification will attempt to be completed using the user's password.
-  - `email_link`: User will receive an email magic link via email. The `email_address_id` parameter can also be specified to select one of the user's known email addresses.
-  - `email_code`: User will receive a one-time authentication code via email. At least one email address should be on file for the user. The `email_address_id` parameter can also be specified to select one of the user's known email addresses.
-  - `phone_code`: User will receive a one-time authentication code in their phone, via SMS. At least one phone number should be on file for the user. The `phone_number_id` parameter can also be specified to select which of the user's known phone numbers the SMS will go to.
-  - `web3_metamask_signature`: The verification will attempt to be completed using the user's Web3 wallet address via [Metamask](https://metamask.io/). The `web3_wallet_id` parameter can also be specified to select which of the user's known Web3 wallets will be used.
-  - `web3_coinbase_wallet_signature`: The verification will attempt to be completed using the user's Web3 wallet address via [Coinbase Wallet](https://www.coinbase.com/wallet). The `web3_wallet_id` parameter can also be specified to select which of the user's known Web3 wallets will be used.
-  - `web3_okx_wallet_signature`: The verification will attempt to be completed using the user's Web3 wallet address via [OKX Wallet](https://www.okx.com/help/section/faq-web3-wallet). The `web3_wallet_id` parameter can also be specified to select which of the user's known Web3 wallets will be used.
-  - `oauth_<provider>`: The user will be authenticated with their social sign-in account. [See available social providers](/docs/references/javascript/types/sso#o-auth-provider).
-  - `ticket`: The user will be authenticated via the ticket _or token_ generated from the Backend API.
-  - `google_one_tap`: The user will be authenticated with the Google One Tap UI. It's recommended to use [`authenticateWithGoogleOneTap()`](/docs/components/authentication/google-one-tap#authenticate-with-google-one-tap) instead, as it will also set the user's current session as active for you.
-=======
   The authentication identifier for the sign-in. This can be the value of the user's email address, phone number, username, or Web3 wallet address.
->>>>>>> b7d8d883
 
   ---
 
