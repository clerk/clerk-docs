--- conflicted
+++ resolved
@@ -77,7 +77,6 @@
 
 ### Examples
 
-<<<<<<< HEAD
 <If sdk="nextjs">
   ```tsx {{ filename: 'app/pricing/page.tsx' }}
   'use client'
@@ -124,16 +123,16 @@
         {/* Basic usage with plan ID */}
         <PlanDetailsButton planId="cplan_xxx" />
 
-        {/* Customize the appearance of the plan details drawer */}
-        <PlanDetailsButton
-          planId="cplan_xxx"
-          initialPlanPeriod="month"
-          planDetailsProps={{
-            appearance: {
-              /* custom theme */
-            },
-          }}
-        />
+          {/* Customizes the appearance of the plan details drawer */}
+          <PlanDetailsButton
+            planId="cplan_xxx"
+            initialPlanPeriod="month"
+            planDetailsProps={{
+              appearance: {
+                /* custom theme */
+              },
+            }}
+          />
 
         {/* Custom button */}
         <PlanDetailsButton planId="cplan_xxx">
@@ -149,109 +148,34 @@
   export default PricingSection
   ```
 </If>
-=======
-<Tabs items={["Next.js", "React", "Vue"]}>
-  <Tab>
-    ```tsx {{ filename: 'app/pricing/page.tsx' }}
-    'use client'
 
-    import { PlanDetailsButton } from '@clerk/nextjs/experimental'
+<If sdk="vue">
+  ```vue {{ filename: 'pricing.vue' }}
+  <script setup lang="ts">
+  import { PlanDetailsButton } from '@clerk/vue/experimental'
+  </script>
 
-    export default function PricingPage() {
-      return (
-        <div>
-          {/* Basic usage with plan ID */}
-          <PlanDetailsButton planId="cplan_xxx" />
+  <template>
+    <div>
+      <!-- Basic usage with plan ID -->
+      <PlanDetailsButton planId="cplan_xxx" />
 
-          {/* Customizes the appearance of the plan details drawer */}
-          <PlanDetailsButton
-            planId="cplan_xxx"
-            initialPlanPeriod="month"
-            planDetailsProps={{
-              appearance: {
-                /* custom theme */
-              },
-            }}
-          />
+      <!-- Customizes the appearance of the plan details drawer -->
+      <PlanDetailsButton
+        planId="cplan_xxx"
+        initialPlanPeriod="month"
+        :planDetailsProps="{
+          appearance: {
+            /* custom theme */
+          },
+        }"
+      />
 
-          {/* Custom button */}
-          <PlanDetailsButton planId="cplan_xxx">
-            <button className="custom-button">
-              <Icon name="info" />
-              View Plan Features
-            </button>
-          </PlanDetailsButton>
-        </div>
-      )
-    }
-    ```
-  </Tab>
-
-  <Tab>
-    ```tsx {{ filename: 'src/components/PricingSection.tsx' }}
-    import { PlanDetailsButton } from '@clerk/clerk-react'
-
-    const PricingSection = () => {
-      return (
-        <div>
-          {/* Basic usage with plan ID */}
-          <PlanDetailsButton planId="cplan_xxx" />
-
-          {/* Customizes the appearance of the plan details drawer */}
-          <PlanDetailsButton
-            planId="cplan_xxx"
-            initialPlanPeriod="month"
-            planDetailsProps={{
-              appearance: {
-                /* custom theme */
-              },
-            }}
-          />
-
-          {/* Custom button */}
-          <PlanDetailsButton planId="cplan_xxx">
-            <button className="custom-button">
-              <Icon name="info" />
-              View Plan Features
-            </button>
-          </PlanDetailsButton>
-        </div>
-      )
-    }
-
-    export default PricingSection
-    ```
-  </Tab>
-
-  <Tab>
-    ```vue {{ filename: 'pricing.vue' }}
-    <script setup lang="ts">
-    import { PlanDetailsButton } from '@clerk/vue/experimental'
-    </script>
-
-    <template>
-      <div>
-        <!-- Basic usage with plan ID -->
-        <PlanDetailsButton planId="cplan_xxx" />
-
-        <!-- Customizes the appearance of the plan details drawer -->
-        <PlanDetailsButton
-          planId="cplan_xxx"
-          initialPlanPeriod="month"
-          :planDetailsProps="{
-            appearance: {
-              /* custom theme */
-            },
-          }"
-        />
-
-        <!-- Custom button -->
-        <PlanDetailsButton planId="cplan_xxx">
-          <button class="custom-button">View Plan Features</button>
-        </PlanDetailsButton>
-      </div>
-    </template>
-    ```
-  </Tab>
-</Tabs>
->>>>>>> 444a8630
+      <!-- Custom button -->
+      <PlanDetailsButton planId="cplan_xxx">
+        <button class="custom-button">View Plan Features</button>
+      </PlanDetailsButton>
+    </div>
+  </template>
+  ```
+</If>