--- conflicted
+++ resolved
@@ -1,458 +1,251 @@
----
-title: Next.js Quickstart
-description: Add authentication and user management to your Next.js app with Clerk.
----
-
-<TutorialHero
-  framework="nextjs"
-  beforeYouStart={[
-    {
-      title: "Set up a Clerk application",
-      link: "https://clerk.com/docs/quickstarts/setup-clerk",
-    },
-    {
-      title: "Create a Next.js application",
-      link: "https://nextjs.org/docs/getting-started/installation",
-    },
-  ]}
->
-
-- Install `@clerk/nextjs`
-<<<<<<< HEAD
-- Set up your environment keys to test your app locally
-- Protect your Next.js app's content with Clerk
-- Use Next.js middleware to implement route-specific authentication
-=======
-- Set up your environment keys
-- Wrap your Next.js app in `<ClerkProvider />`
-- Limit access to authenticated users
-- Specify which routes are publicly accessible
-- Enable users to manage their session with `<UserButton />`
->>>>>>> af74f007
-
-</TutorialHero>
-
-<Steps>
-
-### Install `@clerk/nextjs`
-
-Clerk's [Next.js SDK](/docs/references/nextjs/overview) has prebuilt components, React hooks, and helpers to make user authentication easier.
-
-To get started using Clerk with Next.js, add the SDK to your project:
-
-<CodeBlockTabs type="installer" options={["npm", "yarn", "pnpm"]}>
-  ```bash filename="terminal"
-  npm install @clerk/nextjs
-  ```
-
-```bash filename="terminal"
-yarn add @clerk/nextjs
-```
-
-```bash filename="terminal"
-pnpm add @clerk/nextjs
-```
-
-</CodeBlockTabs>
-
-### Set your environment keys
-<<<<<<< HEAD
-
-1. If you don't have a `.env.local` file in the root directory of your Next.js project, create one now.
-2. Find your secret key and publishable key. If you're signed into Clerk, the `.env.local` snippet below will contain your both. Otherwise:
-    - Navigate to your [Clerk Dashboard](https://dashboard.clerk.com/last-active?path=api-keys).
-    - Select your application, then select **🔑 API Keys** in the sidebar menu.
-    - You can copy your keys from the **Quick Copy** section.
-3. Add your keys to your `.env.local` file. 
-
-The final result should look as follows:
-
-    <InjectKeys>
-
-    ```sh filename=".env.local"
-    NEXT_PUBLIC_CLERK_PUBLISHABLE_KEY={{pub_key}}
-    CLERK_SECRET_KEY={{secret}}
-    ```
-
-    </InjectKeys>
-=======
-
-1. If you don't have a `.env.local` file in the root directory of your Next.js project, create one now.
-2. Find your publishable key and secret key. If you're signed into Clerk, the `.env.local` snippet below will contain your keys. Otherwise:
-  - Navigate to your [Clerk Dashboard](https://dashboard.clerk.com/last-active?path=api-keys).
-  - Select your application, then select **🔑 API Keys** in the sidebar menu.
-  - You can copy your keys from the **Quick Copy** section.
-3. Add your keys to your `.env.local` file. 
-
-The final result should look as follows:
-
-  <InjectKeys>
-
-  ```sh filename=".env.local"
-  NEXT_PUBLIC_CLERK_PUBLISHABLE_KEY={{pub_key}}
-  CLERK_SECRET_KEY={{secret}}
-  ```
-
-  </InjectKeys>
->>>>>>> af74f007
-
-### Add `<ClerkProvider>` to your app
-
-All Clerk hooks and components must be children of the [`<ClerkProvider>`](/docs/components/clerk-provider) component, which provides active session and user context.
-
-Select your preferred router below to learn how to make this data available across your entire app:
-
-<CodeBlockTabs type="router" options={["App Router", "Pages Router"]}>
-<<<<<<< HEAD
-    ```tsx filename="/src/app/layout.tsx" {1,10-14}
-    import { ClerkProvider } from '@clerk/nextjs'
-    import './globals.css'
-
-    export default function RootLayout({
-      children,
-    }: {
-      children: React.ReactNode
-    }) {
-      return (        
-        <ClerkProvider>
-          <html lang="en">
-            <body>{children}</body>
-          </html>
-=======
-  ```tsx filename="/src/app/layout.tsx" {1,10-14}
-  import { ClerkProvider } from '@clerk/nextjs'
-  import './globals.css'
-
-  export default function RootLayout({
-    children,
-  }: {
-    children: React.ReactNode
-  }) {
-    return (        
-      <ClerkProvider>
-        <html lang="en">
-          <body>{children}</body>
-        </html>
-      </ClerkProvider>
-    )
-  }
-  ```
-
-  ```tsx filename="_app.tsx" {2,6-8}
-    import '@/styles/globals.css'
-    import { ClerkProvider } from "@clerk/nextjs";
-    import type { AppProps } from "next/app";
-    function MyApp({ Component, pageProps }: AppProps) {
-      return (          
-        <ClerkProvider {...pageProps}>
-          <Component {...pageProps} />
->>>>>>> af74f007
-        </ClerkProvider>
-      );
-    }
-    export default MyApp;
-    ```
-
-<<<<<<< HEAD
-    ```tsx filename="_app.tsx" {2,6-8}
-      import '@/styles/globals.css'
-      import { ClerkProvider } from "@clerk/nextjs/server";
-      import type { AppProps } from "next/app";
-      function MyApp({ Component, pageProps }: AppProps) {
-        return (          
-          <ClerkProvider {...pageProps}>
-            <Component {...pageProps} />
-          </ClerkProvider>
-        );
-      }
-      export default MyApp;
-      ```
-
-</CodeBlockTabs>
-
-### Add authentication to your app with middleware
-
-Now that Clerk is installed and mounted in your application, you can decide which pages are public and which should require authentication to access:
-
-1. Create a `middleware.ts` file at the root of your project, or in your `src/` directory if you have one.
-2. In your `middleware.ts`, export Clerk's [`clerkMiddleware`](/docs/references/nextjs/clerk-middleware) helper:
-    ```tsx filename="middleware.ts"
-    import { clerkMiddleware } from "@clerk/nextjs/server";
-
-    export default clerkMiddleware({});
-    ```
-3. With `clerkMiddleware()`, authentication will be enabled by default on all routes that your Next.js middleware runs on, blocking access to all signed out visitors. You can specify valid routes using Next.js's [`matcher`](https://nextjs.org/docs/app/building-your-application/routing/middleware#matcher). Add the following code to your `middleware.ts` to protect your entire application:
-
-    ```tsx filename="middleware.ts" {15}
-    import { clerkMiddleware } from "@clerk/nextjs/server";
-
-    export default clerkMiddleware({
-      // Routes that can be accessed while signed out
-      publicRoutes: ['/anyone-can-visit-this-route'],
-      // Routes that can always be accessed, and have
-      // no authentication information
-      ignoredRoutes: ['/no-auth-in-this-route'],
-    });
-
-    export const config = {
-      // Protects all routes, including api/trpc.
-      // See https://clerk.com/docs/references/nextjs/clerk-middleware
-      // for more information about configuring your Middleware
-      matcher: ["/((?!.+\\.[\\w]+$|_next).*)", "/", "/(api|trpc)(.*)"],
-    };
-    ```
-
-<Callout type="info">
-  See the [`authMiddleware()`](/docs/references/nextjs/auth-middleware#default-behaviour) docs to learn more about `publicRoutes` and `ignoredRoutes`.
-</Callout>
-
-### Try accessing your app
-
-Access your app to verify that authentication is enabled:
-
-1. Run your project with the following terminal command from the root directory of your project:
-    <CodeBlockTabs type="installer" options={["npm", "yarn", "pnpm"]}>
-      ```bash filename="terminal"
-      npm run dev
-      ```
-
-      ```bash filename="terminal"
-      yarn dev
-      ```
-
-      ```bash filename="terminal"
-      pnpm dev
-      ```
-
-    </CodeBlockTabs>
-=======
-</CodeBlockTabs>
-
-### Add authentication to your app
-
-Now that Clerk is installed and mounted in your application, you can decide which pages are public and which should require authentication to access:
-
-1. Create a `middleware.ts` file at the root of your project, or in your `src/` directory if you have one.
-2. In your `middleware.ts`, export Clerk's [`authMiddleware`](https://clerk.com/docs/references/nextjs/auth-middleware) helper:
-  ```tsx filename="middleware.ts"
-  import { authMiddleware } from "@clerk/nextjs";
-
-  export default authMiddleware({});
-  ```
-3. With `authMiddleware()`, authentication will be enabled by default on all routes that your Next.js middleware runs on, blocking access to all signed out visitors. You can specify valid routes using Next.js's [`matcher`](https://nextjs.org/docs/app/building-your-application/routing/middleware#matcher). Add the following code to your `middleware.ts` to protect your entire application:
-
-  ```tsx filename="middleware.ts" {15}
-  import { authMiddleware } from "@clerk/nextjs";
-
-  export default authMiddleware({
-    // Routes that can be accessed while signed out
-    publicRoutes: ['/anyone-can-visit-this-route'],
-    // Routes that can always be accessed, and have
-    // no authentication information
-    ignoredRoutes: ['/no-auth-in-this-route'],
-  });
-
-  export const config = {
-    // Protects all routes, including api/trpc.
-    // See https://clerk.com/docs/references/nextjs/auth-middleware
-    // for more information about configuring your Middleware
-    matcher: ["/((?!.+\\.[\\w]+$|_next).*)", "/", "/(api|trpc)(.*)"],
-  };
-  ```
-
-<Callout type="info">
-  See the [`authMiddleware()`](/docs/references/nextjs/auth-middleware#default-behaviour) docs to learn more about `publicRoutes` and `ignoredRoutes`.
-</Callout>
-
-### Try accessing your app
-
-Access your app to verify that authentication is enabled:
-
-1. Run your project with the following terminal command from the root directory of your project:
-  <CodeBlockTabs type="installer" options={["npm", "yarn", "pnpm"]}>
-    ```bash filename="terminal"
-    npm run dev
-    ```
-
-    ```bash filename="terminal"
-    yarn dev
-    ```
-
-    ```bash filename="terminal"
-    pnpm dev
-    ```
-
-  </CodeBlockTabs>
->>>>>>> af74f007
-2. Visit [`http://localhost:3000`](http://localhost:3000) to access your app. The Middleware will redirect you to your Sign Up page, provided by Clerk's [Account Portal](/docs/account-portal/overview) feature.
-3. Sign up to gain access to your application.
-4. Log into your new account. You should be able to access it now.
-
-### Hide content from signed out users
-
-<<<<<<< HEAD
-You can control which content signed in and signed out users can see with Clerk's [prebuilt components](/docs/components/overview). For this app, we'll use:
-
-- [`<SignedIn>`](/docs/components/control/signed-in): Children of this component can only be seen while **signed in**.
-- [`<SignedOut>`](/docs/components/control/signed-in): Children of this component can only be seen while **signed out**.
-
-Add the following code to your page component to hide some of its content:
-=======
-[`<UserButton />`](/docs/components/user/user-button) is a [prebuilt component](/docs/components/overview) that allows users to log in, log out, and manage their account information.
-
-Use the following code to add a `<UserButton />` to your app: 
->>>>>>> af74f007
-
-<CodeBlockTabs type="router" options={["App Router", "Pages Router"]}>
-```tsx filename="app/page.tsx" {1,6-11}
-import { SignedIn, SignedOut } from "@clerk/nextjs";
-
-export default function Home() {
-  return (
-<<<<<<< HEAD
-    <div>
-      <SignedOut>
-        <p>Only signed out users can see this.</p>
-      </SignedOut>
-      <SignedIn>
-        <p>Only signed in users can see this.</p>
-      </SignedIn>
-=======
-    <div className="h-screen">
-      <UserButton />
->>>>>>> af74f007
-    </div>
-  )
-}
-```
-```tsx filename="pages/index.tsx" {1,6-11}
-import { SignedIn, SignedOut } from "@clerk/nextjs";
-
-export default function Home() {
-  return (
-<<<<<<< HEAD
-    <div>
-      <SignedOut>
-        <p>Only signed out users can see this.</p>
-      </SignedOut>
-      <SignedIn>
-        <p>Only signed in users can see this.</p>
-      </SignedIn>
-    </div>
-=======
-    <>
-      <header>
-        <UserButton />
-      </header>
-      <div>Your home page's content can go here.</div>
-    </>
->>>>>>> af74f007
-  );
-}
-``` 
-</CodeBlockTabs>
-
-Now visit your app at [`localhost:3000`](http://localhost:3000) while logged in or logged out. The content of the page should change based on your authentication status.
-
-### Embed `<UserButton />` and `<SignInButton />`
-
-To quickly add a sign-in button to your app with Clerk, you can use:
-
-- [`<UserButton />`](/docs/components/user/user-button), a [prebuilt component](/docs/components/overview) that comes styled out of the box to show the avatar from the account the user is signed in with.
-- [`<SignInButton />`(/docs/components/unstyled/sign-in-button)], an unstyled component.
-
-Both allow users to log in, log out, and manage their account information.
-
-Use the following code to add `<UserButton />` and `<SignInButton />` to your app: 
-
-<CodeBlockTabs type="router" options={["App Router", "Pages Router"]}>
-```tsx filename="app/page.tsx" {1,7,9-13,16}
-import { SignInButton, SignedIn, SignedOut, UserButton } from "@clerk/nextjs";
-
-export default function Home() {
-  return (
-    <div>
-      <SignedOut>
-        <SignInButton />
-        <p>Only signed out users can see this.</p>
-        <SignInButton>
-          <button>
-            You can also wrap SignInButton around button elements
-          </button>
-        </SignInButton>
-      </SignedOut>
-      <SignedIn>
-        <UserButton />
-        <p>Only signed in users can see this.</p>
-      </SignedIn>
-    </div>
-  )
-}
-```
-```tsx filename="pages/index.tsx" {1,7,9-13,16}
-import { SignInButton, SignedIn, SignedOut, UserButton } from "@clerk/nextjs";
-
-export default function Home() {
-  return (
-    <div>
-      <SignedOut>
-        <SignInButton />
-        <p>Only signed out users can see this.</p>
-        <SignInButton>
-          <button>
-            You can also wrap SignInButton around button elements
-          </button>
-        </SignInButton>
-      </SignedOut>
-      <SignedIn>
-        <UserButton />
-        <p>Only signed in users can see this.</p>
-      </SignedIn>
-    </div>
-  );
-}
-``` 
-</CodeBlockTabs>
-
-<<<<<<< HEAD
-Then, visit your app's homepage at [`localhost:3000`](http://localhost:3000) while signed out or signed in to see `<SignInButton />` and `<UserButton />` in action.
-=======
-Then, visit your app's homepage at [`localhost:3000`](http://localhost:3000) to see the `<UserButton />` in action. It should show your avatar from the account you signed in with.
->>>>>>> af74f007
-
-### Sign out
-
-Finally, use the `<UserButton />` by selecting your avatar, then selecting **Sign out**.
-
-</Steps>
-
-## Next steps
-
-To see an example application that demonstrates user authentication, and session and organization management, explore one of Clerk's Next.js demo repos:
-
-- [Clerk + Next.js App Router Demo](https://github.com/clerk/clerk-nextjs-demo-app-router)
-- [Clerk + Next.js Pages Router Demo](https://github.com/clerk/clerk-nextjs-demo-pages-router)
-
-## More resources
-
-<div className="container mx-auto my-4">
-  <div className="grid grid-cols-1 gap-6 md:grid-cols-2">
-
-    <Cards title="Create custom sign-up and sign-in pages" description="Learn how add custom sign-up and sign-in pages with Clerk components." link="/docs/references/nextjs/custom-signup-signin-pages" cta="Learn More" />
-
-    <Cards title="Read user and session data" description="Learn how to use Clerk's hooks and helpers to access the active session and user data in your Next.js application." link="/docs/references/nextjs/read-session-data" cta="Learn More" />
-
-    <Cards title="Client Side Helpers" description="Learn more about Next.js client side helpers and how to use them." link="/docs/references/nextjs/overview#client-side-helpers" cta="Learn More" />
-
-    <Cards title="Next.js SDK Reference" description="Learn more about additional Next.js methods." link="/docs/references/nextjs/overview" cta="Learn More" />
-
-    <Cards title="Deploy to Production" description="Learn how to deploy your Clerk app to production." link="/docs/deployments/overview" cta="Learn More" />
-
-    <Cards title="Deploy to Vercel" description="Learn how to deploy your Clerk app to production on Vercel." link="/docs/deployments/deploy-to-vercel" cta="Learn More" />
-
-    <Cards title="Deploy to Production" description="Learn how to deploy your Clerk app to production." link="/docs/deployments/overview" cta="Learn More" />
-
-    <Cards title="Deploy to Vercel" description="Learn how to deploy your Clerk app to production on Vercel." link="/docs/deployments/deploy-to-vercel" cta="Learn More" />
-
-  </div>
-</div>
+---
+title: Next.js Quickstart
+description: Add authentication and user management to your Next.js app with Clerk.
+---
+
+<TutorialHero
+  framework="nextjs"
+  beforeYouStart={[
+    {
+      title: "Set up a Clerk application",
+      link: "https://clerk.com/docs/quickstarts/setup-clerk",
+    },
+    {
+      title: "Create a Next.js application",
+      link: "https://nextjs.org/docs/getting-started/installation",
+    },
+  ]}
+>
+
+- Install `@clerk/nextjs`
+- Set up your environment keys to test your app locally
+- Protect your Next.js app's content with Clerk
+- Use Next.js middleware to implement route-specific authentication
+
+</TutorialHero>
+
+<Steps>
+
+### Install `@clerk/nextjs`
+
+Clerk's [Next.js SDK](/docs/references/nextjs/overview) has prebuilt components, React hooks, and helpers to make user authentication easier.
+
+To get started using Clerk with Next.js, add the SDK to your project:
+
+<CodeBlockTabs type="installer" options={["npm", "yarn", "pnpm"]}>
+  ```bash filename="terminal"
+  npm install @clerk/nextjs
+  ```
+
+```bash filename="terminal"
+yarn add @clerk/nextjs
+```
+
+```bash filename="terminal"
+pnpm add @clerk/nextjs
+```
+
+</CodeBlockTabs>
+
+### Set your environment keys
+
+1. If you don't have an `.env.local` file in the root directory of your Next.js project, create one now.
+2. Find your secret key and publishable key. If you're signed into Clerk, the `.env.local` snippet below will contain your both. Otherwise:
+    - Navigate to your [Clerk Dashboard](https://dashboard.clerk.com/last-active?path=api-keys).
+    - Select your application, then select **🔑 API Keys** in the sidebar menu.
+    - You can copy your keys from the **Quick Copy** section.
+3. Add your keys to your `.env.local` file. 
+
+The final result should look as follows:
+
+    <InjectKeys>
+
+    ```sh filename=".env.local"
+    NEXT_PUBLIC_CLERK_PUBLISHABLE_KEY={{pub_key}}
+    CLERK_SECRET_KEY={{secret}}
+    ```
+
+    </InjectKeys>
+
+### Add `<ClerkProvider>` to your app
+
+All Clerk hooks and components must be children of the [`<ClerkProvider>`](/docs/components/clerk-provider) component, which provides active session and user context.
+
+Select your preferred router below to learn how to make this data available across your entire app:
+
+<CodeBlockTabs type="router" options={["App Router", "Pages Router"]}>
+    ```tsx filename="/src/app/layout.tsx" {1,10-14}
+    import { ClerkProvider } from '@clerk/nextjs'
+    import './globals.css'
+
+    export default function RootLayout({
+      children,
+    }: {
+      children: React.ReactNode
+    }) {
+      return (        
+        <ClerkProvider>
+          <html lang="en">
+            <body>{children}</body>
+          </html>
+        </ClerkProvider>
+      );
+    }
+    export default MyApp;
+    ```
+
+    ```tsx filename="_app.tsx" {2,6-8}
+      import '@/styles/globals.css'
+      import { ClerkProvider } from "@clerk/nextjs/server";
+      import type { AppProps } from "next/app";
+      function MyApp({ Component, pageProps }: AppProps) {
+        return (          
+          <ClerkProvider {...pageProps}>
+            <Component {...pageProps} />
+          </ClerkProvider>
+        );
+      }
+      export default MyApp;
+      ```
+
+</CodeBlockTabs>
+
+### Add authentication to your app with middleware
+
+Now that Clerk is installed and mounted in your application, you can decide which pages are public and which should require authentication to access:
+
+1. Create a `middleware.ts` file at the root of your project, or in your `src/` directory if you have one.
+2. In your `middleware.ts`, export Clerk's [`clerkMiddleware`](/docs/references/nextjs/clerk-middleware) helper:
+    ```tsx filename="middleware.ts"
+    import { clerkMiddleware } from "@clerk/nextjs/server";
+
+    export default clerkMiddleware({});
+    ```
+3. With `clerkMiddleware()`, authentication will be enabled by default on all routes that your Next.js middleware runs on, blocking access to all signed out visitors. You can specify valid routes using Next.js's [`matcher`](https://nextjs.org/docs/app/building-your-application/routing/middleware#matcher). Add the following code to your `middleware.ts` to protect your entire application:
+
+    ```tsx filename="middleware.ts" {15}
+    import { clerkMiddleware } from "@clerk/nextjs/server";
+
+    export default clerkMiddleware({
+      // Routes that can be accessed while signed out
+      publicRoutes: ['/anyone-can-visit-this-route'],
+      // Routes that can always be accessed, and have
+      // no authentication information
+      ignoredRoutes: ['/no-auth-in-this-route'],
+    });
+
+    export const config = {
+      // Protects all routes, including api/trpc.
+      // See https://clerk.com/docs/references/nextjs/clerk-middleware
+      // for more information about configuring your Middleware
+      matcher: ["/((?!.+\\.[\\w]+$|_next).*)", "/", "/(api|trpc)(.*)"],
+    };
+    ```
+
+<Callout type="info">
+  See the [`authMiddleware()`](/docs/references/nextjs/auth-middleware#default-behaviour) docs to learn more about `publicRoutes` and `ignoredRoutes`.
+</Callout>
+
+### Try accessing your app
+
+Access your app to verify that authentication is enabled:
+
+1. Run your project with the following terminal command from the root directory of your project:
+    <CodeBlockTabs type="installer" options={["npm", "yarn", "pnpm"]}>
+      ```bash filename="terminal"
+      npm run dev
+      ```
+
+      ```bash filename="terminal"
+      yarn dev
+      ```
+
+      ```bash filename="terminal"
+      pnpm dev
+      ```
+
+    </CodeBlockTabs>
+2. Visit [`http://localhost:3000`](http://localhost:3000) to access your app. The Middleware will redirect you to your Sign Up page, provided by Clerk's [Account Portal](/docs/account-portal/overview) feature.
+3. Sign up to gain access to your application.
+4. Log into your new account. You should be able to access it now.
+
+### Hide content from signed out users
+
+You can control which content signed in and signed out users can see with Clerk's [prebuilt components](/docs/components/overview). For this app, we'll use:
+
+- [`<SignedIn>`](/docs/components/control/signed-in): Children of this component can only be seen while **signed in**.
+- [`<SignedOut>`](/docs/components/control/signed-in): Children of this component can only be seen while **signed out**.
+
+Add the following code to your page component to hide some of its content:
+
+<CodeBlockTabs type="router" options={["App Router", "Pages Router"]}>
+```tsx filename="app/page.tsx" {1,6-11}
+import { SignedIn, SignedOut } from "@clerk/nextjs";
+
+export default function Home() {
+  return (
+    <div>
+      <SignedOut>
+        <p>Only signed out users can see this.</p>
+      </SignedOut>
+      <SignedIn>
+        <p>Only signed in users can see this.</p>
+      </SignedIn>
+    </div>
+  )
+}
+```
+```tsx filename="pages/index.tsx" {1,6-11}
+import { SignedIn, SignedOut } from "@clerk/nextjs";
+
+export default function Home() {
+  return (
+    <div>
+      <SignedOut>
+        <p>Only signed out users can see this.</p>
+      </SignedOut>
+      <SignedIn>
+        <p>Only signed in users can see this.</p>
+      </SignedIn>
+    </div>
+  );
+}
+``` 
+</CodeBlockTabs>
+
+Now visit your app at [`localhost:3000`](http://localhost:3000) while logged in or logged out. The content of the page should change based on your authentication status.
+
+### Embed `<UserButton />` and `<SignInButton />`
+
+</Steps>
+
+## Next steps
+
+To see an example application that demonstrates user authentication, and session and organization management, explore one of Clerk's Next.js demo repos:
+
+- [Clerk + Next.js App Router Demo](https://github.com/clerk/clerk-nextjs-demo-app-router)
+- [Clerk + Next.js Pages Router Demo](https://github.com/clerk/clerk-nextjs-demo-pages-router)
+
+## More resources
+
+<div className="container mx-auto my-4">
+  <div className="grid grid-cols-1 gap-6 md:grid-cols-2">
+
+    <Cards title="Create custom sign-up and sign-in pages" description="Learn how add custom sign-up and sign-in pages with Clerk components." link="/docs/references/nextjs/custom-signup-signin-pages" cta="Learn More" />
+
+    <Cards title="Read user and session data" description="Learn how to use Clerk's hooks and helpers to access the active session and user data in your Next.js application." link="/docs/references/nextjs/read-session-data" cta="Learn More" />
+
+    <Cards title="Client Side Helpers" description="Learn more about Next.js client side helpers and how to use them." link="/docs/references/nextjs/overview#client-side-helpers" cta="Learn More" />
+
+    <Cards title="Next.js SDK Reference" description="Learn more about additional Next.js methods." link="/docs/references/nextjs/overview" cta="Learn More" />
+
+    <Cards title="Deploy to Production" description="Learn how to deploy your Clerk app to production." link="/docs/deployments/overview" cta="Learn More" />
+
+    <Cards title="Deploy to Vercel" description="Learn how to deploy your Clerk app to production on Vercel." link="/docs/deployments/deploy-to-vercel" cta="Learn More" />
+
+    <Cards title="Deploy to Production" description="Learn how to deploy your Clerk app to production." link="/docs/deployments/overview" cta="Learn More" />
+
+    <Cards title="Deploy to Vercel" description="Learn how to deploy your Clerk app to production on Vercel." link="/docs/deployments/deploy-to-vercel" cta="Learn More" />
+
+  </div>
+</div>