--- conflicted
+++ resolved
@@ -673,13 +673,8 @@
                     "href": "/docs/guides/organizations/get-started-tu/quickstart"
                   },
                   {
-<<<<<<< HEAD
                     "title": "Get started with organizations",
                     "href": "/docs/guides/organizations/get-started"
-=======
-                    "title": "Roles and Permissions",
-                    "href": "/docs/guides/organizations/roles-and-permissions"
->>>>>>> cdf782b5
                   },
                   {
                     "title": "Configure organizations",
