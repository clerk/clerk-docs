--- conflicted
+++ resolved
@@ -14,10 +14,6 @@
 | `id` | `string` | The unique identifier of the related organization. |
 | `name` | `string` | The name of the related organization. |
 | `slug` | `string \| null` | The organization slug. If supplied, it must be unique for the instance. |
-<<<<<<< HEAD
-| `logoUrl` (deprecated) | `string \| null` | Deprecated in favor of `imageUrl`. |
-=======
->>>>>>> 48371637
 | `imageUrl` | `string` | The URL of the organization's logo. |
 | `hasImage` | `boolean` | A getter boolean to check if the organization has an uploaded image. Returns `false` if Clerk is displaying an avatar for the organization. |
 | `membersCount` | `number` | The number of members the associated organization contains. |
