{
  "$schema": "./manifest.schema.json",
  "navigation": [
    [
      {
        "title": "Home",
        "href": "/docs",
        "icon": "home"
      },
      {
        "title": "Getting Started",
<<<<<<< HEAD
        "href": "/docs/quickstarts/setup-clerk",
        "icon": "checkmark-circle"
=======
        "collapse": true,
        "icon": "checkmark-circle",
        "items": [
          [
            {
              "title": "Overview",
              "href": "/docs/quickstarts/overview"
            },
            {
              "title": "Set up Clerk",
              "href": "/docs/quickstarts/setup-clerk"
            },
            {
              "title": "Full Stack",
              "items": [
                [
                  {
                    "title": "Next.js",
                    "href": "/docs/quickstarts/nextjs",
                    "icon": "nextjs"
                  },
                  {
                    "title": "Astro",
                    "href": "/docs/quickstarts/astro",
                    "icon": "astro"
                  },
                  {
                    "title": "Nuxt",
                    "href": "/docs/quickstarts/nuxt",
                    "icon": "nuxt"
                  },
                  {
                    "title": "React Router",
                    "href": "/docs/quickstarts/react-router",
                    "icon": "react-router"
                  },
                  {
                    "title": "Remix",
                    "href": "/docs/quickstarts/remix",
                    "icon": "remix"
                  },
                  {
                    "title": "TanStack Start",
                    "tag": "(Beta)",
                    "href": "/docs/quickstarts/tanstack-start",
                    "icon": "tanstack"
                  }
                ]
              ]
            },
            {
              "title": "Frontend",
              "items": [
                [
                  {
                    "title": "React",
                    "href": "/docs/quickstarts/react",
                    "icon": "react"
                  },
                  {
                    "title": "Chrome Extension",
                    "href": "/docs/quickstarts/chrome-extension"
                  },
                  {
                    "title": "Expo",
                    "href": "/docs/quickstarts/expo"
                  },
                  {
                    "title": "iOS",
                    "tag": "(Beta)",
                    "href": "/docs/quickstarts/ios"
                  },
                  {
                    "title": "JavaScript",
                    "href": "/docs/quickstarts/javascript",
                    "icon": "javascript"
                  },
                  {
                    "title": "Vue",
                    "href": "/docs/quickstarts/vue",
                    "icon": "vue"
                  }
                ]
              ]
            },
            {
              "title": "Backend",
              "items": [
                [
                  {
                    "title": "Express",
                    "href": "/docs/quickstarts/express"
                  },
                  {
                    "title": "Fastify",
                    "href": "/docs/quickstarts/fastify"
                  }
                ]
              ]
            }
          ]
        ]
>>>>>>> e8ee323f
      },
      {
        "title": "UI Components",
        "collapse": true,
        "icon": "box",
        "items": [
          [
            {
              "title": "Overview",
              "href": "/docs/components/overview"
            },
            {
              "title": "`<ClerkProvider>`",
              "wrap": false,
              "href": "/docs/components/clerk-provider"
            },
            {
              "title": "Authentication Components",
              "items": [
                [
                  {
                    "title": "`<SignIn />`",
                    "wrap": false,
                    "href": "/docs/components/authentication/sign-in"
                  },
                  {
                    "title": "`<SignUp />`",
                    "wrap": false,
                    "href": "/docs/components/authentication/sign-up"
                  },
                  {
                    "title": "`<GoogleOneTap />`",
                    "wrap": false,
                    "href": "/docs/components/authentication/google-one-tap"
                  }
                ]
              ]
            },
            {
              "title": "User Components",
              "items": [
                [
                  {
                    "title": "`<UserButton />`",
                    "wrap": false,
                    "href": "/docs/components/user/user-button"
                  },
                  {
                    "title": "`<UserProfile />`",
                    "wrap": false,
                    "href": "/docs/components/user/user-profile"
                  }
                ]
              ]
            },
            {
              "title": "Organization Components",
              "items": [
                [
                  {
                    "title": "`<CreateOrganization />`",
                    "wrap": false,
                    "href": "/docs/components/organization/create-organization"
                  },
                  {
                    "title": "`<OrganizationProfile />`",
                    "wrap": false,
                    "href": "/docs/components/organization/organization-profile"
                  },
                  {
                    "title": "`<OrganizationSwitcher />`",
                    "wrap": false,
                    "href": "/docs/components/organization/organization-switcher"
                  },
                  {
                    "title": "`<OrganizationList />`",
                    "wrap": false,
                    "href": "/docs/components/organization/organization-list"
                  }
                ]
              ]
            },
            {
              "title": "Waitlist Component",
              "items": [
                [
                  {
                    "title": "`<Waitlist />`",
                    "wrap": false,
                    "href": "/docs/components/waitlist"
                  }
                ]
              ]
            },
            {
              "title": "Control Components",
              "items": [
                [
                  {
                    "title": "`<AuthenticateWithRedirectCallback />`",
                    "wrap": false,
                    "href": "/docs/components/control/authenticate-with-callback"
                  },
                  {
                    "title": "`<ClerkLoaded>`",
                    "wrap": false,
                    "href": "/docs/components/control/clerk-loaded"
                  },
                  {
                    "title": "`<ClerkLoading>`",
                    "wrap": false,
                    "href": "/docs/components/control/clerk-loading"
                  },
                  {
                    "title": "`<Protect>`",
                    "wrap": false,
                    "href": "/docs/components/protect"
                  },
                  {
                    "title": "`<MultisessionAppSupport>`",
                    "wrap": false,
                    "href": "/docs/components/control/multi-session"
                  },
                  {
                    "title": "`<RedirectToSignIn />`",
                    "wrap": false,
                    "href": "/docs/components/control/redirect-to-signin"
                  },
                  {
                    "title": "`<RedirectToSignUp />`",
                    "wrap": false,
                    "href": "/docs/components/control/redirect-to-signup"
                  },
                  {
                    "title": "`<RedirectToUserProfile />`",
                    "wrap": false,
                    "href": "/docs/components/control/redirect-to-userprofile"
                  },
                  {
                    "title": "`<RedirectToOrganizationProfile />`",
                    "wrap": false,
                    "href": "/docs/components/control/redirect-to-organizationprofile"
                  },
                  {
                    "title": "`<RedirectToCreateOrganization />`",
                    "wrap": false,
                    "href": "/docs/components/control/redirect-to-createorganization"
                  },
                  {
                    "title": "`<SignedIn>`",
                    "wrap": false,
                    "href": "/docs/components/control/signed-in"
                  },
                  {
                    "title": "`<SignedOut>`",
                    "wrap": false,
                    "href": "/docs/components/control/signed-out"
                  }
                ]
              ]
            },
            {
              "title": "Unstyled Components",
              "items": [
                [
                  {
                    "title": "`<SignInButton>`",
                    "wrap": false,
                    "href": "/docs/components/unstyled/sign-in-button"
                  },
                  {
                    "title": "`<SignInWithMetamaskButton>`",
                    "wrap": false,
                    "href": "/docs/components/unstyled/sign-in-with-metamask"
                  },
                  {
                    "title": "`<SignUpButton>`",
                    "wrap": false,
                    "href": "/docs/components/unstyled/sign-up-button"
                  },
                  {
                    "title": "`<SignOutButton>`",
                    "wrap": false,
                    "href": "/docs/components/unstyled/sign-out-button"
                  }
                ]
              ]
            }
          ]
        ]
      }
    ],
    [
      {
        "title": "Clerk SDK",
        "selectable": true,
        "items": [
          [
            {
              "title": "Next.js",
              "icon": "nextjs",
              "items": [
                [
                  {
                    "title": "Quickstart",
                    "href": "/docs/quickstarts/nextjs"
                  },
                  {
                    "title": "Available Methods",
                    "href": "/docs/references/nextjs/overview"
                  },
                  {
                    "title": "Guides",
                    "items": [
                      [
                        {
                          "title": "Read session and user data",
                          "href": "/docs/references/nextjs/read-session-data"
                        },
                        {
                          "title": "Add a custom sign-in-or-up page",
                          "href": "/docs/references/nextjs/custom-sign-in-or-up-page"
                        },
                        {
                          "title": "Add a custom sign-up page",
                          "href": "/docs/references/nextjs/custom-sign-up-page"
                        },
                        {
                          "title": "Add custom onboarding",
                          "href": "/docs/references/nextjs/add-onboarding-flow"
                        },
                        {
                          "title": "Set up a waitlist",
                          "href": "/docs/references/nextjs/waitlist"
                        },
                        {
                          "title": "Role Based Access Control",
                          "href": "/docs/references/nextjs/basic-rbac"
                        },
                        {
                          "title": "Rendering modes",
                          "href": "/docs/references/nextjs/rendering-modes"
                        },
                        {
                          "title": "Geo blocking",
                          "href": "/docs/references/nextjs/geo-blocking"
                        },
                        {
                          "title": "Migrate from Auth.js",
                          "href": "/docs/references/nextjs/authjs-migration"
                        },
                        {
                          "title": "tRPC",
                          "href": "/docs/references/nextjs/trpc"
                        }
                      ]
                    ]
                  },
                  {
                    "title": "General references",
                    "items": [
                      [
                        {
                          "title": "`clerkMiddleware()`",
                          "wrap": false,
                          "href": "/docs/references/nextjs/clerk-middleware"
                        }
                      ]
                    ]
                  },
                  {
                    "title": "App Router References",
                    "items": [
                      [
                        {
                          "title": "`auth()`",
                          "wrap": false,
                          "href": "/docs/references/nextjs/auth"
                        },
                        {
                          "title": "`currentUser()`",
                          "wrap": false,
                          "href": "/docs/references/nextjs/current-user"
                        },
                        {
                          "title": "Route Handlers",
                          "href": "/docs/references/nextjs/route-handlers"
                        },
                        {
                          "title": "Server Actions",
                          "href": "/docs/references/nextjs/server-actions"
                        }
                      ]
                    ]
                  },
                  {
                    "title": "Pages Router References",
                    "items": [
                      [
                        {
                          "title": "`getAuth()`",
                          "wrap": false,
                          "href": "/docs/references/nextjs/get-auth"
                        },
                        {
                          "title": "`buildClerkProps()`",
                          "wrap": false,
                          "href": "/docs/references/nextjs/build-clerk-props"
                        }
                      ]
                    ]
                  },
                  {
                    "title": "Demo Repositories",
                    "items": [
                      [
                        {
                          "title": "App Router Demo Repo",
                          "href": "https://github.com/clerk/clerk-nextjs-demo-app-router"
                        },
                        {
                          "title": "Pages Router Demo Repo",
                          "href": "https://github.com/clerk/clerk-nextjs-demo-pages-router"
                        }
                      ]
                    ]
                  }
                ]
              ]
            },
            {
              "title": "React",
              "icon": "react",
              "items": [
                [
                  {
                    "title": "Quickstart",
                    "href": "/docs/quickstarts/react"
                  },
                  {
                    "title": "Available Methods",
                    "href": "/docs/references/react/overview"
                  },
                  {
                    "title": "Client-side helpers",
                    "items": [
                      [
                        {
                          "title": "`useUser()`",
                          "wrap": false,
                          "href": "/docs/references/react/use-user"
                        },
                        {
                          "title": "`useClerk()`",
                          "wrap": false,
                          "href": "/docs/references/react/use-clerk"
                        },
                        {
                          "title": "`useAuth()`",
                          "wrap": false,
                          "href": "/docs/references/react/use-auth"
                        },
                        {
                          "title": "`useSignIn()`",
                          "wrap": false,
                          "href": "/docs/references/react/use-sign-in"
                        },
                        {
                          "title": "`useSignUp()`",
                          "wrap": false,
                          "href": "/docs/references/react/use-sign-up"
                        },
                        {
                          "title": "`useSession()`",
                          "wrap": false,
                          "href": "/docs/references/react/use-session"
                        },
                        {
                          "title": "`useSessionList()`",
                          "wrap": false,
                          "href": "/docs/references/react/use-session-list"
                        },
                        {
                          "title": "`useOrganization()`",
                          "wrap": false,
                          "href": "/docs/references/react/use-organization"
                        },
                        {
                          "title": "`useOrganizationList()`",
                          "wrap": false,
                          "href": "/docs/references/react/use-organization-list"
                        },
                        {
                          "title": "`useReverification()`",
                          "tag": "(Beta)",
                          "wrap": false,
                          "href": "/docs/references/react/use-reverification"
                        }
                      ]
                    ]
                  }
                ]
              ]
            },
            {
              "title": "JavaScript",
              "icon": "javascript",
              "items": [
                [
                  {
                    "title": "Quickstart",
                    "href": "/docs/quickstarts/javascript"
                  },
                  {
                    "title": "Available Methods",
                    "href": "/docs/references/javascript/overview"
                  },
                  {
                    "title": "Clerk",
                    "collapse": true,
                    "items": [
                      [
                        {
                          "title": "Clerk class",
                          "href": "/docs/references/javascript/clerk/clerk"
                        },
                        {
                          "title": "Organization methods",
                          "href": "/docs/references/javascript/clerk/organization-methods"
                        },
                        {
                          "title": "Waitlist methods",
                          "href": "/docs/references/javascript/clerk/waitlist-methods"
                        },
                        {
                          "title": "Redirect methods",
                          "href": "/docs/references/javascript/clerk/redirect-methods"
                        },
                        {
                          "title": "BuildURLs",
                          "href": "/docs/references/javascript/clerk/build-urls"
                        },
                        {
                          "title": "Handle navigation",
                          "href": "/docs/references/javascript/clerk/handle-navigation"
                        },
                        {
                          "title": "Session methods",
                          "href": "/docs/references/javascript/clerk/session-methods"
                        }
                      ]
                    ]
                  },
                  {
                    "title": "User",
                    "collapse": true,
                    "items": [
                      [
                        {
                          "title": "User object",
                          "href": "/docs/references/javascript/user/user"
                        },
                        {
                          "title": "TOTP methods",
                          "href": "/docs/references/javascript/user/totp"
                        },
                        {
                          "title": "Password management methods",
                          "href": "/docs/references/javascript/user/password-management"
                        },
                        {
                          "title": "Create metadata methods",
                          "href": "/docs/references/javascript/user/create-metadata"
                        }
                      ]
                    ]
                  },
                  {
                    "title": "Organization",
                    "collapse": true,
                    "items": [
                      [
                        {
                          "title": "Organization object",
                          "href": "/docs/references/javascript/organization/organization"
                        },
                        {
                          "title": "Membership methods",
                          "href": "/docs/references/javascript/organization/members"
                        },
                        {
                          "title": "Invitation methods",
                          "href": "/docs/references/javascript/organization/invitations"
                        },
                        {
                          "title": "Domain methods",
                          "href": "/docs/references/javascript/organization/domains"
                        },
                        {
                          "title": "Membership request methods",
                          "href": "/docs/references/javascript/organization/membership-request"
                        }
                      ]
                    ]
                  },
                  {
                    "title": "Session",
                    "href": "/docs/references/javascript/session"
                  },
                  {
                    "title": "Client",
                    "href": "/docs/references/javascript/client"
                  },
                  {
                    "title": "Sign In",
                    "collapse": true,
                    "items": [
                      [
                        {
                          "title": "Sign In",
                          "href": "/docs/references/javascript/sign-in/sign-in"
                        },
                        {
                          "title": "First Factor",
                          "href": "/docs/references/javascript/sign-in/first-factor"
                        },
                        {
                          "title": "Second Factor",
                          "href": "/docs/references/javascript/sign-in/second-factor"
                        },
                        {
                          "title": "AuthenticateWith",
                          "href": "/docs/references/javascript/sign-in/authenticate-with"
                        }
                      ]
                    ]
                  },
                  {
                    "title": "Sign Up",
                    "collapse": true,
                    "items": [
                      [
                        {
                          "title": "Sign Up",
                          "href": "/docs/references/javascript/sign-up/sign-up"
                        },
                        {
                          "title": "AuthenticateWith",
                          "href": "/docs/references/javascript/sign-up/authenticate-with"
                        },
                        {
                          "title": "Verification",
                          "href": "/docs/references/javascript/sign-up/verification"
                        },
                        {
                          "title": "Email Verification",
                          "href": "/docs/references/javascript/sign-up/email-verification"
                        },
                        {
                          "title": "Phone Verification",
                          "href": "/docs/references/javascript/sign-up/phone-verification"
                        },
                        {
                          "title": "Web3 Verification",
                          "href": "/docs/references/javascript/sign-up/web3-verification"
                        }
                      ]
                    ]
                  },
                  {
                    "title": "Types",
                    "collapse": true,
                    "items": [
                      [
                        {
                          "title": "Overview",
                          "href": "/docs/references/javascript/types/overview"
                        },
                        {
                          "title": "`ClerkAPIError`",
                          "href": "/docs/references/javascript/types/clerk-api-error"
                        },
                        {
                          "title": "`ClerkPaginatedResponse`",
                          "href": "/docs/references/javascript/types/clerk-paginated-response"
                        },
                        {
                          "title": "`CustomPage`",
                          "href": "/docs/references/javascript/types/custom-page"
                        },
                        {
                          "title": "`EmailAddress`",
                          "href": "/docs/references/javascript/types/email-address"
                        },
                        {
                          "title": "`EmailLinkError`",
                          "href": "/docs/references/javascript/types/email-link-error"
                        },
                        {
                          "title": "`ExternalAccount`",
                          "href": "/docs/references/javascript/types/external-account"
                        },
                        {
                          "title": "`DeletedObject`",
                          "href": "/docs/references/javascript/types/deleted-object"
                        },
                        {
                          "title": "Metadata types",
                          "href": "/docs/references/javascript/types/metadata"
                        },
                        {
                          "title": "OAuth types",
                          "href": "/docs/references/javascript/types/oauth"
                        },
                        {
                          "title": "`OrganizationDomain`",
                          "href": "/docs/references/javascript/types/organization-domain"
                        },
                        {
                          "title": "`OrganizationInvitation`",
                          "href": "/docs/references/javascript/types/organization-invitation"
                        },
                        {
                          "title": "`OrganizationMembership`",
                          "href": "/docs/references/javascript/types/organization-membership"
                        },
                        {
                          "title": "`OrganizationMembershipRequest`",
                          "href": "/docs/references/javascript/types/organization-membership-request"
                        },
                        {
                          "title": "`OrganizationSuggestion`",
                          "href": "/docs/references/javascript/types/organization-suggestion"
                        },
                        {
                          "title": "`PasskeyResource`",
                          "href": "/docs/references/javascript/types/passkey-resource"
                        },
                        {
                          "title": "`PhoneNumber`",
                          "href": "/docs/references/javascript/types/phone-number"
                        },
                        {
                          "title": "`PublicUserData`",
                          "href": "/docs/references/javascript/types/public-user-data"
                        },
                        {
                          "title": "`SessionStatus`",
                          "href": "/docs/references/javascript/types/session-status"
                        },
                        {
                          "title": "`SessionVerification`",
                          "href": "/docs/references/javascript/types/session-verification"
                        },
                        {
                          "title": "`SessionWithActivities`",
                          "href": "/docs/references/javascript/types/session-with-activities"
                        },
                        {
                          "title": "`SetActiveParams`",
                          "href": "/docs/references/javascript/types/set-active-params"
                        },
                        {
                          "title": "`SignInFirstFactor`",
                          "href": "/docs/references/javascript/types/sign-in-first-factor"
                        },
                        {
                          "title": "`SignInSecondFactor`",
                          "href": "/docs/references/javascript/types/sign-in-second-factor"
                        },
                        {
                          "title": "`SignInRedirectOptions`",
                          "href": "/docs/references/javascript/types/sign-in-redirect-options"
                        },
                        {
                          "title": "`SignUpRedirectOptions`",
                          "href": "/docs/references/javascript/types/sign-up-redirect-options"
                        },
                        {
                          "title": "`SignInInitialValues`",
                          "href": "/docs/references/javascript/types/sign-in-initial-values"
                        },
                        {
                          "title": "`SignUpInitialValues`",
                          "href": "/docs/references/javascript/types/sign-up-initial-values"
                        },
                        {
                          "title": "`RedirectOptions`",
                          "href": "/docs/references/javascript/types/redirect-options"
                        },
                        {
                          "title": "`Verification`",
                          "href": "/docs/references/javascript/types/verification"
                        },
                        {
                          "title": "Web3 Wallet",
                          "href": "/docs/references/javascript/types/web3-wallet"
                        }
                      ]
                    ]
                  }
                ]
              ]
            },
            {
              "title": "Chrome Extension",
              "icon": "chrome",
              "items": [
                [
                  {
                    "title": "Quickstart",
                    "href": "/docs/quickstarts/chrome-extension"
                  },
                  {
                    "title": "Available Methods",
                    "href": "/docs/references/chrome-extension/overview"
                  },
                  {
                    "title": "Guides",
                    "collapse": false,
                    "items": [
                      [
                        {
                          "title": "Add React Router",
                          "href": "/docs/references/chrome-extension/add-react-router"
                        },
                        {
                          "title": "Sync auth status between your Chrome Extension and web app",
                          "href": "/docs/references/chrome-extension/sync-host"
                        },
                        {
                          "title": "`createClerkClient()`",
                          "href": "/docs/references/chrome-extension/create-clerk-client"
                        },
                        {
                          "title": "Configure a consistent CRX ID",
                          "href": "/docs/references/chrome-extension/configure-consistent-crx-id"
                        }
                      ]
                    ]
                  }
                ]
              ]
            },
            {
              "title": "Expo",
              "icon": "expo",
              "items": [
                [
                  {
                    "title": "Quickstart",
                    "href": "/docs/quickstarts/expo"
                  },
                  {
                    "title": "Available Methods",
                    "href": "/docs/references/expo/overview"
                  },
                  {
                    "title": "Hooks",
                    "items": [
                      [
                        {
                          "title": "useLocalCredentials()",
                          "href": "/docs/references/expo/use-local-credentials"
                        },
                        {
                          "title": "useOAuth()",
                          "href": "/docs/references/expo/use-oauth"
                        }
                      ]
                    ]
                  },
                  {
                    "title": "Guides",
                    "items": [
                      [
                        {
                          "title": "Read session and user data",
                          "href": "/docs/references/expo/read-session-user-data"
                        },
                        {
                          "title": "Use biometrics with local credentials",
                          "href": "/docs/references/expo/local-credentials"
                        },
                        {
                          "title": "Offline support",
                          "href": "/docs/references/expo/offline-support"
                        }
                      ]
                    ]
                  },
                  {
                    "title": "Web support",
                    "collapse": true,
                    "items": [
                      [
                        {
                          "title": "Overview",
                          "href": "/docs/references/expo/web-support/overview"
                        },
                        {
                          "title": "Add a custom sign-in-or-up page",
                          "href": "/docs/references/expo/web-support/custom-sign-in-or-up-page"
                        },
                        {
                          "title": "Add a custom sign-up page",
                          "href": "/docs/references/expo/web-support/custom-sign-up-page"
                        }
                      ]
                    ]
                  }
                ]
              ]
            },
            {
              "title": "Express",
              "icon": "expressjs",
              "items": [
                [
                  {
                    "title": "Quickstart",
                    "href": "/docs/quickstarts/express"
                  },
                  {
                    "title": "Available Methods",
                    "href": "/docs/references/express/overview"
                  }
                ]
              ]
            },
            {
              "title": "Fastify",
              "icon": "fastify",
              "items": [
                [
                  {
                    "title": "Quickstart",
                    "href": "/docs/quickstarts/fastify"
                  },
                  {
                    "title": "Available Methods",
                    "href": "/docs/references/fastify/overview"
                  }
                ]
              ]
            },
            {
              "title": "iOS",
              "tag": "(Beta)",
              "icon": "apple",
              "items": [
                [
                  {
                    "title": "Quickstart",
                    "href": "/docs/quickstarts/ios"
                  },
                  {
                    "title": "Available Methods",
                    "href": "/docs/references/ios/overview"
                  },
                  {
                    "title": "`getToken()`",
                    "href": "/docs/references/ios/get-token"
                  },
                  {
                    "title": "Guides",
                    "items": [
                      [
                        {
                          "title": "Sign in with Apple",
                          "href": "/docs/references/ios/sign-in-with-apple"
                        }
                      ]
                    ]
                  }
                ]
              ]
            },
            {
              "title": "React Router",
              "icon": "react-router",
              "tag": "(Beta)",
              "items": [
                [
                  {
                    "title": "Quickstart",
                    "href": "/docs/quickstarts/react-router"
                  },
                  {
                    "title": "Available Methods",
                    "href": "/docs/references/react-router/overview"
                  },
                  {
                    "title": "Guides",
                    "items": [
                      [
                        {
                          "title": "Read session and user data",
                          "href": "/docs/references/react-router/read-session-data"
                        },
                        {
                          "title": "Add custom sign-in-or-up page",
                          "href": "/docs/references/react-router/custom-sign-in-or-up-page"
                        },
                        {
                          "title": "Add custom sign-up page",
                          "href": "/docs/references/react-router/custom-sign-up-page"
                        },
                        {
                          "title": "Library mode",
                          "href": "/docs/references/react-router/library-mode"
                        }
                      ]
                    ]
                  },
                  {
                    "title": "General references",
                    "items": [
                      [
                        {
                          "title": "`rootAuthLoader()`",
                          "wrap": false,
                          "href": "/docs/references/react-router/root-auth-loader"
                        },
                        {
                          "title": "`getAuth()`",
                          "href": "/docs/references/react-router/get-auth"
                        }
                      ]
                    ]
                  }
                ]
              ]
            },
            {
              "title": "Remix",
              "icon": "remix",
              "items": [
                [
                  {
                    "title": "Quickstart",
                    "href": "/docs/quickstarts/remix"
                  },
                  {
                    "title": "`<ClerkApp />`",
                    "wrap": false,
                    "href": "/docs/references/remix/clerk-app"
                  },
                  {
                    "title": "SPA Mode",
                    "wrap": false,
                    "href": "/docs/references/remix/spa-mode"
                  },
                  {
                    "title": "Add custom sign-in-or-up page",
                    "wrap": true,
                    "href": "/docs/references/remix/custom-sign-in-or-up-page"
                  },
                  {
                    "title": "Add custom sign-up page",
                    "wrap": true,
                    "href": "/docs/references/remix/custom-sign-up-page"
                  },
                  {
                    "title": "Read session and user data",
                    "wrap": true,
                    "href": "/docs/references/remix/read-session-data"
                  }
                ]
              ]
            },
            {
              "title": "TanStack Start",
              "icon": "tanstack",
              "tag": "(Beta)",
              "items": [
                [
                  {
                    "title": "Quickstart",
                    "href": "/docs/quickstarts/tanstack-start"
                  },
                  {
                    "title": "Available Methods",
                    "href": "/docs/references/tanstack-start/overview"
                  },
                  {
                    "title": "General references",
                    "items": [
                      [
                        {
                          "title": "`getAuth()`",
                          "href": "/docs/references/tanstack-start/get-auth"
                        },
                        {
                          "title": "`createClerkHandler()`",
                          "href": "/docs/references/tanstack-start/create-clerk-handler"
                        }
                      ]
                    ]
                  },
                  {
                    "title": "Guides",
                    "items": [
                      [
                        {
                          "title": "Add custom sign-in-or-up-page",
                          "href": "/docs/references/tanstack-start/custom-sign-in-or-up-page",
                          "wrap": true
                        },
                        {
                          "title": "Add custom sign-up-page",
                          "href": "/docs/references/tanstack-start/custom-sign-up-page",
                          "wrap": true
                        },
                        {
                          "title": "Read session and user data",
                          "href": "/docs/references/tanstack-start/read-session-data",
                          "wrap": true
                        }
                      ]
                    ]
                  }
                ]
              ]
            },
            {
              "title": "Go",
              "icon": "go",
              "items": [
                [
                  {
                    "title": "Quickstart & Available Methods",
                    "href": "/docs/references/go/overview"
                  },
                  {
                    "title": "Verifying sessions",
                    "href": "/docs/references/go/verifying-sessions"
                  },
                  {
                    "title": "Use Clerk Go for Backend API Operations",
                    "href": "/docs/references/go/other-examples"
                  },
                  {
                    "title": "Go SDK repository",
                    "href": "https://github.com/clerk/clerk-sdk-go"
                  }
                ]
              ]
            },
            {
              "title": "Astro",
              "icon": "astro",
              "items": [
                [
                  {
                    "title": "Quickstart",
                    "href": "/docs/quickstarts/astro"
                  },
                  {
                    "title": "Available Methods",
                    "href": "/docs/references/astro/overview"
                  },
                  {
                    "title": "UI Frameworks",
                    "items": [
                      [
                        {
                          "title": "Use Clerk with Astro and React",
                          "href": "/docs/references/astro/react"
                        }
                      ]
                    ]
                  },
                  {
                    "title": "Guides",
                    "items": [
                      [
                        {
                          "title": "Migrating from community SDK",
                          "href": "/docs/references/astro/migrating-from-astro-community-sdk"
                        },
                        {
                          "title": "Read session and user data",
                          "wrap": false,
                          "href": "/docs/references/astro/read-session-data"
                        },
                        {
                          "title": "Hybrid rendering",
                          "wrap": false,
                          "href": "/docs/references/astro/hybrid-rendering"
                        }
                      ]
                    ]
                  },
                  {
                    "title": "General references",
                    "items": [
                      [
                        {
                          "title": "`clerkMiddleware()`",
                          "wrap": false,
                          "href": "/docs/references/astro/clerk-middleware"
                        },
                        {
                          "title": "Locals",
                          "wrap": false,
                          "href": "/docs/references/astro/locals"
                        },
                        {
                          "title": "Endpoints",
                          "wrap": false,
                          "href": "/docs/references/astro/endpoints"
                        }
                      ]
                    ]
                  },
                  {
                    "title": "Client-side helpers",
                    "items": [
                      [
                        {
                          "title": "`$authStore`",
                          "wrap": false,
                          "href": "/docs/references/astro/auth-store"
                        },
                        {
                          "title": "`$clerkStore`",
                          "wrap": false,
                          "href": "/docs/references/astro/clerk-store"
                        },
                        {
                          "title": "`$userStore`",
                          "wrap": false,
                          "href": "/docs/references/astro/user-store"
                        },
                        {
                          "title": "`$signInStore`",
                          "wrap": false,
                          "href": "/docs/references/astro/sign-in-store"
                        },
                        {
                          "title": "`$signUpStore`",
                          "wrap": false,
                          "href": "/docs/references/astro/sign-up-store"
                        },
                        {
                          "title": "`$sessionStore`",
                          "wrap": false,
                          "href": "/docs/references/astro/session-store"
                        },
                        {
                          "title": "`$sessionListStore`",
                          "wrap": false,
                          "href": "/docs/references/astro/session-list-store"
                        },
                        {
                          "title": "`$organizationStore`",
                          "wrap": false,
                          "href": "/docs/references/astro/organization-store"
                        }
                      ]
                    ]
                  }
                ]
              ]
            },
            {
              "title": "Nuxt",
              "icon": "nuxt",
              "items": [
                [
                  {
                    "title": "Quickstart",
                    "href": "/docs/quickstarts/nuxt"
                  },
                  { "title": "Available Methods", "href": "/docs/references/nuxt/overview" },
                  {
                    "title": "Guides",
                    "items": [
                      [
                        {
                          "title": "Read session and user data",
                          "wrap": false,
                          "href": "/docs/references/nuxt/read-session-data"
                        },
                        {
                          "title": "Protect pages",
                          "wrap": false,
                          "href": "/docs/references/nuxt/protect-pages"
                        }
                      ]
                    ]
                  },
                  {
                    "title": "General references",
                    "items": [
                      [
                        {
                          "title": "`clerkMiddleware()`",
                          "wrap": false,
                          "href": "/docs/references/nuxt/clerk-middleware"
                        }
                      ]
                    ]
                  }
                ]
              ]
            },
            {
              "title": "Vue",
              "icon": "vue",
              "items": [
                [
                  { "title": "Quickstart", "href": "/docs/quickstarts/vue" },
                  { "title": "Available Methods", "href": "/docs/references/vue/overview" },
                  {
                    "title": "Guides",
                    "items": [
                      [
                        {
                          "title": "Migrating from community SDK",
                          "href": "/docs/references/vue/migrating-from-vue-community-sdk"
                        }
                      ]
                    ]
                  },
                  {
                    "title": "Client-side helpers",
                    "items": [
                      [
                        {
                          "title": "`useUser()`",
                          "wrap": false,
                          "href": "/docs/references/vue/use-user"
                        },
                        {
                          "title": "`useClerk()`",
                          "wrap": false,
                          "href": "/docs/references/vue/use-clerk"
                        },
                        {
                          "title": "`useAuth()`",
                          "wrap": false,
                          "href": "/docs/references/vue/use-auth"
                        },
                        {
                          "title": "`useSignIn()`",
                          "wrap": false,
                          "href": "/docs/references/vue/use-sign-in"
                        },
                        {
                          "title": "`useSignUp`",
                          "wrap": false,
                          "href": "/docs/references/vue/use-sign-up"
                        },
                        {
                          "title": "`useSession()`",
                          "wrap": false,
                          "href": "/docs/references/vue/use-session"
                        },
                        {
                          "title": "`useSessionList()`",
                          "wrap": false,
                          "href": "/docs/references/vue/use-session-list"
                        },
                        {
                          "title": "`useOrganization()`",
                          "wrap": false,
                          "href": "/docs/references/vue/use-organization"
                        }
                      ]
                    ]
                  }
                ]
              ]
            },
            {
              "title": "Ruby / Rails",
              "icon": "ruby",
              "items": [
                [
                  {
                    "title": "Quickstart",
                    "href": "/docs/references/ruby/overview"
                  },
                  {
                    "title": "Available Methods",
                    "href": "/docs/references/ruby/available-methods"
                  },
                  {
                    "title": "Rack/Rails integration",
                    "href": "/docs/references/ruby/rack-rails"
                  },
                  {
                    "title": "Ruby SDK repository",
                    "href": "https://github.com/clerk/clerk-sdk-ruby"
                  }
                ]
              ]
            },
            {
              "title": "Python",
              "icon": "python",
              "items": [
                [
                  {
                    "title": "Quickstart",
                    "href": "https://github.com/clerk/clerk-sdk-python/blob/main/README.md",
                    "target": "_blank"
                  }
                ]
              ]
            },
            {
              "title": "C#",
              "icon": "csharp",
              "items": [
                [
                  {
                    "title": "Quickstart",
                    "href": "https://github.com/clerk/clerk-sdk-csharp/blob/main/README.md",
                    "target": "_blank"
                  }
                ]
              ]
            },
            {
              "title": "JS Backend SDK",
              "icon": "clerk",
              "items": [
                [
                  {
                    "title": "Quickstart & Available Methods",
                    "href": "/docs/references/backend/overview"
                  },
                  {
                    "title": "User",
                    "collapse": true,
                    "items": [
                      [
                        {
                          "title": "`getUserList()`",
                          "wrap": false,
                          "href": "/docs/references/backend/user/get-user-list"
                        },
                        {
                          "title": "`getUser()`",
                          "wrap": false,
                          "href": "/docs/references/backend/user/get-user"
                        },
                        {
                          "title": "`getCount()`",
                          "wrap": false,
                          "href": "/docs/references/backend/user/get-count"
                        },
                        {
                          "title": "`getOrganizationMembershipList()`",
                          "wrap": false,
                          "href": "/docs/references/backend/user/get-organization-membership-list"
                        },
                        {
                          "title": "`getUserOAuthAccessToken()`",
                          "wrap": false,
                          "href": "/docs/references/backend/user/get-user-oauth-access-token"
                        },
                        {
                          "title": "`createUser()`",
                          "wrap": false,
                          "href": "/docs/references/backend/user/create-user"
                        },
                        {
                          "title": "`verifyPassword()`",
                          "wrap": false,
                          "href": "/docs/references/backend/user/verify-password"
                        },
                        {
                          "title": "`banUser()`",
                          "wrap": false,
                          "href": "/docs/references/backend/user/ban-user"
                        },
                        {
                          "title": "`unbanUser()`",
                          "wrap": false,
                          "href": "/docs/references/backend/user/unban-user"
                        },
                        {
                          "title": "`lockUser()`",
                          "wrap": false,
                          "href": "/docs/references/backend/user/lock-user"
                        },
                        {
                          "title": "`unlockUser()`",
                          "wrap": false,
                          "href": "/docs/references/backend/user/unlock-user"
                        },
                        {
                          "title": "`updateUser()`",
                          "wrap": false,
                          "href": "/docs/references/backend/user/update-user"
                        },
                        {
                          "title": "`updateUserProfileImage()`",
                          "wrap": false,
                          "href": "/docs/references/backend/user/update-user-profile-image"
                        },
                        {
                          "title": "`updateUserMetadata()`",
                          "wrap": false,
                          "href": "/docs/references/backend/user/update-user-metadata"
                        },
                        {
                          "title": "`deleteUser()`",
                          "wrap": false,
                          "href": "/docs/references/backend/user/delete-user"
                        },
                        {
                          "title": "`disableUserMFA()`",
                          "wrap": false,
                          "href": "/docs/references/backend/user/disable-user-mfa"
                        },
                        {
                          "title": "`verifyTOTP()`",
                          "wrap": false,
                          "href": "/docs/references/backend/user/verify-totp"
                        },
                        {
                          "title": "`deleteUserProfileImage()`",
                          "wrap": false,
                          "href": "/docs/references/backend/user/delete-user-profile-image"
                        }
                      ]
                    ]
                  },
                  {
                    "title": "Organization",
                    "collapse": true,
                    "items": [
                      [
                        {
                          "title": "`getOrganization()`",
                          "wrap": false,
                          "href": "/docs/references/backend/organization/get-organization"
                        },
                        {
                          "title": "`getOrganizationList()`",
                          "wrap": false,
                          "href": "/docs/references/backend/organization/get-organization-list"
                        },
                        {
                          "title": "`getOrganizationMembershipList()`",
                          "wrap": false,
                          "href": "/docs/references/backend/organization/get-organization-membership-list"
                        },
                        {
                          "title": "`getOrganizationInvitationList()`",
                          "wrap": false,
                          "href": "/docs/references/backend/organization/get-organization-invitation-list"
                        },
                        {
                          "title": "`createOrganization()`",
                          "wrap": false,
                          "href": "/docs/references/backend/organization/create-organization"
                        },
                        {
                          "title": "`createOrganizationMembership()`",
                          "wrap": false,
                          "href": "/docs/references/backend/organization/create-organization-membership"
                        },
                        {
                          "title": "`createOrganizationInvitation()`",
                          "wrap": false,
                          "href": "/docs/references/backend/organization/create-organization-invitation"
                        },
                        {
                          "title": "`updateOrganization()`",
                          "wrap": false,
                          "href": "/docs/references/backend/organization/update-organization"
                        },
                        {
                          "title": "`updateOrganizationLogo()`",
                          "wrap": false,
                          "href": "/docs/references/backend/organization/update-organization-logo"
                        },
                        {
                          "title": "`updateOrganizationMembership()`",
                          "wrap": false,
                          "href": "/docs/references/backend/organization/update-organization-membership"
                        },
                        {
                          "title": "`updateOrganizationMetadata()`",
                          "wrap": false,
                          "href": "/docs/references/backend/organization/update-organization-metadata"
                        },
                        {
                          "title": "`updateOrganizationMembershipMetadata()`",
                          "wrap": false,
                          "href": "/docs/references/backend/organization/update-organization-membership-metadata"
                        },
                        {
                          "title": "`deleteOrganization()`",
                          "wrap": false,
                          "href": "/docs/references/backend/organization/delete-organization"
                        },
                        {
                          "title": "`deleteOrganizationMembership()`",
                          "wrap": false,
                          "href": "/docs/references/backend/organization/delete-organization-membership"
                        },
                        {
                          "title": "`revokeOrganizationInvitation()`",
                          "wrap": false,
                          "href": "/docs/references/backend/organization/revoke-organization-invitation"
                        }
                      ]
                    ]
                  },
                  {
                    "title": "Allowlist Identifiers",
                    "collapse": true,
                    "items": [
                      [
                        {
                          "title": "`getAllowlistIdentifierList()`",
                          "wrap": false,
                          "href": "/docs/references/backend/allowlist/get-allowlist-identifier-list"
                        },
                        {
                          "title": "`createAllowlistIdentifier()`",
                          "wrap": false,
                          "href": "/docs/references/backend/allowlist/create-allowlist-identifier"
                        },
                        {
                          "title": "`deleteAllowlistIdentifier()`",
                          "wrap": false,
                          "href": "/docs/references/backend/allowlist/delete-allowlist-identifier"
                        }
                      ]
                    ]
                  },
                  {
                    "title": "Sessions",
                    "collapse": true,
                    "items": [
                      [
                        {
                          "title": "`getSession()`",
                          "wrap": false,
                          "href": "/docs/references/backend/sessions/get-session"
                        },
                        {
                          "title": "`getSessionList()`",
                          "wrap": false,
                          "href": "/docs/references/backend/sessions/get-session-list"
                        },
                        {
                          "title": "`getToken()`",
                          "wrap": false,
                          "href": "/docs/references/backend/sessions/get-token"
                        },
                        {
                          "title": "`verifySession()`",
                          "wrap": false,
                          "href": "/docs/references/backend/sessions/verify-session"
                        },
                        {
                          "title": "`revokeSession()`",
                          "wrap": false,
                          "href": "/docs/references/backend/sessions/revoke-session"
                        }
                      ]
                    ]
                  },
                  {
                    "title": "Client",
                    "collapse": true,
                    "items": [
                      [
                        {
                          "title": "`getClient()`",
                          "wrap": false,
                          "href": "/docs/references/backend/client/get-client"
                        },
                        {
                          "title": "`getClientList()`",
                          "wrap": false,
                          "href": "/docs/references/backend/client/get-client-list"
                        },
                        {
                          "title": "`verifyClient()`",
                          "wrap": false,
                          "href": "/docs/references/backend/client/verify-client"
                        }
                      ]
                    ]
                  },
                  {
                    "title": "Invitations",
                    "collapse": true,
                    "items": [
                      [
                        {
                          "title": "`getInvitationList()`",
                          "wrap": false,
                          "href": "/docs/references/backend/invitations/get-invitation-list"
                        },
                        {
                          "title": "`createInvitation()`",
                          "wrap": false,
                          "href": "/docs/references/backend/invitations/create-invitation"
                        },
                        {
                          "title": "`revokeInvitation()`",
                          "wrap": false,
                          "href": "/docs/references/backend/invitations/revoke-invitation"
                        }
                      ]
                    ]
                  },
                  {
                    "title": "Redirect Urls",
                    "collapse": true,
                    "items": [
                      [
                        {
                          "title": "`getRedirectUrl()`",
                          "wrap": false,
                          "href": "/docs/references/backend/redirect-urls/get-redirect-url"
                        },
                        {
                          "title": "`getRedirectUrlList()`",
                          "wrap": false,
                          "href": "/docs/references/backend/redirect-urls/get-redirect-url-list"
                        },
                        {
                          "title": "`createRedirectUrl()`",
                          "wrap": false,
                          "href": "/docs/references/backend/redirect-urls/create-redirect-url"
                        },
                        {
                          "title": "`deleteRedirectUrl()`",
                          "wrap": false,
                          "href": "/docs/references/backend/redirect-urls/delete-redirect-url"
                        }
                      ]
                    ]
                  },
                  {
                    "title": "Email addresses",
                    "collapse": true,
                    "items": [
                      [
                        {
                          "title": "`getEmailAddress()`",
                          "wrap": false,
                          "href": "/docs/references/backend/email-addresses/get-email-address"
                        },
                        {
                          "title": "`createEmailAddress()`",
                          "wrap": false,
                          "href": "/docs/references/backend/email-addresses/create-email-address"
                        },
                        {
                          "title": "`updateEmailAddress()`",
                          "wrap": false,
                          "href": "/docs/references/backend/email-addresses/update-email-address"
                        },
                        {
                          "title": "`deleteEmailAddress()`",
                          "wrap": false,
                          "href": "/docs/references/backend/email-addresses/delete-email-address"
                        }
                      ]
                    ]
                  },
                  {
                    "title": "Phone numbers",
                    "collapse": true,
                    "items": [
                      [
                        {
                          "title": "`getPhoneNumber()`",
                          "wrap": false,
                          "href": "/docs/references/backend/phone-numbers/get-phone-number"
                        },
                        {
                          "title": "`createPhoneNumber()`",
                          "wrap": false,
                          "href": "/docs/references/backend/phone-numbers/create-phone-number"
                        },
                        {
                          "title": "`updatePhoneNumber()`",
                          "wrap": false,
                          "href": "/docs/references/backend/phone-numbers/update-phone-number"
                        },
                        {
                          "title": "`deletePhoneNumber()`",
                          "wrap": false,
                          "href": "/docs/references/backend/phone-numbers/delete-phone-number"
                        }
                      ]
                    ]
                  },
                  {
                    "title": "SAML connections",
                    "collapse": true,
                    "items": [
                      [
                        {
                          "title": "`getSamlConnectionList()`",
                          "wrap": false,
                          "href": "/docs/references/backend/saml-connections/get-saml-connection-list"
                        },
                        {
                          "title": "`getSamlConnection()`",
                          "wrap": false,
                          "href": "/docs/references/backend/saml-connections/get-saml-connection"
                        },
                        {
                          "title": "`createSamlConnection()`",
                          "wrap": false,
                          "href": "/docs/references/backend/saml-connections/create-saml-connection"
                        },
                        {
                          "title": "`updateSamlConnection()`",
                          "wrap": false,
                          "href": "/docs/references/backend/saml-connections/update-saml-connection"
                        },
                        {
                          "title": "`deleteSamlConnection()`",
                          "wrap": false,
                          "href": "/docs/references/backend/saml-connections/delete-saml-connection"
                        }
                      ]
                    ]
                  },
                  {
                    "title": "Sign-in tokens",
                    "collapse": true,
                    "items": [
                      [
                        {
                          "title": "`createSignInToken()`",
                          "wrap": false,
                          "href": "/docs/references/backend/sign-in-tokens/create-sign-in-token"
                        },
                        {
                          "title": "`revokeSignInToken()`",
                          "wrap": false,
                          "href": "/docs/references/backend/sign-in-tokens/revoke-sign-in-token"
                        }
                      ]
                    ]
                  },
                  {
                    "title": "Testing Tokens",
                    "collapse": true,
                    "items": [
                      [
                        {
                          "title": "`createTestingToken()`",
                          "wrap": false,
                          "href": "/docs/references/backend/testing-tokens/create-testing-token"
                        }
                      ]
                    ]
                  },
                  {
                    "title": "`authenticateRequest()`",
                    "wrap": false,
                    "href": "/docs/references/backend/authenticate-request"
                  },
                  {
                    "title": "`verifyToken()`",
                    "wrap": false,
                    "href": "/docs/references/backend/verify-token"
                  },
                  {
                    "title": "Types",
                    "collapse": true,
                    "items": [
                      [
                        {
                          "title": "`Auth` object",
                          "href": "/docs/references/backend/types/auth-object"
                        },
                        {
                          "title": "Backend `AllowlistIdentifier` object",
                          "href": "/docs/references/backend/types/backend-allowlist-identifier"
                        },
                        {
                          "title": "Backend `Client` object",
                          "href": "/docs/references/backend/types/backend-client"
                        },
                        {
                          "title": "Backend `Invitation` object",
                          "href": "/docs/references/backend/types/backend-invitation"
                        },
                        {
                          "title": "Backend `Organization` object",
                          "href": "/docs/references/backend/types/backend-organization"
                        },
                        {
                          "title": "Backend `OrganizationInvitation` object",
                          "href": "/docs/references/backend/types/backend-organization-invitation"
                        },
                        {
                          "title": "Backend `OrganizationMembership` object",
                          "href": "/docs/references/backend/types/backend-organization-membership"
                        },
                        {
                          "title": "Backend `Session` object",
                          "href": "/docs/references/backend/types/backend-session"
                        },
                        {
                          "title": "Backend `RedirectURL` object",
                          "href": "/docs/references/backend/types/backend-redirect-url"
                        },
                        {
                          "title": "Backend `User` object",
                          "href": "/docs/references/backend/types/backend-user"
                        },
                        {
                          "title": "`PaginatedResourceResponse`",
                          "href": "/docs/references/backend/types/paginated-resource-response"
                        }
                      ]
                    ]
                  }
                ]
              ]
            },
            {
              "title": "SDK Development",
              "icon": "code-bracket",
              "items": [
                [
                  {
                    "title": "Overview",
                    "href": "/docs/references/sdk/overview"
                  },
                  {
                    "title": "Terminology",
                    "href": "/docs/references/sdk/terminology"
                  },
                  {
                    "title": "Philosophy",
                    "href": "/docs/references/sdk/philosophy"
                  },
                  {
                    "title": "Conventions",
                    "href": "/docs/references/sdk/conventions"
                  },
                  {
                    "title": "SDK Types",
                    "href": "/docs/references/sdk/types"
                  },
                  {
                    "title": "Guides",
                    "items": [
                      [
                        {
                          "title": "Frontend-only",
                          "href": "/docs/references/sdk/frontend-only"
                        },
                        {
                          "title": "Backend-only",
                          "href": "/docs/references/sdk/backend-only"
                        },
                        {
                          "title": "Fullstack",
                          "href": "/docs/references/sdk/fullstack"
                        }
                      ]
                    ]
                  }
                ]
              ]
            },
            {
              "title": "Community SDKs",
              "items": [
                [
                  {
                    "title": "Redwood",
                    "collapse": true,
                    "icon": "redwood",
                    "items": [
                      [
                        {
                          "title": "Quickstart",
                          "href": "/docs/references/redwood/overview"
                        },
                        {
                          "title": "Redwood",
                          "href": "https://redwoodjs.com/docs/auth/clerk",
                          "icon": "redwood"
                        }
                      ]
                    ]
                  },
                  {
                    "title": "Svelte",
                    "href": "https://github.com/markjaquith/clerk-sveltekit",
                    "icon": "svelte"
                  },
                  {
                    "title": "Elysia",
                    "href": "https://github.com/wobsoriano/elysia-clerk",
                    "icon": "elysia"
                  },
                  {
                    "title": "Rust",
                    "href": "https://github.com/cincinnati-ventures/clerk-rs",
                    "icon": "rust"
                  },
                  {
                    "title": "Hono",
                    "href": "https://github.com/honojs/middleware/tree/main/packages/clerk-auth",
                    "icon": "hono"
                  },
                  {
                    "title": "C#",
                    "href": "https://github.com/Hawxy/Clerk.Net",
                    "icon": "c-sharp"
                  },
                  {
                    "title": "Koa",
                    "href": "https://github.com/dimkl/clerk-koa/blob/main/README.md",
                    "icon": "koa"
                  },
                  {
                    "title": "Angular",
                    "href": "https://github.com/anagstef/ngx-clerk?tab=readme-ov-file#ngx-clerk",
                    "icon": "angular"
                  },
                  {
                    "title": "SolidJS",
                    "href": "https://github.com/spirit-led-software/clerk-solidjs",
                    "icon": "solid"
                  }
                ]
              ]
            }
          ]
        ]
      }
    ],
    [
      {
        "title": "Configuration",
        "items": [
          [
            {
              "title": "Sign-up & Sign-in",
              "collapse": true,
              "items": [
                [
                  {
                    "title": "Overview",
                    "href": "/docs/authentication/overview"
                  },
                  {
                    "title": "Configuration",
                    "items": [
                      [
                        {
                          "title": "Sign-up and sign-in options",
                          "href": "/docs/authentication/configuration/sign-up-sign-in-options"
                        },
                        {
                          "title": "Session options",
                          "href": "/docs/authentication/configuration/session-options"
                        },
                        {
                          "title": "Email & SMS templates",
                          "href": "/docs/authentication/configuration/email-sms-templates"
                        },
                        {
                          "title": "Restrictions",
                          "href": "/docs/authentication/configuration/restrictions"
                        },
                        {
                          "title": "Legal compliance",
                          "href": "/docs/authentication/configuration/legal-compliance"
                        },
                        {
                          "title": "Force multi-factor authentication (MFA) for all users",
                          "href": "/docs/authentication/configuration/force-mfa"
                        }
                      ]
                    ]
                  },
                  {
                    "title": "Social Connections",
                    "items": [
                      [
                        {
                          "title": "Overview",
                          "href": "/docs/authentication/social-connections/overview"
                        },
                        {
                          "title": "Social connections (OAuth)",
                          "href": "/docs/authentication/social-connections/oauth"
                        },
                        {
                          "title": "Account linking",
                          "href": "/docs/authentication/social-connections/account-linking"
                        },
                        {
                          "title": "Custom provider",
                          "href": "/docs/authentication/social-connections/custom-provider"
                        },
                        {
                          "title": "Apple",
                          "href": "/docs/authentication/social-connections/apple"
                        },
                        {
                          "title": "Atlassian",
                          "href": "/docs/authentication/social-connections/atlassian"
                        },
                        {
                          "title": "Bitbucket",
                          "href": "/docs/authentication/social-connections/bitbucket"
                        },
                        {
                          "title": "Box",
                          "href": "/docs/authentication/social-connections/box"
                        },
                        {
                          "title": "Coinbase",
                          "href": "/docs/authentication/social-connections/coinbase"
                        },
                        {
                          "title": "Discord",
                          "href": "/docs/authentication/social-connections/discord"
                        },
                        {
                          "title": "Dropbox",
                          "href": "/docs/authentication/social-connections/dropbox"
                        },
                        {
                          "title": "Facebook",
                          "href": "/docs/authentication/social-connections/facebook"
                        },
                        {
                          "title": "GitHub",
                          "href": "/docs/authentication/social-connections/github"
                        },
                        {
                          "title": "GitLab",
                          "href": "/docs/authentication/social-connections/gitlab"
                        },
                        {
                          "title": "Google",
                          "href": "/docs/authentication/social-connections/google"
                        },
                        {
                          "title": "HubSpot",
                          "href": "/docs/authentication/social-connections/hubspot"
                        },
                        {
                          "title": "Hugging Face",
                          "href": "/docs/authentication/social-connections/huggingface"
                        },
                        {
                          "title": "Line",
                          "href": "/docs/authentication/social-connections/line"
                        },
                        {
                          "title": "Linear",
                          "href": "/docs/authentication/social-connections/linear"
                        },
                        {
                          "title": "LinkedIn",
                          "href": "/docs/authentication/social-connections/linkedin-oidc"
                        },
                        {
                          "title": "LinkedIn (deprecated)",
                          "href": "/docs/authentication/social-connections/linkedin"
                        },
                        {
                          "title": "Microsoft",
                          "href": "/docs/authentication/social-connections/microsoft"
                        },
                        {
                          "title": "Notion",
                          "href": "/docs/authentication/social-connections/notion"
                        },
                        {
                          "title": "Slack",
                          "href": "/docs/authentication/social-connections/slack"
                        },
                        {
                          "title": "Spotify",
                          "href": "/docs/authentication/social-connections/spotify"
                        },
                        {
                          "title": "TikTok",
                          "href": "/docs/authentication/social-connections/tiktok"
                        },
                        {
                          "title": "Twitch",
                          "href": "/docs/authentication/social-connections/twitch"
                        },
                        {
                          "title": "Twitter v1 (deprecated)",
                          "href": "/docs/authentication/social-connections/twitter"
                        },
                        {
                          "title": "X/Twitter v2",
                          "href": "/docs/authentication/social-connections/x-twitter"
                        },
                        {
                          "title": "Xero",
                          "href": "/docs/authentication/social-connections/xero"
                        }
                      ]
                    ]
                  },
                  {
                    "title": "Enterprise Connections",
                    "items": [
                      [
                        {
                          "title": "Overview",
                          "href": "/docs/authentication/enterprise-connections/overview"
                        },
                        {
                          "title": "Authentication flows",
                          "href": "/docs/authentication/enterprise-connections/authentication-flows"
                        },
                        {
                          "title": "Account linking",
                          "href": "/docs/authentication/enterprise-connections/account-linking"
                        },
                        {
                          "title": "Just-in-Time account provisioning",
                          "href": "/docs/authentication/enterprise-connections/jit-provisioning"
                        },
                        {
                          "title": "EASIE",
                          "items": [
                            [
                              {
                                "title": "Microsoft",
                                "href": "/docs/authentication/enterprise-connections/easie/microsoft"
                              },
                              {
                                "title": "Google",
                                "href": "/docs/authentication/enterprise-connections/easie/google"
                              }
                            ]
                          ]
                        },
                        {
                          "title": "SAML",
                          "items": [
                            [
                              {
                                "title": "Azure",
                                "href": "/docs/authentication/enterprise-connections/saml/azure"
                              },
                              {
                                "title": "Google",
                                "href": "/docs/authentication/enterprise-connections/saml/google"
                              },
                              {
                                "title": "Okta",
                                "href": "/docs/authentication/enterprise-connections/saml/okta"
                              },
                              {
                                "title": "Custom provider",
                                "href": "/docs/authentication/enterprise-connections/saml/custom-provider"
                              }
                            ]
                          ]
                        },
                        {
                          "title": "OIDC",
                          "items": [
                            [
                              {
                                "title": "Custom provider",
                                "href": "/docs/authentication/enterprise-connections/oidc/custom-provider"
                              }
                            ]
                          ]
                        }
                      ]
                    ]
                  },
                  {
                    "title": "Web3",
                    "items": [
                      [
                        {
                          "title": "Coinbase Wallet",
                          "href": "/docs/authentication/web3/coinbase-wallet"
                        },
                        {
                          "title": "MetaMask",
                          "href": "/docs/authentication/web3/metamask"
                        },
                        {
                          "title": "OKX Wallet",
                          "href": "/docs/authentication/web3/okx-wallet"
                        }
                      ]
                    ]
                  }
                ]
              ]
            },
            {
<<<<<<< HEAD
              "title": "Users",
=======
              "title": "Astro",
              "collapse": true,
              "icon": "astro",
              "items": [
                [
                  {
                    "title": "Overview",
                    "href": "/docs/references/astro/overview"
                  },
                  {
                    "title": "UI Frameworks",
                    "items": [
                      [
                        {
                          "title": "Use Clerk with Astro and React",
                          "href": "/docs/references/astro/react"
                        }
                      ]
                    ]
                  },
                  {
                    "title": "Guides",
                    "items": [
                      [
                        {
                          "title": "Migrating from community SDK",
                          "href": "/docs/references/astro/migrating-from-astro-community-sdk"
                        },
                        {
                          "title": "Read session and user data",
                          "wrap": false,
                          "href": "/docs/references/astro/read-session-data"
                        },
                        {
                          "title": "Hybrid rendering",
                          "wrap": false,
                          "href": "/docs/references/astro/hybrid-rendering"
                        }
                      ]
                    ]
                  },
                  {
                    "title": "General references",
                    "items": [
                      [
                        {
                          "title": "`clerkMiddleware()`",
                          "wrap": false,
                          "href": "/docs/references/astro/clerk-middleware"
                        },
                        {
                          "title": "Locals",
                          "wrap": false,
                          "href": "/docs/references/astro/locals"
                        },
                        {
                          "title": "Endpoints",
                          "wrap": false,
                          "href": "/docs/references/astro/endpoints"
                        }
                      ]
                    ]
                  },
                  {
                    "title": "Client-side helpers",
                    "items": [
                      [
                        {
                          "title": "`$authStore`",
                          "wrap": false,
                          "href": "/docs/references/astro/auth-store"
                        },
                        {
                          "title": "`$clerkStore`",
                          "wrap": false,
                          "href": "/docs/references/astro/clerk-store"
                        },
                        {
                          "title": "`$userStore`",
                          "wrap": false,
                          "href": "/docs/references/astro/user-store"
                        },
                        {
                          "title": "`$signInStore`",
                          "wrap": false,
                          "href": "/docs/references/astro/sign-in-store"
                        },
                        {
                          "title": "`$signUpStore`",
                          "wrap": false,
                          "href": "/docs/references/astro/sign-up-store"
                        },
                        {
                          "title": "`$sessionStore`",
                          "wrap": false,
                          "href": "/docs/references/astro/session-store"
                        },
                        {
                          "title": "`$sessionListStore`",
                          "wrap": false,
                          "href": "/docs/references/astro/session-list-store"
                        },
                        {
                          "title": "`$organizationStore`",
                          "wrap": false,
                          "href": "/docs/references/astro/organization-store"
                        }
                      ]
                    ]
                  }
                ]
              ]
            },
            {
              "title": "C#",
              "icon": "csharp",
              "href": "https://github.com/clerk/clerk-sdk-csharp/blob/main/README.md",
              "target": "_blank"
            },
            {
              "title": "Chrome Extension",
>>>>>>> e8ee323f
              "collapse": true,
              "items": [
                [
                  {
                    "title": "Overview",
                    "href": "/docs/users/overview"
                  },
                  {
                    "title": "Metadata",
                    "href": "/docs/users/metadata"
                  },
                  {
                    "title": "Invitations",
                    "href": "/docs/users/invitations"
                  },
                  {
                    "title": "User impersonation",
                    "href": "/docs/users/user-impersonation"
                  },
                  {
                    "title": "Create users",
                    "href": "/docs/users/creating-users"
                  },
                  {
                    "title": "Delete users",
                    "href": "/docs/users/deleting-users"
                  },
                  {
                    "title": "Guides",
                    "items": [
                      [
                        {
                          "title": "Web3 authentication",
                          "href": "/docs/users/web3"
                        }
                      ]
                    ]
                  }
                ]
              ]
            },
            {
              "title": "Organizations, Roles, and Permissions",
              "collapse": true,
              "items": [
                [
                  {
                    "title": "Overview",
                    "href": "/docs/organizations/overview"
                  },
                  {
                    "title": "Roles and permissions",
                    "href": "/docs/organizations/roles-permissions"
                  },
                  {
                    "title": "Verified domains",
                    "href": "/docs/organizations/verified-domains"
                  },
                  {
                    "title": "Manage SSO",
                    "href": "/docs/organizations/manage-sso"
                  },
                  {
                    "title": "Guides",
                    "items": [
                      [
                        {
                          "title": "Create roles and assign permissions",
                          "href": "/docs/organizations/create-roles-permissions"
                        },
                        {
                          "title": "Verify the active user’s permissions",
                          "href": "/docs/organizations/verify-user-permissions"
                        },
                        {
                          "title": "Reassign the default role",
                          "href": "/docs/organizations/default-role"
                        },
                        {
                          "title": "Reassign the creator role",
                          "href": "/docs/organizations/creator-role"
                        },
                        {
                          "title": "Organization workspaces",
                          "href": "/docs/organizations/organization-workspaces"
                        },
                        {
                          "title": "Create organizations on behalf of users",
                          "href": "/docs/organizations/create-orgs-for-users"
                        },
                        {
                          "title": "Hide personal accounts and force organizations",
                          "href": "/docs/organizations/force-organizations"
                        }
                      ]
                    ]
                  },
                  {
                    "title": "Building custom flows",
                    "items": [
                      [
                        {
                          "title": "Using metadata",
                          "href": "/docs/organizations/metadata"
                        },
                        {
                          "title": "Create an organization",
                          "href": "/docs/organizations/creating-organizations"
                        },
                        {
                          "title": "Update an organization",
                          "href": "/docs/organizations/updating-organizations"
                        },
                        {
                          "title": "Invite users to an organization",
                          "href": "/docs/organizations/inviting-users"
                        },
                        {
                          "title": "Accept organization invitations",
                          "href": "/docs/organizations/accept-organization-invitations"
                        },
                        {
                          "title": "Manage member roles",
                          "href": "/docs/organizations/managing-roles"
                        },
                        {
                          "title": "View a user's organization memberships",
                          "href": "/docs/organizations/viewing-memberships"
                        },
                        {
                          "title": "Manage membership requests",
                          "href": "/docs/organizations/manage-membership-requests"
                        },
                        {
                          "title": "Switch between organizations",
                          "href": "/docs/organizations/custom-organization-switcher"
                        }
                      ]
                    ]
                  }
                ]
              ]
            },
            {
              "title": "Backend Requests",
              "collapse": true,
              "items": [
                [
                  {
                    "title": "Overview",
<<<<<<< HEAD
                    "href": "/docs/backend-requests/overview"
=======
                    "href": "/docs/references/express/overview"
                  }
                ]
              ]
            },
            {
              "title": "Fastify",
              "collapse": true,
              "icon": "fastify",
              "items": [
                [
                  {
                    "title": "Overview",
                    "href": "/docs/references/fastify/overview"
                  }
                ]
              ]
            },
            {
              "title": "Go",
              "collapse": true,
              "icon": "go",
              "items": [
                [
                  {
                    "title": "Overview",
                    "href": "/docs/references/go/overview"
                  },
                  {
                    "title": "Verifying sessions",
                    "href": "/docs/references/go/verifying-sessions"
                  },
                  {
                    "title": "Use Clerk Go for Backend API Operations",
                    "href": "/docs/references/go/other-examples"
                  },
                  {
                    "title": "Go SDK repository",
                    "href": "https://github.com/clerk/clerk-sdk-go"
                  }
                ]
              ]
            },
            {
              "title": "iOS",
              "tag": "(Beta)",
              "collapse": true,
              "icon": "apple",
              "items": [
                [
                  {
                    "title": "Overview",
                    "href": "/docs/references/ios/overview"
                  },
                  {
                    "title": "`getToken()`",
                    "href": "/docs/references/ios/get-token"
>>>>>>> e8ee323f
                  },
                  {
                    "title": "Making requests",
                    "items": [
                      [
                        {
                          "title": "Same-Origin Requests",
                          "href": "/docs/backend-requests/making/same-origin"
                        },
                        {
                          "title": "Cross-Origin Requests",
                          "href": "/docs/backend-requests/making/cross-origin"
                        },
                        {
                          "title": "Customize your session token",
                          "href": "/docs/backend-requests/making/custom-session-token"
                        },
                        {
                          "title": "JWT templates",
                          "href": "/docs/backend-requests/making/jwt-templates"
                        }
                      ]
                    ]
<<<<<<< HEAD
                  },
                  {
                    "title": "Handling requests",
                    "items": [
                      [
                        {
                          "title": "Go",
                          "href": "/docs/backend-requests/handling/go",
                          "icon": "go"
                        },
                        {
                          "title": "Ruby / Rails",
                          "href": "/docs/backend-requests/handling/ruby-rails",
                          "icon": "ruby"
                        },
                        {
                          "title": "Manual JWT Verification",
                          "href": "/docs/backend-requests/handling/manual-jwt"
                        }
                      ]
                    ]
                  },
                  {
                    "title": "Versioning",
                    "items": [
                      [
                        {
                          "title": "Overview",
                          "href": "/docs/backend-requests/versioning/overview"
                        },
                        {
                          "title": "Available versions",
                          "href": "/docs/backend-requests/versioning/available-versions"
                        }
                      ]
                    ]
                  },
                  {
                    "title": "Resources",
                    "items": [
                      [
                        {
                          "title": "Session tokens",
                          "href": "/docs/backend-requests/resources/session-tokens"
                        },
                        {
                          "title": "Rate limits",
                          "href": "/docs/backend-requests/resources/rate-limits"
                        }
                      ]
                    ]
                  }
                ]
              ]
            },
            {
              "title": "Webhooks",
              "collapse": true,
              "items": [
                [
                  {
                    "title": "Overview",
                    "href": "/docs/webhooks/overview"
                  },
                  {
                    "title": "Sync Clerk data to your application with webhooks",
                    "href": "/docs/webhooks/sync-data"
                  },
                  {
                    "title": "Handling webhooks with Inngest",
                    "href": "/docs/webhooks/inngest"
                  },
                  {
                    "title": "Send webhooks to Loops",
                    "href": "/docs/webhooks/loops"
                  },
                  {
                    "title": "Debug your webhooks",
                    "href": "/docs/webhooks/debug-your-webhooks"
                  }
                ]
              ]
            },
            {
              "title": "Transfer ownership",
              "href": "/docs/guides/transferring-your-app"
            }
          ]
        ]
      }
    ],
    [
      {
        "title": "Customization",
        "items": [
          [
            {
              "title": "Account Portal",
              "collapse": true,
              "items": [
                [
                  {
                    "title": "Overview",
                    "href": "/docs/customization/account-portal/overview"
                  },
                  {
                    "title": "Getting started",
                    "href": "/docs/customization/account-portal/getting-started"
                  },
                  {
                    "title": "Advanced Usage",
                    "items": [
                      [
                        {
                          "title": "Direct links",
                          "href": "/docs/customization/account-portal/direct-links"
                        },
                        {
                          "title": "Disable Account Portal",
                          "href": "/docs/customization/account-portal/disable-account-portal"
                        }
                      ]
                    ]
                  }
                ]
              ]
            },
            {
              "title": "Appearance Prop",
              "collapse": true,
              "items": [
                [
                  {
                    "title": "Overview",
                    "href": "/docs/customization/overview"
                  },
                  {
                    "title": "Layout",
                    "href": "/docs/customization/layout"
                  },
                  {
                    "title": "Themes",
                    "href": "/docs/customization/themes"
                  },
                  {
                    "title": "Variables",
                    "href": "/docs/customization/variables"
                  }
                ]
              ]
            },
            {
              "title": "Localization",
              "href": "/docs/customization/localization"
            },
            {
              "title": "Custom Pages",
              "collapse": true,
              "items": [
                [
                  {
                    "title": "`<UserProfile />`",
                    "href": "/docs/customization/user-profile"
                  },
                  {
                    "title": "`<OrganizationProfile />`",
                    "href": "/docs/customization/organization-profile"
                  }
                ]
              ]
            },
            {
              "title": "Custom Menu Items",
              "collapse": true,
              "items": [
                [
                  {
                    "title": "`<UserButton />`",
                    "wrap": false,
                    "href": "/docs/customization/user-button"
                  }
                ]
              ]
            },
            {
              "title": "Elements",
              "tag": "(Beta)",
              "collapse": true,
              "items": [
                [
                  {
                    "title": "Overview",
                    "href": "/docs/customization/elements/overview"
                  },
                  {
                    "title": "Guides",
                    "items": [
                      [
                        {
                          "title": "Build a sign-in flow",
                          "href": "/docs/customization/elements/guides/sign-in"
                        },
                        {
                          "title": "Build a sign-up flow",
                          "href": "/docs/customization/elements/guides/sign-up"
                        },
                        {
                          "title": "Styling",
                          "href": "/docs/customization/elements/guides/styling"
                        }
                      ]
                    ]
                  },
                  {
                    "title": "Examples",
                    "items": [
                      [
                        {
                          "title": "Sign-in",
                          "href": "/docs/customization/elements/examples/sign-in"
                        },
                        {
                          "title": "Sign-up",
                          "href": "/docs/customization/elements/examples/sign-up"
                        },
                        {
                          "title": "Primitives",
                          "href": "/docs/customization/elements/examples/primitives"
                        },
                        {
                          "title": "shadcn/ui",
                          "href": "/docs/customization/elements/examples/shadcn-ui"
                        }
                      ]
                    ]
                  },
                  {
                    "title": "Component Reference",
                    "items": [
                      [
                        {
                          "title": "Common",
                          "href": "/docs/customization/elements/reference/common"
                        },
                        {
                          "title": "Sign-in",
                          "href": "/docs/customization/elements/reference/sign-in"
                        },
                        {
                          "title": "Sign-up",
                          "href": "/docs/customization/elements/reference/sign-up"
                        }
                      ]
                    ]
                  }
                ]
              ]
            },
            {
              "title": "Redirect URLs",
              "href": "/docs/guides/custom-redirects"
            }
          ]
        ]
      }
    ],
    [
      {
        "title": "Development",
        "items": [
          [
            {
              "title": "Multi-tenant architecture",
              "href": "/docs/guides/multi-tenant-architecture"
            },
            {
              "title": "Override Clerk interfaces",
              "href": "/docs/guides/custom-types"
            },
            {
              "title": "Testing",
              "collapse": true,
              "items": [
                [
                  {
                    "title": "Overview",
                    "href": "/docs/testing/overview"
                  },
                  {
                    "title": "Test Emails and Phones",
                    "href": "/docs/testing/test-emails-and-phones"
                  },
                  {
                    "title": "Testing Frameworks",
                    "items": [
                      [
                        {
                          "title": "Playwright",
                          "collapse": true,
                          "items": [
                            [
                              {
                                "title": "Overview",
                                "href": "/docs/testing/playwright/overview"
                              },
                              {
                                "title": "Test helpers",
                                "href": "/docs/testing/playwright/test-helpers"
                              },
                              {
                                "title": "Test authenticated flows",
                                "href": "/docs/testing/playwright/test-authenticated-flows"
                              }
                            ]
                          ]
                        },
                        {
                          "title": "Cypress",
                          "collapse": true,
                          "items": [
                            [
                              {
                                "title": "Overview",
                                "href": "/docs/testing/cypress/overview"
                              },
                              {
                                "title": "Custom commands",
                                "href": "/docs/testing/cypress/custom-commands"
                              },
                              {
                                "title": "Test Account Portal",
                                "href": "/docs/testing/cypress/test-account-portal"
                              }
                            ]
                          ]
                        },
                        {
                          "title": "Postman or Insomnia",
                          "href": "/docs/testing/postman-or-insomnia"
                        }
                      ]
                    ]
                  }
                ]
              ]
            },
            {
              "title": "Errors",
              "collapse": true,
              "items": [
                [
                  {
                    "title": "Overview",
                    "href": "/docs/errors/overview"
                  },
                  {
                    "title": "Actor tokens",
                    "href": "/docs/errors/actor-tokens"
                  },
                  {
                    "title": "Allowlist identifiers",
                    "href": "/docs/errors/allowlist-identifiers"
                  },
                  {
                    "title": "Application",
                    "href": "/docs/errors/application"
                  },
                  {
                    "title": "Authentication",
                    "href": "/docs/errors/authentication"
                  },
                  {
                    "title": "Backup codes",
                    "href": "/docs/errors/backup-codes"
                  },
                  {
                    "title": "Billing",
                    "href": "/docs/errors/billing"
                  },
                  {
                    "title": "Billing accounts",
                    "href": "/docs/errors/billing-accounts"
                  },
                  {
                    "title": "Blocklist identifiers",
                    "href": "/docs/errors/blocklist-identifiers"
                  },
                  {
                    "title": "Clients",
                    "href": "/docs/errors/clients"
                  },
                  {
                    "title": "Cookie",
                    "href": "/docs/errors/cookie"
                  },
                  {
                    "title": "Deprecation",
                    "href": "/docs/errors/deprecation"
                  },
                  {
                    "title": "Domains",
                    "href": "/docs/errors/domains"
                  },
                  {
                    "title": "Entitlements",
                    "href": "/docs/errors/entitlements"
                  },
                  {
                    "title": "Features",
                    "href": "/docs/errors/features"
                  },
                  {
                    "title": "Forms",
                    "href": "/docs/errors/forms"
                  },
                  {
                    "title": "Identifications",
                    "href": "/docs/errors/identifications"
                  },
                  {
                    "title": "Passkeys",
                    "href": "/docs/errors/passkeys"
                  },
                  {
                    "title": "Rate Limits",
                    "href": "/docs/errors/rate-limits"
                  },
                  {
                    "title": "Sign-in",
                    "href": "/docs/errors/sign-in"
                  },
                  {
                    "title": "Sign-up",
                    "href": "/docs/errors/sign-up"
                  },
                  {
                    "title": "Sign-in-tokens",
                    "href": "/docs/errors/sign-in-tokens"
                  }
                ]
              ]
            },
            {
              "title": "Troubleshooting",
              "collapse": true,
              "items": [
                [
                  {
                    "title": "Overview",
                    "href": "/docs/troubleshooting/overview"
                  },
                  {
                    "title": "Email Deliverability",
                    "href": "/docs/troubleshooting/email-deliverability"
                  },
                  {
                    "title": "Script Loading",
                    "href": "/docs/troubleshooting/script-loading"
                  },
                  {
                    "title": "Help & Support",
                    "items": [
                      [
                        {
                          "title": "Create a minimal reproduction",
                          "href": "/docs/troubleshooting/create-a-minimal-reproduction"
                        },
                        {
                          "title": "Community Discord",
                          "href": "https://clerk.com/discord"
                        },
                        {
                          "title": "Contact Support",
                          "href": "/support",
                          "target": "_blank"
                        }
                      ]
                    ]
                  }
                ]
              ]
            },
            {
              "title": "Upgrade Guides",
              "collapse": true,
=======
                  }
                ]
              ]
            },
            {
              "title": "JS Backend SDK",
              "collapse": true,
              "icon": "clerk",
              "items": [
                [
                  {
                    "title": "Overview",
                    "href": "/docs/references/backend/overview"
                  },
                  {
                    "title": "User",
                    "collapse": true,
                    "items": [
                      [
                        {
                          "title": "`getUserList()`",
                          "wrap": false,
                          "href": "/docs/references/backend/user/get-user-list"
                        },
                        {
                          "title": "`getUser()`",
                          "wrap": false,
                          "href": "/docs/references/backend/user/get-user"
                        },
                        {
                          "title": "`getCount()`",
                          "wrap": false,
                          "href": "/docs/references/backend/user/get-count"
                        },
                        {
                          "title": "`getOrganizationMembershipList()`",
                          "wrap": false,
                          "href": "/docs/references/backend/user/get-organization-membership-list"
                        },
                        {
                          "title": "`getUserOAuthAccessToken()`",
                          "wrap": false,
                          "href": "/docs/references/backend/user/get-user-oauth-access-token"
                        },
                        {
                          "title": "`createUser()`",
                          "wrap": false,
                          "href": "/docs/references/backend/user/create-user"
                        },
                        {
                          "title": "`verifyPassword()`",
                          "wrap": false,
                          "href": "/docs/references/backend/user/verify-password"
                        },
                        {
                          "title": "`banUser()`",
                          "wrap": false,
                          "href": "/docs/references/backend/user/ban-user"
                        },
                        {
                          "title": "`unbanUser()`",
                          "wrap": false,
                          "href": "/docs/references/backend/user/unban-user"
                        },
                        {
                          "title": "`lockUser()`",
                          "wrap": false,
                          "href": "/docs/references/backend/user/lock-user"
                        },
                        {
                          "title": "`unlockUser()`",
                          "wrap": false,
                          "href": "/docs/references/backend/user/unlock-user"
                        },
                        {
                          "title": "`updateUser()`",
                          "wrap": false,
                          "href": "/docs/references/backend/user/update-user"
                        },
                        {
                          "title": "`updateUserProfileImage()`",
                          "wrap": false,
                          "href": "/docs/references/backend/user/update-user-profile-image"
                        },
                        {
                          "title": "`updateUserMetadata()`",
                          "wrap": false,
                          "href": "/docs/references/backend/user/update-user-metadata"
                        },
                        {
                          "title": "`deleteUser()`",
                          "wrap": false,
                          "href": "/docs/references/backend/user/delete-user"
                        },
                        {
                          "title": "`disableUserMFA()`",
                          "wrap": false,
                          "href": "/docs/references/backend/user/disable-user-mfa"
                        },
                        {
                          "title": "`verifyTOTP()`",
                          "wrap": false,
                          "href": "/docs/references/backend/user/verify-totp"
                        },
                        {
                          "title": "`deleteUserProfileImage()`",
                          "wrap": false,
                          "href": "/docs/references/backend/user/delete-user-profile-image"
                        }
                      ]
                    ]
                  },
                  {
                    "title": "Organization",
                    "collapse": true,
                    "items": [
                      [
                        {
                          "title": "`getOrganization()`",
                          "wrap": false,
                          "href": "/docs/references/backend/organization/get-organization"
                        },
                        {
                          "title": "`getOrganizationList()`",
                          "wrap": false,
                          "href": "/docs/references/backend/organization/get-organization-list"
                        },
                        {
                          "title": "`getOrganizationMembershipList()`",
                          "wrap": false,
                          "href": "/docs/references/backend/organization/get-organization-membership-list"
                        },
                        {
                          "title": "`getOrganizationInvitationList()`",
                          "wrap": false,
                          "href": "/docs/references/backend/organization/get-organization-invitation-list"
                        },
                        {
                          "title": "`createOrganization()`",
                          "wrap": false,
                          "href": "/docs/references/backend/organization/create-organization"
                        },
                        {
                          "title": "`createOrganizationMembership()`",
                          "wrap": false,
                          "href": "/docs/references/backend/organization/create-organization-membership"
                        },
                        {
                          "title": "`createOrganizationInvitation()`",
                          "wrap": false,
                          "href": "/docs/references/backend/organization/create-organization-invitation"
                        },
                        {
                          "title": "`updateOrganization()`",
                          "wrap": false,
                          "href": "/docs/references/backend/organization/update-organization"
                        },
                        {
                          "title": "`updateOrganizationLogo()`",
                          "wrap": false,
                          "href": "/docs/references/backend/organization/update-organization-logo"
                        },
                        {
                          "title": "`updateOrganizationMembership()`",
                          "wrap": false,
                          "href": "/docs/references/backend/organization/update-organization-membership"
                        },
                        {
                          "title": "`updateOrganizationMetadata()`",
                          "wrap": false,
                          "href": "/docs/references/backend/organization/update-organization-metadata"
                        },
                        {
                          "title": "`updateOrganizationMembershipMetadata()`",
                          "wrap": false,
                          "href": "/docs/references/backend/organization/update-organization-membership-metadata"
                        },
                        {
                          "title": "`deleteOrganization()`",
                          "wrap": false,
                          "href": "/docs/references/backend/organization/delete-organization"
                        },
                        {
                          "title": "`deleteOrganizationMembership()`",
                          "wrap": false,
                          "href": "/docs/references/backend/organization/delete-organization-membership"
                        },
                        {
                          "title": "`revokeOrganizationInvitation()`",
                          "wrap": false,
                          "href": "/docs/references/backend/organization/revoke-organization-invitation"
                        }
                      ]
                    ]
                  },
                  {
                    "title": "Allowlist Identifiers",
                    "collapse": true,
                    "items": [
                      [
                        {
                          "title": "`getAllowlistIdentifierList()`",
                          "wrap": false,
                          "href": "/docs/references/backend/allowlist/get-allowlist-identifier-list"
                        },
                        {
                          "title": "`createAllowlistIdentifier()`",
                          "wrap": false,
                          "href": "/docs/references/backend/allowlist/create-allowlist-identifier"
                        },
                        {
                          "title": "`deleteAllowlistIdentifier()`",
                          "wrap": false,
                          "href": "/docs/references/backend/allowlist/delete-allowlist-identifier"
                        }
                      ]
                    ]
                  },
                  {
                    "title": "Sessions",
                    "collapse": true,
                    "items": [
                      [
                        {
                          "title": "`getSession()`",
                          "wrap": false,
                          "href": "/docs/references/backend/sessions/get-session"
                        },
                        {
                          "title": "`getSessionList()`",
                          "wrap": false,
                          "href": "/docs/references/backend/sessions/get-session-list"
                        },
                        {
                          "title": "`getToken()`",
                          "wrap": false,
                          "href": "/docs/references/backend/sessions/get-token"
                        },
                        {
                          "title": "`verifySession()`",
                          "wrap": false,
                          "href": "/docs/references/backend/sessions/verify-session"
                        },
                        {
                          "title": "`revokeSession()`",
                          "wrap": false,
                          "href": "/docs/references/backend/sessions/revoke-session"
                        }
                      ]
                    ]
                  },
                  {
                    "title": "Client",
                    "collapse": true,
                    "items": [
                      [
                        {
                          "title": "`getClient()`",
                          "wrap": false,
                          "href": "/docs/references/backend/client/get-client"
                        },
                        {
                          "title": "`getClientList()`",
                          "wrap": false,
                          "href": "/docs/references/backend/client/get-client-list"
                        },
                        {
                          "title": "`verifyClient()`",
                          "wrap": false,
                          "href": "/docs/references/backend/client/verify-client"
                        }
                      ]
                    ]
                  },
                  {
                    "title": "Invitations",
                    "collapse": true,
                    "items": [
                      [
                        {
                          "title": "`getInvitationList()`",
                          "wrap": false,
                          "href": "/docs/references/backend/invitations/get-invitation-list"
                        },
                        {
                          "title": "`createInvitation()`",
                          "wrap": false,
                          "href": "/docs/references/backend/invitations/create-invitation"
                        },
                        {
                          "title": "`revokeInvitation()`",
                          "wrap": false,
                          "href": "/docs/references/backend/invitations/revoke-invitation"
                        }
                      ]
                    ]
                  },
                  {
                    "title": "Redirect Urls",
                    "collapse": true,
                    "items": [
                      [
                        {
                          "title": "`getRedirectUrl()`",
                          "wrap": false,
                          "href": "/docs/references/backend/redirect-urls/get-redirect-url"
                        },
                        {
                          "title": "`getRedirectUrlList()`",
                          "wrap": false,
                          "href": "/docs/references/backend/redirect-urls/get-redirect-url-list"
                        },
                        {
                          "title": "`createRedirectUrl()`",
                          "wrap": false,
                          "href": "/docs/references/backend/redirect-urls/create-redirect-url"
                        },
                        {
                          "title": "`deleteRedirectUrl()`",
                          "wrap": false,
                          "href": "/docs/references/backend/redirect-urls/delete-redirect-url"
                        }
                      ]
                    ]
                  },
                  {
                    "title": "Email addresses",
                    "collapse": true,
                    "items": [
                      [
                        {
                          "title": "`getEmailAddress()`",
                          "wrap": false,
                          "href": "/docs/references/backend/email-addresses/get-email-address"
                        },
                        {
                          "title": "`createEmailAddress()`",
                          "wrap": false,
                          "href": "/docs/references/backend/email-addresses/create-email-address"
                        },
                        {
                          "title": "`updateEmailAddress()`",
                          "wrap": false,
                          "href": "/docs/references/backend/email-addresses/update-email-address"
                        },
                        {
                          "title": "`deleteEmailAddress()`",
                          "wrap": false,
                          "href": "/docs/references/backend/email-addresses/delete-email-address"
                        }
                      ]
                    ]
                  },
                  {
                    "title": "Phone numbers",
                    "collapse": true,
                    "items": [
                      [
                        {
                          "title": "`getPhoneNumber()`",
                          "wrap": false,
                          "href": "/docs/references/backend/phone-numbers/get-phone-number"
                        },
                        {
                          "title": "`createPhoneNumber()`",
                          "wrap": false,
                          "href": "/docs/references/backend/phone-numbers/create-phone-number"
                        },
                        {
                          "title": "`updatePhoneNumber()`",
                          "wrap": false,
                          "href": "/docs/references/backend/phone-numbers/update-phone-number"
                        },
                        {
                          "title": "`deletePhoneNumber()`",
                          "wrap": false,
                          "href": "/docs/references/backend/phone-numbers/delete-phone-number"
                        }
                      ]
                    ]
                  },
                  {
                    "title": "SAML connections",
                    "collapse": true,
                    "items": [
                      [
                        {
                          "title": "`getSamlConnectionList()`",
                          "wrap": false,
                          "href": "/docs/references/backend/saml-connections/get-saml-connection-list"
                        },
                        {
                          "title": "`getSamlConnection()`",
                          "wrap": false,
                          "href": "/docs/references/backend/saml-connections/get-saml-connection"
                        },
                        {
                          "title": "`createSamlConnection()`",
                          "wrap": false,
                          "href": "/docs/references/backend/saml-connections/create-saml-connection"
                        },
                        {
                          "title": "`updateSamlConnection()`",
                          "wrap": false,
                          "href": "/docs/references/backend/saml-connections/update-saml-connection"
                        },
                        {
                          "title": "`deleteSamlConnection()`",
                          "wrap": false,
                          "href": "/docs/references/backend/saml-connections/delete-saml-connection"
                        }
                      ]
                    ]
                  },
                  {
                    "title": "Sign-in tokens",
                    "collapse": true,
                    "items": [
                      [
                        {
                          "title": "`createSignInToken()`",
                          "wrap": false,
                          "href": "/docs/references/backend/sign-in-tokens/create-sign-in-token"
                        },
                        {
                          "title": "`revokeSignInToken()`",
                          "wrap": false,
                          "href": "/docs/references/backend/sign-in-tokens/revoke-sign-in-token"
                        }
                      ]
                    ]
                  },
                  {
                    "title": "Testing Tokens",
                    "collapse": true,
                    "items": [
                      [
                        {
                          "title": "`createTestingToken()`",
                          "wrap": false,
                          "href": "/docs/references/backend/testing-tokens/create-testing-token"
                        }
                      ]
                    ]
                  },
                  {
                    "title": "`authenticateRequest()`",
                    "wrap": false,
                    "href": "/docs/references/backend/authenticate-request"
                  },
                  {
                    "title": "`verifyToken()`",
                    "wrap": false,
                    "href": "/docs/references/backend/verify-token"
                  },
                  {
                    "title": "Types",
                    "collapse": true,
                    "items": [
                      [
                        {
                          "title": "`Auth` object",
                          "href": "/docs/references/backend/types/auth-object"
                        },
                        {
                          "title": "Backend `AllowlistIdentifier` object",
                          "href": "/docs/references/backend/types/backend-allowlist-identifier"
                        },
                        {
                          "title": "Backend `Client` object",
                          "href": "/docs/references/backend/types/backend-client"
                        },
                        {
                          "title": "Backend `Invitation` object",
                          "href": "/docs/references/backend/types/backend-invitation"
                        },
                        {
                          "title": "Backend `Organization` object",
                          "href": "/docs/references/backend/types/backend-organization"
                        },
                        {
                          "title": "Backend `OrganizationInvitation` object",
                          "href": "/docs/references/backend/types/backend-organization-invitation"
                        },
                        {
                          "title": "Backend `OrganizationMembership` object",
                          "href": "/docs/references/backend/types/backend-organization-membership"
                        },
                        {
                          "title": "Backend `Session` object",
                          "href": "/docs/references/backend/types/backend-session"
                        },
                        {
                          "title": "Backend `RedirectURL` object",
                          "href": "/docs/references/backend/types/backend-redirect-url"
                        },
                        {
                          "title": "Backend `User` object",
                          "href": "/docs/references/backend/types/backend-user"
                        },
                        {
                          "title": "`PaginatedResourceResponse`",
                          "href": "/docs/references/backend/types/paginated-resource-response"
                        }
                      ]
                    ]
                  }
                ]
              ]
            },
            {
              "title": "Nuxt",
              "collapse": true,
              "icon": "nuxt",
>>>>>>> e8ee323f
              "items": [
                [
                  {
                    "title": "Overview",
<<<<<<< HEAD
                    "href": "/docs/upgrade-guides/overview"
                  },
                  {
                    "title": "Long term support policy",
                    "href": "/docs/upgrade-guides/long-term-support"
                  },
                  {
                    "title": "Clerk SDK versioning",
                    "href": "/docs/upgrade-guides/sdk-versioning"
                  },
                  {
                    "title": "Upgrading to @clerk/nextjs v6",
                    "href": "/docs/upgrade-guides/nextjs/v6"
                  },
                  {
                    "title": "Upgrading to Core 2",
                    "items": [
                      [
                        {
                          "title": "Overview",
                          "href": "/docs/upgrade-guides/core-2/overview"
                        },
                        {
                          "title": "Component redesign",
                          "href": "/docs/upgrade-guides/core-2/component-redesign"
                        },
                        {
                          "title": "SDK Guides",
                          "collapse": true,
                          "items": [
                            [
                              {
                                "title": "Next.js",
                                "href": "/docs/upgrade-guides/core-2/nextjs",
                                "icon": "nextjs"
                              },
                              {
                                "title": "Remix",
                                "href": "/docs/upgrade-guides/core-2/remix",
                                "icon": "remix"
                              },
                              {
                                "title": "Expo",
                                "href": "/docs/upgrade-guides/core-2/expo"
                              },
                              {
                                "title": "Fastify",
                                "href": "/docs/upgrade-guides/core-2/fastify"
                              },
                              {
                                "title": "React",
                                "href": "/docs/upgrade-guides/core-2/react",
                                "icon": "react"
                              },
                              {
                                "title": "Node",
                                "href": "/docs/upgrade-guides/core-2/node"
                              },
                              {
                                "title": "Backend",
                                "href": "/docs/upgrade-guides/core-2/backend"
                              },
                              {
                                "title": "Chrome Extension",
                                "href": "/docs/upgrade-guides/core-2/chrome-extension"
                              },
                              {
                                "title": "JavaScript",
                                "href": "/docs/upgrade-guides/core-2/javascript",
                                "icon": "javascript"
                              }
                            ]
                          ]
=======
                    "href": "/docs/references/nuxt/overview"
                  },
                  {
                    "title": "Guides",
                    "items": [
                      [
                        {
                          "title": "Read session and user data",
                          "wrap": false,
                          "href": "/docs/references/nuxt/read-session-data"
                        },
                        {
                          "title": "Protect pages",
                          "wrap": false,
                          "href": "/docs/references/nuxt/protect-pages"
                        }
                      ]
                    ]
                  },
                  {
                    "title": "General references",
                    "items": [
                      [
                        {
                          "title": "`clerkMiddleware()`",
                          "wrap": false,
                          "href": "/docs/references/nuxt/clerk-middleware"
>>>>>>> e8ee323f
                        }
                      ]
                    ]
                  }
                ]
              ]
            },
            {
              "title": "Python",
              "icon": "python",
              "href": "https://github.com/clerk/clerk-sdk-python/blob/main/README.md",
              "target": "_blank"
            },
            {
              "title": "React Router",
              "collapse": true,
              "icon": "react-router",
              "items": [
                [
                  {
                    "title": "Overview",
                    "href": "/docs/references/react-router/overview"
                  },
                  {
<<<<<<< HEAD
                    "title": "Upgrading to Core 1",
                    "items": [
                      [
                        {
                          "title": "Overview",
                          "href": "/docs/upgrade-guides/upgrading-from-v2-to-v3"
                        }
                      ]
                    ]
                  },
                  {
                    "title": "Upgrading from Node to Express SDK",
                    "items": [
                      [
                        {
                          "title": "Overview",
                          "href": "/docs/upgrade-guides/node-to-express"
=======
                    "title": "Guides",
                    "items": [
                      [
                        {
                          "title": "Read session and user data",
                          "href": "/docs/references/react-router/read-session-data"
                        },
                        {
                          "title": "Add custom sign-in-or-up page",
                          "href": "/docs/references/react-router/custom-sign-in-or-up-page"
                        },
                        {
                          "title": "Add custom sign-up page",
                          "href": "/docs/references/react-router/custom-sign-up-page"
                        },
                        {
                          "title": "Library mode",
                          "href": "/docs/references/react-router/library-mode"
                        }
                      ]
                    ]
                  },
                  {
                    "title": "General references",
                    "items": [
                      [
                        {
                          "title": "`rootAuthLoader()`",
                          "wrap": false,
                          "href": "/docs/references/react-router/root-auth-loader"
                        },
                        {
                          "title": "`getAuth()`",
                          "href": "/docs/references/react-router/get-auth"
>>>>>>> e8ee323f
                        }
                      ]
                    ]
                  }
                ]
              ]
            },
            {
              "title": "Remix",
              "collapse": true,
              "icon": "remix",
              "items": [
                [
                  {
                    "title": "`<ClerkApp />`",
                    "wrap": false,
                    "href": "/docs/references/remix/clerk-app"
                  },
                  {
                    "title": "SPA Mode",
                    "wrap": false,
                    "href": "/docs/references/remix/spa-mode"
                  },
                  {
                    "title": "Add custom sign-in-or-up page",
                    "wrap": true,
                    "href": "/docs/references/remix/custom-sign-in-or-up-page"
                  },
                  {
                    "title": "Add custom sign-up page",
                    "wrap": true,
                    "href": "/docs/references/remix/custom-sign-up-page"
                  },
                  {
                    "title": "Read session and user data",
                    "wrap": true,
                    "href": "/docs/references/remix/read-session-data"
                  }
                ]
              ]
            },
            {
              "title": "Ruby / Rails",
              "collapse": true,
              "icon": "ruby",
              "items": [
                [
                  {
                    "title": "Overview",
                    "href": "/docs/references/ruby/overview"
                  },
                  {
                    "title": "Available Methods",
                    "href": "/docs/references/ruby/available-methods"
                  },
                  {
<<<<<<< HEAD
                    "title": "Dashboard",
                    "items": [
                      [
                        {
                          "title": "API Key Changes",
                          "href": "/docs/upgrade-guides/api-keys"
                        },
                        {
                          "title": "URL-based session syncing",
                          "href": "/docs/upgrade-guides/url-based-session-syncing"
                        },
                        {
                          "title": "Progressive Sign up",
                          "href": "/docs/upgrade-guides/progressive-sign-up"
                        }
                      ]
                    ]
                  }
                ]
              ]
            },
            {
              "title": "Deployments & Migrations",
              "collapse": true,
              "items": [
                [
                  {
                    "title": "Instances / Environments",
                    "href": "/docs/deployments/environments"
                  },
                  {
                    "title": "Clerk environment variables",
                    "href": "/docs/deployments/clerk-environment-variables"
                  },
                  {
                    "title": "Deployment",
                    "items": [
                      [
                        {
                          "title": "Deploy to production",
                          "href": "/docs/deployments/overview"
                        },
                        {
                          "title": "Deploy to Vercel",
                          "href": "/docs/deployments/deploy-to-vercel"
                        },
                        {
                          "title": "Deploy behind a proxy",
                          "href": "/docs/deployments/deploy-behind-a-proxy"
                        },
                        {
                          "title": "Set up a staging environment",
                          "href": "/docs/deployments/set-up-staging"
                        },
                        {
                          "title": "Deploy a Chrome Extension to production",
                          "href": "/docs/deployments/deploy-chrome-extension"
                        },
                        {
                          "title": "Deploy an Expo app to production",
                          "href": "/docs/deployments/deploy-expo"
                        },
                        {
                          "title": "Deploy an Astro app to production",
                          "href": "/docs/deployments/deploy-astro"
                        },
                        {
                          "title": "Set up a preview environment",
                          "href": "/docs/deployments/set-up-preview-environment"
                        },
                        {
                          "title": "Changing domains",
                          "href": "/docs/deployments/changing-domains"
=======
                    "title": "Rack/Rails integration",
                    "href": "/docs/references/ruby/rack-rails"
                  },
                  {
                    "title": "Ruby SDK repository",
                    "href": "https://github.com/clerk/clerk-sdk-ruby"
                  }
                ]
              ]
            },
            {
              "title": "TanStack Start",
              "collapse": true,
              "icon": "tanstack",
              "tag": "(Beta)",
              "items": [
                [
                  {
                    "title": "Overview",
                    "href": "/docs/references/tanstack-start/overview"
                  },
                  {
                    "title": "General references",
                    "items": [
                      [
                        {
                          "title": "`getAuth()`",
                          "href": "/docs/references/tanstack-start/get-auth"
                        },
                        {
                          "title": "`createClerkHandler()`",
                          "href": "/docs/references/tanstack-start/create-clerk-handler"
                        }
                      ]
                    ]
                  },
                  {
                    "title": "Guides",
                    "items": [
                      [
                        {
                          "title": "Add custom sign-in-or-up-page",
                          "href": "/docs/references/tanstack-start/custom-sign-in-or-up-page",
                          "wrap": true
                        },
                        {
                          "title": "Add custom sign-up-page",
                          "href": "/docs/references/tanstack-start/custom-sign-up-page",
                          "wrap": true
                        },
                        {
                          "title": "Read session and user data",
                          "href": "/docs/references/tanstack-start/read-session-data",
                          "wrap": true
>>>>>>> e8ee323f
                        }
                      ]
                    ]
                  }
                ]
              ]
            },
            {
              "title": "Vue",
              "collapse": true,
              "icon": "vue",
              "items": [
                [
                  {
<<<<<<< HEAD
                    "title": "Migrations",
                    "items": [
                      [
                        {
                          "title": "Migrate to Clerk",
                          "href": "/docs/deployments/migrate-overview"
                        },
                        {
                          "title": "Migrate from Firebase",
                          "href": "/docs/deployments/migrate-from-firebase"
                        },
                        {
                          "title": "Migrate from Cognito",
                          "href": "/docs/deployments/migrate-from-cognito"
                        },
                        {
                          "title": "Exporting user data",
                          "href": "/docs/deployments/exporting-users"
                        }
                      ]
                    ]
                  },
                  {
                    "title": "Cookie Information",
                    "items": [
                      [
                        {
                          "title": "Clerk Cookie Information",
                          "href": "/docs/deployments/clerk-cookies"
=======
                    "title": "Overview",
                    "href": "/docs/references/vue/overview"
                  },
                  {
                    "title": "Guides",
                    "items": [
                      [
                        {
                          "title": "Migrating from community SDK",
                          "href": "/docs/references/vue/migrating-from-vue-community-sdk"
>>>>>>> e8ee323f
                        }
                      ]
                    ]
                  }
                ]
              ]
            },
            {
              "title": "Reverification",
              "tag": "(Beta)",
              "href": "/docs/guides/reverification"
            },
            {
              "title": "Image Optimization",
              "href": "/docs/guides/image-optimization"
            }
          ]
        ]
      }
    ],
    [
      {
        "title": "Advanced",
        "items": [
          [
            {
              "title": "How Clerk works",
              "collapse": true,
              "items": [
                [
                  {
                    "title": "Overview",
                    "href": "/docs/how-clerk-works/overview"
                  },
                  {
<<<<<<< HEAD
                    "title": "Cookies",
                    "href": "/docs/how-clerk-works/cookies"
                  },
                  {
                    "title": "Tokens & signatures",
                    "href": "/docs/how-clerk-works/tokens-signatures"
                  },
                  {
                    "title": "Routing",
                    "href": "/docs/how-clerk-works/routing"
                  }
                ]
              ]
            },
            {
              "title": "Integrations",
              "collapse": true,
              "items": [
                [
                  {
                    "title": "Overview",
                    "href": "/docs/integrations/overview"
                  },
                  {
                    "title": "Databases",
                    "items": [
                      [
                        {
                          "title": "Convex",
                          "href": "/docs/integrations/databases/convex"
                        },
                        {
                          "title": "Fauna",
                          "href": "/docs/integrations/databases/fauna"
                        },
                        {
                          "title": "Firebase",
                          "href": "/docs/integrations/databases/firebase"
                        },
                        {
                          "title": "Grafbase",
                          "href": "/docs/integrations/databases/grafbase"
                        },
                        {
                          "title": "Hasura",
                          "href": "/docs/integrations/databases/hasura"
                        },
                        {
                          "title": "InstantDB",
                          "href": "/docs/integrations/databases/instantdb"
                        },
                        {
                          "title": "Nhost",
                          "href": "/docs/integrations/databases/nhost"
                        },
                        {
                          "title": "Supabase",
                          "href": "/docs/integrations/databases/supabase"
                        },
                        {
                          "title": "Neon",
                          "href": "/docs/integrations/databases/neon"
                        }
                      ]
                    ]
                  },
                  {
                    "title": "Analytics",
                    "items": [
                      [
                        {
                          "title": "Google Analytics",
                          "href": "/docs/integrations/analytics/google-analytics"
=======
                    "title": "Client-side helpers",
                    "items": [
                      [
                        {
                          "title": "`useUser()`",
                          "wrap": false,
                          "href": "/docs/references/vue/use-user"
                        },
                        {
                          "title": "`useClerk()`",
                          "wrap": false,
                          "href": "/docs/references/vue/use-clerk"
                        },
                        {
                          "title": "`useAuth()`",
                          "wrap": false,
                          "href": "/docs/references/vue/use-auth"
                        },
                        {
                          "title": "`useSignIn()`",
                          "wrap": false,
                          "href": "/docs/references/vue/use-sign-in"
                        },
                        {
                          "title": "`useSignUp`",
                          "wrap": false,
                          "href": "/docs/references/vue/use-sign-up"
                        },
                        {
                          "title": "`useSession()`",
                          "wrap": false,
                          "href": "/docs/references/vue/use-session"
                        },
                        {
                          "title": "`useSessionList()`",
                          "wrap": false,
                          "href": "/docs/references/vue/use-session-list"
                        },
                        {
                          "title": "`useOrganization()`",
                          "wrap": false,
                          "href": "/docs/references/vue/use-organization"
>>>>>>> e8ee323f
                        }
                      ]
                    ]
                  }
                ]
              ]
            },
            {
              "title": "Advanced Usage",
              "collapse": true,
              "items": [
                [
                  {
                    "title": "Clerk as an OAuth2 Provider",
                    "href": "/docs/advanced-usage/clerk-idp"
                  },
                  {
                    "title": "Authentication across different domains",
                    "href": "/docs/advanced-usage/satellite-domains"
                  },
                  {
                    "title": "Proxying the Clerk Frontend API",
                    "href": "/docs/advanced-usage/using-proxies"
                  }
                ]
              ]
            },
            {
              "title": "Security & Privacy",
              "collapse": true,
              "items": [
                [
                  {
                    "title": "Overview",
                    "href": "/docs/security/overview"
                  },
                  {
                    "title": "Vulnerability disclosure policy",
                    "href": "/docs/security/vulnerability-disclosure-policy"
                  },
                  {
                    "title": "XSS leak protection",
                    "href": "/docs/security/xss-leak-protection"
                  },
                  {
                    "title": "CSRF protection",
                    "href": "/docs/security/csrf-protection"
                  },
                  {
                    "title": "CSP Headers",
                    "href": "/docs/security/clerk-csp"
                  },
                  {
                    "title": "Fixation protection",
                    "href": "/docs/security/fixation-protection"
                  },
                  {
                    "title": "Password protection and rules",
                    "href": "/docs/security/password-protection"
                  },
                  {
                    "title": "Clerk Telemetry",
                    "href": "/docs/telemetry"
                  },
                  {
                    "title": "Protect accounts from attacks",
                    "items": [
                      [
                        {
                          "title": "Brute force attacks and locking user accounts",
                          "href": "/docs/security/user-lock-guide"
                        },
                        {
                          "title": "Protect sign ups from bots",
                          "href": "/docs/security/bot-protection"
                        },
                        {
                          "title": "Customize max sign-in attempts and duration of of user lockout",
                          "href": "/docs/security/customize-user-lockout"
                        },
                        {
                          "title": "Unlock accounts from the Clerk Dashboard",
                          "href": "/docs/security/unlock-user-accounts"
                        },
                        {
                          "title": "Programmatically lock and unlock accounts",
                          "href": "/docs/security/programmatically-lock-user-accounts"
                        },
                        {
                          "title": "Protect email link sign-ins and sign-ups",
                          "href": "/docs/security/email-link-protection"
                        },
                        {
                          "title": "Unauthorized sign-in",
                          "href": "/docs/security/unauthorized-sign-in"
                        }
                      ]
                    ]
                  }
                ]
              ]
            },
            {
              "title": "Custom Flows",
              "collapse": true,
              "items": [
                [
                  {
<<<<<<< HEAD
                    "title": "Overview",
                    "href": "/docs/custom-flows/overview"
                  },
                  {
                    "title": "Error handling",
                    "href": "/docs/custom-flows/error-handling"
                  },
                  {
                    "title": "Authentication",
=======
                    "title": "Angular",
                    "href": "https://github.com/anagstef/ngx-clerk?tab=readme-ov-file#ngx-clerk",
                    "icon": "angular"
                  },
                  {
                    "title": "Elysia",
                    "href": "https://github.com/wobsoriano/elysia-clerk",
                    "icon": "elysia"
                  },
                  {
                    "title": "Hono",
                    "href": "https://github.com/honojs/middleware/tree/main/packages/clerk-auth",
                    "icon": "hono"
                  },
                  {
                    "title": "Koa",
                    "href": "https://github.com/dimkl/clerk-koa/blob/main/README.md",
                    "icon": "koa"
                  },
                  {
                    "title": "SolidJS",
                    "href": "https://github.com/spirit-led-software/clerk-solidjs",
                    "icon": "solid"
                  },
                  {
                    "title": "Svelte",
                    "href": "https://github.com/markjaquith/clerk-sveltekit",
                    "icon": "svelte"
                  },
                  {
                    "title": "Redwood",
                    "collapse": true,
                    "icon": "redwood",
>>>>>>> e8ee323f
                    "items": [
                      [
                        {
                          "title": "Email & password",
                          "href": "/docs/custom-flows/email-password"
                        },
                        {
                          "title": "Email / SMS OTP",
                          "href": "/docs/custom-flows/email-sms-otp"
                        },
                        {
                          "title": "Email links",
                          "href": "/docs/custom-flows/email-links"
                        },
                        {
                          "title": "Email & password + MFA",
                          "href": "/docs/custom-flows/email-password-mfa"
                        },
                        {
                          "title": "Passkeys",
                          "href": "/docs/custom-flows/passkeys"
                        },
                        {
                          "title": "Google One Tap",
                          "href": "/docs/custom-flows/google-one-tap"
                        },
                        {
                          "title": "OAuth connections",
                          "href": "/docs/custom-flows/oauth-connections"
                        },
                        {
                          "title": "Enterprise connections",
                          "href": "/docs/custom-flows/enterprise-connections"
                        },
                        {
                          "title": "Sign out",
                          "href": "/docs/custom-flows/sign-out"
                        },
                        {
                          "title": "Sign-up with application invitations",
                          "href": "/docs/custom-flows/invitations"
                        },
                        {
                          "title": "Embedded email links",
                          "href": "/docs/custom-flows/embedded-email-links"
                        },
                        {
                          "title": "Multi-session applications",
                          "href": "/docs/custom-flows/multi-session-applications"
                        },
                        {
                          "title": "Bot sign-up protection",
                          "href": "/docs/custom-flows/bot-sign-up-protection"
                        }
                      ]
                    ]
                  },
                  {
<<<<<<< HEAD
                    "title": "Account updates",
                    "items": [
                      [
                        {
                          "title": "Forgot password",
                          "href": "/docs/custom-flows/forgot-password"
                        },
                        {
                          "title": "User impersonation",
                          "href": "/docs/custom-flows/user-impersonation"
                        },
                        {
                          "title": "Add email",
                          "href": "/docs/custom-flows/add-email"
                        },
                        {
                          "title": "Add phone",
                          "href": "/docs/custom-flows/add-phone"
                        },
                        {
                          "title": "Manage SMS-based MFA",
                          "href": "/docs/custom-flows/manage-sms-based-mfa"
                        },
                        {
                          "title": "Manage TOTP-based MFA",
                          "href": "/docs/custom-flows/manage-totp-based-mfa"
                        }
                      ]
                    ]
=======
                    "title": "Rust",
                    "href": "https://github.com/cincinnati-ventures/clerk-rs",
                    "icon": "rust"
>>>>>>> e8ee323f
                  }
                ]
              ]
            }
          ]
        ]
      }
    ],
    [
      {
        "title": "API Reference",
        "items": [
          [
            {
              "title": "Backend API",
              "href": "/docs/reference/backend-api",
              "target": "_blank"
            },
            {
              "title": "Frontend API",
              "href": "/docs/reference/frontend-api",
              "target": "_blank"
            }
          ]
        ]
      }
    ],
    [
      {
        "title": "Archived Versions",
        "items": [
          [
            {
              "title": "Core 1 Documentation",
              "href": "/docs/core-1",
              "icon": "link"
            }
          ]
        ]
      }
    ]
  ]
}<|MERGE_RESOLUTION|>--- conflicted
+++ resolved
@@ -9,113 +9,8 @@
       },
       {
         "title": "Getting Started",
-<<<<<<< HEAD
         "href": "/docs/quickstarts/setup-clerk",
         "icon": "checkmark-circle"
-=======
-        "collapse": true,
-        "icon": "checkmark-circle",
-        "items": [
-          [
-            {
-              "title": "Overview",
-              "href": "/docs/quickstarts/overview"
-            },
-            {
-              "title": "Set up Clerk",
-              "href": "/docs/quickstarts/setup-clerk"
-            },
-            {
-              "title": "Full Stack",
-              "items": [
-                [
-                  {
-                    "title": "Next.js",
-                    "href": "/docs/quickstarts/nextjs",
-                    "icon": "nextjs"
-                  },
-                  {
-                    "title": "Astro",
-                    "href": "/docs/quickstarts/astro",
-                    "icon": "astro"
-                  },
-                  {
-                    "title": "Nuxt",
-                    "href": "/docs/quickstarts/nuxt",
-                    "icon": "nuxt"
-                  },
-                  {
-                    "title": "React Router",
-                    "href": "/docs/quickstarts/react-router",
-                    "icon": "react-router"
-                  },
-                  {
-                    "title": "Remix",
-                    "href": "/docs/quickstarts/remix",
-                    "icon": "remix"
-                  },
-                  {
-                    "title": "TanStack Start",
-                    "tag": "(Beta)",
-                    "href": "/docs/quickstarts/tanstack-start",
-                    "icon": "tanstack"
-                  }
-                ]
-              ]
-            },
-            {
-              "title": "Frontend",
-              "items": [
-                [
-                  {
-                    "title": "React",
-                    "href": "/docs/quickstarts/react",
-                    "icon": "react"
-                  },
-                  {
-                    "title": "Chrome Extension",
-                    "href": "/docs/quickstarts/chrome-extension"
-                  },
-                  {
-                    "title": "Expo",
-                    "href": "/docs/quickstarts/expo"
-                  },
-                  {
-                    "title": "iOS",
-                    "tag": "(Beta)",
-                    "href": "/docs/quickstarts/ios"
-                  },
-                  {
-                    "title": "JavaScript",
-                    "href": "/docs/quickstarts/javascript",
-                    "icon": "javascript"
-                  },
-                  {
-                    "title": "Vue",
-                    "href": "/docs/quickstarts/vue",
-                    "icon": "vue"
-                  }
-                ]
-              ]
-            },
-            {
-              "title": "Backend",
-              "items": [
-                [
-                  {
-                    "title": "Express",
-                    "href": "/docs/quickstarts/express"
-                  },
-                  {
-                    "title": "Fastify",
-                    "href": "/docs/quickstarts/fastify"
-                  }
-                ]
-              ]
-            }
-          ]
-        ]
->>>>>>> e8ee323f
       },
       {
         "title": "UI Components",
@@ -821,6 +716,136 @@
               ]
             },
             {
+              "title": "Astro",
+              "icon": "astro",
+              "items": [
+                [
+                  {
+                    "title": "Quickstart",
+                    "href": "/docs/quickstarts/astro"
+                  },
+                  {
+                    "title": "Available Methods",
+                    "href": "/docs/references/astro/overview"
+                  },
+                  {
+                    "title": "UI Frameworks",
+                    "items": [
+                      [
+                        {
+                          "title": "Use Clerk with Astro and React",
+                          "href": "/docs/references/astro/react"
+                        }
+                      ]
+                    ]
+                  },
+                  {
+                    "title": "Guides",
+                    "items": [
+                      [
+                        {
+                          "title": "Migrating from community SDK",
+                          "href": "/docs/references/astro/migrating-from-astro-community-sdk"
+                        },
+                        {
+                          "title": "Read session and user data",
+                          "wrap": false,
+                          "href": "/docs/references/astro/read-session-data"
+                        },
+                        {
+                          "title": "Hybrid rendering",
+                          "wrap": false,
+                          "href": "/docs/references/astro/hybrid-rendering"
+                        }
+                      ]
+                    ]
+                  },
+                  {
+                    "title": "General references",
+                    "items": [
+                      [
+                        {
+                          "title": "`clerkMiddleware()`",
+                          "wrap": false,
+                          "href": "/docs/references/astro/clerk-middleware"
+                        },
+                        {
+                          "title": "Locals",
+                          "wrap": false,
+                          "href": "/docs/references/astro/locals"
+                        },
+                        {
+                          "title": "Endpoints",
+                          "wrap": false,
+                          "href": "/docs/references/astro/endpoints"
+                        }
+                      ]
+                    ]
+                  },
+                  {
+                    "title": "Client-side helpers",
+                    "items": [
+                      [
+                        {
+                          "title": "`$authStore`",
+                          "wrap": false,
+                          "href": "/docs/references/astro/auth-store"
+                        },
+                        {
+                          "title": "`$clerkStore`",
+                          "wrap": false,
+                          "href": "/docs/references/astro/clerk-store"
+                        },
+                        {
+                          "title": "`$userStore`",
+                          "wrap": false,
+                          "href": "/docs/references/astro/user-store"
+                        },
+                        {
+                          "title": "`$signInStore`",
+                          "wrap": false,
+                          "href": "/docs/references/astro/sign-in-store"
+                        },
+                        {
+                          "title": "`$signUpStore`",
+                          "wrap": false,
+                          "href": "/docs/references/astro/sign-up-store"
+                        },
+                        {
+                          "title": "`$sessionStore`",
+                          "wrap": false,
+                          "href": "/docs/references/astro/session-store"
+                        },
+                        {
+                          "title": "`$sessionListStore`",
+                          "wrap": false,
+                          "href": "/docs/references/astro/session-list-store"
+                        },
+                        {
+                          "title": "`$organizationStore`",
+                          "wrap": false,
+                          "href": "/docs/references/astro/organization-store"
+                        }
+                      ]
+                    ]
+                  }
+                ]
+              ]
+            },
+            {
+              "title": "C#",
+              "icon": "csharp",
+              "items": [
+                [
+                  {
+                    "title": "Quickstart",
+                    "href": "https://github.com/clerk/clerk-sdk-csharp/blob/main/README.md",
+                    "target": "_blank"
+                  }
+                ]
+              ]
+            },
+            {
               "title": "Chrome Extension",
               "icon": "chrome",
               "items": [
@@ -958,6 +983,30 @@
                   {
                     "title": "Available Methods",
                     "href": "/docs/references/fastify/overview"
+                  }
+                ]
+              ]
+            },
+            {
+              "title": "Go",
+              "icon": "go",
+              "items": [
+                [
+                  {
+                    "title": "Quickstart & Available Methods",
+                    "href": "/docs/references/go/overview"
+                  },
+                  {
+                    "title": "Verifying sessions",
+                    "href": "/docs/references/go/verifying-sessions"
+                  },
+                  {
+                    "title": "Use Clerk Go for Backend API Operations",
+                    "href": "/docs/references/go/other-examples"
+                  },
+                  {
+                    "title": "Go SDK repository",
+                    "href": "https://github.com/clerk/clerk-sdk-go"
                   }
                 ]
               ]
@@ -995,9 +1044,571 @@
               ]
             },
             {
+              "title": "JS Backend SDK",
+              "icon": "clerk",
+              "items": [
+                [
+                  {
+                    "title": "Quickstart & Available Methods",
+                    "href": "/docs/references/backend/overview"
+                  },
+                  {
+                    "title": "User",
+                    "collapse": true,
+                    "items": [
+                      [
+                        {
+                          "title": "`getUserList()`",
+                          "wrap": false,
+                          "href": "/docs/references/backend/user/get-user-list"
+                        },
+                        {
+                          "title": "`getUser()`",
+                          "wrap": false,
+                          "href": "/docs/references/backend/user/get-user"
+                        },
+                        {
+                          "title": "`getCount()`",
+                          "wrap": false,
+                          "href": "/docs/references/backend/user/get-count"
+                        },
+                        {
+                          "title": "`getOrganizationMembershipList()`",
+                          "wrap": false,
+                          "href": "/docs/references/backend/user/get-organization-membership-list"
+                        },
+                        {
+                          "title": "`getUserOAuthAccessToken()`",
+                          "wrap": false,
+                          "href": "/docs/references/backend/user/get-user-oauth-access-token"
+                        },
+                        {
+                          "title": "`createUser()`",
+                          "wrap": false,
+                          "href": "/docs/references/backend/user/create-user"
+                        },
+                        {
+                          "title": "`verifyPassword()`",
+                          "wrap": false,
+                          "href": "/docs/references/backend/user/verify-password"
+                        },
+                        {
+                          "title": "`banUser()`",
+                          "wrap": false,
+                          "href": "/docs/references/backend/user/ban-user"
+                        },
+                        {
+                          "title": "`unbanUser()`",
+                          "wrap": false,
+                          "href": "/docs/references/backend/user/unban-user"
+                        },
+                        {
+                          "title": "`lockUser()`",
+                          "wrap": false,
+                          "href": "/docs/references/backend/user/lock-user"
+                        },
+                        {
+                          "title": "`unlockUser()`",
+                          "wrap": false,
+                          "href": "/docs/references/backend/user/unlock-user"
+                        },
+                        {
+                          "title": "`updateUser()`",
+                          "wrap": false,
+                          "href": "/docs/references/backend/user/update-user"
+                        },
+                        {
+                          "title": "`updateUserProfileImage()`",
+                          "wrap": false,
+                          "href": "/docs/references/backend/user/update-user-profile-image"
+                        },
+                        {
+                          "title": "`updateUserMetadata()`",
+                          "wrap": false,
+                          "href": "/docs/references/backend/user/update-user-metadata"
+                        },
+                        {
+                          "title": "`deleteUser()`",
+                          "wrap": false,
+                          "href": "/docs/references/backend/user/delete-user"
+                        },
+                        {
+                          "title": "`disableUserMFA()`",
+                          "wrap": false,
+                          "href": "/docs/references/backend/user/disable-user-mfa"
+                        },
+                        {
+                          "title": "`verifyTOTP()`",
+                          "wrap": false,
+                          "href": "/docs/references/backend/user/verify-totp"
+                        },
+                        {
+                          "title": "`deleteUserProfileImage()`",
+                          "wrap": false,
+                          "href": "/docs/references/backend/user/delete-user-profile-image"
+                        }
+                      ]
+                    ]
+                  },
+                  {
+                    "title": "Organization",
+                    "collapse": true,
+                    "items": [
+                      [
+                        {
+                          "title": "`getOrganization()`",
+                          "wrap": false,
+                          "href": "/docs/references/backend/organization/get-organization"
+                        },
+                        {
+                          "title": "`getOrganizationList()`",
+                          "wrap": false,
+                          "href": "/docs/references/backend/organization/get-organization-list"
+                        },
+                        {
+                          "title": "`getOrganizationMembershipList()`",
+                          "wrap": false,
+                          "href": "/docs/references/backend/organization/get-organization-membership-list"
+                        },
+                        {
+                          "title": "`getOrganizationInvitationList()`",
+                          "wrap": false,
+                          "href": "/docs/references/backend/organization/get-organization-invitation-list"
+                        },
+                        {
+                          "title": "`createOrganization()`",
+                          "wrap": false,
+                          "href": "/docs/references/backend/organization/create-organization"
+                        },
+                        {
+                          "title": "`createOrganizationMembership()`",
+                          "wrap": false,
+                          "href": "/docs/references/backend/organization/create-organization-membership"
+                        },
+                        {
+                          "title": "`createOrganizationInvitation()`",
+                          "wrap": false,
+                          "href": "/docs/references/backend/organization/create-organization-invitation"
+                        },
+                        {
+                          "title": "`updateOrganization()`",
+                          "wrap": false,
+                          "href": "/docs/references/backend/organization/update-organization"
+                        },
+                        {
+                          "title": "`updateOrganizationLogo()`",
+                          "wrap": false,
+                          "href": "/docs/references/backend/organization/update-organization-logo"
+                        },
+                        {
+                          "title": "`updateOrganizationMembership()`",
+                          "wrap": false,
+                          "href": "/docs/references/backend/organization/update-organization-membership"
+                        },
+                        {
+                          "title": "`updateOrganizationMetadata()`",
+                          "wrap": false,
+                          "href": "/docs/references/backend/organization/update-organization-metadata"
+                        },
+                        {
+                          "title": "`updateOrganizationMembershipMetadata()`",
+                          "wrap": false,
+                          "href": "/docs/references/backend/organization/update-organization-membership-metadata"
+                        },
+                        {
+                          "title": "`deleteOrganization()`",
+                          "wrap": false,
+                          "href": "/docs/references/backend/organization/delete-organization"
+                        },
+                        {
+                          "title": "`deleteOrganizationMembership()`",
+                          "wrap": false,
+                          "href": "/docs/references/backend/organization/delete-organization-membership"
+                        },
+                        {
+                          "title": "`revokeOrganizationInvitation()`",
+                          "wrap": false,
+                          "href": "/docs/references/backend/organization/revoke-organization-invitation"
+                        }
+                      ]
+                    ]
+                  },
+                  {
+                    "title": "Allowlist Identifiers",
+                    "collapse": true,
+                    "items": [
+                      [
+                        {
+                          "title": "`getAllowlistIdentifierList()`",
+                          "wrap": false,
+                          "href": "/docs/references/backend/allowlist/get-allowlist-identifier-list"
+                        },
+                        {
+                          "title": "`createAllowlistIdentifier()`",
+                          "wrap": false,
+                          "href": "/docs/references/backend/allowlist/create-allowlist-identifier"
+                        },
+                        {
+                          "title": "`deleteAllowlistIdentifier()`",
+                          "wrap": false,
+                          "href": "/docs/references/backend/allowlist/delete-allowlist-identifier"
+                        }
+                      ]
+                    ]
+                  },
+                  {
+                    "title": "Sessions",
+                    "collapse": true,
+                    "items": [
+                      [
+                        {
+                          "title": "`getSession()`",
+                          "wrap": false,
+                          "href": "/docs/references/backend/sessions/get-session"
+                        },
+                        {
+                          "title": "`getSessionList()`",
+                          "wrap": false,
+                          "href": "/docs/references/backend/sessions/get-session-list"
+                        },
+                        {
+                          "title": "`getToken()`",
+                          "wrap": false,
+                          "href": "/docs/references/backend/sessions/get-token"
+                        },
+                        {
+                          "title": "`verifySession()`",
+                          "wrap": false,
+                          "href": "/docs/references/backend/sessions/verify-session"
+                        },
+                        {
+                          "title": "`revokeSession()`",
+                          "wrap": false,
+                          "href": "/docs/references/backend/sessions/revoke-session"
+                        }
+                      ]
+                    ]
+                  },
+                  {
+                    "title": "Client",
+                    "collapse": true,
+                    "items": [
+                      [
+                        {
+                          "title": "`getClient()`",
+                          "wrap": false,
+                          "href": "/docs/references/backend/client/get-client"
+                        },
+                        {
+                          "title": "`getClientList()`",
+                          "wrap": false,
+                          "href": "/docs/references/backend/client/get-client-list"
+                        },
+                        {
+                          "title": "`verifyClient()`",
+                          "wrap": false,
+                          "href": "/docs/references/backend/client/verify-client"
+                        }
+                      ]
+                    ]
+                  },
+                  {
+                    "title": "Invitations",
+                    "collapse": true,
+                    "items": [
+                      [
+                        {
+                          "title": "`getInvitationList()`",
+                          "wrap": false,
+                          "href": "/docs/references/backend/invitations/get-invitation-list"
+                        },
+                        {
+                          "title": "`createInvitation()`",
+                          "wrap": false,
+                          "href": "/docs/references/backend/invitations/create-invitation"
+                        },
+                        {
+                          "title": "`revokeInvitation()`",
+                          "wrap": false,
+                          "href": "/docs/references/backend/invitations/revoke-invitation"
+                        }
+                      ]
+                    ]
+                  },
+                  {
+                    "title": "Redirect Urls",
+                    "collapse": true,
+                    "items": [
+                      [
+                        {
+                          "title": "`getRedirectUrl()`",
+                          "wrap": false,
+                          "href": "/docs/references/backend/redirect-urls/get-redirect-url"
+                        },
+                        {
+                          "title": "`getRedirectUrlList()`",
+                          "wrap": false,
+                          "href": "/docs/references/backend/redirect-urls/get-redirect-url-list"
+                        },
+                        {
+                          "title": "`createRedirectUrl()`",
+                          "wrap": false,
+                          "href": "/docs/references/backend/redirect-urls/create-redirect-url"
+                        },
+                        {
+                          "title": "`deleteRedirectUrl()`",
+                          "wrap": false,
+                          "href": "/docs/references/backend/redirect-urls/delete-redirect-url"
+                        }
+                      ]
+                    ]
+                  },
+                  {
+                    "title": "Email addresses",
+                    "collapse": true,
+                    "items": [
+                      [
+                        {
+                          "title": "`getEmailAddress()`",
+                          "wrap": false,
+                          "href": "/docs/references/backend/email-addresses/get-email-address"
+                        },
+                        {
+                          "title": "`createEmailAddress()`",
+                          "wrap": false,
+                          "href": "/docs/references/backend/email-addresses/create-email-address"
+                        },
+                        {
+                          "title": "`updateEmailAddress()`",
+                          "wrap": false,
+                          "href": "/docs/references/backend/email-addresses/update-email-address"
+                        },
+                        {
+                          "title": "`deleteEmailAddress()`",
+                          "wrap": false,
+                          "href": "/docs/references/backend/email-addresses/delete-email-address"
+                        }
+                      ]
+                    ]
+                  },
+                  {
+                    "title": "Phone numbers",
+                    "collapse": true,
+                    "items": [
+                      [
+                        {
+                          "title": "`getPhoneNumber()`",
+                          "wrap": false,
+                          "href": "/docs/references/backend/phone-numbers/get-phone-number"
+                        },
+                        {
+                          "title": "`createPhoneNumber()`",
+                          "wrap": false,
+                          "href": "/docs/references/backend/phone-numbers/create-phone-number"
+                        },
+                        {
+                          "title": "`updatePhoneNumber()`",
+                          "wrap": false,
+                          "href": "/docs/references/backend/phone-numbers/update-phone-number"
+                        },
+                        {
+                          "title": "`deletePhoneNumber()`",
+                          "wrap": false,
+                          "href": "/docs/references/backend/phone-numbers/delete-phone-number"
+                        }
+                      ]
+                    ]
+                  },
+                  {
+                    "title": "SAML connections",
+                    "collapse": true,
+                    "items": [
+                      [
+                        {
+                          "title": "`getSamlConnectionList()`",
+                          "wrap": false,
+                          "href": "/docs/references/backend/saml-connections/get-saml-connection-list"
+                        },
+                        {
+                          "title": "`getSamlConnection()`",
+                          "wrap": false,
+                          "href": "/docs/references/backend/saml-connections/get-saml-connection"
+                        },
+                        {
+                          "title": "`createSamlConnection()`",
+                          "wrap": false,
+                          "href": "/docs/references/backend/saml-connections/create-saml-connection"
+                        },
+                        {
+                          "title": "`updateSamlConnection()`",
+                          "wrap": false,
+                          "href": "/docs/references/backend/saml-connections/update-saml-connection"
+                        },
+                        {
+                          "title": "`deleteSamlConnection()`",
+                          "wrap": false,
+                          "href": "/docs/references/backend/saml-connections/delete-saml-connection"
+                        }
+                      ]
+                    ]
+                  },
+                  {
+                    "title": "Sign-in tokens",
+                    "collapse": true,
+                    "items": [
+                      [
+                        {
+                          "title": "`createSignInToken()`",
+                          "wrap": false,
+                          "href": "/docs/references/backend/sign-in-tokens/create-sign-in-token"
+                        },
+                        {
+                          "title": "`revokeSignInToken()`",
+                          "wrap": false,
+                          "href": "/docs/references/backend/sign-in-tokens/revoke-sign-in-token"
+                        }
+                      ]
+                    ]
+                  },
+                  {
+                    "title": "Testing Tokens",
+                    "collapse": true,
+                    "items": [
+                      [
+                        {
+                          "title": "`createTestingToken()`",
+                          "wrap": false,
+                          "href": "/docs/references/backend/testing-tokens/create-testing-token"
+                        }
+                      ]
+                    ]
+                  },
+                  {
+                    "title": "`authenticateRequest()`",
+                    "wrap": false,
+                    "href": "/docs/references/backend/authenticate-request"
+                  },
+                  {
+                    "title": "`verifyToken()`",
+                    "wrap": false,
+                    "href": "/docs/references/backend/verify-token"
+                  },
+                  {
+                    "title": "Types",
+                    "collapse": true,
+                    "items": [
+                      [
+                        {
+                          "title": "`Auth` object",
+                          "href": "/docs/references/backend/types/auth-object"
+                        },
+                        {
+                          "title": "Backend `AllowlistIdentifier` object",
+                          "href": "/docs/references/backend/types/backend-allowlist-identifier"
+                        },
+                        {
+                          "title": "Backend `Client` object",
+                          "href": "/docs/references/backend/types/backend-client"
+                        },
+                        {
+                          "title": "Backend `Invitation` object",
+                          "href": "/docs/references/backend/types/backend-invitation"
+                        },
+                        {
+                          "title": "Backend `Organization` object",
+                          "href": "/docs/references/backend/types/backend-organization"
+                        },
+                        {
+                          "title": "Backend `OrganizationInvitation` object",
+                          "href": "/docs/references/backend/types/backend-organization-invitation"
+                        },
+                        {
+                          "title": "Backend `OrganizationMembership` object",
+                          "href": "/docs/references/backend/types/backend-organization-membership"
+                        },
+                        {
+                          "title": "Backend `Session` object",
+                          "href": "/docs/references/backend/types/backend-session"
+                        },
+                        {
+                          "title": "Backend `RedirectURL` object",
+                          "href": "/docs/references/backend/types/backend-redirect-url"
+                        },
+                        {
+                          "title": "Backend `User` object",
+                          "href": "/docs/references/backend/types/backend-user"
+                        },
+                        {
+                          "title": "`PaginatedResourceResponse`",
+                          "href": "/docs/references/backend/types/paginated-resource-response"
+                        }
+                      ]
+                    ]
+                  }
+                ]
+              ]
+            },
+            {
+              "title": "Nuxt",
+              "icon": "nuxt",
+              "items": [
+                [
+                  {
+                    "title": "Quickstart",
+                    "href": "/docs/quickstarts/nuxt"
+                  },
+                  { 
+                    "title": "Available Methods",
+                    "href": "/docs/references/nuxt/overview"
+                  },
+                  {
+                    "title": "Guides",
+                    "items": [
+                      [
+                        {
+                          "title": "Read session and user data",
+                          "wrap": false,
+                          "href": "/docs/references/nuxt/read-session-data"
+                        },
+                        {
+                          "title": "Protect pages",
+                          "wrap": false,
+                          "href": "/docs/references/nuxt/protect-pages"
+                        }
+                      ]
+                    ]
+                  },
+                  {
+                    "title": "General references",
+                    "items": [
+                      [
+                        {
+                          "title": "`clerkMiddleware()`",
+                          "wrap": false,
+                          "href": "/docs/references/nuxt/clerk-middleware"
+                        }
+                      ]
+                    ]
+                  }
+                ]
+              ]
+            },
+            {
+              "title": "Python",
+              "icon": "python",
+              "items": [
+                [
+                  {
+                    "title": "Quickstart",
+                    "href": "https://github.com/clerk/clerk-sdk-python/blob/main/README.md",
+                    "target": "_blank"
+                  }
+                ]
+              ]
+            },
+            {
               "title": "React Router",
               "icon": "react-router",
-              "tag": "(Beta)",
               "items": [
                 [
                   {
@@ -1088,6 +1699,30 @@
               ]
             },
             {
+              "title": "Ruby / Rails",
+              "icon": "ruby",
+              "items": [
+                [
+                  {
+                    "title": "Quickstart",
+                    "href": "/docs/references/ruby/overview"
+                  },
+                  {
+                    "title": "Available Methods",
+                    "href": "/docs/references/ruby/available-methods"
+                  },
+                  {
+                    "title": "Rack/Rails integration",
+                    "href": "/docs/references/ruby/rack-rails"
+                  },
+                  {
+                    "title": "Ruby SDK repository",
+                    "href": "https://github.com/clerk/clerk-sdk-ruby"
+                  }
+                ]
+              ]
+            },
+            {
               "title": "TanStack Start",
               "icon": "tanstack",
               "tag": "(Beta)",
@@ -1142,195 +1777,18 @@
               ]
             },
             {
-              "title": "Go",
-              "icon": "go",
-              "items": [
-                [
-                  {
-                    "title": "Quickstart & Available Methods",
-                    "href": "/docs/references/go/overview"
-                  },
-                  {
-                    "title": "Verifying sessions",
-                    "href": "/docs/references/go/verifying-sessions"
-                  },
-                  {
-                    "title": "Use Clerk Go for Backend API Operations",
-                    "href": "/docs/references/go/other-examples"
-                  },
-                  {
-                    "title": "Go SDK repository",
-                    "href": "https://github.com/clerk/clerk-sdk-go"
-                  }
-                ]
-              ]
-            },
-            {
-              "title": "Astro",
-              "icon": "astro",
-              "items": [
-                [
-                  {
-                    "title": "Quickstart",
-                    "href": "/docs/quickstarts/astro"
-                  },
-                  {
-                    "title": "Available Methods",
-                    "href": "/docs/references/astro/overview"
-                  },
-                  {
-                    "title": "UI Frameworks",
-                    "items": [
-                      [
-                        {
-                          "title": "Use Clerk with Astro and React",
-                          "href": "/docs/references/astro/react"
-                        }
-                      ]
-                    ]
-                  },
-                  {
-                    "title": "Guides",
-                    "items": [
-                      [
-                        {
-                          "title": "Migrating from community SDK",
-                          "href": "/docs/references/astro/migrating-from-astro-community-sdk"
-                        },
-                        {
-                          "title": "Read session and user data",
-                          "wrap": false,
-                          "href": "/docs/references/astro/read-session-data"
-                        },
-                        {
-                          "title": "Hybrid rendering",
-                          "wrap": false,
-                          "href": "/docs/references/astro/hybrid-rendering"
-                        }
-                      ]
-                    ]
-                  },
-                  {
-                    "title": "General references",
-                    "items": [
-                      [
-                        {
-                          "title": "`clerkMiddleware()`",
-                          "wrap": false,
-                          "href": "/docs/references/astro/clerk-middleware"
-                        },
-                        {
-                          "title": "Locals",
-                          "wrap": false,
-                          "href": "/docs/references/astro/locals"
-                        },
-                        {
-                          "title": "Endpoints",
-                          "wrap": false,
-                          "href": "/docs/references/astro/endpoints"
-                        }
-                      ]
-                    ]
-                  },
-                  {
-                    "title": "Client-side helpers",
-                    "items": [
-                      [
-                        {
-                          "title": "`$authStore`",
-                          "wrap": false,
-                          "href": "/docs/references/astro/auth-store"
-                        },
-                        {
-                          "title": "`$clerkStore`",
-                          "wrap": false,
-                          "href": "/docs/references/astro/clerk-store"
-                        },
-                        {
-                          "title": "`$userStore`",
-                          "wrap": false,
-                          "href": "/docs/references/astro/user-store"
-                        },
-                        {
-                          "title": "`$signInStore`",
-                          "wrap": false,
-                          "href": "/docs/references/astro/sign-in-store"
-                        },
-                        {
-                          "title": "`$signUpStore`",
-                          "wrap": false,
-                          "href": "/docs/references/astro/sign-up-store"
-                        },
-                        {
-                          "title": "`$sessionStore`",
-                          "wrap": false,
-                          "href": "/docs/references/astro/session-store"
-                        },
-                        {
-                          "title": "`$sessionListStore`",
-                          "wrap": false,
-                          "href": "/docs/references/astro/session-list-store"
-                        },
-                        {
-                          "title": "`$organizationStore`",
-                          "wrap": false,
-                          "href": "/docs/references/astro/organization-store"
-                        }
-                      ]
-                    ]
-                  }
-                ]
-              ]
-            },
-            {
-              "title": "Nuxt",
-              "icon": "nuxt",
-              "items": [
-                [
-                  {
-                    "title": "Quickstart",
-                    "href": "/docs/quickstarts/nuxt"
-                  },
-                  { "title": "Available Methods", "href": "/docs/references/nuxt/overview" },
-                  {
-                    "title": "Guides",
-                    "items": [
-                      [
-                        {
-                          "title": "Read session and user data",
-                          "wrap": false,
-                          "href": "/docs/references/nuxt/read-session-data"
-                        },
-                        {
-                          "title": "Protect pages",
-                          "wrap": false,
-                          "href": "/docs/references/nuxt/protect-pages"
-                        }
-                      ]
-                    ]
-                  },
-                  {
-                    "title": "General references",
-                    "items": [
-                      [
-                        {
-                          "title": "`clerkMiddleware()`",
-                          "wrap": false,
-                          "href": "/docs/references/nuxt/clerk-middleware"
-                        }
-                      ]
-                    ]
-                  }
-                ]
-              ]
-            },
-            {
               "title": "Vue",
               "icon": "vue",
               "items": [
                 [
-                  { "title": "Quickstart", "href": "/docs/quickstarts/vue" },
-                  { "title": "Available Methods", "href": "/docs/references/vue/overview" },
+                  { 
+                    "title": "Quickstart",
+                    "href": "/docs/quickstarts/vue"
+                  },
+                  { 
+                    "title": "Available Methods",
+                    "href": "/docs/references/vue/overview"
+                  },
                   {
                     "title": "Guides",
                     "items": [
@@ -1393,561 +1851,6 @@
               ]
             },
             {
-              "title": "Ruby / Rails",
-              "icon": "ruby",
-              "items": [
-                [
-                  {
-                    "title": "Quickstart",
-                    "href": "/docs/references/ruby/overview"
-                  },
-                  {
-                    "title": "Available Methods",
-                    "href": "/docs/references/ruby/available-methods"
-                  },
-                  {
-                    "title": "Rack/Rails integration",
-                    "href": "/docs/references/ruby/rack-rails"
-                  },
-                  {
-                    "title": "Ruby SDK repository",
-                    "href": "https://github.com/clerk/clerk-sdk-ruby"
-                  }
-                ]
-              ]
-            },
-            {
-              "title": "Python",
-              "icon": "python",
-              "items": [
-                [
-                  {
-                    "title": "Quickstart",
-                    "href": "https://github.com/clerk/clerk-sdk-python/blob/main/README.md",
-                    "target": "_blank"
-                  }
-                ]
-              ]
-            },
-            {
-              "title": "C#",
-              "icon": "csharp",
-              "items": [
-                [
-                  {
-                    "title": "Quickstart",
-                    "href": "https://github.com/clerk/clerk-sdk-csharp/blob/main/README.md",
-                    "target": "_blank"
-                  }
-                ]
-              ]
-            },
-            {
-              "title": "JS Backend SDK",
-              "icon": "clerk",
-              "items": [
-                [
-                  {
-                    "title": "Quickstart & Available Methods",
-                    "href": "/docs/references/backend/overview"
-                  },
-                  {
-                    "title": "User",
-                    "collapse": true,
-                    "items": [
-                      [
-                        {
-                          "title": "`getUserList()`",
-                          "wrap": false,
-                          "href": "/docs/references/backend/user/get-user-list"
-                        },
-                        {
-                          "title": "`getUser()`",
-                          "wrap": false,
-                          "href": "/docs/references/backend/user/get-user"
-                        },
-                        {
-                          "title": "`getCount()`",
-                          "wrap": false,
-                          "href": "/docs/references/backend/user/get-count"
-                        },
-                        {
-                          "title": "`getOrganizationMembershipList()`",
-                          "wrap": false,
-                          "href": "/docs/references/backend/user/get-organization-membership-list"
-                        },
-                        {
-                          "title": "`getUserOAuthAccessToken()`",
-                          "wrap": false,
-                          "href": "/docs/references/backend/user/get-user-oauth-access-token"
-                        },
-                        {
-                          "title": "`createUser()`",
-                          "wrap": false,
-                          "href": "/docs/references/backend/user/create-user"
-                        },
-                        {
-                          "title": "`verifyPassword()`",
-                          "wrap": false,
-                          "href": "/docs/references/backend/user/verify-password"
-                        },
-                        {
-                          "title": "`banUser()`",
-                          "wrap": false,
-                          "href": "/docs/references/backend/user/ban-user"
-                        },
-                        {
-                          "title": "`unbanUser()`",
-                          "wrap": false,
-                          "href": "/docs/references/backend/user/unban-user"
-                        },
-                        {
-                          "title": "`lockUser()`",
-                          "wrap": false,
-                          "href": "/docs/references/backend/user/lock-user"
-                        },
-                        {
-                          "title": "`unlockUser()`",
-                          "wrap": false,
-                          "href": "/docs/references/backend/user/unlock-user"
-                        },
-                        {
-                          "title": "`updateUser()`",
-                          "wrap": false,
-                          "href": "/docs/references/backend/user/update-user"
-                        },
-                        {
-                          "title": "`updateUserProfileImage()`",
-                          "wrap": false,
-                          "href": "/docs/references/backend/user/update-user-profile-image"
-                        },
-                        {
-                          "title": "`updateUserMetadata()`",
-                          "wrap": false,
-                          "href": "/docs/references/backend/user/update-user-metadata"
-                        },
-                        {
-                          "title": "`deleteUser()`",
-                          "wrap": false,
-                          "href": "/docs/references/backend/user/delete-user"
-                        },
-                        {
-                          "title": "`disableUserMFA()`",
-                          "wrap": false,
-                          "href": "/docs/references/backend/user/disable-user-mfa"
-                        },
-                        {
-                          "title": "`verifyTOTP()`",
-                          "wrap": false,
-                          "href": "/docs/references/backend/user/verify-totp"
-                        },
-                        {
-                          "title": "`deleteUserProfileImage()`",
-                          "wrap": false,
-                          "href": "/docs/references/backend/user/delete-user-profile-image"
-                        }
-                      ]
-                    ]
-                  },
-                  {
-                    "title": "Organization",
-                    "collapse": true,
-                    "items": [
-                      [
-                        {
-                          "title": "`getOrganization()`",
-                          "wrap": false,
-                          "href": "/docs/references/backend/organization/get-organization"
-                        },
-                        {
-                          "title": "`getOrganizationList()`",
-                          "wrap": false,
-                          "href": "/docs/references/backend/organization/get-organization-list"
-                        },
-                        {
-                          "title": "`getOrganizationMembershipList()`",
-                          "wrap": false,
-                          "href": "/docs/references/backend/organization/get-organization-membership-list"
-                        },
-                        {
-                          "title": "`getOrganizationInvitationList()`",
-                          "wrap": false,
-                          "href": "/docs/references/backend/organization/get-organization-invitation-list"
-                        },
-                        {
-                          "title": "`createOrganization()`",
-                          "wrap": false,
-                          "href": "/docs/references/backend/organization/create-organization"
-                        },
-                        {
-                          "title": "`createOrganizationMembership()`",
-                          "wrap": false,
-                          "href": "/docs/references/backend/organization/create-organization-membership"
-                        },
-                        {
-                          "title": "`createOrganizationInvitation()`",
-                          "wrap": false,
-                          "href": "/docs/references/backend/organization/create-organization-invitation"
-                        },
-                        {
-                          "title": "`updateOrganization()`",
-                          "wrap": false,
-                          "href": "/docs/references/backend/organization/update-organization"
-                        },
-                        {
-                          "title": "`updateOrganizationLogo()`",
-                          "wrap": false,
-                          "href": "/docs/references/backend/organization/update-organization-logo"
-                        },
-                        {
-                          "title": "`updateOrganizationMembership()`",
-                          "wrap": false,
-                          "href": "/docs/references/backend/organization/update-organization-membership"
-                        },
-                        {
-                          "title": "`updateOrganizationMetadata()`",
-                          "wrap": false,
-                          "href": "/docs/references/backend/organization/update-organization-metadata"
-                        },
-                        {
-                          "title": "`updateOrganizationMembershipMetadata()`",
-                          "wrap": false,
-                          "href": "/docs/references/backend/organization/update-organization-membership-metadata"
-                        },
-                        {
-                          "title": "`deleteOrganization()`",
-                          "wrap": false,
-                          "href": "/docs/references/backend/organization/delete-organization"
-                        },
-                        {
-                          "title": "`deleteOrganizationMembership()`",
-                          "wrap": false,
-                          "href": "/docs/references/backend/organization/delete-organization-membership"
-                        },
-                        {
-                          "title": "`revokeOrganizationInvitation()`",
-                          "wrap": false,
-                          "href": "/docs/references/backend/organization/revoke-organization-invitation"
-                        }
-                      ]
-                    ]
-                  },
-                  {
-                    "title": "Allowlist Identifiers",
-                    "collapse": true,
-                    "items": [
-                      [
-                        {
-                          "title": "`getAllowlistIdentifierList()`",
-                          "wrap": false,
-                          "href": "/docs/references/backend/allowlist/get-allowlist-identifier-list"
-                        },
-                        {
-                          "title": "`createAllowlistIdentifier()`",
-                          "wrap": false,
-                          "href": "/docs/references/backend/allowlist/create-allowlist-identifier"
-                        },
-                        {
-                          "title": "`deleteAllowlistIdentifier()`",
-                          "wrap": false,
-                          "href": "/docs/references/backend/allowlist/delete-allowlist-identifier"
-                        }
-                      ]
-                    ]
-                  },
-                  {
-                    "title": "Sessions",
-                    "collapse": true,
-                    "items": [
-                      [
-                        {
-                          "title": "`getSession()`",
-                          "wrap": false,
-                          "href": "/docs/references/backend/sessions/get-session"
-                        },
-                        {
-                          "title": "`getSessionList()`",
-                          "wrap": false,
-                          "href": "/docs/references/backend/sessions/get-session-list"
-                        },
-                        {
-                          "title": "`getToken()`",
-                          "wrap": false,
-                          "href": "/docs/references/backend/sessions/get-token"
-                        },
-                        {
-                          "title": "`verifySession()`",
-                          "wrap": false,
-                          "href": "/docs/references/backend/sessions/verify-session"
-                        },
-                        {
-                          "title": "`revokeSession()`",
-                          "wrap": false,
-                          "href": "/docs/references/backend/sessions/revoke-session"
-                        }
-                      ]
-                    ]
-                  },
-                  {
-                    "title": "Client",
-                    "collapse": true,
-                    "items": [
-                      [
-                        {
-                          "title": "`getClient()`",
-                          "wrap": false,
-                          "href": "/docs/references/backend/client/get-client"
-                        },
-                        {
-                          "title": "`getClientList()`",
-                          "wrap": false,
-                          "href": "/docs/references/backend/client/get-client-list"
-                        },
-                        {
-                          "title": "`verifyClient()`",
-                          "wrap": false,
-                          "href": "/docs/references/backend/client/verify-client"
-                        }
-                      ]
-                    ]
-                  },
-                  {
-                    "title": "Invitations",
-                    "collapse": true,
-                    "items": [
-                      [
-                        {
-                          "title": "`getInvitationList()`",
-                          "wrap": false,
-                          "href": "/docs/references/backend/invitations/get-invitation-list"
-                        },
-                        {
-                          "title": "`createInvitation()`",
-                          "wrap": false,
-                          "href": "/docs/references/backend/invitations/create-invitation"
-                        },
-                        {
-                          "title": "`revokeInvitation()`",
-                          "wrap": false,
-                          "href": "/docs/references/backend/invitations/revoke-invitation"
-                        }
-                      ]
-                    ]
-                  },
-                  {
-                    "title": "Redirect Urls",
-                    "collapse": true,
-                    "items": [
-                      [
-                        {
-                          "title": "`getRedirectUrl()`",
-                          "wrap": false,
-                          "href": "/docs/references/backend/redirect-urls/get-redirect-url"
-                        },
-                        {
-                          "title": "`getRedirectUrlList()`",
-                          "wrap": false,
-                          "href": "/docs/references/backend/redirect-urls/get-redirect-url-list"
-                        },
-                        {
-                          "title": "`createRedirectUrl()`",
-                          "wrap": false,
-                          "href": "/docs/references/backend/redirect-urls/create-redirect-url"
-                        },
-                        {
-                          "title": "`deleteRedirectUrl()`",
-                          "wrap": false,
-                          "href": "/docs/references/backend/redirect-urls/delete-redirect-url"
-                        }
-                      ]
-                    ]
-                  },
-                  {
-                    "title": "Email addresses",
-                    "collapse": true,
-                    "items": [
-                      [
-                        {
-                          "title": "`getEmailAddress()`",
-                          "wrap": false,
-                          "href": "/docs/references/backend/email-addresses/get-email-address"
-                        },
-                        {
-                          "title": "`createEmailAddress()`",
-                          "wrap": false,
-                          "href": "/docs/references/backend/email-addresses/create-email-address"
-                        },
-                        {
-                          "title": "`updateEmailAddress()`",
-                          "wrap": false,
-                          "href": "/docs/references/backend/email-addresses/update-email-address"
-                        },
-                        {
-                          "title": "`deleteEmailAddress()`",
-                          "wrap": false,
-                          "href": "/docs/references/backend/email-addresses/delete-email-address"
-                        }
-                      ]
-                    ]
-                  },
-                  {
-                    "title": "Phone numbers",
-                    "collapse": true,
-                    "items": [
-                      [
-                        {
-                          "title": "`getPhoneNumber()`",
-                          "wrap": false,
-                          "href": "/docs/references/backend/phone-numbers/get-phone-number"
-                        },
-                        {
-                          "title": "`createPhoneNumber()`",
-                          "wrap": false,
-                          "href": "/docs/references/backend/phone-numbers/create-phone-number"
-                        },
-                        {
-                          "title": "`updatePhoneNumber()`",
-                          "wrap": false,
-                          "href": "/docs/references/backend/phone-numbers/update-phone-number"
-                        },
-                        {
-                          "title": "`deletePhoneNumber()`",
-                          "wrap": false,
-                          "href": "/docs/references/backend/phone-numbers/delete-phone-number"
-                        }
-                      ]
-                    ]
-                  },
-                  {
-                    "title": "SAML connections",
-                    "collapse": true,
-                    "items": [
-                      [
-                        {
-                          "title": "`getSamlConnectionList()`",
-                          "wrap": false,
-                          "href": "/docs/references/backend/saml-connections/get-saml-connection-list"
-                        },
-                        {
-                          "title": "`getSamlConnection()`",
-                          "wrap": false,
-                          "href": "/docs/references/backend/saml-connections/get-saml-connection"
-                        },
-                        {
-                          "title": "`createSamlConnection()`",
-                          "wrap": false,
-                          "href": "/docs/references/backend/saml-connections/create-saml-connection"
-                        },
-                        {
-                          "title": "`updateSamlConnection()`",
-                          "wrap": false,
-                          "href": "/docs/references/backend/saml-connections/update-saml-connection"
-                        },
-                        {
-                          "title": "`deleteSamlConnection()`",
-                          "wrap": false,
-                          "href": "/docs/references/backend/saml-connections/delete-saml-connection"
-                        }
-                      ]
-                    ]
-                  },
-                  {
-                    "title": "Sign-in tokens",
-                    "collapse": true,
-                    "items": [
-                      [
-                        {
-                          "title": "`createSignInToken()`",
-                          "wrap": false,
-                          "href": "/docs/references/backend/sign-in-tokens/create-sign-in-token"
-                        },
-                        {
-                          "title": "`revokeSignInToken()`",
-                          "wrap": false,
-                          "href": "/docs/references/backend/sign-in-tokens/revoke-sign-in-token"
-                        }
-                      ]
-                    ]
-                  },
-                  {
-                    "title": "Testing Tokens",
-                    "collapse": true,
-                    "items": [
-                      [
-                        {
-                          "title": "`createTestingToken()`",
-                          "wrap": false,
-                          "href": "/docs/references/backend/testing-tokens/create-testing-token"
-                        }
-                      ]
-                    ]
-                  },
-                  {
-                    "title": "`authenticateRequest()`",
-                    "wrap": false,
-                    "href": "/docs/references/backend/authenticate-request"
-                  },
-                  {
-                    "title": "`verifyToken()`",
-                    "wrap": false,
-                    "href": "/docs/references/backend/verify-token"
-                  },
-                  {
-                    "title": "Types",
-                    "collapse": true,
-                    "items": [
-                      [
-                        {
-                          "title": "`Auth` object",
-                          "href": "/docs/references/backend/types/auth-object"
-                        },
-                        {
-                          "title": "Backend `AllowlistIdentifier` object",
-                          "href": "/docs/references/backend/types/backend-allowlist-identifier"
-                        },
-                        {
-                          "title": "Backend `Client` object",
-                          "href": "/docs/references/backend/types/backend-client"
-                        },
-                        {
-                          "title": "Backend `Invitation` object",
-                          "href": "/docs/references/backend/types/backend-invitation"
-                        },
-                        {
-                          "title": "Backend `Organization` object",
-                          "href": "/docs/references/backend/types/backend-organization"
-                        },
-                        {
-                          "title": "Backend `OrganizationInvitation` object",
-                          "href": "/docs/references/backend/types/backend-organization-invitation"
-                        },
-                        {
-                          "title": "Backend `OrganizationMembership` object",
-                          "href": "/docs/references/backend/types/backend-organization-membership"
-                        },
-                        {
-                          "title": "Backend `Session` object",
-                          "href": "/docs/references/backend/types/backend-session"
-                        },
-                        {
-                          "title": "Backend `RedirectURL` object",
-                          "href": "/docs/references/backend/types/backend-redirect-url"
-                        },
-                        {
-                          "title": "Backend `User` object",
-                          "href": "/docs/references/backend/types/backend-user"
-                        },
-                        {
-                          "title": "`PaginatedResourceResponse`",
-                          "href": "/docs/references/backend/types/paginated-resource-response"
-                        }
-                      ]
-                    ]
-                  }
-                ]
-              ]
-            },
-            {
               "title": "SDK Development",
               "icon": "code-bracket",
               "items": [
@@ -1998,6 +1901,36 @@
               "title": "Community SDKs",
               "items": [
                 [
+                  {
+                    "title": "Angular",
+                    "href": "https://github.com/anagstef/ngx-clerk?tab=readme-ov-file#ngx-clerk",
+                    "icon": "angular"
+                  },
+                  {
+                    "title": "Elysia",
+                    "href": "https://github.com/wobsoriano/elysia-clerk",
+                    "icon": "elysia"
+                  },
+                  {
+                    "title": "Hono",
+                    "href": "https://github.com/honojs/middleware/tree/main/packages/clerk-auth",
+                    "icon": "hono"
+                  },
+                  {
+                    "title": "Koa",
+                    "href": "https://github.com/dimkl/clerk-koa/blob/main/README.md",
+                    "icon": "koa"
+                  },
+                  {
+                    "title": "SolidJS",
+                    "href": "https://github.com/spirit-led-software/clerk-solidjs",
+                    "icon": "solid"
+                  },
+                  {
+                    "title": "Svelte",
+                    "href": "https://github.com/markjaquith/clerk-sveltekit",
+                    "icon": "svelte"
+                  },
                   {
                     "title": "Redwood",
                     "collapse": true,
@@ -2017,44 +1950,9 @@
                     ]
                   },
                   {
-                    "title": "Svelte",
-                    "href": "https://github.com/markjaquith/clerk-sveltekit",
-                    "icon": "svelte"
-                  },
-                  {
-                    "title": "Elysia",
-                    "href": "https://github.com/wobsoriano/elysia-clerk",
-                    "icon": "elysia"
-                  },
-                  {
                     "title": "Rust",
                     "href": "https://github.com/cincinnati-ventures/clerk-rs",
                     "icon": "rust"
-                  },
-                  {
-                    "title": "Hono",
-                    "href": "https://github.com/honojs/middleware/tree/main/packages/clerk-auth",
-                    "icon": "hono"
-                  },
-                  {
-                    "title": "C#",
-                    "href": "https://github.com/Hawxy/Clerk.Net",
-                    "icon": "c-sharp"
-                  },
-                  {
-                    "title": "Koa",
-                    "href": "https://github.com/dimkl/clerk-koa/blob/main/README.md",
-                    "icon": "koa"
-                  },
-                  {
-                    "title": "Angular",
-                    "href": "https://github.com/anagstef/ngx-clerk?tab=readme-ov-file#ngx-clerk",
-                    "icon": "angular"
-                  },
-                  {
-                    "title": "SolidJS",
-                    "href": "https://github.com/spirit-led-software/clerk-solidjs",
-                    "icon": "solid"
                   }
                 ]
               ]
@@ -2330,131 +2228,7 @@
               ]
             },
             {
-<<<<<<< HEAD
               "title": "Users",
-=======
-              "title": "Astro",
-              "collapse": true,
-              "icon": "astro",
-              "items": [
-                [
-                  {
-                    "title": "Overview",
-                    "href": "/docs/references/astro/overview"
-                  },
-                  {
-                    "title": "UI Frameworks",
-                    "items": [
-                      [
-                        {
-                          "title": "Use Clerk with Astro and React",
-                          "href": "/docs/references/astro/react"
-                        }
-                      ]
-                    ]
-                  },
-                  {
-                    "title": "Guides",
-                    "items": [
-                      [
-                        {
-                          "title": "Migrating from community SDK",
-                          "href": "/docs/references/astro/migrating-from-astro-community-sdk"
-                        },
-                        {
-                          "title": "Read session and user data",
-                          "wrap": false,
-                          "href": "/docs/references/astro/read-session-data"
-                        },
-                        {
-                          "title": "Hybrid rendering",
-                          "wrap": false,
-                          "href": "/docs/references/astro/hybrid-rendering"
-                        }
-                      ]
-                    ]
-                  },
-                  {
-                    "title": "General references",
-                    "items": [
-                      [
-                        {
-                          "title": "`clerkMiddleware()`",
-                          "wrap": false,
-                          "href": "/docs/references/astro/clerk-middleware"
-                        },
-                        {
-                          "title": "Locals",
-                          "wrap": false,
-                          "href": "/docs/references/astro/locals"
-                        },
-                        {
-                          "title": "Endpoints",
-                          "wrap": false,
-                          "href": "/docs/references/astro/endpoints"
-                        }
-                      ]
-                    ]
-                  },
-                  {
-                    "title": "Client-side helpers",
-                    "items": [
-                      [
-                        {
-                          "title": "`$authStore`",
-                          "wrap": false,
-                          "href": "/docs/references/astro/auth-store"
-                        },
-                        {
-                          "title": "`$clerkStore`",
-                          "wrap": false,
-                          "href": "/docs/references/astro/clerk-store"
-                        },
-                        {
-                          "title": "`$userStore`",
-                          "wrap": false,
-                          "href": "/docs/references/astro/user-store"
-                        },
-                        {
-                          "title": "`$signInStore`",
-                          "wrap": false,
-                          "href": "/docs/references/astro/sign-in-store"
-                        },
-                        {
-                          "title": "`$signUpStore`",
-                          "wrap": false,
-                          "href": "/docs/references/astro/sign-up-store"
-                        },
-                        {
-                          "title": "`$sessionStore`",
-                          "wrap": false,
-                          "href": "/docs/references/astro/session-store"
-                        },
-                        {
-                          "title": "`$sessionListStore`",
-                          "wrap": false,
-                          "href": "/docs/references/astro/session-list-store"
-                        },
-                        {
-                          "title": "`$organizationStore`",
-                          "wrap": false,
-                          "href": "/docs/references/astro/organization-store"
-                        }
-                      ]
-                    ]
-                  }
-                ]
-              ]
-            },
-            {
-              "title": "C#",
-              "icon": "csharp",
-              "href": "https://github.com/clerk/clerk-sdk-csharp/blob/main/README.md",
-              "target": "_blank"
-            },
-            {
-              "title": "Chrome Extension",
->>>>>>> e8ee323f
               "collapse": true,
               "items": [
                 [
@@ -2605,67 +2379,7 @@
                 [
                   {
                     "title": "Overview",
-<<<<<<< HEAD
                     "href": "/docs/backend-requests/overview"
-=======
-                    "href": "/docs/references/express/overview"
-                  }
-                ]
-              ]
-            },
-            {
-              "title": "Fastify",
-              "collapse": true,
-              "icon": "fastify",
-              "items": [
-                [
-                  {
-                    "title": "Overview",
-                    "href": "/docs/references/fastify/overview"
-                  }
-                ]
-              ]
-            },
-            {
-              "title": "Go",
-              "collapse": true,
-              "icon": "go",
-              "items": [
-                [
-                  {
-                    "title": "Overview",
-                    "href": "/docs/references/go/overview"
-                  },
-                  {
-                    "title": "Verifying sessions",
-                    "href": "/docs/references/go/verifying-sessions"
-                  },
-                  {
-                    "title": "Use Clerk Go for Backend API Operations",
-                    "href": "/docs/references/go/other-examples"
-                  },
-                  {
-                    "title": "Go SDK repository",
-                    "href": "https://github.com/clerk/clerk-sdk-go"
-                  }
-                ]
-              ]
-            },
-            {
-              "title": "iOS",
-              "tag": "(Beta)",
-              "collapse": true,
-              "icon": "apple",
-              "items": [
-                [
-                  {
-                    "title": "Overview",
-                    "href": "/docs/references/ios/overview"
-                  },
-                  {
-                    "title": "`getToken()`",
-                    "href": "/docs/references/ios/get-token"
->>>>>>> e8ee323f
                   },
                   {
                     "title": "Making requests",
@@ -2689,7 +2403,6 @@
                         }
                       ]
                     ]
-<<<<<<< HEAD
                   },
                   {
                     "title": "Handling requests",
@@ -3175,527 +2888,10 @@
             {
               "title": "Upgrade Guides",
               "collapse": true,
-=======
-                  }
-                ]
-              ]
-            },
-            {
-              "title": "JS Backend SDK",
-              "collapse": true,
-              "icon": "clerk",
               "items": [
                 [
                   {
                     "title": "Overview",
-                    "href": "/docs/references/backend/overview"
-                  },
-                  {
-                    "title": "User",
-                    "collapse": true,
-                    "items": [
-                      [
-                        {
-                          "title": "`getUserList()`",
-                          "wrap": false,
-                          "href": "/docs/references/backend/user/get-user-list"
-                        },
-                        {
-                          "title": "`getUser()`",
-                          "wrap": false,
-                          "href": "/docs/references/backend/user/get-user"
-                        },
-                        {
-                          "title": "`getCount()`",
-                          "wrap": false,
-                          "href": "/docs/references/backend/user/get-count"
-                        },
-                        {
-                          "title": "`getOrganizationMembershipList()`",
-                          "wrap": false,
-                          "href": "/docs/references/backend/user/get-organization-membership-list"
-                        },
-                        {
-                          "title": "`getUserOAuthAccessToken()`",
-                          "wrap": false,
-                          "href": "/docs/references/backend/user/get-user-oauth-access-token"
-                        },
-                        {
-                          "title": "`createUser()`",
-                          "wrap": false,
-                          "href": "/docs/references/backend/user/create-user"
-                        },
-                        {
-                          "title": "`verifyPassword()`",
-                          "wrap": false,
-                          "href": "/docs/references/backend/user/verify-password"
-                        },
-                        {
-                          "title": "`banUser()`",
-                          "wrap": false,
-                          "href": "/docs/references/backend/user/ban-user"
-                        },
-                        {
-                          "title": "`unbanUser()`",
-                          "wrap": false,
-                          "href": "/docs/references/backend/user/unban-user"
-                        },
-                        {
-                          "title": "`lockUser()`",
-                          "wrap": false,
-                          "href": "/docs/references/backend/user/lock-user"
-                        },
-                        {
-                          "title": "`unlockUser()`",
-                          "wrap": false,
-                          "href": "/docs/references/backend/user/unlock-user"
-                        },
-                        {
-                          "title": "`updateUser()`",
-                          "wrap": false,
-                          "href": "/docs/references/backend/user/update-user"
-                        },
-                        {
-                          "title": "`updateUserProfileImage()`",
-                          "wrap": false,
-                          "href": "/docs/references/backend/user/update-user-profile-image"
-                        },
-                        {
-                          "title": "`updateUserMetadata()`",
-                          "wrap": false,
-                          "href": "/docs/references/backend/user/update-user-metadata"
-                        },
-                        {
-                          "title": "`deleteUser()`",
-                          "wrap": false,
-                          "href": "/docs/references/backend/user/delete-user"
-                        },
-                        {
-                          "title": "`disableUserMFA()`",
-                          "wrap": false,
-                          "href": "/docs/references/backend/user/disable-user-mfa"
-                        },
-                        {
-                          "title": "`verifyTOTP()`",
-                          "wrap": false,
-                          "href": "/docs/references/backend/user/verify-totp"
-                        },
-                        {
-                          "title": "`deleteUserProfileImage()`",
-                          "wrap": false,
-                          "href": "/docs/references/backend/user/delete-user-profile-image"
-                        }
-                      ]
-                    ]
-                  },
-                  {
-                    "title": "Organization",
-                    "collapse": true,
-                    "items": [
-                      [
-                        {
-                          "title": "`getOrganization()`",
-                          "wrap": false,
-                          "href": "/docs/references/backend/organization/get-organization"
-                        },
-                        {
-                          "title": "`getOrganizationList()`",
-                          "wrap": false,
-                          "href": "/docs/references/backend/organization/get-organization-list"
-                        },
-                        {
-                          "title": "`getOrganizationMembershipList()`",
-                          "wrap": false,
-                          "href": "/docs/references/backend/organization/get-organization-membership-list"
-                        },
-                        {
-                          "title": "`getOrganizationInvitationList()`",
-                          "wrap": false,
-                          "href": "/docs/references/backend/organization/get-organization-invitation-list"
-                        },
-                        {
-                          "title": "`createOrganization()`",
-                          "wrap": false,
-                          "href": "/docs/references/backend/organization/create-organization"
-                        },
-                        {
-                          "title": "`createOrganizationMembership()`",
-                          "wrap": false,
-                          "href": "/docs/references/backend/organization/create-organization-membership"
-                        },
-                        {
-                          "title": "`createOrganizationInvitation()`",
-                          "wrap": false,
-                          "href": "/docs/references/backend/organization/create-organization-invitation"
-                        },
-                        {
-                          "title": "`updateOrganization()`",
-                          "wrap": false,
-                          "href": "/docs/references/backend/organization/update-organization"
-                        },
-                        {
-                          "title": "`updateOrganizationLogo()`",
-                          "wrap": false,
-                          "href": "/docs/references/backend/organization/update-organization-logo"
-                        },
-                        {
-                          "title": "`updateOrganizationMembership()`",
-                          "wrap": false,
-                          "href": "/docs/references/backend/organization/update-organization-membership"
-                        },
-                        {
-                          "title": "`updateOrganizationMetadata()`",
-                          "wrap": false,
-                          "href": "/docs/references/backend/organization/update-organization-metadata"
-                        },
-                        {
-                          "title": "`updateOrganizationMembershipMetadata()`",
-                          "wrap": false,
-                          "href": "/docs/references/backend/organization/update-organization-membership-metadata"
-                        },
-                        {
-                          "title": "`deleteOrganization()`",
-                          "wrap": false,
-                          "href": "/docs/references/backend/organization/delete-organization"
-                        },
-                        {
-                          "title": "`deleteOrganizationMembership()`",
-                          "wrap": false,
-                          "href": "/docs/references/backend/organization/delete-organization-membership"
-                        },
-                        {
-                          "title": "`revokeOrganizationInvitation()`",
-                          "wrap": false,
-                          "href": "/docs/references/backend/organization/revoke-organization-invitation"
-                        }
-                      ]
-                    ]
-                  },
-                  {
-                    "title": "Allowlist Identifiers",
-                    "collapse": true,
-                    "items": [
-                      [
-                        {
-                          "title": "`getAllowlistIdentifierList()`",
-                          "wrap": false,
-                          "href": "/docs/references/backend/allowlist/get-allowlist-identifier-list"
-                        },
-                        {
-                          "title": "`createAllowlistIdentifier()`",
-                          "wrap": false,
-                          "href": "/docs/references/backend/allowlist/create-allowlist-identifier"
-                        },
-                        {
-                          "title": "`deleteAllowlistIdentifier()`",
-                          "wrap": false,
-                          "href": "/docs/references/backend/allowlist/delete-allowlist-identifier"
-                        }
-                      ]
-                    ]
-                  },
-                  {
-                    "title": "Sessions",
-                    "collapse": true,
-                    "items": [
-                      [
-                        {
-                          "title": "`getSession()`",
-                          "wrap": false,
-                          "href": "/docs/references/backend/sessions/get-session"
-                        },
-                        {
-                          "title": "`getSessionList()`",
-                          "wrap": false,
-                          "href": "/docs/references/backend/sessions/get-session-list"
-                        },
-                        {
-                          "title": "`getToken()`",
-                          "wrap": false,
-                          "href": "/docs/references/backend/sessions/get-token"
-                        },
-                        {
-                          "title": "`verifySession()`",
-                          "wrap": false,
-                          "href": "/docs/references/backend/sessions/verify-session"
-                        },
-                        {
-                          "title": "`revokeSession()`",
-                          "wrap": false,
-                          "href": "/docs/references/backend/sessions/revoke-session"
-                        }
-                      ]
-                    ]
-                  },
-                  {
-                    "title": "Client",
-                    "collapse": true,
-                    "items": [
-                      [
-                        {
-                          "title": "`getClient()`",
-                          "wrap": false,
-                          "href": "/docs/references/backend/client/get-client"
-                        },
-                        {
-                          "title": "`getClientList()`",
-                          "wrap": false,
-                          "href": "/docs/references/backend/client/get-client-list"
-                        },
-                        {
-                          "title": "`verifyClient()`",
-                          "wrap": false,
-                          "href": "/docs/references/backend/client/verify-client"
-                        }
-                      ]
-                    ]
-                  },
-                  {
-                    "title": "Invitations",
-                    "collapse": true,
-                    "items": [
-                      [
-                        {
-                          "title": "`getInvitationList()`",
-                          "wrap": false,
-                          "href": "/docs/references/backend/invitations/get-invitation-list"
-                        },
-                        {
-                          "title": "`createInvitation()`",
-                          "wrap": false,
-                          "href": "/docs/references/backend/invitations/create-invitation"
-                        },
-                        {
-                          "title": "`revokeInvitation()`",
-                          "wrap": false,
-                          "href": "/docs/references/backend/invitations/revoke-invitation"
-                        }
-                      ]
-                    ]
-                  },
-                  {
-                    "title": "Redirect Urls",
-                    "collapse": true,
-                    "items": [
-                      [
-                        {
-                          "title": "`getRedirectUrl()`",
-                          "wrap": false,
-                          "href": "/docs/references/backend/redirect-urls/get-redirect-url"
-                        },
-                        {
-                          "title": "`getRedirectUrlList()`",
-                          "wrap": false,
-                          "href": "/docs/references/backend/redirect-urls/get-redirect-url-list"
-                        },
-                        {
-                          "title": "`createRedirectUrl()`",
-                          "wrap": false,
-                          "href": "/docs/references/backend/redirect-urls/create-redirect-url"
-                        },
-                        {
-                          "title": "`deleteRedirectUrl()`",
-                          "wrap": false,
-                          "href": "/docs/references/backend/redirect-urls/delete-redirect-url"
-                        }
-                      ]
-                    ]
-                  },
-                  {
-                    "title": "Email addresses",
-                    "collapse": true,
-                    "items": [
-                      [
-                        {
-                          "title": "`getEmailAddress()`",
-                          "wrap": false,
-                          "href": "/docs/references/backend/email-addresses/get-email-address"
-                        },
-                        {
-                          "title": "`createEmailAddress()`",
-                          "wrap": false,
-                          "href": "/docs/references/backend/email-addresses/create-email-address"
-                        },
-                        {
-                          "title": "`updateEmailAddress()`",
-                          "wrap": false,
-                          "href": "/docs/references/backend/email-addresses/update-email-address"
-                        },
-                        {
-                          "title": "`deleteEmailAddress()`",
-                          "wrap": false,
-                          "href": "/docs/references/backend/email-addresses/delete-email-address"
-                        }
-                      ]
-                    ]
-                  },
-                  {
-                    "title": "Phone numbers",
-                    "collapse": true,
-                    "items": [
-                      [
-                        {
-                          "title": "`getPhoneNumber()`",
-                          "wrap": false,
-                          "href": "/docs/references/backend/phone-numbers/get-phone-number"
-                        },
-                        {
-                          "title": "`createPhoneNumber()`",
-                          "wrap": false,
-                          "href": "/docs/references/backend/phone-numbers/create-phone-number"
-                        },
-                        {
-                          "title": "`updatePhoneNumber()`",
-                          "wrap": false,
-                          "href": "/docs/references/backend/phone-numbers/update-phone-number"
-                        },
-                        {
-                          "title": "`deletePhoneNumber()`",
-                          "wrap": false,
-                          "href": "/docs/references/backend/phone-numbers/delete-phone-number"
-                        }
-                      ]
-                    ]
-                  },
-                  {
-                    "title": "SAML connections",
-                    "collapse": true,
-                    "items": [
-                      [
-                        {
-                          "title": "`getSamlConnectionList()`",
-                          "wrap": false,
-                          "href": "/docs/references/backend/saml-connections/get-saml-connection-list"
-                        },
-                        {
-                          "title": "`getSamlConnection()`",
-                          "wrap": false,
-                          "href": "/docs/references/backend/saml-connections/get-saml-connection"
-                        },
-                        {
-                          "title": "`createSamlConnection()`",
-                          "wrap": false,
-                          "href": "/docs/references/backend/saml-connections/create-saml-connection"
-                        },
-                        {
-                          "title": "`updateSamlConnection()`",
-                          "wrap": false,
-                          "href": "/docs/references/backend/saml-connections/update-saml-connection"
-                        },
-                        {
-                          "title": "`deleteSamlConnection()`",
-                          "wrap": false,
-                          "href": "/docs/references/backend/saml-connections/delete-saml-connection"
-                        }
-                      ]
-                    ]
-                  },
-                  {
-                    "title": "Sign-in tokens",
-                    "collapse": true,
-                    "items": [
-                      [
-                        {
-                          "title": "`createSignInToken()`",
-                          "wrap": false,
-                          "href": "/docs/references/backend/sign-in-tokens/create-sign-in-token"
-                        },
-                        {
-                          "title": "`revokeSignInToken()`",
-                          "wrap": false,
-                          "href": "/docs/references/backend/sign-in-tokens/revoke-sign-in-token"
-                        }
-                      ]
-                    ]
-                  },
-                  {
-                    "title": "Testing Tokens",
-                    "collapse": true,
-                    "items": [
-                      [
-                        {
-                          "title": "`createTestingToken()`",
-                          "wrap": false,
-                          "href": "/docs/references/backend/testing-tokens/create-testing-token"
-                        }
-                      ]
-                    ]
-                  },
-                  {
-                    "title": "`authenticateRequest()`",
-                    "wrap": false,
-                    "href": "/docs/references/backend/authenticate-request"
-                  },
-                  {
-                    "title": "`verifyToken()`",
-                    "wrap": false,
-                    "href": "/docs/references/backend/verify-token"
-                  },
-                  {
-                    "title": "Types",
-                    "collapse": true,
-                    "items": [
-                      [
-                        {
-                          "title": "`Auth` object",
-                          "href": "/docs/references/backend/types/auth-object"
-                        },
-                        {
-                          "title": "Backend `AllowlistIdentifier` object",
-                          "href": "/docs/references/backend/types/backend-allowlist-identifier"
-                        },
-                        {
-                          "title": "Backend `Client` object",
-                          "href": "/docs/references/backend/types/backend-client"
-                        },
-                        {
-                          "title": "Backend `Invitation` object",
-                          "href": "/docs/references/backend/types/backend-invitation"
-                        },
-                        {
-                          "title": "Backend `Organization` object",
-                          "href": "/docs/references/backend/types/backend-organization"
-                        },
-                        {
-                          "title": "Backend `OrganizationInvitation` object",
-                          "href": "/docs/references/backend/types/backend-organization-invitation"
-                        },
-                        {
-                          "title": "Backend `OrganizationMembership` object",
-                          "href": "/docs/references/backend/types/backend-organization-membership"
-                        },
-                        {
-                          "title": "Backend `Session` object",
-                          "href": "/docs/references/backend/types/backend-session"
-                        },
-                        {
-                          "title": "Backend `RedirectURL` object",
-                          "href": "/docs/references/backend/types/backend-redirect-url"
-                        },
-                        {
-                          "title": "Backend `User` object",
-                          "href": "/docs/references/backend/types/backend-user"
-                        },
-                        {
-                          "title": "`PaginatedResourceResponse`",
-                          "href": "/docs/references/backend/types/paginated-resource-response"
-                        }
-                      ]
-                    ]
-                  }
-                ]
-              ]
-            },
-            {
-              "title": "Nuxt",
-              "collapse": true,
-              "icon": "nuxt",
->>>>>>> e8ee323f
-              "items": [
-                [
-                  {
-                    "title": "Overview",
-<<<<<<< HEAD
                     "href": "/docs/upgrade-guides/overview"
                   },
                   {
@@ -3769,60 +2965,11 @@
                               }
                             ]
                           ]
-=======
-                    "href": "/docs/references/nuxt/overview"
-                  },
-                  {
-                    "title": "Guides",
-                    "items": [
-                      [
-                        {
-                          "title": "Read session and user data",
-                          "wrap": false,
-                          "href": "/docs/references/nuxt/read-session-data"
-                        },
-                        {
-                          "title": "Protect pages",
-                          "wrap": false,
-                          "href": "/docs/references/nuxt/protect-pages"
-                        }
-                      ]
-                    ]
-                  },
-                  {
-                    "title": "General references",
-                    "items": [
-                      [
-                        {
-                          "title": "`clerkMiddleware()`",
-                          "wrap": false,
-                          "href": "/docs/references/nuxt/clerk-middleware"
->>>>>>> e8ee323f
-                        }
-                      ]
-                    ]
-                  }
-                ]
-              ]
-            },
-            {
-              "title": "Python",
-              "icon": "python",
-              "href": "https://github.com/clerk/clerk-sdk-python/blob/main/README.md",
-              "target": "_blank"
-            },
-            {
-              "title": "React Router",
-              "collapse": true,
-              "icon": "react-router",
-              "items": [
-                [
-                  {
-                    "title": "Overview",
-                    "href": "/docs/references/react-router/overview"
-                  },
-                  {
-<<<<<<< HEAD
+                        }
+                      ]
+                    ]
+                  },
+                  {
                     "title": "Upgrading to Core 1",
                     "items": [
                       [
@@ -3840,99 +2987,11 @@
                         {
                           "title": "Overview",
                           "href": "/docs/upgrade-guides/node-to-express"
-=======
-                    "title": "Guides",
-                    "items": [
-                      [
-                        {
-                          "title": "Read session and user data",
-                          "href": "/docs/references/react-router/read-session-data"
-                        },
-                        {
-                          "title": "Add custom sign-in-or-up page",
-                          "href": "/docs/references/react-router/custom-sign-in-or-up-page"
-                        },
-                        {
-                          "title": "Add custom sign-up page",
-                          "href": "/docs/references/react-router/custom-sign-up-page"
-                        },
-                        {
-                          "title": "Library mode",
-                          "href": "/docs/references/react-router/library-mode"
-                        }
-                      ]
-                    ]
-                  },
-                  {
-                    "title": "General references",
-                    "items": [
-                      [
-                        {
-                          "title": "`rootAuthLoader()`",
-                          "wrap": false,
-                          "href": "/docs/references/react-router/root-auth-loader"
-                        },
-                        {
-                          "title": "`getAuth()`",
-                          "href": "/docs/references/react-router/get-auth"
->>>>>>> e8ee323f
-                        }
-                      ]
-                    ]
-                  }
-                ]
-              ]
-            },
-            {
-              "title": "Remix",
-              "collapse": true,
-              "icon": "remix",
-              "items": [
-                [
-                  {
-                    "title": "`<ClerkApp />`",
-                    "wrap": false,
-                    "href": "/docs/references/remix/clerk-app"
-                  },
-                  {
-                    "title": "SPA Mode",
-                    "wrap": false,
-                    "href": "/docs/references/remix/spa-mode"
-                  },
-                  {
-                    "title": "Add custom sign-in-or-up page",
-                    "wrap": true,
-                    "href": "/docs/references/remix/custom-sign-in-or-up-page"
-                  },
-                  {
-                    "title": "Add custom sign-up page",
-                    "wrap": true,
-                    "href": "/docs/references/remix/custom-sign-up-page"
-                  },
-                  {
-                    "title": "Read session and user data",
-                    "wrap": true,
-                    "href": "/docs/references/remix/read-session-data"
-                  }
-                ]
-              ]
-            },
-            {
-              "title": "Ruby / Rails",
-              "collapse": true,
-              "icon": "ruby",
-              "items": [
-                [
-                  {
-                    "title": "Overview",
-                    "href": "/docs/references/ruby/overview"
-                  },
-                  {
-                    "title": "Available Methods",
-                    "href": "/docs/references/ruby/available-methods"
-                  },
-                  {
-<<<<<<< HEAD
+                        }
+                      ]
+                    ]
+                  },
+                  {
                     "title": "Dashboard",
                     "items": [
                       [
@@ -4006,77 +3065,11 @@
                         {
                           "title": "Changing domains",
                           "href": "/docs/deployments/changing-domains"
-=======
-                    "title": "Rack/Rails integration",
-                    "href": "/docs/references/ruby/rack-rails"
-                  },
-                  {
-                    "title": "Ruby SDK repository",
-                    "href": "https://github.com/clerk/clerk-sdk-ruby"
-                  }
-                ]
-              ]
-            },
-            {
-              "title": "TanStack Start",
-              "collapse": true,
-              "icon": "tanstack",
-              "tag": "(Beta)",
-              "items": [
-                [
-                  {
-                    "title": "Overview",
-                    "href": "/docs/references/tanstack-start/overview"
-                  },
-                  {
-                    "title": "General references",
-                    "items": [
-                      [
-                        {
-                          "title": "`getAuth()`",
-                          "href": "/docs/references/tanstack-start/get-auth"
-                        },
-                        {
-                          "title": "`createClerkHandler()`",
-                          "href": "/docs/references/tanstack-start/create-clerk-handler"
-                        }
-                      ]
-                    ]
-                  },
-                  {
-                    "title": "Guides",
-                    "items": [
-                      [
-                        {
-                          "title": "Add custom sign-in-or-up-page",
-                          "href": "/docs/references/tanstack-start/custom-sign-in-or-up-page",
-                          "wrap": true
-                        },
-                        {
-                          "title": "Add custom sign-up-page",
-                          "href": "/docs/references/tanstack-start/custom-sign-up-page",
-                          "wrap": true
-                        },
-                        {
-                          "title": "Read session and user data",
-                          "href": "/docs/references/tanstack-start/read-session-data",
-                          "wrap": true
->>>>>>> e8ee323f
-                        }
-                      ]
-                    ]
-                  }
-                ]
-              ]
-            },
-            {
-              "title": "Vue",
-              "collapse": true,
-              "icon": "vue",
-              "items": [
-                [
-                  {
-<<<<<<< HEAD
+                        }
+                      ]
+                    ]
+                  },
+                  {
                     "title": "Migrations",
                     "items": [
                       [
@@ -4106,18 +3099,6 @@
                         {
                           "title": "Clerk Cookie Information",
                           "href": "/docs/deployments/clerk-cookies"
-=======
-                    "title": "Overview",
-                    "href": "/docs/references/vue/overview"
-                  },
-                  {
-                    "title": "Guides",
-                    "items": [
-                      [
-                        {
-                          "title": "Migrating from community SDK",
-                          "href": "/docs/references/vue/migrating-from-vue-community-sdk"
->>>>>>> e8ee323f
                         }
                       ]
                     ]
@@ -4153,7 +3134,6 @@
                     "href": "/docs/how-clerk-works/overview"
                   },
                   {
-<<<<<<< HEAD
                     "title": "Cookies",
                     "href": "/docs/how-clerk-works/cookies"
                   },
@@ -4227,50 +3207,6 @@
                         {
                           "title": "Google Analytics",
                           "href": "/docs/integrations/analytics/google-analytics"
-=======
-                    "title": "Client-side helpers",
-                    "items": [
-                      [
-                        {
-                          "title": "`useUser()`",
-                          "wrap": false,
-                          "href": "/docs/references/vue/use-user"
-                        },
-                        {
-                          "title": "`useClerk()`",
-                          "wrap": false,
-                          "href": "/docs/references/vue/use-clerk"
-                        },
-                        {
-                          "title": "`useAuth()`",
-                          "wrap": false,
-                          "href": "/docs/references/vue/use-auth"
-                        },
-                        {
-                          "title": "`useSignIn()`",
-                          "wrap": false,
-                          "href": "/docs/references/vue/use-sign-in"
-                        },
-                        {
-                          "title": "`useSignUp`",
-                          "wrap": false,
-                          "href": "/docs/references/vue/use-sign-up"
-                        },
-                        {
-                          "title": "`useSession()`",
-                          "wrap": false,
-                          "href": "/docs/references/vue/use-session"
-                        },
-                        {
-                          "title": "`useSessionList()`",
-                          "wrap": false,
-                          "href": "/docs/references/vue/use-session-list"
-                        },
-                        {
-                          "title": "`useOrganization()`",
-                          "wrap": false,
-                          "href": "/docs/references/vue/use-organization"
->>>>>>> e8ee323f
                         }
                       ]
                     ]
@@ -4379,7 +3315,6 @@
               "items": [
                 [
                   {
-<<<<<<< HEAD
                     "title": "Overview",
                     "href": "/docs/custom-flows/overview"
                   },
@@ -4389,41 +3324,6 @@
                   },
                   {
                     "title": "Authentication",
-=======
-                    "title": "Angular",
-                    "href": "https://github.com/anagstef/ngx-clerk?tab=readme-ov-file#ngx-clerk",
-                    "icon": "angular"
-                  },
-                  {
-                    "title": "Elysia",
-                    "href": "https://github.com/wobsoriano/elysia-clerk",
-                    "icon": "elysia"
-                  },
-                  {
-                    "title": "Hono",
-                    "href": "https://github.com/honojs/middleware/tree/main/packages/clerk-auth",
-                    "icon": "hono"
-                  },
-                  {
-                    "title": "Koa",
-                    "href": "https://github.com/dimkl/clerk-koa/blob/main/README.md",
-                    "icon": "koa"
-                  },
-                  {
-                    "title": "SolidJS",
-                    "href": "https://github.com/spirit-led-software/clerk-solidjs",
-                    "icon": "solid"
-                  },
-                  {
-                    "title": "Svelte",
-                    "href": "https://github.com/markjaquith/clerk-sveltekit",
-                    "icon": "svelte"
-                  },
-                  {
-                    "title": "Redwood",
-                    "collapse": true,
-                    "icon": "redwood",
->>>>>>> e8ee323f
                     "items": [
                       [
                         {
@@ -4482,7 +3382,6 @@
                     ]
                   },
                   {
-<<<<<<< HEAD
                     "title": "Account updates",
                     "items": [
                       [
@@ -4512,11 +3411,6 @@
                         }
                       ]
                     ]
-=======
-                    "title": "Rust",
-                    "href": "https://github.com/cincinnati-ventures/clerk-rs",
-                    "icon": "rust"
->>>>>>> e8ee323f
                   }
                 ]
               ]
