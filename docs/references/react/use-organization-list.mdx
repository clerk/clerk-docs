---
title: useOrganizationList()
description: Clerk's useOrganizationList() hook is used to access methods for switching between active organizations and for listing the user's organization memberships, invitations, and suggestions.
---

# `useOrganizationList()`

The `useOrganizationList()` hook allows you to retrieve the memberships, invitations, or suggestions for an active user. This hook also gives you the ability to create an organization and set the active organization.

## `useOrganizationList()` parameters

`useOrganizationList()` accepts a single object with the following properties:

<<<<<<< HEAD
<Callout type="info">
  Note that your component must be a descendant of [`<ClerkProvider/>`](/docs/components/clerk-provider).
</Callout>

### Infinite list of joined organizations

<CodeBlockTabs type="framework" options={["Next.js", "React"]}>
```tsx filename="pages/joined-organizations.tsx"
import { useOrganizationList } from "@clerk/nextjs";
import React from "react";
=======
| Properties | Description |
| --- | --- |
| `userMemberships` | `true` or an object with any of the properties described in [Shared properties](#shared-properties). If set to `true`, all default properties will be used. |
| `userInvitations` | `true` or an object with [`status: OrganizationInvitationStatus`](#organization-invitation-status) or any of the properties described in [Shared properties](#shared-properties). If set to `true`, all default properties will be used. |
| `userSuggestions` | `true` or an object with [`status: OrganizationSuggestionsStatus \| OrganizationSuggestionStatus[]`](#organization-suggestion-status) or any of the properties described in [Shared properties](#shared-properties). If set to `true`, all default properties will be used. |

### Shared properties
>>>>>>> b6750814

Parameters that are shared across the `invitations`, `membershipRequests`, `memberships`, and `domains` properties.

| Properties | Description |
| --- | --- |
| `initialPage?` | A number that can be used to skip the first n-1 pages. For example, if `initialPage` is set to 10, it is will skip the first 9 pages and will fetch the 10th page. Defaults to `1`. |
| `pageSize?` | A number that indicates the maximum number of results that should be returned for a specific page. Defaults to `10`. |
| `keepPreviousData?` | If `true`, it will persist the cached data until the new data has been fetched. Defaults to `false`. |
| `infinite?` | If `true`, the new downloaded data will be appended to the list with the existing data. Ideal for infinite lists. Defaults to `false`. |

### `OrganizationInvitationStatus`

`useOrganizationList()` accepts `status` as a property for the `userInvitations` parameter.

`status` is a string that can be one of the following:

```typescript
type OrganizationInvitationStatus = "pending" | "accepted" | "revoked";
```

### `OrganizationSuggestionsStatus`

`useOrganizationList()` accepts `status` as a property for the `userSuggestions` parameter.

`status` can be a string that can be one of the following, or an array of the following:

```typescript
type OrganizationSuggestionStatus = "pending" | "accepted";
```

## `useOrganizationList()` returns

| Name | Type | Description |
| --- | --- | --- |
| `isLoaded` | `boolean` | A boolean is set to `false` until Clerk loads and initializes. Once Clerk loads, `isLoaded` will be set to `true`. |
| `createOrganization()` | <code>(params: [CreateOrganizationParams](#create-organization-params)) => Promise\<[OrganizationResource](/docs/references/javascript/organization/organization)\></code> | A function that returns a `Promise` which resolves to the newly created `Organization`. |
| `setActive()` | <code>(params: [SetActiveParams](#set-active-params)) => Promise\<void\></code> | A function that sets the active session. | A function that sets the active organization. It accepts either the organization object or the organization id. |
| `userMemberships` | [`PaginatedResources`](#paginatedresources) | Returns `PaginatedResources` which includes a list of the user's organization memberships. |
| `userInvitations` | [`PaginatedResources`](#paginatedresources) | Returns `PaginatedResources` which includes a list of the user's organization invitations. |
| `userSuggestions` | [`PaginatedResources`](#paginatedresources) | Returns `PaginatedResources` which includes a list of suggestions for organizations that the user can join. |

### `CreateOrganizationParams`

| Name | Type | Description |
| --- | --- | --- |
| `name` | `string` | The name of the organization. |
| `slug?` | `string` | The slug of the organization. |

### `SetActiveParams`

| Name | Type | Description |
| --- | --- | --- |
| `session` | <code>[Session](/docs/references/javascript/session) \| string \| null</code> | The session resource or session ID (string version) to be set as active. If `null`, the current session is deleted. |
| `organization` | <code>[Organization](/docs/references/javascript/organization/organization) \| string \| null</code> | The organization resource or organization ID (string version) to be set as active in the current session. If `null`, the currently active organization is removed as active. |
| `beforeEmit?` | `(session?: Session \| null) => void \| Promise<any>` | Callback run just before the active session and/or organization is set to the passed object. Can be used to hook up for pre-navigation actions. |

### `PaginatedResources`

| Variables | Description |
| --- | --- |
| `data` | An array that contains the fetched data. |
| `count` | The total count of data that exist remotely. |
| `isLoading` | A boolean that is `true` if there is an ongoing request and there is no fetched data. |
| `isFetching` | A boolean that is `true` if there is an ongoing request or a revalidation. |
| `isError` | A boolean that indicates the request failed. |
| `page` | A number that indicates the current page. |
| `pageCount` | A number that indicates the total amount of pages. It is calculated based on `count` , `initialPage` , and `pageSize` |
| `fetchPage` | A function that triggers a specific page to be loaded. |
| `fetchPrevious` | A helper function that triggers the previous page to be loaded. This is the same as `fetchPage(page=> Math.max(0, page - 1))` |
| `fetchNext` | A helper function that triggers the next page to be loaded. This is the same as `fetchPage(page=> Math.min(pageCount, page + 1))` |
| `hasNextPage` | A boolean that indicates if there are available pages to be fetched. |
| `hasPreviousPage` | A boolean that indicates if there are available pages to be fetched. |
| `revalidate` | A function that triggers a revalidation of the current page. |
| `setData` | A function that allows you to set the data manually. |

## How to use the `useOrganizationList()` hook

### Expanding and paginating attributes

To keep network usage to a minimum, developers are required to opt-in by specifying which resource they need to fetch and paginate through. So by default, the `userMemberships`, `userInvitations`, and `userSuggestions` attributes are not populated. You must pass `true` or an object with the desired [properties](#shared-properties) to fetch and paginate the data.

```jsx
const { userMemberships } = useOrganizationList(); // userMemberships.data will never be populated.

// Use default values to fetch userMemberships, such as initialPage = 1 and pageSize = 10
const { userMemberships } = useOrganizationList({
  userMemberships: true
});

// Pass your own values to fetch userMemberships
const { userMemberships } = useOrganizationList({
  userMemberships: {
    pageSize: 20,
    initialPage: 2, // skips the first page
  }
});

// Aggregate pages in order to render an infinite list
const { userMemberships } = useOrganizationList({
  userMemberships: {
    infinite: true,
  }
});
```

### Infinite pagination

The following example demonstrates how to use the `infinite` property to fetch and append new data to the existing list. The `userMemberships` attribute will be populated with the first page of the user's organization memberships. When the "Load more" button is clicked, the `fetchNext` helper function will be called to append the next page of memberships to the list.

```tsx filename="joined-organizations.tsx"
import { useOrganizationList } from "@clerk/clerk-react";
import React from "react";

const JoinedOrganizationList = () => {
  const { isLoaded, setActive, userMemberships } = useOrganizationList({
    userMemberships: {
      infinite: true,
    },
  });

  if (!isLoaded) {
    return <>Loading</>;
  }

  return (
    <>
      <ul>
        {userMemberships.data?.map((mem) => (
          <li key={mem.id}>
            <span>{mem.organization.name}</span>
            <button
              onClick={() => setActive({ organization: mem.organization.id })}
            >
              Select
            </button>
          </li>
        ))}
      </ul>

      <button
        disabled={!userMemberships.hasNextPage}
        onClick={() => userMemberships.fetchNext()}
      >
        Load more
      </button>
    </>
  );
};

export default JoinedOrganizationList;
```

### Simple pagination

The following example demonstrates how to use the `fetchPrevious` and `fetchNext` helper functions to paginate through the data. The `userInvitations` attribute will be populated with the first page of invitations. When the "Previous page" or "Next page" button is clicked, the `fetchPrevious` or `fetchNext` helper function will be called to fetch the previous or next page of invitations.

Notice the difference between this example's pagination and the infinite pagination example above.

```tsx filename="joined-organizations.tsx"
import { useOrganizationList } from "@clerk/clerk-react";
import React from "react";

const InvitationsTable = () => {
  const { isLoaded, userInvitations } = useOrganizationList({
    userInvitations: {
      infinite: true,
      keepPreviousData: true,
    },
  });

  if (!isLoaded || userInvitations.isLoading) {
    return <>Loading</>;
  }

  return (
    <>
      <table>
        <thead>
          <tr>
            <th>Email</th>
            <th>Org name</th>
          </tr>
        </thead>

        <tbody>
          {userInvitations.data?.map((inv) => (
            <tr key={inv.id}>
              <th>{inv.emailAddress}</th>
              <th>{inv.publicOrganizationData.name}</th>
            </tr>
          ))}
        </tbody>
      </table>

      <button
        disabled={!userInvitations.hasPreviousPage}
        onClick={userInvitations.fetchPrevious}
      >
        Prev
      </button>
      <button
        disabled={!userInvitations.hasNextPage}
        onClick={userInvitations.fetchNext}
      >
        Next
      </button>
    </>
  );
};

export default InvitationsTable;
```
<<<<<<< HEAD
</CodeBlockTabs>

## Parameters

`useOrganizationList` accepts a single object with the following properties:

| Properties | Description |
| --- | --- |
| `userMemberships` | [`ClerkPaginationParams`](#clerk-pagination-params) |
| `userInvitations` | [`ClerkPaginationParams`](#clerk-pagination-params) and `status` which describes the status of an invitation, defaults to `pending`. |
| `userSuggestions` | [`ClerkPaginationParams`](#clerk-pagination-params) and `status` which describes the status of a suggestion, defaults to `pending`. |

### `ClerkPaginationParams`

`ClerkPaginationParams` can be either `true` or an object with the properties described below. If set to `true`, all of the default values will be used.

| Properties | Description |
| --- | --- |
| `initialPage` | A number that can be used to skip the first n-1 pages. For example, if `initialPage` is set to 10, it is will skip the first 9 pages and will fetch the 10th page. Defaults to `1`. |
| `pageSize` | A number that indicates the maximum number of results that should be returned for a specific page. Defaults to `10`. |
| `keepPreviousData` | If `true`, it will persist the cached data until the new data has been fetched. Defaults to `false`. |
| `infinite` | If `true`, the new downloaded data will be appended to the list with the existing data. Ideal for infinite lists. Defaults to `false`. |

## Returns

The `userMemberships`, `userInvitations`, and `userSuggestions` are returned as paginated lists.

| Variables | Description |
| --- | --- |
| `isLoaded` | A boolean is set to `false` until Clerk loads and initializes. Once Clerk loads, `isLoaded` will be set to `true`. |
| `createOrganization` | A function that returns a promise that resolves to the newly created organization. For more information on its usage, see the dedicated [`createOrganization` docs](/docs/references/javascript/clerk/organization-methods#create-organization). |
| `setActive` | A function that sets the active organization. For more information on its usage, see the dedicated [`setActive` docs](/docs/references/javascript/clerk/session-methods#set-active). |
| `userMemberships` | API for fetching [paginated resources](#paginatedresources). |
| `userInvitations` | API for fetching [paginated resources](#paginatedresources). |
| `userSuggestions` | API for fetching [paginated resources](#paginatedresources). |

### `PaginatedResources`

| Variables | Description |
| --- | --- |
| `data` | An array that contains the fetched data. |
| `count` | The total count of data that exist remotely. |
| `isLoading` | A boolean that is `true` if there is an ongoing request and there is no fetched data. |
| `isFetching` | A boolean that is `true` if there is an ongoing request or a revalidation. |
| `isError` | A boolean that indicates the request failed. |
| `page` | A number that indicates the current page. |
| `pageCount` | A number that indicates the total amount of pages. It is calculated based on `count` , `initialPage` , and `pageSize` |
| `fetchPage` | A function that triggers a specific page to be loaded. |
| `fetchPrevious` | A helper function that triggers the previous page to be loaded. This is the same as `fetchPage(page=> Math.max(0, page - 1))` |
| `fetchNext` | A helper function that triggers the next page to be loaded. This is the same as `fetchPage(page=> Math.max(0, page + 1))` |
| `hasNextPage` | A boolean that indicates if there are available pages to be fetched. |
| `hasPreviousPage` | A boolean that indicates if there are available pages to be fetched. |
=======

To see the different organization features integrated into one application, take a look at our [organizations demo repository](https://github.com/clerk/organizations-demo).
>>>>>>> b6750814
<|MERGE_RESOLUTION|>--- conflicted
+++ resolved
@@ -11,18 +11,6 @@
 
 `useOrganizationList()` accepts a single object with the following properties:
 
-<<<<<<< HEAD
-<Callout type="info">
-  Note that your component must be a descendant of [`<ClerkProvider/>`](/docs/components/clerk-provider).
-</Callout>
-
-### Infinite list of joined organizations
-
-<CodeBlockTabs type="framework" options={["Next.js", "React"]}>
-```tsx filename="pages/joined-organizations.tsx"
-import { useOrganizationList } from "@clerk/nextjs";
-import React from "react";
-=======
 | Properties | Description |
 | --- | --- |
 | `userMemberships` | `true` or an object with any of the properties described in [Shared properties](#shared-properties). If set to `true`, all default properties will be used. |
@@ -30,7 +18,6 @@
 | `userSuggestions` | `true` or an object with [`status: OrganizationSuggestionsStatus \| OrganizationSuggestionStatus[]`](#organization-suggestion-status) or any of the properties described in [Shared properties](#shared-properties). If set to `true`, all default properties will be used. |
 
 ### Shared properties
->>>>>>> b6750814
 
 Parameters that are shared across the `invitations`, `membershipRequests`, `memberships`, and `domains` properties.
 
@@ -243,60 +230,5 @@
 
 export default InvitationsTable;
 ```
-<<<<<<< HEAD
-</CodeBlockTabs>
-
-## Parameters
-
-`useOrganizationList` accepts a single object with the following properties:
-
-| Properties | Description |
-| --- | --- |
-| `userMemberships` | [`ClerkPaginationParams`](#clerk-pagination-params) |
-| `userInvitations` | [`ClerkPaginationParams`](#clerk-pagination-params) and `status` which describes the status of an invitation, defaults to `pending`. |
-| `userSuggestions` | [`ClerkPaginationParams`](#clerk-pagination-params) and `status` which describes the status of a suggestion, defaults to `pending`. |
-
-### `ClerkPaginationParams`
-
-`ClerkPaginationParams` can be either `true` or an object with the properties described below. If set to `true`, all of the default values will be used.
-
-| Properties | Description |
-| --- | --- |
-| `initialPage` | A number that can be used to skip the first n-1 pages. For example, if `initialPage` is set to 10, it is will skip the first 9 pages and will fetch the 10th page. Defaults to `1`. |
-| `pageSize` | A number that indicates the maximum number of results that should be returned for a specific page. Defaults to `10`. |
-| `keepPreviousData` | If `true`, it will persist the cached data until the new data has been fetched. Defaults to `false`. |
-| `infinite` | If `true`, the new downloaded data will be appended to the list with the existing data. Ideal for infinite lists. Defaults to `false`. |
-
-## Returns
-
-The `userMemberships`, `userInvitations`, and `userSuggestions` are returned as paginated lists.
-
-| Variables | Description |
-| --- | --- |
-| `isLoaded` | A boolean is set to `false` until Clerk loads and initializes. Once Clerk loads, `isLoaded` will be set to `true`. |
-| `createOrganization` | A function that returns a promise that resolves to the newly created organization. For more information on its usage, see the dedicated [`createOrganization` docs](/docs/references/javascript/clerk/organization-methods#create-organization). |
-| `setActive` | A function that sets the active organization. For more information on its usage, see the dedicated [`setActive` docs](/docs/references/javascript/clerk/session-methods#set-active). |
-| `userMemberships` | API for fetching [paginated resources](#paginatedresources). |
-| `userInvitations` | API for fetching [paginated resources](#paginatedresources). |
-| `userSuggestions` | API for fetching [paginated resources](#paginatedresources). |
-
-### `PaginatedResources`
-
-| Variables | Description |
-| --- | --- |
-| `data` | An array that contains the fetched data. |
-| `count` | The total count of data that exist remotely. |
-| `isLoading` | A boolean that is `true` if there is an ongoing request and there is no fetched data. |
-| `isFetching` | A boolean that is `true` if there is an ongoing request or a revalidation. |
-| `isError` | A boolean that indicates the request failed. |
-| `page` | A number that indicates the current page. |
-| `pageCount` | A number that indicates the total amount of pages. It is calculated based on `count` , `initialPage` , and `pageSize` |
-| `fetchPage` | A function that triggers a specific page to be loaded. |
-| `fetchPrevious` | A helper function that triggers the previous page to be loaded. This is the same as `fetchPage(page=> Math.max(0, page - 1))` |
-| `fetchNext` | A helper function that triggers the next page to be loaded. This is the same as `fetchPage(page=> Math.max(0, page + 1))` |
-| `hasNextPage` | A boolean that indicates if there are available pages to be fetched. |
-| `hasPreviousPage` | A boolean that indicates if there are available pages to be fetched. |
-=======
-
-To see the different organization features integrated into one application, take a look at our [organizations demo repository](https://github.com/clerk/organizations-demo).
->>>>>>> b6750814
+
+To see the different organization features integrated into one application, take a look at our [organizations demo repository](https://github.com/clerk/organizations-demo).