--- conflicted
+++ resolved
@@ -44,11 +44,7 @@
 
 ### `clerkClient()`
 
-<<<<<<< HEAD
-[Clerk's JavaScript Backend SDK](/docs/js-backend/getting-started/quickstart) provides access to Backend API resources and low-level authentication utilities for JavaScript environments. For example, to retrieve a list of all users in your application, you can use the `users.getUserList()` method from the JS Backend SDK instead of manually making a fetch request to the `https://api.clerk.com/v1/users` endpoint.
-=======
 [Clerk's JS Backend SDK](/docs/js-backend/getting-started/quickstart) provides access to Backend API resources and low-level authentication utilities for JavaScript environments. For example, to retrieve a list of all users in your application, you can use the `users.getUserList()` method from the JS Backend SDK instead of manually making a fetch request to the `https://api.clerk.com/v1/users` endpoint.
->>>>>>> 5981b6eb
 
 All resource operations are mounted as sub-APIs on the `clerkClient` object. See the [reference documentation](/docs/js-backend/getting-started/quickstart#usage){{ target: '_blank' }} for more information.
 
