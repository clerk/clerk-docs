--- conflicted
+++ resolved
@@ -2265,9 +2265,6 @@
                           "href": "/docs/references/backend/types/paginated-resource-response"
                         },
                         {
-<<<<<<< HEAD
-                          "title": "Backend `User` object",
-=======
                           "title": "Backend `Client` object",
                           "href": "/docs/references/backend/types/backend-client"
                         },
@@ -2292,8 +2289,7 @@
                           "href": "/docs/references/backend/types/backend-redirect-url"
                         },
                         {
-                          "title": "Backend User object",
->>>>>>> 76c2aa37
+                          "title": "Backend `User` object",
                           "href": "/docs/references/backend/types/backend-user"
                         }
                       ]
