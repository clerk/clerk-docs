--- conflicted
+++ resolved
@@ -4,11 +4,7 @@
 sdk: nextjs
 ---
 
-<<<<<<< HEAD
-To control which users can access certain parts of your app, you can use the [roles feature](/docs/guides/organizations/control-access/roles-and-permissions#roles). Although Clerk offers roles as part of the [organizations](/docs/guides/organizations/overview) feature set, not every app implements organizations. **This guide covers a workaround to set up a basic Role Based Access Control (RBAC) system for products that don't use Clerk's organizations or roles.**
-=======
-To control which users can access certain parts of your app, you can use the [Roles](/docs/guides/organizations/roles-and-permissions#roles) feature. Although Clerk offers Roles as part of the [Organizations](/docs/guides/organizations/overview) feature set, not every app implements Organizations. **This guide covers a workaround to set up a basic Role Based Access Control (RBAC) system for products that don't use Clerk's Organizations or Roles.**
->>>>>>> cdf782b5
+To control which users can access certain parts of your app, you can use the [Roles](/docs/guides/organizations/control-access/roles-and-permissions#roles) feature. Although Clerk offers Roles as part of the [Organizations](/docs/guides/organizations/overview) feature set, not every app implements Organizations. **This guide covers a workaround to set up a basic Role Based Access Control (RBAC) system for products that don't use Clerk's Organizations or Roles.**
 
 This guide assumes that you're using Next.js App Router, but the concepts can be adapted to Next.js Pages Router and Remix.
 
