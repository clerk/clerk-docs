---
title: '`Appearance` prop'
description: Utilize Clerk's appearance property in order to share styles across every component or individually to any of the Clerk components.
sdk: astro, chrome-extension, expo, nextjs, nuxt, react, react-router, remix, tanstack-react-start, vue, js-frontend, fastify, expressjs, js-backend, go, ruby, android
---

{/* JS file: https://github.com/clerk/javascript/blob/main/packages/types/src/appearance.ts#L619 */}

Customizing the appearance of Clerk components is a powerful way to make your application look and feel unique. Clerk provides a way to customize the appearance of its components using the `appearance` prop.

The `appearance` prop can be used to share styles across every component, or applied individually to any of the Clerk components. When using it for global styling, the prop is available wherever you initialize the Clerk integration. For most SDKs, this means applying it to the [`<ClerkProvider>`](/docs/reference/components/clerk-provider) component, while in others, it's configured through the SDK's Clerk integration or plugin.

This applies to all of the React-based packages, like [Next.js](/docs/nextjs/getting-started/quickstart), as well as [the pure JavaScript ClerkJS package](/docs/reference/javascript/overview).

## Properties

The `appearance` prop accepts the following properties:

<Properties>
  - `theme?`
  - `BaseTheme | BaseTheme[]`

  A theme used as the base theme for the components. For more information, see [Themes](/docs/guides/customizing-clerk/appearance-prop/themes).

  ---

  - `layout?`
  - `Layout`

  Configuration options that affect the layout of the components, allowing customizations that are hard to implement with just CSS. For more information, see [Layout](/docs/guides/customizing-clerk/appearance-prop/layout).

  ---

  - `variables?`
  - `Variables`

  General theme overrides. This styles will be merged with our base theme. Can override global styles like colors, fonts, etc. For more information, see [Variables](/docs/guides/customizing-clerk/appearance-prop/variables).

  ---

  - `elements?`
  - `Elements`

  Fine-grained theme overrides. Useful when you want to style specific elements or elements that are under a specific state. For more information, see the [Customize elements of a Clerk component](#customize-elements-of-a-clerk-component) section.

  ---

  - `captcha?`
  - `Captcha`

  Configuration options that affect the appearance of the CAPTCHA widget. For more information, see the [dedicated guide](/docs/guides/customizing-clerk/appearance-prop/captcha).

  ---

  - `cssLayerName?`
  - `string`

  The name of the CSS layer for Clerk component styles. This is useful for advanced CSS customization, allowing you to control the cascade and prevent style conflicts by isolating Clerk's styles within a specific layer. For more information on CSS layers, see the [MDN documentation on @layer](https://developer.mozilla.org/en-US/docs/Web/CSS/@layer).
</Properties>

## Using a prebuilt theme

Clerk offers a set of prebuilt themes that can be used to quickly style Clerk components. See the [Themes](/docs/guides/customizing-clerk/appearance-prop/themes) docs for more information.

## Customize the layout

The `layout` property is used to adjust the layout of the [`<SignIn/>`](/docs/reference/components/authentication/sign-in) and [`<SignUp/>`](/docs/reference/components/authentication/sign-up) components, as well as set important links to your support, terms, and privacy pages. See the [Layout](/docs/guides/customizing-clerk/appearance-prop/layout) docs for more information.

## Customize the base theme

The `variables` property is used to adjust the general styles of a component's base theme, like colors, backgrounds, and typography. See the [Variables](/docs/guides/customizing-clerk/appearance-prop/variables) docs for more information.

## Customize elements of a Clerk component

<<<<<<< HEAD
The `elements` property is used to assign customize styles to the underlying DOM elements of Clerk's prebuilt components. See the [Bring your own CSS](/docs/guides/customizing-clerk/bring-your-own-css) docs for more information.
=======
If you want full control over the appearance of a Clerk component, you can target the underlying elements by using their CSS classes and then apply your own styles.

First, you need to identify the underlying element of the Clerk component you want to style. You can do this by **inspecting** the HTML of the component.

For example, if you want to style the primary button in a Clerk component, you can right-click on the primary button and select "Inspect" from the menu. This will open the browser's developer tools and highlight the element in the HTML, as shown in the following image:

![The inspect element tab opened with an element selected. It shows a list of classes and a lock icon in between human-readable classnames and randomly generated ones](/docs/images/customization/identifying_elements.png)

When you select an element that is part of a Clerk component, you'll notice a list of classes like so:

```html
cl-formButtonPrimary cl-button 🔒️ cl-internal-1ta0xpz
```

Any of the classes listed before the lock icon (🔒️) are safe to rely on, such as `cl-formButtonPrimary` or `cl-button` from the previous example. You'll use these classes to target the necessary elements of the Clerk component.

> [!NOTE]
> Anything after the lock icon (🔒️) are internal classes used for Clerk's internal styling and should not be modified.

Once you have identified the classes of the element you want to target, there are many ways to apply your custom styles depending on your preference:

1. [Use global CSS styling](#use-global-css-to-style-clerk-components)
1. [Pass custom CSS classes](#use-custom-css-classes-to-style-clerk-components)
   - [Using Tailwind](#use-tailwind-classes-to-style-clerk-components)
   - [Using CSS modules](#use-css-modules-to-style-clerk-components)
1. [Pass inline CSS to your Clerk options](#use-inline-css-objects-to-style-clerk-components)

### Use global CSS to style Clerk components

You can style the elements of a Clerk component with global CSS.

For this example, say you want to style the primary button in a Clerk component. You inspect the primary button to find the classes that you can use to target the element:

```html
cl-formButtonPrimary cl-button 🔒️ cl-internal-1ta0xpz
```

You can then create a global CSS file, use the classes you identified to target the primary button, and apply your custom styles. In this case, `cl-formButtonPrimary` is the class you want to use because it's specific to the primary button:

```css {{ filename: 'styles/global.css' }}
.cl-formButtonPrimary {
  font-size: 14px;
  text-transform: none;
  background-color: #611bbd;
}

.cl-formButtonPrimary:hover,
.cl-formButtonPrimary:focus,
.cl-formButtonPrimary:active {
  background-color: #49247a;
}
```

### Use custom CSS classes to style Clerk components

You can pass additional classes to Clerk component elements by using the `elements` property on the `appearance` prop.

For example, an element in a Clerk component will have classes that look something like this:

```html
cl-formButtonPrimary cl-button 🔒️ cl-internal-1ta0xpz
```

Remove the `cl-` prefix from a class and use it as the key for a new object in the `elements` property. The value of this object should be the string of classes you want to apply to the element.

The following example shows how to style the primary button in a `<SignIn />` component with custom CSS classes:

<If notSdk={["vue", "nuxt"]}>
  ```tsx {{ mark: [4] }}
  <SignIn
    appearance={{
      elements: {
        formButtonPrimary: 'your-org-button org-red-button',
      },
    }}
  />
  ```
</If>

<If sdk={["vue", "nuxt"]}>
  ```vue {{ mark: [4, 10] }}
  <script setup lang="ts">
  const appearance = {
    elements: {
      formButtonPrimary: 'your-org-button org-red-button',
    },
  }
  </script>

  <template>
    <SignIn :appearance="appearance" />
  </template>
  ```
</If>

#### Use Tailwind classes to style Clerk components

To use Tailwind CSS v4, you must set the `cssLayerName` property to ensure that Tailwind's utility styles are applied after Clerk's styles.

<If notSdk={["astro", "js-frontend", "vue", "nuxt"]}>
  It's recommended to add this to the [`<ClerkProvider>`](/docs/reference/components/clerk-provider) that wraps your app so that it's applied to all Clerk components, as shown in the following example. The example names the layer `clerk` but you can name it anything you want.

  Use the following tabs to view the code necessary for each file.

  <CodeBlockTabs options={["layout.tsx", "global.css"]}>
    ```tsx {{ mark: ["cssLayerName: 'clerk'"] }}
    <ClerkProvider
      appearance={{
        cssLayerName: 'clerk',
      }}
    >
      {/* ... */}
    </ClerkProvider>
    ```

    ```css {{ mark: ['clerk'] }}
    @layer theme, base, clerk, components, utilities;
    @import 'tailwindcss';
    ```
  </CodeBlockTabs>
</If>

<If sdk="astro">
  It's recommended to add this to the [`clerk()`](/docs/reference/astro/overview) integration in your `astro.config.mjs` file so that it's applied to all Clerk components, as shown in the following example. The example names the layer `clerk` but you can name it anything you want.

  Use the following tabs to view the code necessary for each file.

  <CodeBlockTabs options={["astro.config.mjs", "global.css"]}>
    ```ts {{ mark: ["cssLayerName: 'clerk'"] }}
    import { defineConfig } from 'astro/config'
    import node from '@astrojs/node'
    import clerk from '@clerk/astro'
    import tailwind from '@tailwindcss/vite'

    export default defineConfig({
      integrations: [
        clerk({
          appearance: {
            cssLayerName: 'clerk',
          },
        }),
      ],
      output: 'server',
      adapter: node({
        mode: 'standalone',
      }),
      vite: {
        plugins: [tailwind()],
      },
    })
    ```

    ```css {{ mark: ['clerk'] }}
    @layer theme, base, clerk, components, utilities;
    @import 'tailwindcss';
    ```
  </CodeBlockTabs>
</If>

<If sdk="js-frontend">
  It's recommended to add this to the [`clerk.load()`](/docs/reference/javascript/clerk#load) method so that it's applied to all Clerk components, as shown in the following example. The example names the layer `clerk` but you can name it anything you want.

  Use the following tabs to view the code necessary for each file.

  <CodeBlockTabs options={["index.html", "global.css"]}>
    ```html {{ mark: ["cssLayerName: 'clerk'"] }}
    <script>
      window.addEventListener('load', async function () {
        await Clerk.load({
          appearance: {
            cssLayerName: 'clerk',
          },
        })
      })
    </script>
    ```

    ```css {{ mark: ['clerk'] }}
    @layer theme, base, clerk, components, utilities;
    @import 'tailwindcss';
    ```
  </CodeBlockTabs>
</If>

<If sdk="vue">
  It's recommended to add this to the [`clerkPlugin()`](/docs/reference/vue/overview) integration so that it's applied to all Clerk components, as shown in the following example. The example names the layer `clerk` but you can name it anything you want.

  Use the following tabs to view the code necessary for each file.

  <CodeBlockTabs options={["main.js", "global.css"]}>
    ```tsx {{ mark: ["cssLayerName: 'clerk'"] }}
    import { createApp } from 'vue'
    import './style.css'
    import App from './App.vue'
    import { clerkPlugin } from '@clerk/vue'

    const PUBLISHABLE_KEY = import.meta.env.VITE_CLERK_PUBLISHABLE_KEY

    if (!PUBLISHABLE_KEY) {
      throw new Error('Add your Clerk Publishable Key to the .env file')
    }

    const app = createApp(App)
    app.use(clerkPlugin, {
      appearance: {
        cssLayerName: 'clerk',
      },
      publishableKey: PUBLISHABLE_KEY,
    })
    app.mount('#app')
    ```

    ```css {{ mark: ['clerk'] }}
    @layer theme, base, clerk, components, utilities;
    @import 'tailwindcss';
    ```
  </CodeBlockTabs>
</If>

<If sdk="nuxt">
  It's recommended to add this to the [`defineNuxtConfig()`](/docs/reference/nuxt/clerk-middleware) integration in your `nuxt.config.mjs` file so that it's applied to all Clerk components, as shown in the following example. The example names the layer `clerk` but you can name it anything you want.

  Use the following tabs to view the code necessary for each file.

  <CodeBlockTabs options={["nuxt.config.ts", "global.css"]}>
    ```tsx {{ mark: ["cssLayerName: 'clerk'"] }}
    export default defineNuxtConfig({
      modules: ['@clerk/nuxt', '@nuxtjs/tailwindcss'],
      css: ['@/assets/css/global.css'],
      clerk: {
        appearance: {
          cssLayerName: 'clerk',
        },
      },
    })
    ```

    ```css {{ mark: ['clerk'] }}
    @layer theme, base, clerk, components, utilities;
    @import 'tailwindcss';
    ```
  </CodeBlockTabs>
</If>

Then, you can use Tailwind's classes to style the elements of the Clerk component. The following example shows how to use Tailwind classes to style the primary button in a `<SignIn />` component:

<If notSdk={["vue", "nuxt"]}>
  ```tsx {{ mark: [4] }}
  <SignIn
    appearance={{
      elements: {
        formButtonPrimary: 'bg-slate-500 hover:bg-slate-400 text-sm',
      },
    }}
  />
  ```
</If>

<If sdk={["vue", "nuxt"]}>
  ```vue {{ mark: [4, 10] }}
  <script setup lang="ts">
  const appearance = {
    elements: {
      formButtonPrimary: 'bg-slate-500 hover:bg-slate-400 text-sm',
    },
  }
  </script>

  <template>
    <SignIn :appearance="appearance" />
  </template>
  ```
</If>

#### Use CSS modules to style Clerk components

CSS modules are a great way to scope your CSS to a specific component.

Create your module file and add the CSS you want to apply, as shown in the following example for the `<SignIn />` component:

```css {{ filename: 'styles/SignIn.module.css' }}
.primaryColor {
  background-color: bisque;
  color: black;
}
```

Then you can apply this by importing the file and using the classes whenever required:

<If notSdk={["vue", "nuxt"]}>
  ```tsx {{ mark: [1, 8] }}
  import styles from '../styles/SignIn.module.css'

  export default function CustomSignIn() {
    return (
      <SignIn
        appearance={{
          elements: {
            formButtonPrimary: styles.primaryColor,
          },
        }}
      />
    )
  }
  ```
</If>

<If sdk={["vue", "nuxt"]}>
  ```vue {{ mark: [2, 6, 12] }}
  <script setup lang="ts">
  import styles from '../styles/SignIn.module.css'

  const appearance = {
    elements: {
      formButtonPrimary: styles.primaryColor,
    },
  }
  </script>

  <template>
    <SignIn :appearance="appearance" />
  </template>
  ```
</If>

### Use inline CSS objects to style Clerk components

You can style the elements of a Clerk component with inline CSS objects.

The following example shows how to style the primary button in a `<SignIn />` component with an inline CSS object:

<If notSdk={["vue", "nuxt"]}>
  ```tsx {{ mark: [[4, 11]] }}
  <SignIn
    appearance={{
      elements: {
        formButtonPrimary: {
          fontSize: 14,
          textTransform: 'none',
          backgroundColor: '#611BBD',
          '&:hover, &:focus, &:active': {
            backgroundColor: '#49247A',
          },
        },
      },
    }}
  />
  ```
</If>

<If sdk={["vue", "nuxt"]}>
  ```vue {{ mark: [[4, 11], 17] }}
  <script setup lang="ts">
  const appearance = {
    elements: {
      formButtonPrimary: {
        fontSize: '14px',
        textTransform: 'none',
        backgroundColor: '#611BBD',
        '&:hover, &:focus, &:active': {
          backgroundColor: '#49247A',
        },
      },
    },
  }
  </script>

  <template>
    <SignIn :appearance="appearance" />
  </template>
  ```
</If>
>>>>>>> a7ae4c32

## Next steps

Here are a few resources you can utilize to customize your Clerk components further:

<Cards>
  - [Localization](/docs/guides/customizing-clerk/localization)
  - Learn how to localize your Clerk components.

  ---

  - [Prebuilt themes](/docs/guides/customizing-clerk/appearance-prop/themes)
  - Explore the prebuilt themes that you can use to quickly style your Clerk components.

  ---

  - [Customize layouts](/docs/guides/customizing-clerk/appearance-prop/layout)
  - Learn how to change the layout and links of your Clerk components.
</Cards><|MERGE_RESOLUTION|>--- conflicted
+++ resolved
@@ -72,382 +72,7 @@
 
 ## Customize elements of a Clerk component
 
-<<<<<<< HEAD
 The `elements` property is used to assign customize styles to the underlying DOM elements of Clerk's prebuilt components. See the [Bring your own CSS](/docs/guides/customizing-clerk/bring-your-own-css) docs for more information.
-=======
-If you want full control over the appearance of a Clerk component, you can target the underlying elements by using their CSS classes and then apply your own styles.
-
-First, you need to identify the underlying element of the Clerk component you want to style. You can do this by **inspecting** the HTML of the component.
-
-For example, if you want to style the primary button in a Clerk component, you can right-click on the primary button and select "Inspect" from the menu. This will open the browser's developer tools and highlight the element in the HTML, as shown in the following image:
-
-![The inspect element tab opened with an element selected. It shows a list of classes and a lock icon in between human-readable classnames and randomly generated ones](/docs/images/customization/identifying_elements.png)
-
-When you select an element that is part of a Clerk component, you'll notice a list of classes like so:
-
-```html
-cl-formButtonPrimary cl-button 🔒️ cl-internal-1ta0xpz
-```
-
-Any of the classes listed before the lock icon (🔒️) are safe to rely on, such as `cl-formButtonPrimary` or `cl-button` from the previous example. You'll use these classes to target the necessary elements of the Clerk component.
-
-> [!NOTE]
-> Anything after the lock icon (🔒️) are internal classes used for Clerk's internal styling and should not be modified.
-
-Once you have identified the classes of the element you want to target, there are many ways to apply your custom styles depending on your preference:
-
-1. [Use global CSS styling](#use-global-css-to-style-clerk-components)
-1. [Pass custom CSS classes](#use-custom-css-classes-to-style-clerk-components)
-   - [Using Tailwind](#use-tailwind-classes-to-style-clerk-components)
-   - [Using CSS modules](#use-css-modules-to-style-clerk-components)
-1. [Pass inline CSS to your Clerk options](#use-inline-css-objects-to-style-clerk-components)
-
-### Use global CSS to style Clerk components
-
-You can style the elements of a Clerk component with global CSS.
-
-For this example, say you want to style the primary button in a Clerk component. You inspect the primary button to find the classes that you can use to target the element:
-
-```html
-cl-formButtonPrimary cl-button 🔒️ cl-internal-1ta0xpz
-```
-
-You can then create a global CSS file, use the classes you identified to target the primary button, and apply your custom styles. In this case, `cl-formButtonPrimary` is the class you want to use because it's specific to the primary button:
-
-```css {{ filename: 'styles/global.css' }}
-.cl-formButtonPrimary {
-  font-size: 14px;
-  text-transform: none;
-  background-color: #611bbd;
-}
-
-.cl-formButtonPrimary:hover,
-.cl-formButtonPrimary:focus,
-.cl-formButtonPrimary:active {
-  background-color: #49247a;
-}
-```
-
-### Use custom CSS classes to style Clerk components
-
-You can pass additional classes to Clerk component elements by using the `elements` property on the `appearance` prop.
-
-For example, an element in a Clerk component will have classes that look something like this:
-
-```html
-cl-formButtonPrimary cl-button 🔒️ cl-internal-1ta0xpz
-```
-
-Remove the `cl-` prefix from a class and use it as the key for a new object in the `elements` property. The value of this object should be the string of classes you want to apply to the element.
-
-The following example shows how to style the primary button in a `<SignIn />` component with custom CSS classes:
-
-<If notSdk={["vue", "nuxt"]}>
-  ```tsx {{ mark: [4] }}
-  <SignIn
-    appearance={{
-      elements: {
-        formButtonPrimary: 'your-org-button org-red-button',
-      },
-    }}
-  />
-  ```
-</If>
-
-<If sdk={["vue", "nuxt"]}>
-  ```vue {{ mark: [4, 10] }}
-  <script setup lang="ts">
-  const appearance = {
-    elements: {
-      formButtonPrimary: 'your-org-button org-red-button',
-    },
-  }
-  </script>
-
-  <template>
-    <SignIn :appearance="appearance" />
-  </template>
-  ```
-</If>
-
-#### Use Tailwind classes to style Clerk components
-
-To use Tailwind CSS v4, you must set the `cssLayerName` property to ensure that Tailwind's utility styles are applied after Clerk's styles.
-
-<If notSdk={["astro", "js-frontend", "vue", "nuxt"]}>
-  It's recommended to add this to the [`<ClerkProvider>`](/docs/reference/components/clerk-provider) that wraps your app so that it's applied to all Clerk components, as shown in the following example. The example names the layer `clerk` but you can name it anything you want.
-
-  Use the following tabs to view the code necessary for each file.
-
-  <CodeBlockTabs options={["layout.tsx", "global.css"]}>
-    ```tsx {{ mark: ["cssLayerName: 'clerk'"] }}
-    <ClerkProvider
-      appearance={{
-        cssLayerName: 'clerk',
-      }}
-    >
-      {/* ... */}
-    </ClerkProvider>
-    ```
-
-    ```css {{ mark: ['clerk'] }}
-    @layer theme, base, clerk, components, utilities;
-    @import 'tailwindcss';
-    ```
-  </CodeBlockTabs>
-</If>
-
-<If sdk="astro">
-  It's recommended to add this to the [`clerk()`](/docs/reference/astro/overview) integration in your `astro.config.mjs` file so that it's applied to all Clerk components, as shown in the following example. The example names the layer `clerk` but you can name it anything you want.
-
-  Use the following tabs to view the code necessary for each file.
-
-  <CodeBlockTabs options={["astro.config.mjs", "global.css"]}>
-    ```ts {{ mark: ["cssLayerName: 'clerk'"] }}
-    import { defineConfig } from 'astro/config'
-    import node from '@astrojs/node'
-    import clerk from '@clerk/astro'
-    import tailwind from '@tailwindcss/vite'
-
-    export default defineConfig({
-      integrations: [
-        clerk({
-          appearance: {
-            cssLayerName: 'clerk',
-          },
-        }),
-      ],
-      output: 'server',
-      adapter: node({
-        mode: 'standalone',
-      }),
-      vite: {
-        plugins: [tailwind()],
-      },
-    })
-    ```
-
-    ```css {{ mark: ['clerk'] }}
-    @layer theme, base, clerk, components, utilities;
-    @import 'tailwindcss';
-    ```
-  </CodeBlockTabs>
-</If>
-
-<If sdk="js-frontend">
-  It's recommended to add this to the [`clerk.load()`](/docs/reference/javascript/clerk#load) method so that it's applied to all Clerk components, as shown in the following example. The example names the layer `clerk` but you can name it anything you want.
-
-  Use the following tabs to view the code necessary for each file.
-
-  <CodeBlockTabs options={["index.html", "global.css"]}>
-    ```html {{ mark: ["cssLayerName: 'clerk'"] }}
-    <script>
-      window.addEventListener('load', async function () {
-        await Clerk.load({
-          appearance: {
-            cssLayerName: 'clerk',
-          },
-        })
-      })
-    </script>
-    ```
-
-    ```css {{ mark: ['clerk'] }}
-    @layer theme, base, clerk, components, utilities;
-    @import 'tailwindcss';
-    ```
-  </CodeBlockTabs>
-</If>
-
-<If sdk="vue">
-  It's recommended to add this to the [`clerkPlugin()`](/docs/reference/vue/overview) integration so that it's applied to all Clerk components, as shown in the following example. The example names the layer `clerk` but you can name it anything you want.
-
-  Use the following tabs to view the code necessary for each file.
-
-  <CodeBlockTabs options={["main.js", "global.css"]}>
-    ```tsx {{ mark: ["cssLayerName: 'clerk'"] }}
-    import { createApp } from 'vue'
-    import './style.css'
-    import App from './App.vue'
-    import { clerkPlugin } from '@clerk/vue'
-
-    const PUBLISHABLE_KEY = import.meta.env.VITE_CLERK_PUBLISHABLE_KEY
-
-    if (!PUBLISHABLE_KEY) {
-      throw new Error('Add your Clerk Publishable Key to the .env file')
-    }
-
-    const app = createApp(App)
-    app.use(clerkPlugin, {
-      appearance: {
-        cssLayerName: 'clerk',
-      },
-      publishableKey: PUBLISHABLE_KEY,
-    })
-    app.mount('#app')
-    ```
-
-    ```css {{ mark: ['clerk'] }}
-    @layer theme, base, clerk, components, utilities;
-    @import 'tailwindcss';
-    ```
-  </CodeBlockTabs>
-</If>
-
-<If sdk="nuxt">
-  It's recommended to add this to the [`defineNuxtConfig()`](/docs/reference/nuxt/clerk-middleware) integration in your `nuxt.config.mjs` file so that it's applied to all Clerk components, as shown in the following example. The example names the layer `clerk` but you can name it anything you want.
-
-  Use the following tabs to view the code necessary for each file.
-
-  <CodeBlockTabs options={["nuxt.config.ts", "global.css"]}>
-    ```tsx {{ mark: ["cssLayerName: 'clerk'"] }}
-    export default defineNuxtConfig({
-      modules: ['@clerk/nuxt', '@nuxtjs/tailwindcss'],
-      css: ['@/assets/css/global.css'],
-      clerk: {
-        appearance: {
-          cssLayerName: 'clerk',
-        },
-      },
-    })
-    ```
-
-    ```css {{ mark: ['clerk'] }}
-    @layer theme, base, clerk, components, utilities;
-    @import 'tailwindcss';
-    ```
-  </CodeBlockTabs>
-</If>
-
-Then, you can use Tailwind's classes to style the elements of the Clerk component. The following example shows how to use Tailwind classes to style the primary button in a `<SignIn />` component:
-
-<If notSdk={["vue", "nuxt"]}>
-  ```tsx {{ mark: [4] }}
-  <SignIn
-    appearance={{
-      elements: {
-        formButtonPrimary: 'bg-slate-500 hover:bg-slate-400 text-sm',
-      },
-    }}
-  />
-  ```
-</If>
-
-<If sdk={["vue", "nuxt"]}>
-  ```vue {{ mark: [4, 10] }}
-  <script setup lang="ts">
-  const appearance = {
-    elements: {
-      formButtonPrimary: 'bg-slate-500 hover:bg-slate-400 text-sm',
-    },
-  }
-  </script>
-
-  <template>
-    <SignIn :appearance="appearance" />
-  </template>
-  ```
-</If>
-
-#### Use CSS modules to style Clerk components
-
-CSS modules are a great way to scope your CSS to a specific component.
-
-Create your module file and add the CSS you want to apply, as shown in the following example for the `<SignIn />` component:
-
-```css {{ filename: 'styles/SignIn.module.css' }}
-.primaryColor {
-  background-color: bisque;
-  color: black;
-}
-```
-
-Then you can apply this by importing the file and using the classes whenever required:
-
-<If notSdk={["vue", "nuxt"]}>
-  ```tsx {{ mark: [1, 8] }}
-  import styles from '../styles/SignIn.module.css'
-
-  export default function CustomSignIn() {
-    return (
-      <SignIn
-        appearance={{
-          elements: {
-            formButtonPrimary: styles.primaryColor,
-          },
-        }}
-      />
-    )
-  }
-  ```
-</If>
-
-<If sdk={["vue", "nuxt"]}>
-  ```vue {{ mark: [2, 6, 12] }}
-  <script setup lang="ts">
-  import styles from '../styles/SignIn.module.css'
-
-  const appearance = {
-    elements: {
-      formButtonPrimary: styles.primaryColor,
-    },
-  }
-  </script>
-
-  <template>
-    <SignIn :appearance="appearance" />
-  </template>
-  ```
-</If>
-
-### Use inline CSS objects to style Clerk components
-
-You can style the elements of a Clerk component with inline CSS objects.
-
-The following example shows how to style the primary button in a `<SignIn />` component with an inline CSS object:
-
-<If notSdk={["vue", "nuxt"]}>
-  ```tsx {{ mark: [[4, 11]] }}
-  <SignIn
-    appearance={{
-      elements: {
-        formButtonPrimary: {
-          fontSize: 14,
-          textTransform: 'none',
-          backgroundColor: '#611BBD',
-          '&:hover, &:focus, &:active': {
-            backgroundColor: '#49247A',
-          },
-        },
-      },
-    }}
-  />
-  ```
-</If>
-
-<If sdk={["vue", "nuxt"]}>
-  ```vue {{ mark: [[4, 11], 17] }}
-  <script setup lang="ts">
-  const appearance = {
-    elements: {
-      formButtonPrimary: {
-        fontSize: '14px',
-        textTransform: 'none',
-        backgroundColor: '#611BBD',
-        '&:hover, &:focus, &:active': {
-          backgroundColor: '#49247A',
-        },
-      },
-    },
-  }
-  </script>
-
-  <template>
-    <SignIn :appearance="appearance" />
-  </template>
-  ```
-</If>
->>>>>>> a7ae4c32
 
 ## Next steps
 
