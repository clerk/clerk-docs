--- conflicted
+++ resolved
@@ -79,11 +79,7 @@
 
   ### Add `<ClerkProvider>` to your app
 
-<<<<<<< HEAD
   The [`<ClerkProvider>`](/docs/components/clerk-provider) component provides session and user context to Clerk's hooks and components. It's recommended to wrap your entire app at the entry point with `<ClerkProvider>` to make authentication globally accessible. See the [ClerkProvider docs](/docs/components/clerk-provider) for other configuration options.
-=======
-  All Clerk hooks and components must be children of the [`<ClerkProvider>`](/docs/components/clerk-provider) component, which provides active session and user context. Wrap your app in the `<ClerkProvider>` component and pass your Publishable Key as a prop.
->>>>>>> 212ffdcf
 
   ```tsx {{ filename: 'src/popup.tsx', mark: [1, [7, 11], 15, 19] }}
   import { ClerkProvider } from '@clerk/chrome-extension'
