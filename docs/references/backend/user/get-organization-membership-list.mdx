---
<<<<<<< HEAD
title: getOrganizationMembershipList()
description: Use Clerk's JS Backend SDK to retrieve a list of organization memberships for a given user.
=======
title: '`getOrganizationMembershipList()`'
description: Use Clerk's Backend SDK to retrieve a list of organization memberships for a given user.
>>>>>>> bb844588
sdk: js-backend
---

{/* clerk/javascript file: https://github.com/clerk/javascript/blob/main/packages/backend/src/api/endpoints/UserApi.ts#L214 */}

Retrieves a list of organization memberships for a given user. Returns a [`PaginatedResourceResponse`](/docs/references/backend/types/paginated-resource-response) object with a `data` property that contains an array of [`OrganizationMembership`](/docs/references/backend/types/backend-organization-membership) objects, and a `totalCount` property that indicates the total number of organization memberships in the system for the specified organization.

```ts
function getOrganizationMembershipList(
  params: GetOrganizationMembershipListParams,
): Promise<PaginatedResourceResponse<OrganizationMembership[]>>
```

## `GetOrganizationMembershipListParams`

<Properties>
  - `userId`
  - `string`

  The ID of the user to retrieve the list of organization memberships for.

  ---

  - `limit?`
  - `number`

  The number of results to return. Must be an integer greater than zero and less than 501. Can be used for paginating the results together with `offset`. Defaults to `10`.

  ---

  - `offset?`
  - `number`

  Skip the first `offset` results when paginating. Needs to be an integer greater or equal to zero. To be used in conjunction with `limit`. Defaults to `0`.
</Properties>

## Examples

<Include src="_partials/backend/usage" />

```tsx
const userId = 'user_123'

const response = await clerkClient.users.getOrganizationMembershipList({ userId })
```

### Limit the number of results

Retrieves a list of a user's organization memberships that is filtered by the number of results.

```tsx
const userId = 'user_123'

const { data, totalCount } = await clerkClient.users.getOrganizationMembershipList({
  userId,
  // returns the first 10 memberships
  limit: 10,
})
```

### Skip results

Retrieves a list of a user's organization memberships that is filtered by the number of results to skip.

```tsx
const userId = 'user_123'

const { data, totalCount } = await clerkClient.users.getOrganizationMembershipList({
  userId,
  // skips the first 10 memberships
  offset: 10,
})
```

## Backend API (BAPI) endpoint

This method in the SDK is a wrapper around the BAPI endpoint `GET/users/{user_id}/organization_memberships`. See the [BAPI reference](/docs/reference/backend-api/tag/users/get/users/\{user_id}/organization_memberships){{ target: '_blank' }} for more information.<|MERGE_RESOLUTION|>--- conflicted
+++ resolved
@@ -1,11 +1,6 @@
 ---
-<<<<<<< HEAD
-title: getOrganizationMembershipList()
+title: '`getOrganizationMembershipList()`'
 description: Use Clerk's JS Backend SDK to retrieve a list of organization memberships for a given user.
-=======
-title: '`getOrganizationMembershipList()`'
-description: Use Clerk's Backend SDK to retrieve a list of organization memberships for a given user.
->>>>>>> bb844588
 sdk: js-backend
 ---
 
