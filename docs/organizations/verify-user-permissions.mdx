---
title: Verify the active user's permissions in an organization
description: A collection of utility functions and components in order to allow developers to perform authorization checks.
---

> [!IMPORTANT]
> The following authorization checks are predicated on a user having an active organization. Without this, they will likely always evaluate to false by default. Learn more about [active organizations](/docs/organizations/overview#active-organization). If you would like to perform authorization checks without using Clerk's organizations feature, see [the Role Based Access Control (RBAC) guide](/docs/guides/basic-rbac).

In general, you should always verify whether or not a user is authorized to access sensitive information, important content, or exclusive features. The most secure way to implement authorization is by checking the active user's [role or permissions](/docs/organizations/roles-permissions#permissions).

Clerk enables two broad approaches to role and permissions-based authorization:

1. If you would like to immediately prevent unauthorized users from accessing content, you can:
   - Use the [`<Protect>`](/docs/components/protect) component to prevent content from rendering if the active user is unauthorized.
   - Call [`auth.protect()`](/docs/references/nextjs/auth#protect) to throw a `404` error if the active user is unauthorized.
1. If you would like more control over the response when a user is unauthorized, you can:
   - Call the [`has()`](/docs/references/nextjs/auth-object#has) helper, which returns `false` if the active user lacks the role or permissions you're checking for. You can _choose_ how your app responds instead of immediately preventing content from rendering or throwing an error.

## Authorization in Client Components

The following examples work for both SSR and CSR.

<Tabs items={["<Protect>", "has()"]}>
  <Tab>
    The following example uses the `<Protect>` component to only render the form for users with the correct permission. The example uses the `fallback` prop to render a different UI if the user is not authorized.

    ```tsx {{ filename: '/app/dashboard/settings/form.tsx' }}
    'use client'
    import { Protect } from '@clerk/nextjs'

    export default function SettingsForm() {
      return (
        <Protect
          permission="org:team_settings:manage"
          fallback={<p>You are not allowed to see this section.</p>}
        >
          <form>{/* Add UI for managing team settings */}</form>
        </Protect>
      )
    }
    ```
  </Tab>

  <Tab>
    The following example uses `has()` to inspect a user's permissions granularly. If the user doesn't have the permission, `has()` returns `false`, causing the component to return `null` instead of rendering its children.

    ```tsx {{ filename: '/app/dashboard/settings/form.tsx' }}
    'use client'
    import { useAuth } from '@clerk/nextjs'

    export default function SettingsForm() {
      const { has } = useAuth()

      if (!has) return null

      // Check if the user is authorized
      const canManageSettings = has({ permission: 'org:team_settings:manage' })

      // If has() returns false, the user does not have the correct permissions
      // You can choose how your app responds. This example returns null.
      if (!canManageSettings) return null

      // If the user is both authenticated and authorized, move forward with your logic
      return <form>{/* Add UI for managing team settings */}</form>
    }
    ```
  </Tab>
</Tabs>

## Authorization in React Server Components

<Tabs items={["<Protect>", "has()", "auth.protect()"]}>
  <Tab>
    The following example uses the `<Protect>` component to only render the layout for users with the correct permission. If the user is not authorized, the component will not render its children.

    > [!WARNING]
    > Be cautious when doing authorization checks in layouts, as these don't re-render on navigation, meaning the user session won't be checked on every route change. [Read more in the Next.js docs](https://nextjs.org/docs/app/building-your-application/authentication#layouts-and-auth-checks).

    ```tsx {{ filename: '/app/dashboard/settings/layout.tsx' }}
    import type { PropsWithChildren } from 'react'
    import { Protect } from '@clerk/nextjs'

    export default function SettingsLayout(props: PropsWithChildren) {
      return <Protect permission="org:team_settings:read">{props.children}</Protect>
    }
    ```
  </Tab>

  <Tab>
    The following example uses `has()` to inspect a user's permissions granularly. If the user doesn't have the correct permission, `has()` returns `false`, causing the component to return `null` instead of rendering its children.

    > [!WARNING]
    > Be cautious when doing authorization checks in layouts, as these don't re-render on navigation, meaning the user session won't be checked on every route change. [Read more in the Next.js docs](https://nextjs.org/docs/app/building-your-application/authentication#layouts-and-auth-checks).

    ```tsx {{ filename: '/app/dashboard/settings/layout.tsx' }}
    import type { PropsWithChildren } from 'react'
    import { auth } from '@clerk/nextjs/server'

    export default async function SettingsLayout(props: PropsWithChildren) {
      const { has } = await auth()

      // Check if the user is authorized
      const canAccessSettings = has({ permission: 'org:team_settings:read' })

      // If has() returns false, the user does not have the correct permissions
      // You can choose how your app responds. This example returns null.
      if (!canAccessSettings) return null

      return props.children
    }
    ```
  </Tab>

  <Tab>
    > [!WARNING]
<<<<<<< HEAD
    > `auth.protect()` only works for App Router and is considered experimental.
=======
    > [`auth.protect()`](/docs/references/nextjs/auth#protect) is only available for App Router, and only works on the server-side.
>>>>>>> 57a0b5ac

    The following example uses [`auth.protect()`](/docs/references/nextjs/auth#protect) to protect a RSC from unauthenticated and unauthorized access.

    - If the user is not authenticated, `auth.protect()` will redirect the user to the sign-in route.
    - If the user is authenticated but is not authorized (as in, does not have the `org:team_settings:read` permission), `auth.protect()` will throw a `404` error.
    - If the user is both authenticated and authorized, `auth.protect()` will return the user's `userId`.

    ```tsx {{ filename: '/app/dashboard/settings/page.tsx' }}
    import { auth } from '@clerk/nextjs/server'

<<<<<<< HEAD
    export default async function SettingsLayout(props: PropsWithChildren) {
=======
    export default async function Page() {
>>>>>>> 57a0b5ac
      const { userId } = await auth.protect({ permission: 'org:team_settings:read' })

      return <p>{userId} is authorized to access this page.</p>
    }
    ```
  </Tab>
</Tabs>

## Authorization in endpoints

<Tabs items={["Next.js Server Actions", "Next.js Route Handlers", "Next.js Pages Router"]}>
  <Tab>
    The following example uses `has()` to inspect a user's permissions granularly in a Next.js Server Action. If the user doesn't have the correct permission, `has()` returns `false`, causing the Server Action to return a `403` error.

    ```tsx {{ filename: 'app/components/ExampleServerComponent.tsx' }}
    import { auth } from '@clerk/nextjs/server'

    export default async function ExampleServerComponent() {
<<<<<<< HEAD
      async function myAction(formData: FormData) {
=======
      async function myServerAction(formData: FormData) {
>>>>>>> 57a0b5ac
        'use server'
        const { has } = await auth()

        // Check if the user is authorized
        const canManage = has({ permission: 'org:team_settings:manage' })

        // If has() returns false, the user does not have the correct permissions
        // You can choose how your app responds. This example returns a 403 error.
        if (!canManage)
          return Response.json({ error: 'User does not have the correct permissions' }, { status: 403 })

        // If the user is both authenticated and authorized, move forward with your logic
        return users.getTeams(userId)
      }

      return (
        <form action={myServerAction}>
          {/* Add UI for managing team settings */}
          <button type="submit">Submit</button>
        </form>
      )
    }
    ```
  </Tab>

  <Tab>
    <Tabs items={["has()", "auth.protect()"]}>
      <Tab>
        The following example demonstrates how to use `has()` in a Next.js Route Handler.

        The example:

        - uses the `userId` returned from [`auth()`](/docs/references/nextjs/auth) to check if the user is signed in. If the user is not **authenticated**, the Route Handler will return a `401` error.
        - uses `has()` to check if the user has the correct permission. If the user is not **authorized**, `has()` will return false, causing the Route Handler to return a `403` error.

        ```tsx {{ filename: 'app/api/get-teams/route.tsx' }}
        import { auth } from '@clerk/nextjs/server'

<<<<<<< HEAD
        export const GET = () => {
=======
        export const GET = async () => {
>>>>>>> 57a0b5ac
          const { userId, has } = await auth()

          // Check if the user is authenticated
          if (!userId) {
            return Response.json({ error: 'User is not signed in' }, { status: 401 })
          }

          // Check if the user is authorized
          const canRead = has({ permission: 'org:team_settings:read' })

          // If has() returns false, the user does not have the correct permissions
          // You can choose how your app responds. This example returns a 403 error.
          if (!canRead)
            return Response.json({ error: 'User does not have the correct permissions' }, { status: 403 })

          // If the user is both authenticated and authorized, move forward with your logic
          return users.getTeams(userId)
        }
        ```
      </Tab>

      <Tab>
        > [!WARNING]
<<<<<<< HEAD
        > `auth.protect()` only works for App Router and is considered experimental.
=======
        > [`auth.protect()`](/docs/references/nextjs/auth#protect) is only available for App Router, and only works on the server-side.
>>>>>>> 57a0b5ac

        The following example uses [`auth.protect()`](/docs/references/nextjs/auth#protect) to protect a Next.js Route Handler from unauthenticated and unauthorized access.

        - If the user is not authenticated nor authorized (as in, does not have the `org:team_settings:manage` permission), `auth.protect()` will throw a `404` error.
        - If the user is both authenticated and authorized, `auth.protect()` will return the user's `userId`.

        ```tsx {{ filename: 'app/api/create-team/route.tsx' }}
        import { auth } from '@clerk/nextjs/server'

<<<<<<< HEAD
        export const POST = async () => {
=======
        export const GET = async () => {
>>>>>>> 57a0b5ac
          const { userId } = await auth.protect({
            permission: 'org:team_settings:manage',
          })

          return Response.json({ userId })
        }
        ```
      </Tab>
    </Tabs>
  </Tab>

  <Tab>
    Use the [`getAuth()`](/docs/references/nextjs/get-auth) helper to access the `has()` helper in a Next.js Pages Router application.

    The following example:

    - uses the `userId` returned from `getAuth()` to check if the user is signed in. If the user is not **authenticated**, the route will return a `401` error.
    - uses `has()` to check if the user has the correct permission. If the user is not **authorized**, `has()` will return false, causing the route to return a `403` error.

    ```tsx {{ filename: 'src/pages/api/get-teams.ts' }}
    import { getAuth } from '@clerk/nextjs/server'

    export default async function handler(req: NextApiRequest) {
      const { userId, has } = await getAuth(req)

      // Check if the user is authenticated
      if (!userId) return res.status(401)

      // Check if the user is authorized
      const canRead = has({ permission: 'org:team_settings:read' })

      // If has() returns false, the user does not have the correct permissions
      // You can choose how your app responds. This example returns a 403 error.
      if (!canRead) return res.status(403)

      // If the user is both authenticated and authorized, move forward with your logic
      return users.getTeams(userId)
    }
    ```
  </Tab>
</Tabs>

## Authorization in Remix Loaders

The following example uses the [`has()`](/docs/references/nextjs/auth-object#has) helper to check if the user has the correct permission. If the user is not authorized, `has()` will return false, causing the loader to redirect the user to the `/request-access` route.

<Tabs items={["Remix"]}>
  <Tab>
    ```tsx
    export const loader: LoaderFunction = async (args) => {
      const { has } = await getAuth(args)

      if (has({ permission: 'org:team_settings:manage' }) === false) {
        return redirect('/request-access')
      }

      return {}
    }

    export default function Settings() {
      return (
        <div>
          <h1>Settings Page</h1>
        </div>
      )
    }
    ```
  </Tab>
</Tabs>

## Authorization in JavaScript

If you are not using React or any of the meta-frameworks we support, you can use the [Clerk JavaScript SDK](/docs/references/javascript/overview). The following example demonstrates how to use the [`checkAuthorization()`](/docs/references/javascript/session#check-authorization) method to check if a user is authorized.

<Tabs items={["JavaScript"]}>
  <Tab>
    ```tsx {{ filename: 'main.js' }}
    import { Clerk } from '@clerk/clerk-js'

    // Initialize Clerk with your Clerk publishable key
    const clerk = new Clerk('{{pub_key}}')
    await clerk.load()

    // Check if the user is authenticated
    if (clerk.user) {
      // Check if the user is authorized
      const canManageSettings = clerk.session.checkAuthorization({
        permission: 'org:team_settings:manage',
      })
    }
    ```
  </Tab>
</Tabs>

## Authorize with roles

> [!WARNING]
> It's best practice to use permission-based authorization over role-based authorization, as it reduces complexity and increases security. Usually, complex role checks can be refactored with a single permission check.

You can pass a `role` the same way you can pass a `permission` in all the examples above.

<Tabs items={[ "RSC with <Protect>", "RSC with auth.protect()", "Client Component with has()", ]}>
  <Tab>
    The following example uses `<Protect>`'s `condition` prop to conditionally render its children if the user has the correct role.

    ```tsx {{ filename: '/app/dashboard/settings/Page.tsx' }}
    import { Protect } from '@clerk/nextjs'

    export default function Page() {
      return (
        <Protect
          condition={(has) => has({ role: 'org:admin' }) || has({ role: 'org:billing_manager' })}
        >
          <p>Admin settings</p>
        </Protect>
      )
    }
    ```
  </Tab>

  <Tab>
    > [!WARNING]
<<<<<<< HEAD
    > `auth.protect()` only works for App Router and is considered experimental.
=======
    > [`auth.protect()`](/docs/references/nextjs/auth#protect) is only available for App Router, and only works on the server-side.
>>>>>>> 57a0b5ac

    The following example uses [`auth.protect()`](/docs/references/nextjs/auth#protect) to protect a RSC from unauthenticated and unauthorized access.

    - If the user is not authenticated, `auth.protect()` will redirect the user to the sign-in route.
    - If the user is authenticated but is not authorized (as in, does not have the `org:admin` or `org:billing_manager` role), `auth.protect()` will throw a `404` error.
    - If the user is both authenticated and authorized, `auth.protect()` will return the user's `userId`.

    ```tsx {{ filename: '/app/dashboard/settings/page.tsx' }}
    import { auth } from '@clerk/nextjs/server'

<<<<<<< HEAD
    export default async function SettingsLayout(props: PropsWithChildren) {
=======
    export default async function Page() {
>>>>>>> 57a0b5ac
      const { userId } = await auth.protect(
        (has) => has({ role: 'org:admin' }) || has({ role: 'org:billing_manager' }),
      )

      return <p>{userId} is authorized to access this page.</p>
    }
    ```
  </Tab>

  <Tab>
    The following example uses `has()` to inspect a user's roles granularly. If the user doesn't have the correct role, `has()` returns `false`, causing the component to return `null` instead of rendering its children.

    ```tsx {{ filename: '/app/dashboard/settings/form.tsx' }}
    'use client'
    import { useAuth } from '@clerk/nextjs'

    export function SettingsForm() {
      const { has } = useAuth()

      // Check if the user is authorized
      const canAccessSettings = has({ role: 'org:admin' }) || has({ role: 'org:billing_manager' })

      // If has() returns false, the user does not have the correct permissions
      // You can choose how your app responds. This example returns null.
      if (!canAccessSettings) return null

      // If the user is both authenticated and authorized, move forward with your logic
      return <form>{/* Add UI for team settings */}</form>
    }
    ```
  </Tab>
</Tabs>

## How to add types for roles and permissions

In order to enhance typesafety in your project, you can define a global `ClerkAuthorization` interface, which defines the acceptable values for roles and permissions.

> [!NOTE]
> By default, roles and permission types, such as `OrganizationCustomRoleKey` and `OrganizationCustomPermissionKey`, are assigned `string`. However, if a `ClerkAuthorization` type is defined, it will be utilized instead.

In the example below, `ClerkAuthorization` is defined with the default roles that Clerk provides.

```tsx {{ filename: 'types/globals.d.ts' }}
export {}

declare global {
  interface ClerkAuthorization {
    permission: ''
    role: 'org:admin' | 'org:member'
  }
}
```

Because Clerk supports custom roles and permissions, you can modify `ClerkAuthorization` to align with the roles and permissions configured in your Clerk application. See how in the example below, the default Clerk roles `org:admin` and `org:member` are replaced with custom roles `org:super_admin`, `org:teacher`, and `org:student`.

```tsx {{ filename: 'types/globals.d.ts' }}
export {}

declare global {
  interface ClerkAuthorization {
    permission: 'org:quiz:create' | 'org:quiz:grade' | 'org:quiz:read' | 'org:quiz:fill'
    role: 'org:super_admin' | 'org:teacher' | 'org:student'
  }
}
```<|MERGE_RESOLUTION|>--- conflicted
+++ resolved
@@ -113,11 +113,7 @@
 
   <Tab>
     > [!WARNING]
-<<<<<<< HEAD
-    > `auth.protect()` only works for App Router and is considered experimental.
-=======
     > [`auth.protect()`](/docs/references/nextjs/auth#protect) is only available for App Router, and only works on the server-side.
->>>>>>> 57a0b5ac
 
     The following example uses [`auth.protect()`](/docs/references/nextjs/auth#protect) to protect a RSC from unauthenticated and unauthorized access.
 
@@ -128,11 +124,7 @@
     ```tsx {{ filename: '/app/dashboard/settings/page.tsx' }}
     import { auth } from '@clerk/nextjs/server'
 
-<<<<<<< HEAD
-    export default async function SettingsLayout(props: PropsWithChildren) {
-=======
     export default async function Page() {
->>>>>>> 57a0b5ac
       const { userId } = await auth.protect({ permission: 'org:team_settings:read' })
 
       return <p>{userId} is authorized to access this page.</p>
@@ -151,11 +143,7 @@
     import { auth } from '@clerk/nextjs/server'
 
     export default async function ExampleServerComponent() {
-<<<<<<< HEAD
-      async function myAction(formData: FormData) {
-=======
       async function myServerAction(formData: FormData) {
->>>>>>> 57a0b5ac
         'use server'
         const { has } = await auth()
 
@@ -194,11 +182,7 @@
         ```tsx {{ filename: 'app/api/get-teams/route.tsx' }}
         import { auth } from '@clerk/nextjs/server'
 
-<<<<<<< HEAD
-        export const GET = () => {
-=======
         export const GET = async () => {
->>>>>>> 57a0b5ac
           const { userId, has } = await auth()
 
           // Check if the user is authenticated
@@ -222,11 +206,7 @@
 
       <Tab>
         > [!WARNING]
-<<<<<<< HEAD
-        > `auth.protect()` only works for App Router and is considered experimental.
-=======
         > [`auth.protect()`](/docs/references/nextjs/auth#protect) is only available for App Router, and only works on the server-side.
->>>>>>> 57a0b5ac
 
         The following example uses [`auth.protect()`](/docs/references/nextjs/auth#protect) to protect a Next.js Route Handler from unauthenticated and unauthorized access.
 
@@ -236,11 +216,7 @@
         ```tsx {{ filename: 'app/api/create-team/route.tsx' }}
         import { auth } from '@clerk/nextjs/server'
 
-<<<<<<< HEAD
-        export const POST = async () => {
-=======
         export const GET = async () => {
->>>>>>> 57a0b5ac
           const { userId } = await auth.protect({
             permission: 'org:team_settings:manage',
           })
@@ -363,11 +339,7 @@
 
   <Tab>
     > [!WARNING]
-<<<<<<< HEAD
-    > `auth.protect()` only works for App Router and is considered experimental.
-=======
     > [`auth.protect()`](/docs/references/nextjs/auth#protect) is only available for App Router, and only works on the server-side.
->>>>>>> 57a0b5ac
 
     The following example uses [`auth.protect()`](/docs/references/nextjs/auth#protect) to protect a RSC from unauthenticated and unauthorized access.
 
@@ -378,11 +350,7 @@
     ```tsx {{ filename: '/app/dashboard/settings/page.tsx' }}
     import { auth } from '@clerk/nextjs/server'
 
-<<<<<<< HEAD
-    export default async function SettingsLayout(props: PropsWithChildren) {
-=======
     export default async function Page() {
->>>>>>> 57a0b5ac
       const { userId } = await auth.protect(
         (has) => has({ role: 'org:admin' }) || has({ role: 'org:billing_manager' }),
       )
