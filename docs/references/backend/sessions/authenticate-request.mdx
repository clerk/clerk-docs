--- conflicted
+++ resolved
@@ -32,13 +32,8 @@
 | `signUpUrl?` | `string` | The sign-up URL from a multi-domain setup. |
 | `afterSignUpUrl?` | `string` | The URL to navigate after sign-up completion. |
 | `jwtKey?` | `string` | The PRM public key from the **[API Keys](https://dashboard.clerk.com/last-active?path=api-keys) page -> Advanced -> JWT public key** section of the Clerk Dashboard.  |
-<<<<<<< HEAD
-| `audience?` | `string \| string[]` | A string of list of audiences. |
-| `authorizedParties?`| `string[]` | | A list of authorized parties. For example, `['http://localhost:4003', 'https://clerk.dev']` |
-=======
 | `audience?` | `string \| string[]` | A string of list of audiences. | 
 | `authorizedParties`| `string[]` | | A list of authorized parties. For example, `['http://localhost:4003', 'https://clerk.dev']` |
->>>>>>> 1a310b65
 | `clockSkewInMs?` | `number` | Specifies the allowed time difference (in milliseconds) between the Clerk server (which generates the token) and the clock of the user's application server when validating a token. Defaults to 5000 ms (5 seconds).|
 | `jwksCacheTtlInMs?` | `number` | Specifies the allowed time (in milliseconds) the JWKs are considered valid in cache . Defaults to 3600_000 ms (1 hour).|
 | `skipJwksCache?` | `boolean` | A flag to skip ignore cache and always fetch JWKs before each jwt verification.|
