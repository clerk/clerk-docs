---
description: The JavaScript Backend SDK exposes Clerk's backend API resources and low-level authentication utilities for JavaScript environments.
---

# JavaScript Backend SDK

Clerk's JavaScript Backend SDK exposes [Clerk's Backend API](https://clerk.com/docs/reference/backend-api) resources and low-level authentication utilities **for JavaScript environments**.

For example, if you wanted to get a list of all users in your application, instead of creating a fetch to Clerk's [`https://api.clerk.com/v1/users`](https://clerk.com/docs/reference/backend-api/tag/Users#operation/GetUserList) endpoint, you can use the [`users.getUserList()`](/docs/references/backend/user/get-user-list) method provided by the JavaScript Backend SDK.

<<<<<<< HEAD
<Tabs type="framework" items={["Next.js", "Remix", "Fastify", "Node", "Astro"]}>
  <Tab>
  The Backend SDK is accessible via the `clerkClient` object if you are using Next.js.
=======
While the backend SDK is mainly used as a building block for Clerk's higher-level SDKs, it can also be used on its own for advanced flows and custom integrations. Select the **Backend SDK** tab if you want to use it directly, or select the **With other SDKs** tab if you want to use it through one of Clerk's higher-level SDKs, such as the Next.js SDK.

## Installation

<Tabs items={["Backend SDK", "With other SDKs"]}>
<Tab>
  If you are using the JavaScript Backend SDK on its own, you can install it using the following command:

  <CodeBlockTabs options={["npm", "yarn", "pnpm"]}>
    ```bash filename="terminal"
    npm install @clerk/backend
    ```
>>>>>>> 8baaa7e3

  ```bash filename="terminal"
  yarn add @clerk/backend
  ```

  ```bash filename="terminal"
  pnpm add @clerk/backend
  ```
  </CodeBlockTabs>
</Tab>
<Tab>
  Clerk SDKs expose an instance of the JavaScript Backend SDK for use in server environments, so there is no need to install it separately.
</Tab>
</Tabs>

## Usage

All resource operations are mounted as sub-APIs on the `clerkClient` object. For example, if you would like to get a list of all of your application's users, you can use the `getUserList()` method on the `users` sub-API. You can find the full list of available sub-APIs and their methods in the sidebar.

To access a resource, you must first instantiate a `clerkClient` instance.

<Tabs items={["Backend SDK", "With other SDKs"]}>
  <Tab>
    To instantiate a `clerkClient` instance, you must call `createClerkClient()` and pass in [`options`](#create-clerk-client-options).

    ```ts
    import { createClerkClient } from '@clerk/backend';

    const clerkClient = createClerkClient({ secretKey: process.env.CLERK_SECRET_KEY });
    ```
  </Tab>
  <Tab>
    ### Instantiate a default `clerkClient` instance

    You can use the default instance of `clerkClient` provided by whichever SDK you are using, and skip the need to pass [configuration options](#create-clerk-client-options), unless you are using Remix. For Remix, see the following section.

    To use the default `clerkClient` instance, set your `CLERK_SECRET_KEY` [environment variable](/docs/deployments/clerk-environment-variables#clerk-publishable-and-secret-keys) and then import the `clerkClient` instance from the SDK as shown in the following example:

    <Tabs type="framework" items={["Next.js", "Remix", "Fastify", "Node"]}>
      <Tab>
      ```jsx
      import { clerkClient } from '@clerk/nextjs/server';
      ```
      </Tab>

      <Tab>
        If you are using Remix, please see the following section for how to instantiate `clerkClient`.
      </Tab>

      <Tab>
      ```jsx
      import { clerkClient } from "@clerk/fastify";
      ```
      </Tab>

      <Tab>
      ```js
      import { clerkClient } from '@clerk/clerk-sdk-node';
      ```
      </Tab>
    </Tabs>

    ### Instantiate a custom `clerkClient` instance

    If you would like to customize the behavior of the JavaScript Backend SDK, you can instantiate a `clerkClient` instance yourself by calling `createClerkClient()` and passing in [`options`](#create-clerk-client-options).

    <Tabs type="framework" items={["Next.js", "Remix", "Fastify", "Node"]}>
      <Tab>
      ```jsx
      import { createClerkClient } from '@clerk/nextjs/server';

      const clerkClient = createClerkClient({ secretKey: process.env.CLERK_SECRET_KEY });

      const userList = await clerkClient.users.getUserList();
      ```
      </Tab>

      <Tab>
      If you are using Remix, you must instantiate `clerkClient` by calling the `createClerkClient()` function and passing in [`options`](#create-clerk-client-options).

      ```jsx
      import { createClerkClient } from '@clerk/remix/api.server';
      ```

      Use the following tabs to see examples of how to use the Backend SDK in Remix Loader and Action functions.

        <Tabs items={["Loader Function", "Action Function"]}>
          <Tab>
          ```tsx filename="routes/profile.tsx"
          import { LoaderFunction, redirect } from "@remix-run/node";
          import { getAuth } from "@clerk/remix/ssr.server";
          import { createClerkClient } from '@clerk/remix/api.server';

          export const loader: LoaderFunction = async (args) => {
            // Use getAuth to retrieve user data
            const { userId } = await getAuth(args);

            // If there is no userId, then redirect to sign-in route
            if (!userId) {
              return redirect("/sign-in?redirect_url=" + args.request.url);
            }

            // Initialize clerkClient and perform the action,
            // which in this case is to get the user
            const user = await createClerkClient({secretKey: process.env.CLERK_SECRET_KEY}).users.getUser(userId);

            // Return the user
            return { serialisedUser: JSON.stringify(user) };
          };
          ```
          </Tab>

          <Tab>
          ```tsx filename="routes/profile.tsx"
          import { ActionFunction, redirect } from "@remix-run/node";
          import { getAuth } from "@clerk/remix/ssr.server";
          import { createClerkClient } from '@clerk/remix/api.server';

          export const action: ActionFunction = async (args) => {
            // Use getAuth to retrieve user data
            const { userId } = await getAuth(args)

            // If there is no userId, then redirect to sign-in route
            if (!userId) {
              return redirect("/sign-in?redirect_url=" + args.request.url);
            }

            // Prepare the data for the mutation
            const params = { firstName: 'John', lastName: 'Wicker' };

            // Initialize clerkClient and perform the mutations
            const updatedUser = await createClerkClient({ secretKey: process.env.CLERK_SECRET_KEY }).users.updateUser(userId, params);

            // Return the updated user
            return { serialisedUser: JSON.stringify(updatedUser) };
          };
          ```
          </Tab>
        </Tabs>
      </Tab>

      <Tab>
      ```jsx
      import { createClerkClient } from "@clerk/fastify";

      const clerkClient = createClerkClient({ secretKey: process.env.CLERK_SECRET_KEY });

      const userList = await clerkClient.users.getUserList();
      ```
      </Tab>

      <Tab>
        <CodeBlockTabs options={["ESM", "CJS"]}>
        ```js
        import { createClerkClient } from '@clerk/clerk-sdk-node';

        const clerkClient = createClerkClient({ secretKey: '{{secret}}' });

        const userList = await clerkClient.users.getUserList();
        ```

        ```js
        const Clerk = require('@clerk/clerk-sdk-node/cjs/instance').default;

        const clerkClient = Clerk({ secretKey: '{{secret}}' });

        clerkClient.sessions
          .getSessionList()
          .then((sessions) => console.log(sessions))
          .catch((error) => console.error(error));
        ```
        </CodeBlockTabs>
      </Tab>
    </Tabs>
  </Tab>

  <Tab>
  The Backend SDK is accessible via the `clerkClient` function if you are using Astro.

  ```js
  import { clerkClient } from '@clerk/astro/server';
  ```
  </Tab>
</Tabs>

## Error handling

Backend SDK functions throw errors (`ClerkAPIResponseError`) when something goes wrong. You'll need to catch them in a `try/catch` block and handle them gracefully. For example:

```ts filename="example.ts"
try {
  const res = await someBackendApiCall();
} catch (error) {
  // Error handling
}
```

## `createClerkClient({ options })`

The `createClerkClient()` function requires an `options` object. It is recommended to set these options as [environment variables](/docs/deployments/clerk-environment-variables#api-and-sdk-configuration) where possible, and then pass them to the function. For example, you can set the `secretKey` option using the `CLERK_SECRET_KEY` environment variable, and then pass it to the function like this: `createClerkClient({ secretKey: process.env.CLERK_SECRET_KEY })`.

The following options are available:

| Property | Type | Description |
| --- | --- | --- |
| `secretKey` (required) | `string` | The Clerk secret key from the [API Keys](https://dashboard.clerk.com/last-active?path=api-keys) page in the Clerk Dashboard. |
| `jwtKey?`  | `string` | The PEM public key from the **[API Keys](https://dashboard.clerk.com/last-active?path=api-keys) page -> Show JWT public key -> PEM Public Key** section of the Clerk Dashboard. For more information, refer to [Manual JWT verification](/docs/backend-requests/handling/manual-jwt). |
| `publishableKey?` | `string` | The Clerk publishable key from the [API Keys](https://dashboard.clerk.com/last-active?path=api-keys) page in the Clerk Dashboard. |
| `domain?` | `string` | The domain of a [satellite application](/docs/advanced-usage/satellite-domains) in a multi-domain setup. |
| `isSatellite?` | `boolean` | Whether the instance is a satellite domain in a multi-domain setup. Defaults to `false`. |
| `proxyUrl?` | `string` | The proxy URL from a multi-domain setup. |
| `sdkMetadata?` | `{ name: string, version: string }` | Metadata about the SDK. |
| `telemetry?` | `{ disabled: boolean, debug: boolean }` | [Telemetry](/docs/telemetry) configuration. |
| `userAgent?` | `string` | The User-Agent request header passed to the Clerk API. |
| `apiUrl?` | `string` | The Clerk [Backend API](/docs/reference/backend-api) endpoint. Defaults to `'https://api.clerk.com'`. |
| `apiVersion?` | `string` | The version passed to the Clerk API. Defaults to `'v1'`. |
| `audience?` | `string \| string[]` | A string or list of [audiences](https://datatracker.ietf.org/doc/html/rfc7519#section-4.1.3). |<|MERGE_RESOLUTION|>--- conflicted
+++ resolved
@@ -8,13 +8,6 @@
 
 For example, if you wanted to get a list of all users in your application, instead of creating a fetch to Clerk's [`https://api.clerk.com/v1/users`](https://clerk.com/docs/reference/backend-api/tag/Users#operation/GetUserList) endpoint, you can use the [`users.getUserList()`](/docs/references/backend/user/get-user-list) method provided by the JavaScript Backend SDK.
 
-<<<<<<< HEAD
-<Tabs type="framework" items={["Next.js", "Remix", "Fastify", "Node", "Astro"]}>
-  <Tab>
-  The Backend SDK is accessible via the `clerkClient` object if you are using Next.js.
-=======
-While the backend SDK is mainly used as a building block for Clerk's higher-level SDKs, it can also be used on its own for advanced flows and custom integrations. Select the **Backend SDK** tab if you want to use it directly, or select the **With other SDKs** tab if you want to use it through one of Clerk's higher-level SDKs, such as the Next.js SDK.
-
 ## Installation
 
 <Tabs items={["Backend SDK", "With other SDKs"]}>
@@ -22,10 +15,10 @@
   If you are using the JavaScript Backend SDK on its own, you can install it using the following command:
 
   <CodeBlockTabs options={["npm", "yarn", "pnpm"]}>
-    ```bash filename="terminal"
-    npm install @clerk/backend
-    ```
->>>>>>> 8baaa7e3
+  ```bash filename="terminal"
+  npm install @clerk/backend
+  ```
+
 
   ```bash filename="terminal"
   yarn add @clerk/backend
