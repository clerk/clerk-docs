---
title: Add Apple as a social connection
description: Learn how to allow users to sign into your Clerk app with their Apple ID using OAuth.
---

<TutorialHero
  beforeYouStart={[
    {
      title: "A Clerk application is required.",
      link: "/docs/quickstarts/setup-clerk",
      icon: "clerk",
    },
    {
      title: "An Apple Developer account is required.",
      link: "https://developer.apple.com/programs/enroll/",
      icon: "user-circle",
    }
  ]}
>
  - Use [Sign in with Apple](https://developer.apple.com/sign-in-with-apple/) to authenticate users with OAuth in your apps and websites.
</TutorialHero>

Enabling OAuth via [Sign in with Apple](https://developer.apple.com/sign-in-with-apple/) allows your users to sign in and sign up to your Clerk application with their Apple ID.

## Configure for your development instance

To make the development flow as smooth as possible, Clerk uses preconfigured shared OAuth credentials and redirect URIs for _development instances_.
For **web based flows**, no other configuration is needed. For **native sign-in flows**, you must provide your app's [Bundle ID](https://developer.apple.com/documentation/appstoreconnectapi/bundle_ids).

<<<<<<< HEAD
Navigate to the [Clerk Dashboard](https://dashboard.clerk.com/last-active?path=user-authentication/sso-connections). In the top navigation, select **Configure**. Then in the sidebar, select **SSO Connections**. Select the **Add connection** button, and select **For all users**. In the **Choose provider** dropdown, select **Apple**.

- For **web based flows**, select **Add connection**.
- For **native sign-in flows**, enable **Use custom credentials** and provide the **Apple Bundle ID**. If you're unsure about how to find this value, see the [Get your Apple Bundle ID](#get-your-apple-bundle-id) section.
=======
1. Navigate to the [Clerk Dashboard](https://dashboard.clerk.com/last-active?path=user-authentication/sso-connections).
1. In the top navigation, select **Configure**. Then in the sidebar, select **SSO Connections**.
1. Select the **Add connection** button, and select **For all users**.
1. In the **Choose provider** dropdown, select **Apple**.
1. Then,
   - For **web based flows**, select **Add connection**.
   - For **native sign-in flows**, enable **Use custom credentials** and provide the **Apple Bundle ID**. If you're unsure about how to find this value, see the [Get your Apple Bundle ID](#get-your-apple-bundle-id) section.
>>>>>>> d481ff0f

## Configure for your production instance

In _production instances_, you must provide custom credentials.

For **web based browser originated flows**, you need to generate and provide your own **Apple Services ID**, **Apple Private Key**, **Apple Team ID**, and **Apple Key ID** using your Apple Developer account.

For **native sign in flows** (iOS, macOS, watchOS, tvOS), you must _at least_ provide your app's **Apple Bundle ID**. For better results, it's recommended to also provide the web based flow fields.

To configure your production instance, follow these steps:

<Steps>
  ### Enable Apple as a social connection

  To get started, you must enable Apple as a social connection in your Clerk Dashboard.

  1. Navigate to the [Clerk Dashboard](https://dashboard.clerk.com/last-active?path=user-authentication/sso-connections).
  1. In the top navigation, select **Configure**. Then in the sidebar, select **SSO Connections**.
  1. Select the **Add connection** button, and select **For all users**.
  1. In the **Choose provider** dropdown, select **Apple**.
  1. Ensure that both **Enable for sign-up and sign-in** and **Use custom credentials** are toggled on.
  1. (For web based flows) Save the **Email Source for Apple Private Email Relay** and **Return URL** values somewhere secure, as you'll need to supply them to Apple later. Leave this page and modal open.

  ### Get your Apple Team ID

  The **Apple Team ID** is _required_ for web based OAuth flows and _recommended_ for native app flows.

  To get your **Apple Team ID**, you must create a new **App ID** in the Apple Developer portal.

  1. In another tab, navigate to the [Apple Developer portal](https://developer.apple.com/account).
  1. Under **Certificates, IDs and Profiles**, select **Identifiers**.
  1. In the dropdown near the top-right of the page, select the **App IDs** option from the list.
  1. Next to **Identifiers** at the top of the page, select the plus icon (+) to register a new identifier.
  1. On the **Register a new identifier** page, select **App IDs**, then select **Continue**.
  1. On the next page, you'll be prompted to **Select a type** for your application. Choose **App** and select **Continue.** You will be redirected to the **Register an App ID** page.
  1. Fill in a description for your **App ID** and a **Bundle ID**. Any value is fine, such as "Clerk demo app" and "clerkdemoapp", respectively. Under **Capabilities**, ensure that **Sign In with Apple** is enabled. Then select **Continue**. You'll be redirected to the **Confirm your App ID** page.
  1. At the top of the page, you'll see your **App ID Prefix**. Save this value somewhere secure, as you'll need it to configure your Clerk app. This is your **App Team ID** in Clerk.
  1. Finally, select **Register**.

  ### Get your Apple Services ID

  The **Apple Services ID** is _required_ for web based OAuth flows and _recommended_ for native app flows.

  To get your **Apple Services ID**, you must create a new **Services ID** in the Apple Developer portal.

  1. You should be back at the **Identifiers** page.
  1. In the dropdown near the top-right of the page, select the **Services IDs** option from the list.
  1. Next to **Identifiers** at the top of the page, select the plus icon (+) to register a new identifier.
  1. On the **Register new identifier** page, select **Services IDs**, then select **Continue**. You'll be redirected to the **Register a Services ID** page.
  1. Add a description for your **Services ID**, and set an **Identifier**. Any value is fine, such as "Clerk demo app" and "clerkdemoapp", respectively. Save the **Identifier** value somewhere secure, as you'll need it to configure your Clerk app. This is your **Services ID** in Clerk. Finally, select **Continue**.
  1. In the confirmation view, select **Register**.
  1. After the registration is finished, select the newly-created **Services ID**. Ensure the **Sign In with Apple** box is enabled and select **Configure**.
  1. Under **Primary App ID**, select the **App ID** you created in the previous step.
  1. Under **Domains and subdomains**, add your `clerk.<INSERT-YOUR-DOMAIN>.com` domain. Under **Return URLS**, add the **Return URL** value you saved from the Clerk Dashboard. For example, if your domain is `myapp.com`, then you would add `clerk.myapp.com` to **Domains and subdomains** and `https://clerk.myapp.com/v1/oauth_callback` to **Return URLS**.
  1. Select **Next**. You'll be redirect to the **Confirm your web authentication configuration** screen.
  1. Select **Done**. You'll be taken back to the **Edit your Services ID Configuration** page.
  1. Select **Continue**. You'll be taken to the confirmation page.
  1. Select **Save**.

  ### Get your Apple Private Key and Key ID

  The **Apple Private Key** and **Key ID** are _required_ for web based OAuth flows and _recommended_ for native app flows.

  To get your **Apple Private Key** and **Key ID**, you must create a new **Key** in the Apple Developer portal.

  1. You should be back at the **Identifiers** page.
  1. In the sidebar, select **Keys**.
  1. Next to **Keys** at the top of the page, select the plus icon (+) to register a new key.
  1. On the **Register a New Key** page, add a **Key Name** and ensure the **Sign In with Apple** box is enabled and select **Configure**. You'll be redirected to the **Configure Key** page.
  1. Under **Primary App ID**, select the **App ID** you created in the first step of this guide. Then select **Save**. You'll be taken back to the previous **Register a New Key** page.
  1. Select **Continue** and you'll be presented with the final confirmation screen. Verify that **Sign in with Apple** is checked and select **Register**. You'll be redirected to the **Download Your Key** page.
  1. Save the **Key ID** value as you'll need to supply it to Clerk later.
  1. Download the private key as a file (as the instructions point out, be sure to backup the key in a secure place as it cannot be redownloaded later).
  1. Select **Done**.

  ### Configure Email Source for Apple Private Relay

  This step is _required_ for web based OAuth flows only.

  Apple provides a privacy feature called [Hide My Email](https://support.apple.com/en-us/HT210425#hideemail), in which users can sign in to your app with Apple without revealing their real email addresses. Instead, your instance will receive an app-specific email address that will nevertheless forward any emails to the real user's address.

  To be able to send emails properly to users with hidden addresses, you must configure an additional setting in the Apple Developer portal.

  1. Return to the **Certificates, Identifiers & Profiles** page.
  1. In the sidebar, select **Services**.
  1. Under **Sign in with Apple for Email Communication**, select **Configure**. You'll be redirected to the **Configure Sign in with Apple for Email Communication** page.
  1. Next to **Email sources** at the top of the page, select the plus icon (+) to add a new **Email Source**.
  1. In the **Register your email sources** modal that opened, under **Email Addresses**, add the **Email Source for Apple Private Email Relay** value that you saved from the Clerk Dashboard. It should look something like this: `bounces+00000000@clkmail.myapp.com`.
  1. Select **Next**. You'll be taken to the confirmation page.
  1. Select **Register**.
  1. On the completion page, select **Done**.

  After this, you should now see the email address added to the list, and it should be marked as verified with a green check icon. If it does not appear as verified yet, DNS propagation may take some time to complete so wait before trying to select the **Reverify SPF** button.

  For more info about Apple's Private Relay service, refer to the following documentation:

  - [https://support.apple.com/en-us/HT210425#hideemail](https://support.apple.com/en-us/HT210425#hideemail)
  - [https://help.apple.com/developer-account/?lang=en#/devf822fb8fc](https://help.apple.com/developer-account/?lang=en#/devf822fb8fc)

  ### Get your Apple Bundle ID

  The **Apple Bundle ID** is _required_ for native OAuth flows (iOS, macOS, watchOS, tvOS).

  You can find your **Apple Bundle ID** in the list of app IDs or manually set it up.

  1. Navigate to the [Apple Developer portal](https://developer.apple.com/account).
  1. Under **Certificates, IDs and Profiles**, select **Identifiers**.
  1. In the dropdown near the top-right of the page, select the **App IDs** option from the list.
  1. If you've already set up your project in XCode, your Bundle ID should be already registered. Otherwise, follow the steps below to create a new identifier.
  1. Next to **Identifiers** at the top of the page, select the plus icon (+) to register a new identifier.
  1. On the **Register a new identifier** page, select **App IDs**, then select **Continue**.
  1. On the next page, you'll be prompted to **Select a type** for your application. Choose **App** and select **Continue.** You will be redirected to the **Register an App ID** page.
  1. Fill in a description for your **App ID** and a **Bundle ID**. Any value is fine, such as "Clerk demo app" and "clerkdemoapp", respectively. Under **Capabilities**, ensure that **Sign In with Apple** is enabled. Then select **Continue**. You'll be redirected to the **Confirm your App ID** page.
  1. At the top of the page, you'll see your **Bundle ID**. Save this value somewhere secure, as you'll need it to configure your Clerk app. This is your **Apple Bundle ID** in Clerk.
  1. Finally, select **Register**.

  ### Connect your Apple app to your Clerk app

  By now, you should have the following values saved from the Apple Developer portal:

  - **Apple Team ID**
  - **Apple Services ID**
  - **Apple Key ID**
  - **Apple Private Key** file
  - **Apple Bundle ID** (for native flows)

  Connect your Apple app to your Clerk app by adding these values to the Clerk Dashboard.

  1. Navigate back to the tab where your Clerk Dashboard and your Apple configuration modal is open.
  1. Add all the corresponding fields depending on your desired flow. For the **Apple Private Key** file, open it with a text editor and just copy/paste the contents.
  1. Select **Add connection**.

  ### Test your OAuth

  The simplest way to test your OAuth is to visit your Clerk application's [Account Portal](/docs/customization/account-portal/overview), which is available for all Clerk applications out-of-the-box.

  1. In the top navigation of the [Clerk Dashboard](https://dashboard.clerk.com/last-active?path=account-portal), select **Configure.** Then in the sidebar, select **Account Portal**
  1. Next to the **Sign-in** URL, select **Visit**. The URL should resemble:
     - **For development** – `https://your-domain.accounts.dev/sign-in`
     - **For production** – `https://accounts.your-domain.com/sign-in`
  1. On the sign-in page, you should see **Apple** as an option. Use it to sign in with your Apple account.
</Steps><|MERGE_RESOLUTION|>--- conflicted
+++ resolved
@@ -27,12 +27,6 @@
 To make the development flow as smooth as possible, Clerk uses preconfigured shared OAuth credentials and redirect URIs for _development instances_.
 For **web based flows**, no other configuration is needed. For **native sign-in flows**, you must provide your app's [Bundle ID](https://developer.apple.com/documentation/appstoreconnectapi/bundle_ids).
 
-<<<<<<< HEAD
-Navigate to the [Clerk Dashboard](https://dashboard.clerk.com/last-active?path=user-authentication/sso-connections). In the top navigation, select **Configure**. Then in the sidebar, select **SSO Connections**. Select the **Add connection** button, and select **For all users**. In the **Choose provider** dropdown, select **Apple**.
-
-- For **web based flows**, select **Add connection**.
-- For **native sign-in flows**, enable **Use custom credentials** and provide the **Apple Bundle ID**. If you're unsure about how to find this value, see the [Get your Apple Bundle ID](#get-your-apple-bundle-id) section.
-=======
 1. Navigate to the [Clerk Dashboard](https://dashboard.clerk.com/last-active?path=user-authentication/sso-connections).
 1. In the top navigation, select **Configure**. Then in the sidebar, select **SSO Connections**.
 1. Select the **Add connection** button, and select **For all users**.
@@ -40,7 +34,6 @@
 1. Then,
    - For **web based flows**, select **Add connection**.
    - For **native sign-in flows**, enable **Use custom credentials** and provide the **Apple Bundle ID**. If you're unsure about how to find this value, see the [Get your Apple Bundle ID](#get-your-apple-bundle-id) section.
->>>>>>> d481ff0f
 
 ## Configure for your production instance
 
