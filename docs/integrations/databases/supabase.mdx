---
title: Integrate Supabase with Clerk
description: Learn how to integrate Clerk into your Supabase application.
---

<TutorialHero
  beforeYouStart={[
    {
      title: "Set up a Clerk application",
      link: "/docs/quickstarts/setup-clerk",
      icon: "clerk",
    },
    {
      title: "Integrate the appropriate Clerk SDK in your local project",
      link: "/docs/quickstarts/overview",
      icon: "code-bracket",
    },
  ]}
  exampleRepo={[
    {
      title: "Supabase, Next.js, and Clerk Demo",
      link: "https://github.com/clerk/clerk-supabase-nextjs",
      icon: "github",
    },
  ]}
>
  - Use Clerk to authenticate access to your Supabase data
  - Access Clerk user IDs in your Supabase RLS policies
</TutorialHero>

Integrating Supabase with Clerk gives you the benefits of using a Supabase database while leveraging Clerk's authentication, prebuilt components, and webhooks. To get the most out of Supabase with Clerk, you must implement custom [Row Level Security](https://supabase.com/docs/guides/auth/row-level-security) (RLS) policies.

RLS works by validating database queries according to the restrictions defined in the RLS policies applied to the table. This guide will show you how to create RLS policies that restrict access to data based on the user's Clerk ID. This way, users can only access data that belongs to them. To set this up, you will:

- Create a `user_id` column that defaults to the Clerk user's ID when new records are created.
- Create policies to restrict what data can be read and inserted.
- Use the Clerk Supabase integration helper in your code to authenticate with Supabase and execute queries.

This guide will have you create a new table in your [Supabase project](https://supabase.com/dashboard/projects), but you can apply these concepts to your existing tables as well.

> [!TIP]
> This integration restricts what data authenticated users can access in the database, but does not synchronize user records between Clerk and Supabase. To send additional data from Clerk to your Supabase database, use [webhooks](/docs/webhooks/overview).

<Steps>
<<<<<<< HEAD
  ## Set up Clerk as a Supabase third-party auth provider

  For your Clerk session token to work with Supabase, you need to set up Clerk as a third-party auth provider in Supabase.

  1. In the Clerk Dashboard, navigate to the [Supabase integration setup](https://dashboard.clerk.com/setup/supabase).
  1. Select your configuration options, and then select **Active Supabase integration**. This will reveal the **Clerk domain** for your Clerk instance.
  1. Save the **Clerk domain**.
  1. In the Supabase Dashboard, select your project.
  1. In the left sidenav, select **Authentication**. Then select **Sign In / Up**.
  1. Select **Add provider** and select **Clerk** from the list of providers. Paste the **Clerk domain** you copied from the Clerk Dashboard.

  ## Set up RLS policies using Clerk session token data

  You can access Clerk session token data in Supabase using the built-in `auth.jwt()` function. Clerk uses this function to create custom RLS policies to restrict database access based on the requesting user.

  1. Create a table to enable RLS on. Open [Supabase's SQL editor](https://supabase.com/dashboard/project/_/sql/new) and run the following queries.
     ```sql
     -- Create a "tasks" table with a user_id column that maps to a Clerk user ID
     create table tasks(
       id serial primary key,
       name text not null,
       user_id text not null default auth.jwt()->>'sub'
     );

     -- Enable RLS on the table
     alter table "tasks" enable row level security;
     ```
  1. Create two policies that restrict access to the `tasks` table based on the requesting user's Clerk ID.
     ```sql
     create policy "User can view their own tasks"
     on "public"."tasks"
     for select
     to authenticated
     using (
     ((select auth.jwt()->>'sub') = (user_id)::text)
     );

     create policy "Users must insert their own tasks"
     on "public"."tasks"
     as permissive
     for insert
     to authenticated
     with check (
     ((select auth.jwt()->>'sub') = (user_id)::text)
     );
     ```

  ## Install the Supabase client library
=======
  ### Setup Clerk as a Supabase third-party auth provider

  First, we need to setup Clerk as a third-party auth provider in Supabase.

  - Navigate to the [Supabase integration setup](https://dashboard.clerk.com/setup/supabase) to enable the Supabase integration for your Clerk instance. Copy the **Clerk domain** for the next step.
  - Navigate to the [Third-party Auth settings in the Supabase dashboard](https://supabase.com/dashboard/project/_/auth/third-party), click **Add provider**, and select **Clerk** from the list of providers. Paste the domain you copied in the previous step into the field.

  Your Clerk session token is now configured to work with Supabase.

  ### Setup RLS policies using Clerk session token data

  You can access Clerk session token data in Supabase using the built-in `auth.jwt()` function. We can use this function to create custom RLS policies to restrict database access based on the requesting user.

  First, let's create a table to enable RLS on. Open [Supabase's SQL editor](https://supabase.com/dashboard/project/_/sql/new) and run the following queries.

  ```sql
    -- Create a "tasks" table with a user_id column that maps to a Clerk user ID
  create table tasks(
    id serial primary key,
    name text not null,
    user_id text not null default auth.jwt()->>'sub'
  );

  -- Enable RLS on the table
  alter table "tasks" enable row level security;
  ```

  Next, create two policies that restrict access to the `tasks` table based on the requesting user's Clerk ID.

  ```sql
  create policy "User can view their own tasks"
  on "public"."tasks"
  for select
  to authenticated
  using (
      ((select auth.jwt()->>'sub') = (user_id)::text)
  );

  create policy "Users must insert their own tasks"
  on "public"."tasks"
  as permissive
  for insert
  to authenticated
  with check (
    ((select auth.jwt()->>'sub') = (user_id)::text)
  );
  ```

  ### Install the Supabase client library
>>>>>>> 18d0897d

  Add the Supabase client library to your project.

  <CodeBlockTabs options={["npm", "yarn", "pnpm", "bun"]}>
    ```bash {{ filename: 'terminal' }}
    npm i @supabase/supabase-js
    ```

    ```bash {{ filename: 'terminal' }}
    yarn add @supabase/supabase-js
    ```

    ```bash {{ filename: 'terminal' }}
    pnpm add @supabase/supabase-js
    ```

    ```bash {{ filename: 'terminal' }}
    bun add @supabase/supabase-js
    ```
  </CodeBlockTabs>

  ## Set up your environment variables

  1. In the sidenav of the [Supabase dashboard](https://supabase.com/dashboard/project/_/settings/api)
  1. Add the **Project URL** to your `.env` file as `SUPABASE_URL`.
  1. In the **Project API keys** section, add the value beside `anon` `public` to your `.env` file as `SUPABASE_KEY`.

  > [!IMPORTANT]
  > If you are using Next.js, the `NEXT_PUBLIC_` prefix is required for environment variables that are used in the client-side code.

  ## Fetch Supabase data in your code

  The following example shows the list of tasks for the user and allows the user to add new tasks.

  The `createClerkSupabaseClient()` function uses [Supabase's `createClient()` method](https://supabase.com/docs/reference/javascript/initializing) to initialize a new Supabase client with access to Clerk's session token.

  <Tabs items={["Client-side rendering", "Server-side rendering"]}>
    <Tab>
      The following example uses the [Next.js SDK](/docs/references/nextjs/overview) to access the [`useUser()`](/docs/hooks/use-user) and [`useSession()`](/docs/hooks/use-session) hooks, but you can adapt this code to work with any React-based Clerk SDK.

      ```tsx {{ filename: 'app/page.tsx' }}
      'use client'
      import { useEffect, useState } from 'react'
      import { useSession, useUser } from '@clerk/nextjs'
      import { createClient } from '@supabase/supabase-js'

      export default function Home() {
        const [tasks, setTasks] = useState<any[]>([])
        const [loading, setLoading] = useState(true)
        const [name, setName] = useState('')
        // The `useUser()` hook will be used to ensure that Clerk has loaded data about the logged in user
        const { user } = useUser()
        // The `useSession()` hook will be used to get the Clerk session object
        const { session } = useSession()

        // Create a custom supabase client that injects the Clerk Supabase token into the request headers
        function createClerkSupabaseClient() {
          return createClient(
            process.env.NEXT_PUBLIC_SUPABASE_URL!,
            process.env.NEXT_PUBLIC_SUPABASE_KEY!,
            {
              async accessToken() {
                return session?.getToken() ?? null
              },
            },
          )
        }

        // Create a `client` object for accessing Supabase data using the Clerk token
        const client = createClerkSupabaseClient()

        // This `useEffect` will wait for the User object to be loaded before requesting
        // the tasks for the logged in user
        useEffect(() => {
          if (!user) return

          async function loadTasks() {
            setLoading(true)
            const { data, error } = await client.from('tasks').select()
            if (!error) setTasks(data)
            setLoading(false)
          }

          loadTasks()
        }, [user])

        async function createTask(e: React.FormEvent<HTMLFormElement>) {
          e.preventDefault()
          // Insert task into the "tasks" database
          await client.from('tasks').insert({
            name,
          })
          window.location.reload()
        }

        return (
          <div>
            <h1>Tasks</h1>

            {loading && <p>Loading...</p>}

            {!loading && tasks.length > 0 && tasks.map((task: any) => <p>{task.name}</p>)}

            {!loading && tasks.length === 0 && <p>No tasks found</p>}

            <form onSubmit={createTask}>
              <input
                autoFocus
                type="text"
                name="name"
                placeholder="Enter new task"
                onChange={(e) => setName(e.target.value)}
                value={name}
              />
              <button type="submit">Add</button>
            </form>
          </div>
        )
      }
      ```
    </Tab>

    <Tab>
      The following example uses the [Next.js SDK](/docs/references/nextjs/overview) to demonstrate how to integrate Supabase with Clerk in a **server-side rendered** application.

      The `createServerSupabaseClient()` function is stored in a separate file so that it can be re-used in multiple places, such as within `page.tsx` or a Server Action file. This function uses the [`auth().getToken()`](/docs/references/nextjs/auth#use-auth-for-data-fetching) method to pass the Clerk session token to the Supabase client.

      ```ts {{ filename: 'src/app/ssr/client.ts' }}
      import { auth } from '@clerk/nextjs/server'
      import { createClient } from '@supabase/supabase-js'

      export async function createServerSupabaseClient() {
        return createClient(
          process.env.NEXT_PUBLIC_SUPABASE_URL!,
          process.env.NEXT_PUBLIC_SUPABASE_KEY!,
          {
            async accessToken() {
              return (await auth()).getToken()
            },
          },
        )
      }
      ```

      The following files render the `/ssr` page and handle the "Add task" form submission. Use the following tabs to view the code for each page.

      <CodeBlockTabs options={['page.tsx', 'actions.ts', 'AddTaskForm.tsx']}>
        ```tsx {{ filename: 'src/app/ssr/page.tsx' }}
        import { createServerSupabaseClient } from './client'
        import AddTaskForm from './AddTaskForm'

        export default async function Home() {
          // Use the custom Supabase client you created
          const client = createServerSupabaseClient()

          // Query the 'tasks' table to render the list of tasks
          const { data, error } = await client.from('tasks').select()
          if (error) {
            throw error
          }
          const tasks = data

          return (
            <div>
              <h1>Tasks</h1>

              <div>{tasks?.map((task: any) => <p key={task.id}>{task.name}</p>)}</div>

              <AddTaskForm />
            </div>
          )
        }
        ```

        ```ts {{ filename: 'src/app/ssr/actions.ts' }}
        'use server'

        import { createServerSupabaseClient } from './client'

        const client = createServerSupabaseClient()

        export async function addTask(name: string) {
          try {
            const response = await client.from('tasks').insert({
              name,
            })

            console.log('Task successfully added!', response)
          } catch (error: any) {
            console.error('Error adding task:', error.message)
            throw new Error('Failed to add task')
          }
        }
        ```

        ```ts {{ filename: 'src/app/ssr/AddTaskForm.tsx' }}
        'use client'
        import React, { useState } from 'react'
        import { addTask } from './actions'
        import { useRouter } from 'next/navigation'

        function AddTaskForm() {
          const [taskName, setTaskName] = useState('')
          const router = useRouter()

          async function onSubmit() {
            await addTask(taskName)
            setTaskName('')
            router.refresh()
          }

          return (
            <form action={onSubmit}>
              <input
                autoFocus
                type="text"
                name="name"
                placeholder="Enter new task"
                onChange={(e) => setTaskName(e.target.value)}
                value={taskName}
              />
              <button type="submit">Add</button>
            </form>
          )
        }
        export default AddTaskForm
        ```
      </CodeBlockTabs>
    </Tab>
  </Tabs>

  ## Test your integration

  Run your project and sign in. Test creating and viewing tasks. Sign out and sign in as a different user, and repeat.

  If you have the same tasks across multiple accounts, double check that RLS is enabled, or that the RLS policies were properly created. Check the table in the Supabase dashboard. You should see all the tasks between both users, but with differing values in the `user_id` column.
</Steps>

## What does the Clerk Supabase integration do?

Requests to Supabase's APIs require that authenticated users have a `"role": "authenticated"` JWT claim. When enabled, the Clerk Supabase integration adds this claim to your instance's generated session tokens.

## Supabase JWT template deprecation

As of April 1st, 2025, the Clerk Supabase JWT template is considered deprecated. Going forward, the native Supabase integration is the recommended way to integrate Clerk with Supabase. The native integration has a number of benefits over the JWT template:

- No need to fetch a new token for each Supabase request
- No need to share your Supabase JWT secret key with Clerk

For more information on the benefits of the native integration, see [Supabase's documentation on third-party auth providers](https://supabase.com/docs/guides/auth/third-party/overview).<|MERGE_RESOLUTION|>--- conflicted
+++ resolved
@@ -42,7 +42,6 @@
 > This integration restricts what data authenticated users can access in the database, but does not synchronize user records between Clerk and Supabase. To send additional data from Clerk to your Supabase database, use [webhooks](/docs/webhooks/overview).
 
 <Steps>
-<<<<<<< HEAD
   ## Set up Clerk as a Supabase third-party auth provider
 
   For your Clerk session token to work with Supabase, you need to set up Clerk as a third-party auth provider in Supabase.
@@ -91,57 +90,6 @@
      ```
 
   ## Install the Supabase client library
-=======
-  ### Setup Clerk as a Supabase third-party auth provider
-
-  First, we need to setup Clerk as a third-party auth provider in Supabase.
-
-  - Navigate to the [Supabase integration setup](https://dashboard.clerk.com/setup/supabase) to enable the Supabase integration for your Clerk instance. Copy the **Clerk domain** for the next step.
-  - Navigate to the [Third-party Auth settings in the Supabase dashboard](https://supabase.com/dashboard/project/_/auth/third-party), click **Add provider**, and select **Clerk** from the list of providers. Paste the domain you copied in the previous step into the field.
-
-  Your Clerk session token is now configured to work with Supabase.
-
-  ### Setup RLS policies using Clerk session token data
-
-  You can access Clerk session token data in Supabase using the built-in `auth.jwt()` function. We can use this function to create custom RLS policies to restrict database access based on the requesting user.
-
-  First, let's create a table to enable RLS on. Open [Supabase's SQL editor](https://supabase.com/dashboard/project/_/sql/new) and run the following queries.
-
-  ```sql
-    -- Create a "tasks" table with a user_id column that maps to a Clerk user ID
-  create table tasks(
-    id serial primary key,
-    name text not null,
-    user_id text not null default auth.jwt()->>'sub'
-  );
-
-  -- Enable RLS on the table
-  alter table "tasks" enable row level security;
-  ```
-
-  Next, create two policies that restrict access to the `tasks` table based on the requesting user's Clerk ID.
-
-  ```sql
-  create policy "User can view their own tasks"
-  on "public"."tasks"
-  for select
-  to authenticated
-  using (
-      ((select auth.jwt()->>'sub') = (user_id)::text)
-  );
-
-  create policy "Users must insert their own tasks"
-  on "public"."tasks"
-  as permissive
-  for insert
-  to authenticated
-  with check (
-    ((select auth.jwt()->>'sub') = (user_id)::text)
-  );
-  ```
-
-  ### Install the Supabase client library
->>>>>>> 18d0897d
 
   Add the Supabase client library to your project.
 
