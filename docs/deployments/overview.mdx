---
title: Deploy your Clerk app to production
description: Learn how to deploy your Clerk app to production.
---

Before you begin:

1. You will need to have a domain you own.
1. You will need to be able to add DNS records on your domain.
1. You will need social sign-in (OAuth) credentials for any providers that you would like to use in production. Each [OAuth provider](/docs/authentication/social-connections/overview) has a dedicated guide on how to set up OAuth credentials for Clerk production apps.

## Create your production instance

1. Navigate to the [Clerk Dashboard](https://dashboard.clerk.com).
1. At the top of the Dashboard, select the **Development** button to reveal the instance selection dropdown. Select **Create production instance**.
1. You will be prompted with a modal to either clone your development instance settings to your production instance or create your production instance with Clerk's default settings.
1. The homepage of the dashboard will show you what is still required to deploy your production instance.

> [!WARNING]
> For security reasons, **[SSO Connections](https://dashboard.clerk.com/last-active?path=user-authentication/sso-connections)**, **[Integrations](https://dashboard.clerk.com/last-active?path=integrations)**, and **[Paths](https://dashboard.clerk.com/last-active?path=paths)** settings do not copy over. You will need to set these values again.

## API keys and environment variables

A common mistake when deploying to production is **forgetting to change your API keys to your production instances keys.** The best way to set this up is to make use of _environment variables_. All modern hosting providers, such as Vercel, AWS, GCP, Heroku, and Render, make it easy to add these values. Locally, you should use an `.env` file. This way, these values are being set dynamically depending on your environment. Here's a list of Clerk variables you'll need to change:

1. **Publishable Key:** Formatted as `pk_test_` in development and `pk_live_` in production. This is passed to the `<ClerkProvider>` during initialization.

1. **Secret Key:** Formatted as `sk_test_` in development and `sk_live_` in production. These values are used to access Clerk's Backend API.

> [!TIP]
> Be sure to update these values in your hosting provider's environment variables.

## OAuth credentials

In development, for most social providers, Clerk provides you with a set of shared OAuth credentials.

In production, these are not secure and you will need to provide your own. Each [OAuth provider](/docs/authentication/social-connections/overview) has a dedicated guide on how to set up OAuth credentials for Clerk production apps.

## DNS records

Clerk uses DNS records to provide session management and emails verified from your domain.

To see what DNS records you need to add:

1. Navigate to the [Clerk Dashboard](https://dashboard.clerk.com/last-active?path=domains).
1. In the navigation sidebar, select **Domains**.

> [!NOTE]
> It can take up to 24hrs for DNS Records to fully propagate, so be patient.

## Authentication across subdomains

When you set a root domain for your production deployment, Clerk's authentication will work across all subdomains. User sessions will also be shared across the subdomains.

**Examples**

- `example-site.com` and `dashboard.example-site.com`
- `dashboard.example-site.com` and `accounts.example-site.com`

To share sessions and authentication across two different domains with the same Clerk application, see the [Authentication across different domains guide](/docs/advanced-usage/satellite-domains).

## Deploy certificates

The Clerk Dashboard home page will tell you what steps are still required to deploy your production instance. Once you have completed all of the necessary steps, a **Deploy certificates** button will appear. Selecting this button will deploy your production instance.

## Troubleshooting

### DNS records not propagating with Cloudflare

Clerk uses a DNS check to validate this CNAME record. If this subdomain is reverse proxied behind a service that points to generic hostnames, such as Cloudflare, the DNS check will fail. Please set the DNS record for this subdomain to a "DNS only" mode on your host to prevent proxying.

### Deployment stuck in certificate issuance

If your instance is stuck during TLS certificate issuance for longer than a few minutes, this might be caused due to certain [CAA DNS records](https://en.wikipedia.org/wiki/DNS_Certification_Authority_Authorization) set on your primary domain.

CAA are DNS records you may set to denote which certificate authorities (CA) are permitted to issue certificates for your domain, as a security measure against certain attacks. When you deploy your application, Clerk attempts to provision certificates using either the [LetsEncrypt](https://letsencrypt.org/) or [Google Trust Services](https://pki.goog/) certificate authorities.

Ensure that your primary domain (e.g., example.com) does not have any CAA records that prevent either LetsEncrypt or Google Trust Services from issuing certificates for your domain. To check this, run the following command in your terminal, replacing `example.com` with your app’s domain:

```sh
dig example.com +short CAA
```

If the command returns an empty response, your domain is correctly configured. If it returns any text, you need to remove the CAA records from your primary domain to avoid potential downtime during certificate renewal.

### Incorrect domain

<<<<<<< HEAD
If you accidentally set the wrong domain, you can change it through the Clerk Dashboard or Clerk's backend API. For more information, see the [dedicated guide](/docs/deployments/changing-domains).
=======
If you accidentally set the wrong domain, you can change it through the Clerk Dashboard or the Backend API. For more information, see the [dedicated guide.](/docs/deployments/changing-domains)
>>>>>>> cefc6d82
<|MERGE_RESOLUTION|>--- conflicted
+++ resolved
@@ -67,7 +67,7 @@
 
 ### DNS records not propagating with Cloudflare
 
-Clerk uses a DNS check to validate this CNAME record. If this subdomain is reverse proxied behind a service that points to generic hostnames, such as Cloudflare, the DNS check will fail. Please set the DNS record for this subdomain to a "DNS only" mode on your host to prevent proxying.
+Clerk uses a DNS check to validate this CNAME record. If this subdomain is reverse proxied behind a service that points to generic hostnames, such as Cloudflare, the DNS check will fail. Set the DNS record for this subdomain to a "DNS only" mode on your host to prevent proxying.
 
 ### Deployment stuck in certificate issuance
 
@@ -85,8 +85,4 @@
 
 ### Incorrect domain
 
-<<<<<<< HEAD
-If you accidentally set the wrong domain, you can change it through the Clerk Dashboard or Clerk's backend API. For more information, see the [dedicated guide](/docs/deployments/changing-domains).
-=======
-If you accidentally set the wrong domain, you can change it through the Clerk Dashboard or the Backend API. For more information, see the [dedicated guide.](/docs/deployments/changing-domains)
->>>>>>> cefc6d82
+If you accidentally set the wrong domain, you can change it through the Clerk Dashboard or the Backend API. For more information, see the [dedicated guide](/docs/deployments/changing-domains).