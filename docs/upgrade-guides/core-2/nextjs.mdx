---
title: Upgrading `@clerk/nextjs` to Core 2
description: "Learn how to upgrade Clerk's Next.js SDK to the latest version."
---

{/* WARNING: This is a generated file and should not be edited directly. To update its contents, see the "upgrade" package in the clerk/javascript repo. */}

Core 2 is included in the Next.js SDK starting with version 5.0.0. This new version ships with an improved design and UX for its built-in components, no "flash of white page" when authenticating, a substantially improved middleware import, and a variety of smaller DX improvements and housekeeping items. Each of the potentially breaking changes are detailed in this guide, below.

By the end of this guide, you’ll have successfully upgraded your Next.js project to use `@clerk/nextjs` v5. You’ll learn how to update your dependencies, resolve breaking changes, and find deprecations. Step-by-step instructions will lead you through the process.

## Preparing to upgrade

Before upgrading, it's highly recommended that you update your Clerk SDKs to the latest Core 1 version (`npm i @clerk/nextjs@4`). Some changes required for Core 2 SDKs can be applied incrementally to the v5 release, which should contribute to a smoother upgrading experience. After updating, look out for deprecation messages in your terminal and browser console. By resolving these deprecations you'll be able to skip many breaking changes from Core 2.

Additionally, some of the minimum version requirements for some base dependencies have been updated such that versions that are no longer supported or are at end-of-life are no longer guaranteed to work correctly with Clerk.

**Updating Node.js**

You need to have Node.js `18.17.0` or later installed. Last year, Node.js 16 entered EOL (End of life) status, so support for this version has been removed across Clerk SDKs. You can check your Node.js version by running `node -v` in your terminal. Learn more about how to [update and install Node.js](https://nodejs.org/en/learn/getting-started/how-to-install-nodejs).

**Updating React**

All react-dependent Clerk SDKs now require you to use React 18 or higher. You can update your project by installing the latest version of `react` and `react-dom`.

<CodeBlockTabs options={["npm", "yarn", "pnpm", "bun"]}>
  ```bash {{ filename: 'terminal' }}
  npm install react@latest react-dom@latest
  ```

  ```bash {{ filename: 'terminal' }}
  yarn add react@latest react-dom@latest
  ```

  ```bash {{ filename: 'terminal' }}
  pnpm add react@latest react-dom@latest
  ```

  ```bash {{ filename: 'terminal' }}
  bun add react@latest react-dom@latest
  ```
</CodeBlockTabs>

If you are upgrading from React 17 or lower, make sure to [learn about how to upgrade your React version to 18](https://react.dev/blog/2022/03/08/react-18-upgrade-guide) as well.

**Updating Next.js**

`@clerk/nextjs` now requires you to use Next.js version `13.0.4` or later. See Next's upgrade guides for more guidance if you have not yet upgraded to Next.js 13:

- [Upgrading from 12 to 13](https://nextjs.org/docs/pages/building-your-application/upgrading/version-13)
- [Upgrading from 13 to 14](https://nextjs.org/docs/app/building-your-application/upgrading/version-14)

## Updating to Core 2

Whenever you feel ready, go ahead and install the latest version of any Clerk SDKs you are using. Make sure that you are prepared to patch some breaking changes before your app will work properly, however. The commands below demonstrate how to install the latest version.

<CodeBlockTabs options={["npm", "yarn", "pnpm", "bun"]}>
  ```bash {{ filename: 'terminal' }}
  npm install @clerk/nextjs
  ```

  ```bash {{ filename: 'terminal' }}
  yarn add @clerk/nextjs
  ```

  ```bash {{ filename: 'terminal' }}
  pnpm add @clerk/nextjs
  ```

  ```bash {{ filename: 'terminal' }}
  bun add @clerk/nextjs
  ```
</CodeBlockTabs>

## CLI upgrade helper

Clerk now provides a `@clerk/upgrade` CLI tool that you can use to ease the upgrade process. The tool will scan your codebase and produce a list of changes you'll need to apply to your project. It should catch the vast majority of the changes needed for a successful upgrade to any SDK including Core 2. This can save you a lot of time reading through changes that don't apply to your project.

To run the CLI tool, navigate to your project and run it in the terminal:

<CodeBlockTabs options={["npm", "yarn", "pnpm", "bun"]}>
  ```bash {{ filename: 'terminal' }}
  npx @clerk/upgrade --from=core-1
  ```

  ```bash {{ filename: 'terminal' }}
  yarn dlx @clerk/upgrade --from=core-1
  ```

  ```bash {{ filename: 'terminal' }}
  pnpm dlx @clerk/upgrade --from=core-1
  ```

  ```bash {{ filename: 'terminal' }}
  bun dlx @clerk/upgrade --from=core-1
  ```
</CodeBlockTabs>

If you are having trouble with `npx`, it's also possible to install directly with `npm i @clerk/upgrade -g`, and can then be run with the `clerk-upgrade` command.

## Breaking Changes

### Component design adjustments

The new version ships with improved design and UX across all of Clerk's [UI components](/docs/reference/general/components/overview). If you have used the [`appearance` prop](/docs/guides/customizing-clerk/appearance-prop/overview) or tokens for a [custom theme](/docs/guides/customizing-clerk/appearance-prop/overview), you will likely need to make some adjustments to ensure your styling is still looking great. If you're using the [localization prop](/docs/guides/customizing-clerk/localization) you will likely need to make adjustments to account for added or removed localization keys.

[More detail on these changes »](/docs/upgrade-guides/core-2/overview#component-redesign)

### New Middleware architecture

User and customer feedback about `authMiddleware()` has been clear in that Middleware logic was a often friction point. As such, in v5 you will find a completely new Middleware helper called [`clerkMiddleware()`](/docs/references/nextjs/clerk-middleware) that should alleviate the issues folks had with `authMiddleware()`.

The primary change from the previous `authMiddleware()` is that `clerkMiddleware()` does not protect any routes by default, instead requiring the developer to add routes they would like to be protected by auth. This is a substantial contrast to the previous `authMiddleware()`, which protected all routes by default, requiring the developer to add exceptions. The API was also substantially simplified, and it has become easier to combine with other Middleware helpers smoothly as well.

Here's an example that demonstrates route protection based on both authentication and authorization:

```ts {{ filename: 'middleware.ts' }}
import { clerkMiddleware, createRouteMatcher } from '@clerk/nextjs/server'

const isDashboardRoute = createRouteMatcher(['/dashboard(.*)'])
const isAdminRoute = createRouteMatcher(['/admin(.*)'])

export default clerkMiddleware(async (auth, req) => {
  // Restrict admin route to users with specific role
  if (isAdminRoute(req)) await auth.protect({ role: 'org:admin' })

  // Restrict dashboard routes to signed in users
  if (isDashboardRoute(req)) await auth.protect()
})

export const config = {
  matcher: [
    // Skip Next.js internals and all static files, unless found in search params
    '/((?!_next|[^?]*\\.(?:html?|css|js(?!on)|jpe?g|webp|png|gif|svg|ttf|woff2?|ico|csv|docx?|xlsx?|zip|webmanifest)).*)',
    // Always run for API routes
    '/(api|trpc)(.*)',
  ],
}
```

A couple things to note here:

- The `createRouteMatcher` helper makes it easy to define route groups that you can leverage inside the Middleware function and check in whichever order you'd like. Note that it can take an array of routes as well.
- With `clerkMiddleware`, you're defining the routes you want **to be protected**, rather than the routes you don't want to be protected.
- The `auth.protect()` helper is used extensively here. See its [reference doc](/docs/references/nextjs/auth#auth-protect) for more info.

See the [`clerkMiddleware()`](/docs/references/nextjs/clerk-middleware) docs for more information and detailed usage examples.

#### Migrating to `clerkMiddleware()`

Clerk strongly recommends migrating to the new `clerkMiddleware()` for an improved DX and access to all present and upcoming features. However, `authMiddleware()`, while deprecated, will continue to work in v5 and will not be removed until the next major version, so you do not _need_ to make any changes to your Middleware setup this version.

The most basic migration will be updating the import and changing out the default export, then mirroring the previous behavior of protecting all routes except `/sign-in` or `/sign-up` by doing the following:

```js {{ prettier: false, del: [1, 6], ins: [2, 4, [7, 11]] }}
import { authMiddleware } from '@clerk/nextjs/server'
import { clerkMiddleware, createRouteMatcher } from '@clerk/nextjs/server'

const isPublicRoute = createRouteMatcher(['/sign-in(.*)', '/sign-up(.*)'])

export default authMiddleware()
export default clerkMiddleware(async (auth, request) => {
  if (!isPublicRoute(request)) {
    await auth.protect()
  }
})

export const config = {
  matcher: ['/((?!.*\\..*|_next).*)', '/', '/(api|trpc)(.*)'],
}
```

Of course, in most cases you'll have a more complicated setup than this. You can find some examples below for how to migrate a few common use cases. Be sure to review the [`clerkMiddleware()` documentation](/docs/references/nextjs/clerk-middleware) if your specific use case is not mentioned.

<Accordion
  titles={["Protecting all routes except one or more public paths", "Protecting a single route path", "Combining with other Middlewares (like i18n)", "Using the redirectToSignIn method"]}
  heading="h4"
>
  <AccordionPanel>
    By default, `clerkMiddleware()` treats all pages as public unless explicitly protected. If you prefer for it to operate the other way around (all pages are protected unless explicitly made public), you can reverse the middleware logic in this way:

    Before:

    ```ts {{ filename: 'middleware.ts' }}
    import { authMiddleware } from '@clerk/nextjs/server'

    export default authMiddleware({
      publicRoutes: ['/', '/contact'],
    })

    export const config = {
      matcher: [
        // Skip Next.js internals and all static files, unless found in search params
        '/((?!_next|[^?]*\\.(?:html?|css|js(?!on)|jpe?g|webp|png|gif|svg|ttf|woff2?|ico|csv|docx?|xlsx?|zip|webmanifest)).*)',
        // Always run for API routes
        '/(api|trpc)(.*)',
      ],
    }
    ```

    After:

    ```ts {{ filename: 'middleware.ts' }}
    import { clerkMiddleware, createRouteMatcher } from '@clerk/nextjs/server'

    const isPublicRoute = createRouteMatcher(['/', '/contact(.*)'])

    export default clerkMiddleware(async (auth, req) => {
      if (isPublicRoute(req)) return // if it's a public route, do nothing
      await auth.protect() // for any other route, require auth
    })

    export const config = {
      matcher: [
        // Skip Next.js internals and all static files, unless found in search params
        '/((?!_next|[^?]*\\.(?:html?|css|js(?!on)|jpe?g|webp|png|gif|svg|ttf|woff2?|ico|csv|docx?|xlsx?|zip|webmanifest)).*)',
        // Always run for API routes
        '/(api|trpc)(.*)',
      ],
    }
    ```
  </AccordionPanel>

  <AccordionPanel>
    An example can be seen below of code that ensures that all routes are public except everything under `/dashboard`.

    Before:

    ```ts {{ filename: 'middleware.ts' }}
    import { authMiddleware } from '@clerk/nextjs/server'

    export default authMiddleware({
      publicRoutes: (req) => !req.url.includes('/dashboard'),
    })

    export const config = {
      matcher: [
        // Skip Next.js internals and all static files, unless found in search params
        '/((?!_next|[^?]*\\.(?:html?|css|js(?!on)|jpe?g|webp|png|gif|svg|ttf|woff2?|ico|csv|docx?|xlsx?|zip|webmanifest)).*)',
        // Always run for API routes
        '/(api|trpc)(.*)',
      ],
    }
    ```

    After:

    ```ts {{ filename: 'middleware.ts' }}
    import { clerkMiddleware, createRouteMatcher } from '@clerk/nextjs/server'

    const isDashboardRoute = createRouteMatcher(['/dashboard(.*)'])

    export default clerkMiddleware(async (auth, request) => {
      if (isDashboardRoute(request)) await auth.protect()
    })

    export const config = {
      matcher: [
        // Skip Next.js internals and all static files, unless found in search params
        '/((?!_next|[^?]*\\.(?:html?|css|js(?!on)|jpe?g|webp|png|gif|svg|ttf|woff2?|ico|csv|docx?|xlsx?|zip|webmanifest)).*)',
        // Always run for API routes
        '/(api|trpc)(.*)',
      ],
    }
    ```
  </AccordionPanel>

  <AccordionPanel>
    You can call other Middlewares inside `clerkMiddleware()`, giving you more direct control over what is called where. An example would be [next-intl](https://next-intl-docs.vercel.app/) to add internationalization to your app.

    Before:

    ```ts {{ filename: 'middleware.ts' }}
    import { authMiddleware } from '@clerk/nextjs/server'
    import createMiddleware from 'next-intl/middleware'

    const intlMiddleware = createMiddleware({
      locales: ['en', 'de'],
      defaultLocale: 'en',
    })

    export default authMiddleware({
      beforeAuth: (req) => {
        return intlMiddleware(req)
      },
      publicRoutes: ['((?!^/dashboard/).*)'],
    })

    export const config = {
      matcher: [
        // Skip Next.js internals and all static files, unless found in search params
        '/((?!_next|[^?]*\\.(?:html?|css|js(?!on)|jpe?g|webp|png|gif|svg|ttf|woff2?|ico|csv|docx?|xlsx?|zip|webmanifest)).*)',
        // Always run for API routes
        '/(api|trpc)(.*)',
      ],
    }
    ```

    After:

    ```ts {{ filename: 'middleware.ts' }}
    import { clerkMiddleware, createRouteMatcher } from '@clerk/nextjs/server'
    import createMiddleware from 'next-intl/middleware'

    const intlMiddleware = createMiddleware({
      locales: ['en', 'de'],
      defaultLocale: 'en',
    })

    const isDashboardRoute = createRouteMatcher(['/dashboard(.*)'])

    export default clerkMiddleware(async (auth, request) => {
      if (isDashboardRoute(request)) await auth.protect()

      return intlMiddleware(request)
    })

    export const config = {
      matcher: [
        // Skip Next.js internals and all static files, unless found in search params
        '/((?!_next|[^?]*\\.(?:html?|css|js(?!on)|jpe?g|webp|png|gif|svg|ttf|woff2?|ico|csv|docx?|xlsx?|zip|webmanifest)).*)',
        // Always run for API routes
        '/(api|trpc)(.*)',
      ],
    }
    ```
  </AccordionPanel>

  <AccordionPanel>
    You can now access `redirectToSignIn` from the `auth()` object, rather than importing at the top level.

    Before:

    ```ts {{ prettier: false, filename: 'middleware.ts' }}
    import { authMiddleware, redirectToSignIn } from "@clerk/nextjs/server"

    export default authMiddleware({
      if (someCondition) redirectToSignIn()
    })

    export const config = {
      matcher: [
        // Skip Next.js internals and all static files, unless found in search params
        '/((?!_next|[^?]*\\.(?:html?|css|js(?!on)|jpe?g|webp|png|gif|svg|ttf|woff2?|ico|csv|docx?|xlsx?|zip|webmanifest)).*)',
        // Always run for API routes
        '/(api|trpc)(.*)',
      ],
    };
    ```

    After:

    ```ts {{ filename: 'middleware.ts' }}
    import { clerkMiddleware } from '@clerk/nextjs/server'

    export default clerkMiddleware(async (auth, req) => {
      const { redirectToSignIn } = await auth()
      if (someCondition) redirectToSignIn()
    })

    export const config = {
      matcher: [
        // Skip Next.js internals and all static files, unless found in search params
        '/((?!_next|[^?]*\\.(?:html?|css|js(?!on)|jpe?g|webp|png|gif|svg|ttf|woff2?|ico|csv|docx?|xlsx?|zip|webmanifest)).*)',
        // Always run for API routes
        '/(api|trpc)(.*)',
      ],
    }
    ```
  </AccordionPanel>
</Accordion>

### Changes to top-level exports

As part of this release, some of the top-level exports of `@clerk/nextjs` have been changed in order to improve bundle size and tree-shaking efficiency. These changes have resulted in a \~75% reduction in build size for middleware bundles. However, you will likely need to make some changes to import paths as a result.

> [!NOTE]
> Use [the CLI tool](#cli-upgrade-helper) to automatically find occurrences of imports that need to be changed.

<Accordion
  titles={["@clerk/nextjs/server", "@clerk/nextjs/errors", "@clerk/nextjs/app-beta", "@clerk/nextjs/ssr", "@clerk/nextjs/edge-middleware", "@clerk/nextjs/edge-middlewarefiles", "@clerk/nextjs/api"]}
>
  <AccordionPanel>
    Previously these exports have been exported both from `@clerk/nextjs` and `@clerk/nextjs/server`. As of v5 they are only exported from the latter. Going forward, the expectation can be that any imports that are intended to run within react on the client-side, will come from `@clerk/nextjs` and imports that are intended to run on the server, will come from `@clerk/nextjs/server`.

    ```js {{ prettier: false, del: [14], ins: [15] }}
    import {
      auth,
      currentUser,
      authMiddleware,
      buildClerkProps,
      verifyToken,
      verifyJwt,
      decodeJwt,
      signJwt,
      constants,
      redirect,
      createAuthenticateRequest,
      createIsomorphicRequest,
    } from '@clerk/nextjs'
    } from '@clerk/nextjs/server'
    ```
  </AccordionPanel>

  <AccordionPanel>
    Exports related to errors are now under `@clerk/nextjs/errors`.

    ```js {{ prettier: false, del: [7], ins: [8] }}
    import {
      isClerkAPIResponseError,
      isEmailLinkError,
      isKnownError,
      isMetamaskError,
      EmailLinkErrorCode,
    } from '@clerk/nextjs'
    } from '@clerk/nextjs/errors'
    ```
  </AccordionPanel>

  <AccordionPanel>
    The `@clerk/nextjs` import will work with both the App and Pages Router.

    ```js {{ prettier: false, del: [1], ins: [2] }}
    import { } from '@clerk/nextjs/app-beta'
    import { } from '@clerk/nextjs'
    ```

    Some behavior may have changed between Clerk's beta and the stable release. Check on your end if behavior stayed the same.
  </AccordionPanel>

  <AccordionPanel>
    The top-level exports support SSR by default now.

    ```js {{ prettier: false, del: [1], ins: [2] }}
    import { } from '@clerk/nextjs/ssr'
    import { } from '@clerk/nextjs'
    ```
  </AccordionPanel>

  <AccordionPanel>
    ```js {{ prettier: false, del: [1], ins: [2] }}
    import { } from '@clerk/nextjs/edge-middleware'
    import { } from '@clerk/nextjs'
    ```
  </AccordionPanel>

  <AccordionPanel>
    ```js {{ prettier: false, del: [1], ins: [2] }}
    import { } from '@clerk/nextjs/edge-middlewarefiles'
    import { } from '@clerk/nextjs'
    ```
  </AccordionPanel>

  <AccordionPanel>
    <Include src="_partials/upgrade-node-express.mdx" />

    The `@clerk/nextjs/api` subpath was removed completely. It re-exported helpers from `@clerk/clerk-sdk-node` and its types. If you relied on these, import from `@clerk/clerk-sdk-node` directly instead.

    ```js {{ prettier: false, del: [8, 11], ins: [9, 12] }}
    import type {
      ClerkMiddleware,
      ClerkMiddlewareOptions,
      LooseAuthProp,
      RequireAuthProp,
      StrictAuthProp,
      WithAuthProp,
    } from '@clerk/nextjs/api'
    } from '@clerk/clerk-sdk-node'

    import { requireAuth, withAuth } from '@clerk/nextjs/api'
    import { requireAuth, withAuth } from '@clerk/clerk-sdk-node'
    ```
  </AccordionPanel>
</Accordion>

### After sign up/in/out default value change

In Core 2, defining redirect URLs for after sign-up, sign-in, or sign-out via the Clerk Dashboard has been removed. Previously, the "Paths" section in the Clerk Dashboard included "Component paths" where URLs could be defined, accompanied by a deprecation warning. This functionality is now removed, and specifying redirect paths via the dashboard is no longer supported.

If you need to pass a redirect URL for after sign-up, sign-in, or sign-out, there are [several ways to achieve this](/docs/guides/custom-redirects), including environment variables, middleware, or passing them directly to the relevant components.

As part of this change, the default redirect URL for each of these props has been set to `/`, so if you are passing `/` explicitly to any one of the above props, that line is no longer necessary and can be removed.

```jsx {{ prettier: false, del: [1], ins: [2] }}
<UserButton afterSignOutUrl="/" />
<UserButton />
```

### `afterSignXUrl` changes

> [!NOTE]
> This section refers to `afterSignXUrl` where `X` could be `Up` or `In` depending on the context.

All `afterSignXUrl` props and `CLERK_AFTER_SIGN_X_URL` environment variables have been deprecated, and should be replaced by one of the following options:

- `CLERK_SIGN_X_FORCE_REDIRECT_URL` / `signXForceRedirectUrl` – If set, Clerk will always redirect to provided URL, regardless of what page the user was on before. Use this option with caution, as it will interrupt the user's flow by taking them away from the page they were on before.
- `CLERK_SIGN_X_FALLBACK_REDIRECT_URL` / `signXFallbackRedirectUrl` – If set, this will mirror the previous behavior, only redirecting to the provided URL if there is no `redirect_url` in the querystring.

In general, use the environment variables over the props.

> [!WARNING]
> If neither value is set, Clerk will redirect to the `redirect_url` if present, otherwise it will redirect to `/`.

To retain the current behavior of your app without any changes, you can switch `afterSignXUrl` with `signXFallbackRedirectUrl` as such:

```jsx {{ prettier: false, del: [1], ins: [2] }}
<SignIn afterSignInUrl="/foo" />
<SignIn signInFallbackRedirectUrl="/foo" />
```

### Removed: `orgs` claim on JWT

In the previous version of Clerk's SDKs, if you decode the session token that Clerk returns from the server, you'll currently find an `orgs` claim on it. It lists all the orgs associated with the given user. Now, Clerk returns the `org_id`, `org_slug`, and `org_role` of the **active** organization.

The `orgs` claim was part of the `JwtPayload`. Here are a few examples of where the `JwtPayload` could be found.

<Accordion titles={["Next.js", "Fastify", "@clerk/backend", "@clerk/clerk-sdk-node"]} heading="h5">
  <AccordionPanel>
    ```typescript {{ filename: 'Next.js' }}
    import { getAuth } from '@clerk/nextjs/server'
    const claims: JwtPayload = getAuth(request).sessionClaims

    import { getAuth } from '@clerk/ssr.server'
    const claims: JwtPayload = (await getAuth(request)).sessionClaims
    ```
  </AccordionPanel>

  <AccordionPanel>
    ```typescript {{ filename: 'Fastify' }}
    import { getAuth } from '@clerk/fastify'
    const claims: JwtPayload = (await getAuth(request)).sessionClaims
    ```
  </AccordionPanel>

  <AccordionPanel>
    ```typescript {{ filename: '@clerk/backend' }}
    import { createClerkClient } from '@clerk/backend'

    const clerkClient = createClerkClient({ secretKey: '' })
    const requestState = await clerkClient.authenticateRequest(request, { publishableKey: '' })
    const claims: JwtPayload = requestState.toAuth().sessionClaims
    ```
  </AccordionPanel>

  <AccordionPanel>
    <Include src="_partials/upgrade-node-express.mdx" />

    ```typescript {{ filename: '@clerk/clerk-sdk-node' }}
    import { clerkClient } from '@clerk/clerk-sdk-node'

    router.use((...args) => clerkClient.expressRequireAuth()(...args))
    router.get('/me', async (req, reply: Response) => {
      return reply.json({ auth: req.auth })
    })
    ```
  </AccordionPanel>
</Accordion>

If you would like to have your JWT return all of the user's organizations, you can create a [custom JWT template](/docs/backend-requests/jwt-templates) in your dashboard. Add `{ "orgs": "user.organizations" }` to it.

### Path routing is now the default

<<<<<<< HEAD
On components like [`<SignIn />`](/docs/reference/general/components/authentication/sign-in) you can define the props `routing` and `path`. `routing` describes the routing strategy that should be used and can be set to `'hash' | 'path'`. `path` defines where the component is mounted when `routing='path'` is used. [Learn more about Clerk routing](/docs/guides/routing).
=======
On components like [`<SignIn />`](/docs/components/authentication/sign-in) you can define the props `routing` and `path`. `routing` describes the routing strategy that should be used and can be set to `'hash' | 'path'`. `path` defines where the component is mounted when `routing='path'` is used. [Learn more about Clerk routing](/docs/guides/how-clerk-works/routing).
>>>>>>> 3b3a8d51

In Core 2, the **default** `routing` strategy has become `'path'` for the Next.js SDK. Of course, you can still use `routing='hash'`.

```jsx {{ prettier: false }}
<UserProfile routing="hash" />
```

### Image URL Name Consolidation

There are a number of Clerk primitives that contain images, and previously they each had different property names, like `avatarUrl`, `logoUrl`, `profileImageUrl`, etc. In order to promote consistency and make it simpler for developers to know where to find associated images, all image properties are now named `imageUrl`. See the list below for all affected classes:

<Accordion
  titles={["<code>Organization.logoUrl</code> -&gt; <code>Organization.imageUrl</code>", "<code>User.profileImageUrl</code> -&gt; <code>.imageUrl</code>", "<code>ExternalAccount.avatarUrl</code> -&gt; <code>.imageUrl</code>", "<code>OrganizationMembershipPublicUserData.profileImageUrl</code> -&gt; <code>.imageUrl</code>"]}
>
  <AccordionPanel>
    The `logoUrl` property of any [`Organization` object](/docs/references/javascript/organization) has been changed to `imageUrl`.
  </AccordionPanel>

  <AccordionPanel>
    The `profileImageUrl` property of any `User` object has been changed to `imageUrl`.
  </AccordionPanel>

  <AccordionPanel>
    The `avatarUrl` property of any [`ExternalAccount` object](/docs/references/javascript/types/external-account) has been changed to `imageUrl`.
  </AccordionPanel>

  <AccordionPanel>
    The `profileImageUrl` property of any `OrganizationMembershipPublicUserData` object has been changed to `imageUrl`.
  </AccordionPanel>
</Accordion>

### Deprecation removals & housekeeping

As part of this major version, a number of previously deprecated props, arguments, methods, etc. have been removed. Additionally there have been some changes to things that are only used internally, or only used very rarely. It's highly unlikely that any given app will encounter any of these items, but they are all breaking changes, so they have all been documented below.

> [!NOTE]
> For this section more than any other one, use the CLI upgrade tool (`npx @clerk/upgrade`). Changes in this
> section are very unlikely to appear in your codebase, the tool will save time looking for them.

#### Deprecation removals

<Accordion
  titles={["<code>User.update({ password: &#39;x&#39; })</code> -&gt; <code>User.updatePassword(&#39;x&#39;)</code>", "<code>CLERK_API_KEY</code> replaced by <code>CLERK_SECRET_KEY</code>", "<code>CLERK_FRONTEND_API</code> replaced by <code>CLERK_PUBLISHABLE_KEY</code>", "<code>CLERK_JS_VERSION</code> should be <code>NEXT_PUBLIC_CLERK_JS_VERSION</code>", "<code>apiKey</code> -&gt; <code>secretKey</code> as param to <code>authMiddleware</code>", "<code>frontendApi</code> -&gt; <code>publishableKey</code> as param to <code>authMiddleware</code>", "<code>apiKey</code> -&gt; <code>secretKey</code> as param to <code>createClerkClient</code>", "<code>frontendApi</code> -&gt; <code>publishableKey</code> as param to <code>createClerkClient</code>", "<code>apiKey</code> -&gt; <code>secretKey</code> as param to <code>getAuth</code>", "<code>frontendApi</code> -&gt; <code>publishableKey</code> as prop to <code>ClerkProvider</code>", "<code>@clerk/nextjs/app-beta</code> import removed", "<code>@clerk/nextjs/ssr</code> import removed", "<code>@clerk/nextjs/edge-middleware</code> import removed", "<code>@clerk/nextjs/edge-middlewarefiles</code> import removed", "<code>API_URL</code> constant removed", "<code>API_VERSION</code> constant removed", "<code>CLERK_JS_URL</code> constant removed", "<code>CLERK_JS_VERSION</code> constant removed", "<code>DOMAIN</code> constant removed", "<code>IS_SATELLITE</code> constant removed", "<code>PROXY_URL</code> constant removed", "<code>PUBLISHABLE_KEY</code> constant removed", "<code>SECRET_KEY</code> constant removed", "<code>SIGN_IN_URL</code> constant removed", "<code>SIGN_UP_URL</code> constant removed", "<code>@clerk/nextjs/api</code> import removed", "<code>MultiSessionAppSupport</code> import moved under <code>/internal</code>", "<code>NEXT_PUBLIC_CLERK_JS</code> should be <code>NEXT_PUBLIC_CLERK_JS_URL</code>"]}
>
  <AccordionPanel>
    If you are updating a user's password via the [`User.update` method](/docs/references/javascript/user#update), it must be changed to [`User.updatePassword`](/docs/references/javascript/user#update-password) instead. This method will require the current password as well as the desired new password. We made this update to improve the security of password changes. Example below:

    ```js {{ del: [1], ins: [[3, 7]] }}
    user.update({ password: 'foo' })

    user.updatePassword({
      currentPassword: 'bar',
      newPassword: 'foo',
      signOutOfOtherSessions: true,
    })
    ```
  </AccordionPanel>

  <AccordionPanel>
    The `CLERK_API_KEY` environment variable was renamed to `CLERK_SECRET_KEY`. To update, go to the [**API keys**](https://dashboard.clerk.com/last-active?path=api-keys) page in the Clerk Dashboard. After choosing your framework, copy and paste the new keys. Ensure this update is applied across all environments (e.g., development, staging, production).
  </AccordionPanel>

  <AccordionPanel>
    The `CLERK_FRONTEND_API` environment variable was renamed to `CLERK_PUBLISHABLE_KEY`. To update, go to the [**API keys**](https://dashboard.clerk.com/last-active?path=api-keys) page in the Clerk Dashboard. After choosing your framework, copy and paste the new keys. Ensure this update is applied across all environments (e.g., development, staging, production). **Note:** The values are different, so this isn't just a key replacement. [More information](/docs/deployments/overview#api-keys-and-environment-variables).
  </AccordionPanel>

  <AccordionPanel>
    If you are using `CLERK_JS_VERSION` as an environment variable, it should be changed to `NEXT_PUBLIC_CLERK_JS_VERSION` instead.

    This change brings our SDK up to date with the latest standards for next.js - that public environment variables should have the `NEXT_PUBLIC_` prefix. This env variable is not private, so it should get the public prefix.
  </AccordionPanel>

  <AccordionPanel>
    The `apiKey` argument passed to `authMiddleware` must be changed to `secretKey`.

    ```js {{ del: [3], ins: [4] }}
    import { authMiddleware } from '@clerk/nextjs/server'

    authMiddleware({ apiKey: '...' })
    authMiddleware({ secretKey: '...' })
    ```
  </AccordionPanel>

  <AccordionPanel>
    The `frontendApi` argument passed to `authMiddleware` must be changed to `publishableKey`

    ```js {{ del: [3], ins: [4] }}
    import { authMiddleware } from '@clerk/nextjs/server'

    authMiddleware({ frontendApi: '...' })
    authMiddleware({ publishableKey: '...' })
    ```
  </AccordionPanel>

  <AccordionPanel>
    The `apiKey` argument passed to `createClerkClient` must be changed to `secretKey`.

    ```js {{ del: [3], ins: [4] }}
    import { createClerkClient } from '@clerk/nextjs/server'

    createClerkClient({ apiKey: '...' })
    createClerkClient({ secretKey: '...' })
    ```
  </AccordionPanel>

  <AccordionPanel>
    The `frontendApi` argument passed to `createClerkClient` must be changed to `publishableKey`. Note that the values of the two keys are different, so both keys and values need to be changed. You can find your application's Publishable Key in the Clerk Dashboard.

    ```js {{ del: [3], ins: [4] }}
    import { createClerkClient } from '@clerk/nextjs/server'

    createClerkClient({ frontendApi: '...' })
    createClerkClient({ publishableKey: '...' })
    ```
  </AccordionPanel>

  <AccordionPanel>
    The `apiKey` argument passed to `getAuth` must be changed to `secretKey`.

    ```js {{ del: [1], ins: [2] }}
    getAuth({ apiKey: '...' })
    getAuth({ secretKey: '...' })
    ```
  </AccordionPanel>

  <AccordionPanel>
    The `frontendApi` prop passed to `<ClerkProvider>` was renamed to `publishableKey`. To update, go to the [**API keys**](https://dashboard.clerk.com/last-active?path=api-keys) page in the Clerk Dashboard. After choosing your framework, copy and paste the new keys. Ensure this update is applied across all environments (e.g., development, staging, production). **Note:** The values are different, so this isn't just a key replacement. [More information](/docs/deployments/overview#api-keys-and-environment-variables).
  </AccordionPanel>

  <AccordionPanel>
    If you are using the `@clerk/nextjs/app-beta` import anywhere, it should use `@clerk/nextjs` instead. The `app-beta` import has been removed as our App Router support is stable.

    Make this change carefully as some behavior may have changed between our beta and stable releases. You can refer to [our documentation](/docs/quickstarts/nextjs) and/or [approuter example](https://github.com/clerk/clerk-nextjs-app-quickstart) for up-to-date usage.

    The `@clerk/nextjs` import will work with both App Router and Pages Router.
  </AccordionPanel>

  <AccordionPanel>
    If you are importing from `@clerk/nextjs/ssr`, you can use `@clerk/nextjs` instead. Our top-level import supports SSR functionality by default now, so the subpath on the import is no longer needed. This import can be directly replaced without any other considerations.
  </AccordionPanel>

  <AccordionPanel>
    This deprecated import has been replaced by `@clerk/nextjs/server`. Usage should now look as such: `import { authMiddleware } from @clerk/nextjs/server`. There may be changes in functionality between the two exports depending on how old the version used is, so upgrade with caution.
  </AccordionPanel>

  <AccordionPanel>
    This deprecated import has been replaced by `@clerk/nextjs/server`. Usage should now look as such: `import { authMiddleware } from @clerk/nextjs/server`. There may be changes in functionality between the two exports depending on how old the version used is, so upgrade with caution.
  </AccordionPanel>

  <AccordionPanel>
    This deprecated constant has been removed as an export from `@clerk/nextjs`. Instead, set and use the `CLERK_API_URL` environment variable.
  </AccordionPanel>

  <AccordionPanel>
    This deprecated constant has been removed as an export from `@clerk/nextjs`. Instead, set and use the `CLERK_API_VERSION` environment variable.
  </AccordionPanel>

  <AccordionPanel>
    This deprecated constant has been removed as an export from `@clerk/nextjs`. Instead, set and use the `NEXT_PUBLIC_CLERK_JS_URL` environment variable.
  </AccordionPanel>

  <AccordionPanel>
    This deprecated constant has been removed as an export from `@clerk/nextjs`. Instead, set and use the `NEXT_PUBLIC_CLERK_JS_VERSION` environment variable.
  </AccordionPanel>

  <AccordionPanel>
    This deprecated constant has been removed as an export from `@clerk/nextjs`. Instead, set and use the `NEXT_PUBLIC_CLERK_DOMAIN` environment variable.
  </AccordionPanel>

  <AccordionPanel>
    This deprecated constant has been removed as an export from `@clerk/nextjs`. Instead, set and use the `NEXT_PUBLIC_CLERK_IS_SATELLITE` environment variable.
  </AccordionPanel>

  <AccordionPanel>
    This deprecated constant has been removed as an export from `@clerk/nextjs`. Instead, set and use the `NEXT_PUBLIC_CLERK_PROXY_URL` environment variable.
  </AccordionPanel>

  <AccordionPanel>
    This deprecated constant has been removed as an export from `@clerk/nextjs`. Instead, set and use the `NEXT_PUBLIC_CLERK_PUBLISHABLE_KEY` environment variable.
  </AccordionPanel>

  <AccordionPanel>
    This deprecated constant has been removed as an export from `@clerk/nextjs`. Instead, set and use the `CLERK_SECRET_KEY` environment variable.
  </AccordionPanel>

  <AccordionPanel>
    This deprecated constant has been removed as an export from `@clerk/nextjs`. Instead, set and use the `NEXT_PUBLIC_CLERK_SIGN_IN_URL` environment variable.
  </AccordionPanel>

  <AccordionPanel>
    This deprecated constant has been removed as an export from `@clerk/nextjs`. Instead, set and use the `NEXT_PUBLIC_CLERK_SIGN_UP_URL` environment variable.
  </AccordionPanel>

  <AccordionPanel>
    <Include src="_partials/upgrade-node-express.mdx" />

    The import subpath `@clerk/nextjs/api` has been removed. This includes the following imports:

    ```js
    // These have been removed
    import {
      ClerkMiddleware,
      ClerkMiddlewareOptions,
      LooseAuthProp,
      RequireAuthProp,
      StrictAuthProp,
      WithAuthProp,
    } from '@clerk/nextjs/api'
    ```

    If you still need to use any of these functions, they can be instead imported from `@clerk/clerk-sdk-node`.
  </AccordionPanel>

  <AccordionPanel>
    The `MultiSessionAppSupport` import path has changed from `@clerk/nextjs` to `@clerk/nextjs/internal`. You must update your import path in order for it to work correctly. Note that internal imports are not intended for usage and are outside the scope of semver. Example below of the fix that needs to be made:

    ```js {{ del: [1], ins: [2] }}
    import { MultiSessionAppSupport } from '@clerk/nextjs'
    import { MultiSessionAppSupport } from '@clerk/nextjs/internal'
    ```
  </AccordionPanel>

  <AccordionPanel>
    If you are using `NEXT_PUBLIC_CLERK_JS` as an environment variable, it should be changed to `NEXT_PUBLIC_CLERK_JS_URL` instead. This variable was renamed for consistency across public APIs. Make sure to also check your production host configuration when changing environment variable values.
  </AccordionPanel>
</Accordion>

#### Other Breaking changes

<Accordion
  titles={["<code>Organization.getRoles</code> arguments changed", "<code>Organization.getMemberships</code> arguments changed", "<code>Organization.getDomains</code> arguments changed", "<code>Organization.getInvitations</code> arguments changed", "<code>Organization.getMembershipRequests</code> arguments changed", "<code>User.getOrganizationInvitations</code> arguments changed", "<code>User.getOrganizationSuggestions</code> arguments changed", "<code>User.getOrganizationMemberships</code> arguments changed", "<code>Users.getOrganizationMembershipList</code> return signature changed", "<code>Users.getOrganizationInvitationList</code> return signature changed", "<code>Organizations.getOrganizationInvitationList</code> return type changed", "<code>User.getOrganizationMembershipList</code> return type changed", "<code>Users.getOrganizationList</code> return signature changed", "<code>Organization.getOrganizationList</code> return type changed", "<code>Invitations.getInvitationList</code> return signature changed", "<code>Sessions.getSessionList</code> return signature changed", "<code>Users.getUserList</code> return signature changed", "<code>AllowlistIdentifiers.getAllowlistIdentifierList</code> return signature changed", "<code>Clients.getClientList</code> return signature changed", "<code>RedirectUrls.getRedirectUrlList</code> return signature changed", "<code>Users.getUserOauthAccessToken</code> return signature changed", "<code>setSession</code> -&gt; <code>setActive</code>", "<code>Organization.create(&#39;x&#39;)</code> -&gt; <code>Organization.create({ name: &#39;x&#39; })</code>", "<code>Organization.getPendingInvitations()</code> -&gt; <code>Organization.getInvitations({ status: &#39;pending&#39; })</code>", "<code>API_URL</code> value has changed", "<code>isMagicLinkError</code> -&gt; <code>isEmailLinkError</code>", "<code>useMagicLink</code> -&gt; <code>useEmailLink</code>", "<code>MagicLinkErrorCode</code> -&gt; <code>EmailLinkErrorCode</code>", "<code>isMetamaskError</code> import moved under <code>/errors</code>", "<code>WithSession</code> component removed", "<code>WithClerk</code> component removed", "<code>WithUser</code> component removed", "<code>withClerk</code> function removed", "<code>withSession</code> function removed", "<code>withUser</code> function removed", "Replace <code>signOutCallback</code> prop on <code>SignOutButton</code> with <code>redirectUrl</code>"]}
>
  <AccordionPanel>
    There have been a couple changes to the pagination arguments that can be passed into this function - `limit` has been renamed to `pageSize`, and `offset` has been renamed to `initialPage`. This will help to make it more clear and simple to reason about pagination control. Example of how changes might look below:

    ```js {{ del: [2, 4], ins: [3, 5] }}
    const { data } = await organization.getRoles({
      limit: 10,
      pageSize: 10,
      offset: 10,
      initialPage: 2,
    })
    ```
  </AccordionPanel>

  <AccordionPanel>
    There have been a couple changes to the pagination arguments that can be passed into this function - `limit` has been renamed to `pageSize`, and `offset` has been renamed to `initialPage`. This will help to make it more clear and simple to reason about pagination control. Example of how changes might look below:

    ```js {{ del: [2, 4], ins: [3, 5] }}
    const { data } = await organization.getMemberships({
      limit: 10,
      pageSize: 10,
      offset: 10,
      initialPage: 2,
    })
    ```
  </AccordionPanel>

  <AccordionPanel>
    There have been a couple changes to the pagination arguments that can be passed into this function - `limit` has been renamed to `pageSize`, and `offset` has been renamed to `initialPage`. This will help to make it more clear and simple to reason about pagination control. Example of how changes might look below:

    ```js {{ del: [2, 4], ins: [3, 5] }}
    const { data } = await organization.getDomains({
      limit: 10,
      pageSize: 10,
      offset: 10,
      initialPage: 2,
    })
    ```
  </AccordionPanel>

  <AccordionPanel>
    There have been a couple changes to the pagination arguments that can be passed into this function - `limit` has been renamed to `pageSize`, and `offset` has been renamed to `initialPage`. This will help to make it more clear and simple to reason about pagination control. Example of how changes might look below:

    ```js {{ del: [2, 4], ins: [3, 5] }}
    const { data } = await organization.getInvitations({
      limit: 10,
      pageSize: 10,
      offset: 10,
      initialPage: 2,
    })
    ```
  </AccordionPanel>

  <AccordionPanel>
    There have been a couple changes to the pagination arguments that can be passed into this function - `limit` has been renamed to `pageSize`, and `offset` has been renamed to `initialPage`. This will help to make it more clear and simple to reason about pagination control. Example of how changes might look below:

    ```js {{ del: [2, 4], ins: [3, 5] }}
    const { data } = await organization.getMembershipRequests({
      limit: 10,
      pageSize: 10,
      offset: 10,
      initialPage: 2,
    })
    ```
  </AccordionPanel>

  <AccordionPanel>
    There have been a couple changes to the pagination arguments that can be passed into this function - `limit` has been renamed to `pageSize`, and `offset` has been renamed to `initialPage`. This will help to make it more clear and simple to reason about pagination control. Example of how changes might look below:

    ```js {{ del: [2, 4], ins: [3, 5] }}
    const { data } = await user.getOrganizationInvitations({
      limit: 10,
      pageSize: 10,
      offset: 10,
      initialPage: 2,
    })
    ```
  </AccordionPanel>

  <AccordionPanel>
    There have been a couple changes to the pagination arguments that can be passed into this function - `limit` has been renamed to `pageSize`, and `offset` has been renamed to `initialPage`. This will help to make it more clear and simple to reason about pagination control. Example of how changes might look below:

    ```js {{ del: [2, 4], ins: [3, 5] }}
    const { data } = await user.getOrganizationSuggestions({
      limit: 10,
      pageSize: 10,
      offset: 10,
      initialPage: 2,
    })
    ```
  </AccordionPanel>

  <AccordionPanel>
    There have been a couple changes to the pagination arguments that can be passed into this function - `limit` has been renamed to `pageSize`, and `offset` has been renamed to `initialPage`. This will help to make it more clear and simple to reason about pagination control. Example of how changes might look below:

    ```js {{ del: [2, 4], ins: [3, 5] }}
    const { data } = await user.getOrganizationMemberships({
      limit: 10,
      pageSize: 10,
      offset: 10,
      initialPage: 2,
    })
    ```
  </AccordionPanel>

  <AccordionPanel>
    The response payload of `Users.getOrganizationMembershipList` was changed as part of the core 2 release. Rather than directly returning ` data`, the return signature is now `{ data, totalCount }`. Since Backend API responses are paginated, the `totalCount` property is helpful in determining the total number of items in the response easily, and this change in the backend SDK aligns the response shape with what the Backend API returns directly.

    Here's an example of how the response shape would change with this modification:

    ```js {{ del: [1], ins: [2] }}
    const data = await clerkClient.users.getOrganizationMembershipList()
    const { data, totalCount } = await clerkClient.users.getOrganizationMembershipList()
    ```
  </AccordionPanel>

  <AccordionPanel>
    The response payload of `Users.getOrganizationInvitationList` was changed as part of the core 2 release. Rather than directly returning ` data`, the return signature is now `{ data, totalCount }`. Since Backend API responses are paginated, the `totalCount` property is helpful in determining the total number of items in the response easily, and this change in the backend SDK aligns the response shape with what the Backend API returns directly.

    Here's an example of how the response shape would change with this modification:

    ```js {{ del: [1], ins: [2] }}
    const data = await clerkClient.users.getOrganizationInvitationList()
    const { data, totalCount } = await clerkClient.users.getOrganizationInvitationList()
    ```
  </AccordionPanel>

  <AccordionPanel>
    The return type for this function was previously `[Items]` but has now been updated to `{ data: [Items], totalCount: number }`. Since the Clerk API responses are paginated, the `totalCount` property is helpful in determining the total number of items in the response easily. A before/after code example can be seen below:

    ```js {{ del: [5], ins: [6] }}
    const data = await clerkClient.organizations.getOrganizationInvitationList({
      organizationId: '...',
    })

    data.forEach(() => {})
    data.data.forEach(() => {})
    ```
  </AccordionPanel>

  <AccordionPanel>
    The return type for this function was previously `[Items]` but has now been updated to `{ data: [Items], totalCount: number }`. Since the Clerk API responses are paginated, the `totalCount` property is helpful in determining the total number of items in the response easily. A before/after code example can be seen below:

    ```js {{ del: [4], ins: [5] }}
    const { user } = useUser()
    const membershipList = user.getOrganizationMembershipList()

    membershipList.forEach(() => {})
    membershipList.data.forEach(() => {})
    ```
  </AccordionPanel>

  <AccordionPanel>
    The response payload of `Users.getOrganizationList` was changed as part of the core 2 release. Rather than directly returning ` data`, the return signature is now `{ data, totalCount }`. Since Backend API responses are paginated, the `totalCount` property is helpful in determining the total number of items in the response easily, and this change in the backend SDK aligns the response shape with what the Backend API returns directly.

    Here's an example of how the response shape would change with this modification:

    ```js {{ del: [1], ins: [2] }}
    const data = await clerkClient.users.getOrganizationList()
    const { data, totalCount } = await clerkClient.users.getOrganizationList()
    ```
  </AccordionPanel>

  <AccordionPanel>
    The return type for this function was previously `[Items]` but has now been updated to `{ data: [Items], totalCount: number }`. Since the Clerk API responses are paginated, the `totalCount` property is helpful in determining the total number of items in the response easily. A before/after code example can be seen below:

    ```js {{ del: [4], ins: [5] }}
    const { organization } = useOrganization()
    const orgList = organization.getOrganizationList()

    orgList.forEach(() => {})
    orgList.data.forEach(() => {})
    ```
  </AccordionPanel>

  <AccordionPanel>
    The response payload of `Invitations.getInvitationList` was changed as part of the core 2 release. Rather than directly returning ` data`, the return signature is now `{ data, totalCount }`. Since Backend API responses are paginated, the `totalCount` property is helpful in determining the total number of items in the response easily, and this change in the backend SDK aligns the response shape with what the Backend API returns directly.

    Here's an example of how the response shape would change with this modification:

    ```js {{ del: [1], ins: [2] }}
    const data = await clerkClient.invitations.getInvitationList()
    const { data, totalCount } = await clerkClient.invitations.getInvitationList()
    ```
  </AccordionPanel>

  <AccordionPanel>
    The response payload of `Sessions.getSessionList` was changed as part of the core 2 release. Rather than directly returning ` data`, the return signature is now `{ data, totalCount }`. Since Backend API responses are paginated, the `totalCount` property is helpful in determining the total number of items in the response easily, and this change in the backend SDK aligns the response shape with what the Backend API returns directly.

    Here's an example of how the response shape would change with this modification:

    ```js {{ del: [1], ins: [2] }}
    const data = await clerkClient.sessions.getSessionList()
    const { data, totalCount } = await clerkClient.sessions.getSessionList()
    ```
  </AccordionPanel>

  <AccordionPanel>
    The response payload of `Users.getUserList` was changed as part of the core 2 release. Rather than directly returning ` data`, the return signature is now `{ data, totalCount }`. Since Backend API responses are paginated, the `totalCount` property is helpful in determining the total number of items in the response easily, and this change in the backend SDK aligns the response shape with what the Backend API returns directly.

    Here's an example of how the response shape would change with this modification:

    ```js {{ del: [1], ins: [2] }}
    const data = await clerkClient.users.getUserList()
    const { data, totalCount } = await clerkClient.users.getUserList()
    ```
  </AccordionPanel>

  <AccordionPanel>
    The response payload of `AllowlistIdentifiers.getAllowlistIdentifierList` was changed as part of the core 2 release. Rather than directly returning ` data`, the return signature is now `{ data, totalCount }`. Since Backend API responses are paginated, the `totalCount` property is helpful in determining the total number of items in the response easily, and this change in the backend SDK aligns the response shape with what the Backend API returns directly.

    Here's an example of how the response shape would change with this modification:

    ```js {{ del: [1], ins: [2] }}
    const data = await clerkClient.allowlistIdentifiers.getAllowlistIdentifierList()
    const { data, totalCount } = await clerkClient.allowlistIdentifiers.getAllowlistIdentifierList()
    ```
  </AccordionPanel>

  <AccordionPanel>
    The response payload of `Clients.getClientList` was changed as part of the core 2 release. Rather than directly returning ` data`, the return signature is now `{ data, totalCount }`. Since Backend API responses are paginated, the `totalCount` property is helpful in determining the total number of items in the response easily, and this change in the backend SDK aligns the response shape with what the Backend API returns directly.

    Here's an example of how the response shape would change with this modification:

    ```js {{ del: [1], ins: [2] }}
    const data = await clerkClient.clients.getClientList()
    const { data, totalCount } = await clerkClient.allowlistIdentifiers.getClientList()
    ```
  </AccordionPanel>

  <AccordionPanel>
    The response payload of `RedirectUrls.getRedirectUrlList` was changed as part of the core 2 release. Rather than directly returning ` data`, the return signature is now `{ data, totalCount }`. Since Backend API responses are paginated, the `totalCount` property is helpful in determining the total number of items in the response easily, and this change in the backend SDK aligns the response shape with what the Backend API returns directly.

    Here's an example of how the response shape would change with this modification:

    ```js {{ del: [1], ins: [2] }}
    const data = await clerkClient.redirectUrls.getRedirectUrlList()
    const { data, totalCount } = await clerkClient.redirectUrls.getRedirectUrlList()
    ```
  </AccordionPanel>

  <AccordionPanel>
    The response payload of `Users.getUserOauthAccessToken` was changed as part of the core 2 release. Rather than directly returning ` data`, the return signature is now `{ data, totalCount }`. Since Backend API responses are paginated, the `totalCount` property is helpful in determining the total number of items in the response easily, and this change in the backend SDK aligns the response shape with what the Backend API returns directly.

    Here's an example of how the response shape would change with this modification:

    ```js {{ del: [1], ins: [2] }}
    const data = await clerkClient.users.getUserOauthAccessToken()
    const { data, totalCount } = await clerkClient.users.getUserOauthAccessToken()
    ```
  </AccordionPanel>

  <AccordionPanel>
    `setSession` should be replaced with `setActive`. The format of the parameters has changed slightly - `setActive` takes an object where `setSession` took params directly. The `setActive` function also can accept an `organization` param that is used to set the currently active organization. The return signature did not change. Read the [API documentation](/docs/references/javascript/clerk#set-active) for more detail. This function should be expected to be returned from one of the following Clerk hooks: `useSessionList`, `useSignUp`, or `useSignIn`. Some migration examples:

    ```js {{ prettier: false, del: [1, 4, 7], ins: [2, 5, 8] }}
    await setSession('sessionID', () => void)
    await setActive({ session: 'sessionID', beforeEmit: () => void })

    await setSession(sessionObj)
    await setActive({ session: sessionObj })

    await setSession(sessionObj, () => void)
    await setActive({ session: sessionObj, beforeEmit: () => void })
    ```

    `setActive` also supports setting an active organization:

    ```js {{ prettier: false }}
    await setActive({
      session: 'sessionID',
      organization: 'orgID',
      beforeEmit: () => void,
    })

    await setActive({
      session: sessionObj,
      organization: orgObj,
      beforeEmit: () => void,
    })
    ```
  </AccordionPanel>

  <AccordionPanel>
    Passing a string as an argument to `Organization.create` is no longer possible - instead, pass an object with the `name` property.

    ```js {{ del: [1], ins: [2] }}
    Organization.create('...')
    Organization.create({ name: '...' })
    ```
  </AccordionPanel>

  <AccordionPanel>
    The `Organization.getPendingInvitations()` method has been removed. You can use `Organization.getInvitations` instead.

    ```js {{ del: [1], ins: [2] }}
    Organization.getPendingInvitations()
    Organization.getInvitations({ status: 'pending' })
    ```
  </AccordionPanel>

  <AccordionPanel>
    The value of this export has changed from `https://api.clerk.dev` to `https://api.clerk.com`. If you were relying on the text content of this value not changing, you may need to make adjustments.
  </AccordionPanel>

  <AccordionPanel>
    Across Clerk's documentation and codebases the term "magic link" was changed to "email link" as it more accurately reflects the functionality.
  </AccordionPanel>

  <AccordionPanel>
    Across Clerk's documentation and codebases the term "magic link" was changed to "email link" as it more accurately reflects functionality.
  </AccordionPanel>

  <AccordionPanel>
    Across Clerk's documentation and codebases the term "magic link" was changed to "email link" as it more accurately reflects the functionality.
  </AccordionPanel>

  <AccordionPanel>
    The `isMetamaskError` import path has changed from `@clerk/react` to `@clerk/react/errors`. You must update your import path in order for it to work correctly. Example below of the fix that needs to be made:

    ```js {{ del: [1], ins: [2] }}
    import { isMetamaskError } from '@clerk/react'
    import { isMetamaskError } from '@clerk/react/errors'
    ```
  </AccordionPanel>

  <AccordionPanel>
    The `WithSession` higher order component has been removed. If you would still like to use this function in the way its implemented, it can be created quickly using Clerk's [custom hooks](/docs/references/react/overview). An example of how to do so is below:

    ```js
    export const WithSession = ({ children }) => {
      const session = useSession()
      if (typeof children !== 'function') throw new Error()

      return children(session)
    }
    ```
  </AccordionPanel>

  <AccordionPanel>
    The `WithClerk` higher order component has been removed. If you would still like to use this function in the way its implemented, it can be created quickly using Clerk's [custom hooks](/docs/references/react/overview). An example of how to do so is below:

    ```js
    export const WithClerk = ({ children }) => {
      const clerk = useClerk()
      if (typeof children !== 'function') throw new Error()

      return children(clerk)
    }
    ```
  </AccordionPanel>

  <AccordionPanel>
    The `WithUser` higher order component has been removed. If you would still like to use this function in the way its implemented, it can be created quickly using Clerk's [custom hooks](/docs/references/react/overview). An example of how to do so is below:

    ```js
    export const WithUser = ({ children }) => {
      const user = useUser()
      if (typeof children !== 'function') throw new Error()

      return children(user)
    }
    ```
  </AccordionPanel>

  <AccordionPanel>
    The `withClerk` higher order function has been removed. If you would still like to use this function in the way its implemented, it can be created quickly using Clerk's [custom hooks](/docs/references/react/overview). An example of how to do so is below:

    ```js
    function withClerk(Component, displayName) {
      displayName = displayName || Component.displayName || Component.name || 'Component'
      Component.displayName = displayName
      const HOC = (props) => {
        const clerk = useIsomorphicClerkContext()

        if (!clerk.loaded) return null

        return <Component {...props} clerk={clerk} />
      }

      HOC.displayName = `withClerk(${displayName})`
      return HOC
    }
    ```
  </AccordionPanel>

  <AccordionPanel>
    The `withSession` higher order function has been removed. If you would still like to use this function in the way its implemented, it can be created quickly using Clerk's [custom hooks](/docs/references/react/overview). An example of how to do so is below:

    ```js
    function withSession(Component, displayName) {
      displayName = displayName || Component.displayName || Component.name || 'Component'
      Component.displayName = displayName
      const HOC = (props) => {
        const session = useSessionContext()

        if (!session) return null

        return <Component {...props} session={session} />
      }

      HOC.displayName = `withSession(${displayName})`
      return HOC
    }
    ```
  </AccordionPanel>

  <AccordionPanel>
    The `withUser` higher order function has been removed. If you would still like to use this function in the way its implemented, it can be created quickly using Clerk's [custom hooks](/docs/references/react/overview). An example of how to do so is below:

    ```js
    function withUser(Component, displayName) {
      displayName = displayName || Component.displayName || Component.name || 'Component'
      Component.displayName = displayName
      const HOC = (props) => {
        const clerk = useUserContext()

        if (!user) return null

        return <Component {...props} user={user} />
      }

      HOC.displayName = `withUser(${displayName})`
      return HOC
    }
    ```
  </AccordionPanel>

  <AccordionPanel>
    The `signOutCallback` prop on the [`<SignOutButton />` component](/docs/reference/general/components/unstyled/sign-out-button) has been removed. Instead, you can use the `redirectUrl` prop. Example below:

    ```jsx {{ del: [[6, 8]], ins: [9] }}
    import { SignOutButton } from '@clerk/clerk-react'

    export const Signout = () => {
      return (
        <SignOutButton
          signOutCallback={() => {
            window.location.href = '/your-path'
          }}
          redirectUrl="/your-path"
        >
          <button>Sign Out</button>
        </SignOutButton>
      )
    }
    ```
  </AccordionPanel>
</Accordion><|MERGE_RESOLUTION|>--- conflicted
+++ resolved
@@ -560,11 +560,7 @@
 
 ### Path routing is now the default
 
-<<<<<<< HEAD
-On components like [`<SignIn />`](/docs/reference/general/components/authentication/sign-in) you can define the props `routing` and `path`. `routing` describes the routing strategy that should be used and can be set to `'hash' | 'path'`. `path` defines where the component is mounted when `routing='path'` is used. [Learn more about Clerk routing](/docs/guides/routing).
-=======
-On components like [`<SignIn />`](/docs/components/authentication/sign-in) you can define the props `routing` and `path`. `routing` describes the routing strategy that should be used and can be set to `'hash' | 'path'`. `path` defines where the component is mounted when `routing='path'` is used. [Learn more about Clerk routing](/docs/guides/how-clerk-works/routing).
->>>>>>> 3b3a8d51
+On components like [`<SignIn />`](/docs/reference/general/components/authentication/sign-in) you can define the props `routing` and `path`. `routing` can be set to `'hash' | 'path'` and describes the routing strategy that should be used. `path` defines where the component is mounted when `routing="path"` is used. [Learn more about Clerk routing](/docs/guides/how-clerk-works/routing).
 
 In Core 2, the **default** `routing` strategy has become `'path'` for the Next.js SDK. Of course, you can still use `routing='hash'`.
 
