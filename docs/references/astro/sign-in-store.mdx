---
title: '`$signInStore`'
description: Clerk's $signInStore nanostore provides a convenient way to access the SignIn object, which allows you to check the current state of a sign-in.
---

<<<<<<< HEAD
The `$signInStore` store provides a convenient way to access the [`SignIn`](https://clerk.com/docs/references/javascript/sign-in/sign-in) object, which allows you to check the current state of a sign-in. This is also useful for creating a custom sign-in flow.
=======
# `$signInStore`

The `$signInStore` store provides a convenient way to access the [`SignIn`](/docs/references/javascript/sign-in/sign-in){{ target: '_blank' }} object, which allows you to check the current state of a sign-in. This is also useful for creating a custom sign-in flow.
>>>>>>> 277bc549

## How to use the `$signInStore` store

### Check the current state of a sign-in

The following example demonstrates how to use the `$signInStore` store to check the current state of a sign-in.

```tsx {{ prettier: false, filename: 'sign-in-step.tsx' }}
import { useStore } from '@nanostores/react';
import { $signInStore } from '@clerk/astro/client';

export default function SignInStep() {
  const signIn = useStore($signInStore);

  if (signIn === undefined) {
    // Add logic to handle loading state
    return null;
  }

  // Logic to handle sign in

  return <div>The current sign in attempt status is {signIn.status}.</div>;
}
```

The possible values for the `status` property of the `SignIn` resource are listed [here](/docs/references/javascript/sign-in/sign-in#properties).

### Create a custom sign-in flow

The `$signInStore` store can also be used to build fully custom sign-in flows, if Clerk's pre-built components don't meet your specific needs or if you require more control over the authentication flow. Different sign-in flows include email and password, email and phone codes, email links, and multifactor (MFA). To learn more about using the `$signInStore` store to create custom flows, check out the [custom flow guides](/docs/custom-flows/overview).<|MERGE_RESOLUTION|>--- conflicted
+++ resolved
@@ -3,13 +3,7 @@
 description: Clerk's $signInStore nanostore provides a convenient way to access the SignIn object, which allows you to check the current state of a sign-in.
 ---
 
-<<<<<<< HEAD
-The `$signInStore` store provides a convenient way to access the [`SignIn`](https://clerk.com/docs/references/javascript/sign-in/sign-in) object, which allows you to check the current state of a sign-in. This is also useful for creating a custom sign-in flow.
-=======
-# `$signInStore`
-
 The `$signInStore` store provides a convenient way to access the [`SignIn`](/docs/references/javascript/sign-in/sign-in){{ target: '_blank' }} object, which allows you to check the current state of a sign-in. This is also useful for creating a custom sign-in flow.
->>>>>>> 277bc549
 
 ## How to use the `$signInStore` store
 
