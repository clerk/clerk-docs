---
title: '`useSignUp()`'
description: Clerk's useSignUp() hook gives you access to the SignUp object, which allows you to check the current state of a sign-up.
---

<<<<<<< HEAD
The `useSignUp()` hook gives you access to the [`SignUp`](/docs/references/javascript/sign-up/sign-up) object, which allows you to check the current state of a sign-up. This is also useful for creating a [custom sign-up flow.](#create-a-custom-sign-up-flow-with-use-sign-up)
=======
The `useSignUp()` hook gives you access to the [`SignUp`](/docs/references/javascript/sign-up/sign-up) object, which allows you to check the current state of a sign-up. This is also useful for creating a custom sign-up flow.
>>>>>>> 8efc400e

## `useSignUp()` returns

<Properties>
  - `isLoaded`
  - `boolean`

  A boolean that is set to `false` until Clerk loads and initializes.

  ---

  - `setActive()`
  - <code>(params: [SetActiveParams](#set-active-params)) => Promise\<void></code>

  A function that sets the active session.

  ---

  - `signUp`
  - [`SignUp`](/docs/references/javascript/sign-up/sign-up)

  An object that contains the current sign-up attempt status and methods to create a new sign-up attempt.
</Properties>

### `SetActiveParams`

<Properties>
  - `session`
  - <code>[Session](/docs/references/javascript/session) | string | null</code>

  The session resource or session ID (string version) to be set as active. If `null`, the current session is deleted.

  ---

  - `organization`
  - <code>[Organization](/docs/references/javascript/organization/organization) | string | null</code>

  The organization resource or organization ID/slug (string version) to be set as active in the current session. If `null`, the currently active organization is removed as active.

  ---

  - `beforeEmit?`
  - `(session?: Session | null) => void | Promise<any>`

  Callback run just before the active session and/or organization is set to the passed object. Can be used to hook up for pre-navigation actions.
</Properties>

## How to use the `useSignUp()` hook

### Check the current state of a sign-up with `useSignUp()`

Use the `useSignUp()` hook to access the `SignUp` object and check the current state of a sign-up.

```tsx {{ filename: 'sign-up-step.tsx' }}
import { useSignUp } from '@clerk/clerk-react'

export default function SignUpStep() {
  const { isLoaded, signUp } = useSignUp()

  if (!isLoaded) {
    // Add logic to handle loading state
    return null
  }

  return <div>The current sign-up attempt status is {signUp.status}.</div>
}
```

The `status` property of the `SignUp` object can be one of the following values:

| Values | Description |
| - | - |
| `complete` | The user has been created and custom flow can proceed to `setActive()` to create session. |
| `abandoned` | The sign-up attempt will be abandoned if it was started more than 24 hours previously. |
| `missing_requirements` | A requirement from the [Email, Phone, Username](https://dashboard.clerk.com/last-active?path=user-authentication/email-phone-username) settings is missing. For example, in the Clerk Dashboard, the Password setting is required but a password was not provided in the custom flow. |

### Create a custom sign-up flow with `useSignUp()`

The `useSignUp()` hook can also be used to build fully custom sign-up flows, if Clerk's pre-built components don't meet your specific needs or if you require more control over the authentication flow. Different sign-up flows include email and password, email and phone codes, email links, and multifactor (MFA). To learn more about using the `useSignUp()` hook to create custom flows, check out the [custom flow guides](/docs/custom-flows/overview).<|MERGE_RESOLUTION|>--- conflicted
+++ resolved
@@ -3,11 +3,7 @@
 description: Clerk's useSignUp() hook gives you access to the SignUp object, which allows you to check the current state of a sign-up.
 ---
 
-<<<<<<< HEAD
 The `useSignUp()` hook gives you access to the [`SignUp`](/docs/references/javascript/sign-up/sign-up) object, which allows you to check the current state of a sign-up. This is also useful for creating a [custom sign-up flow.](#create-a-custom-sign-up-flow-with-use-sign-up)
-=======
-The `useSignUp()` hook gives you access to the [`SignUp`](/docs/references/javascript/sign-up/sign-up) object, which allows you to check the current state of a sign-up. This is also useful for creating a custom sign-up flow.
->>>>>>> 8efc400e
 
 ## `useSignUp()` returns
 
