--- conflicted
+++ resolved
@@ -35,18 +35,18 @@
   To get started using Clerk with Expo, create a new Expo project and install the necessary dependencies. See the [Expo documentation](https://docs.expo.dev/tutorial/create-your-first-app/) for more information.
 
   <CodeBlockTabs type="installer" options={["npm", "yarn", "pnpm"]}>
-    ```bash {{ prettier: false, filename: 'terminal' }}
+    ```bash filename="terminal"
     npx create-expo-app application-name --template blank && cd application-name
     npx expo install react-dom react-native-web @expo/metro-runtime
 
     ```
 
-    ```bash {{ prettier: false, filename: 'terminal' }}
+    ```bash filename="terminal"
     npx create-expo-app application-name --template blank && cd application-name
     npx expo install react-dom react-native-web @expo/metro-runtime
     ```
 
-    ```bash {{ prettier: false, filename: 'terminal' }}
+    ```bash filename="terminal"
     pnpm dlx create-expo-app application-name --template blank && cd application-name
     pnpm dlx expo install react-dom react-native-web @expo/metro-runtime
     ```
@@ -57,15 +57,15 @@
   Add Clerk's \[Expo SDK] (/docs/expo/overview) to your project:
 
   <CodeBlockTabs type="installer" options={["npm", "yarn", "pnpm"]}>
-    ```bash {{ prettier: false, filename: 'terminal' }}
+    ```bash filename="terminal"
     npm install @clerk/clerk-expo
     ```
 
-    ```bash {{ prettier: false, filename: 'terminal' }}
+    ```bash filename="terminal"
     yarn add @clerk/clerk-expo
     ```
 
-    ```bash {{ prettier: false, filename: 'terminal' }}
+    ```bash filename="terminal"
     pnpm add @clerk/clerk-expo
     ```
   </CodeBlockTabs>
@@ -89,7 +89,7 @@
     The final result should resemble the following:
   </SignedOut>
 
-  ```sh {{ prettier: false, filename: '.env' }}
+  ```sh filename=".env"
   EXPO_PUBLIC_CLERK_PUBLISHABLE_KEY={{pub_key}}
   ```
 
@@ -99,14 +99,16 @@
 
   To grant your entire app access to Clerk session data and ensure nothing renders until Clerk loads, add both components to your root layout as shown in the following example:
 
-  ```tsx {{ prettier: false, filename: 'app/_layout.tsx' }}
-  import { ClerkProvider, ClerkLoaded } from "@clerk/clerk-expo"
-  import { Slot } from "expo-router"
-
-  const publishableKey = process.env.EXPO_PUBLIC_CLERK_PUBLISHABLE_KEY!;
+  ```tsx filename="app/_layout.tsx"
+  import { ClerkProvider, ClerkLoaded } from '@clerk/clerk-expo'
+  import { Slot } from 'expo-router'
+
+  const publishableKey = process.env.EXPO_PUBLIC_CLERK_PUBLISHABLE_KEY!
 
   if (!publishableKey) {
-    throw new Error('Missing Publishable Key. Please set EXPO_PUBLIC_CLERK_PUBLISHABLE_KEY in your .env')
+    throw new Error(
+      'Missing Publishable Key. Please set EXPO_PUBLIC_CLERK_PUBLISHABLE_KEY in your .env',
+    )
   }
 
   function RootLayoutNav() {
@@ -116,7 +118,7 @@
           <Slot />
         </ClerkLoaded>
       </ClerkProvider>
-    );
+    )
   }
   ```
 
@@ -127,26 +129,26 @@
   Install `expo-secure-store`, which you'll use as your token cache:
 
   <CodeBlockTabs type="installer" options={["npm", "yarn", "pnpm"]}>
-    ```bash {{ prettier: false, filename: 'terminal' }}
+    ```bash {{ filename: 'terminal' }}
     npm install expo-secure-store
     ```
 
-    ```bash {{ prettier: false, filename: 'terminal' }}
+    ```bash {{ filename: 'terminal' }}
     yarn add expo-secure-store
     ```
 
-    ```bash {{ prettier: false, filename: 'terminal' }}
+    ```bash {{ filename: 'terminal' }}
     pnpm add expo-secure-store
     ```
   </CodeBlockTabs>
 
   When configuring a custom token cache, you must create an object that conforms to the `TokenCache` interface:
 
-  ```tsx {{ prettier: false, filename: 'TokenCache' }}
+  ```tsx {{ filename: 'TokenCache' }}
   export interface TokenCache {
-    getToken: (key: string) => Promise<string | undefined | null>;
-    saveToken: (key: string, token: string) => Promise<void>;
-    clearToken?: (key: string) => void;
+    getToken: (key: string) => Promise<string | undefined | null>
+    saveToken: (key: string, token: string) => Promise<void>
+    clearToken?: (key: string) => void
   }
   ```
 
@@ -155,40 +157,42 @@
   > [!IMPORTANT]
   > Data stored with `expo-secure-store` may not persist between new builds of your application unless you [clear the app data of the previously installed build](https://github.com/expo/expo/issues/23426#issuecomment-1642246470).
 
-  ```tsx {{ prettier: false, filename: 'app/_layout.tsx' }}
-  import * as SecureStore from 'expo-secure-store';
-  import { ClerkProvider, ClerkLoaded } from "@clerk/clerk-expo"
-  import { Slot } from "expo-router"
+  ```tsx {{ filename: 'app/_layout.tsx' }}
+  import * as SecureStore from 'expo-secure-store'
+  import { ClerkProvider, ClerkLoaded } from '@clerk/clerk-expo'
+  import { Slot } from 'expo-navigation'
 
   const tokenCache = {
     async getToken(key: string) {
       try {
-        const item = await SecureStore.getItemAsync(key);
+        const item = await SecureStore.getItemAsync(key)
         if (item) {
-          console.log(`${key} was used 🔐 \n`);
+          console.log(`${key} was used 🔐 \n`)
         } else {
-          console.log("No values stored under key: " + key);
+          console.log('No values stored under key: ' + key)
         }
-        return item;
+        return item
       } catch (error) {
-        console.error("SecureStore get item error: ", error);
-        await SecureStore.deleteItemAsync(key);
-        return null;
+        console.error('SecureStore get item error: ', error)
+        await SecureStore.deleteItemAsync(key)
+        return null
       }
     },
     async saveToken(key: string, value: string) {
       try {
-        return SecureStore.setItemAsync(key, value);
+        return SecureStore.setItemAsync(key, value)
       } catch (err) {
-        return;
+        return
       }
     },
-  };
-
-  const publishableKey = process.env.EXPO_PUBLIC_CLERK_PUBLISHABLE_KEY!;
+  }
+
+  const publishableKey = process.env.EXPO_PUBLIC_CLERK_PUBLISHABLE_KEY!
 
   if (!publishableKey) {
-    throw new Error('Missing Publishable Key. Please set EXPO_PUBLIC_CLERK_PUBLISHABLE_KEY in your .env')
+    throw new Error(
+      'Missing Publishable Key. Please set EXPO_PUBLIC_CLERK_PUBLISHABLE_KEY in your .env',
+    )
   }
 
   function RootLayoutNav() {
@@ -198,7 +202,7 @@
           <Slot />
         </ClerkLoaded>
       </ClerkProvider>
-    );
+    )
   }
   ```
 
@@ -214,23 +218,23 @@
 
   To get started, create a `(home)` route group with the following layout file:
 
-  ```tsx {{ prettier: false, filename: 'app/(home)/_layout.tsx' }}
-  import { Stack } from 'expo-router/stack';
+  ```tsx filename="app/(home)/_layout.tsx"
+  import { Stack } from 'expo-router/stack'
 
   export default function Layout() {
-    return <Stack />;
+    return <Stack />
   }
   ```
 
   Then, in the same folder, create an `index.tsx` file and add the following code. It displays the user's email if they're signed in, or sign-in and sign-up links if they're not:
 
-  ```tsx {{ prettier: false, filename: 'app/(home)/index.tsx' }}
-  import { SignedIn, SignedOut, useUser } from "@clerk/clerk-expo";
-  import { Link } from "expo-router";
-  import { Text, View } from "react-native";
+  ```tsx filename="app/(home)/index.tsx"
+  import { SignedIn, SignedOut, useUser } from '@clerk/clerk-expo'
+  import { Link } from 'expo-router'
+  import { Text, View } from 'react-native'
 
   export default function Page() {
-    const { user } = useUser();
+    const { user } = useUser()
 
     return (
       <View>
@@ -246,7 +250,7 @@
           </Link>
         </SignedOut>
       </View>
-    );
+    )
   }
   ```
 
@@ -256,19 +260,18 @@
 
   First, protect your `auth` routes in the `layout`. Create a new route group `(auth)` with a `_layout.tsx` file. This layout will redirect users to the home page if they're already signed in:
 
-  ```tsx {{ prettier: false, filename: '/app/(auth)/_layout.tsx' }}
-
-  import { Redirect, Stack } from "expo-router";
-  import { useAuth } from "@clerk/clerk-expo";
+  ```tsx filename="/app/(auth)/_layout.tsx"
+  import { Redirect, Stack } from 'expo-router'
+  import { useAuth } from '@clerk/clerk-expo'
 
   export default function AuthRoutesLayout() {
-    const { isSignedIn } = useAuth();
+    const { isSignedIn } = useAuth()
 
     if (isSignedIn) {
-      return <Redirect href={"/"} />;
+      return <Redirect href={'/'} />
     }
 
-    return <Stack />;
+    return <Stack />
   }
   ```
 
@@ -276,64 +279,64 @@
 
   The following example creates a sign-up page that allows users to sign up using email address and password, and sends an email verification code to confirm their email address.
 
-  ```tsx {{ prettier: false, filename: '/app/(auth)/sign-up.tsx' }}
-  import * as React from "react";
-  import { TextInput, Button, View } from "react-native";
-  import { useSignUp } from "@clerk/clerk-expo";
-  import { useRouter } from "expo-router";
+  ```tsx filename="/app/(auth)/sign-up.tsx"
+  import * as React from 'react'
+  import { TextInput, Button, View } from 'react-native'
+  import { useSignUp } from '@clerk/clerk-expo'
+  import { useRouter } from 'expo-router'
 
   export default function SignUpScreen() {
-    const { isLoaded, signUp, setActive } = useSignUp();
-    const router = useRouter();
-
-    const [emailAddress, setEmailAddress] = React.useState("");
-    const [password, setPassword] = React.useState("");
-    const [pendingVerification, setPendingVerification] = React.useState(false);
-    const [code, setCode] = React.useState("");
+    const { isLoaded, signUp, setActive } = useSignUp()
+    const router = useRouter()
+
+    const [emailAddress, setEmailAddress] = React.useState('')
+    const [password, setPassword] = React.useState('')
+    const [pendingVerification, setPendingVerification] = React.useState(false)
+    const [code, setCode] = React.useState('')
 
     const onSignUpPress = async () => {
       if (!isLoaded) {
-        return;
+        return
       }
 
       try {
         await signUp.create({
           emailAddress,
           password,
-        });
-
-        await signUp.prepareEmailAddressVerification({ strategy: "email_code" });
-
-        setPendingVerification(true);
+        })
+
+        await signUp.prepareEmailAddressVerification({ strategy: 'email_code' })
+
+        setPendingVerification(true)
       } catch (err: any) {
         // See https://clerk.com/docs/custom-flows/error-handling
         // for more info on error handling
-        console.error(JSON.stringify(err, null, 2));
-      }
-    };
+        console.error(JSON.stringify(err, null, 2))
+      }
+    }
 
     const onPressVerify = async () => {
       if (!isLoaded) {
-        return;
+        return
       }
 
       try {
         const completeSignUp = await signUp.attemptEmailAddressVerification({
           code,
-        });
+        })
 
         if (completeSignUp.status === 'complete') {
-          await setActive({ session: completeSignUp.createdSessionId });
-          router.replace('/');
+          await setActive({ session: completeSignUp.createdSessionId })
+          router.replace('/')
         } else {
-          console.error(JSON.stringify(completeSignUp, null, 2));
+          console.error(JSON.stringify(completeSignUp, null, 2))
         }
       } catch (err: any) {
         // See https://clerk.com/docs/custom-flows/error-handling
         // for more info on error handling
-        console.error(JSON.stringify(err, null, 2));
-      }
-    };
+        console.error(JSON.stringify(err, null, 2))
+      }
+    }
 
     return (
       <View>
@@ -356,16 +359,12 @@
         )}
         {pendingVerification && (
           <>
-            <TextInput
-              value={code}
-              placeholder="Code..."
-              onChangeText={(code) => setCode(code)}
-            />
+            <TextInput value={code} placeholder="Code..." onChangeText={(code) => setCode(code)} />
             <Button title="Verify Email" onPress={onPressVerify} />
           </>
         )}
       </View>
-    );
+    )
   }
   ```
 
@@ -373,42 +372,42 @@
 
   The following example creates a sign-in page that allows users to sign in using email address and password, or navigate to the sign-up page.
 
-  ```tsx {{ prettier: false, filename: '/app/(auth)/sign-in.tsx' }}
-  import {  useSignIn } from "@clerk/clerk-expo";
-  import { Link, useRouter } from "expo-router";
-  import { Text, TextInput, Button, View } from "react-native";
-  import React from "react";
+  ```tsx filename="/app/(auth)/sign-in.tsx"
+  import { useSignIn } from '@clerk/clerk-expo'
+  import { Link, useRouter } from 'expo-router'
+  import { Text, TextInput, Button, View } from 'react-native'
+  import React from 'react'
 
   export default function Page() {
-    const { signIn, setActive, isLoaded } = useSignIn();
-    const router = useRouter();
-
-    const [emailAddress, setEmailAddress] = React.useState("");
-    const [password, setPassword] = React.useState("");
+    const { signIn, setActive, isLoaded } = useSignIn()
+    const router = useRouter()
+
+    const [emailAddress, setEmailAddress] = React.useState('')
+    const [password, setPassword] = React.useState('')
 
     const onSignInPress = React.useCallback(async () => {
       if (!isLoaded) {
-        return;
+        return
       }
 
       try {
         const signInAttempt = await signIn.create({
           identifier: emailAddress,
           password,
-        });
+        })
 
         if (signInAttempt.status === 'complete') {
-          await setActive({ session: signInAttempt.createdSessionId });
-          router.replace('/');
+          await setActive({ session: signInAttempt.createdSessionId })
+          router.replace('/')
         } else {
           // See https://clerk.com/docs/custom-flows/error-handling
           // for more info on error handling
-          console.error(JSON.stringify(signInAttempt, null, 2));
+          console.error(JSON.stringify(signInAttempt, null, 2))
         }
       } catch (err: any) {
-        console.error(JSON.stringify(err, null, 2));
-      }
-    }, [isLoaded, emailAddress, password]);
+        console.error(JSON.stringify(err, null, 2))
+      }
+    }, [isLoaded, emailAddress, password])
 
     return (
       <View>
@@ -432,7 +431,7 @@
           </Link>
         </View>
       </View>
-    );
+    )
   }
   ```
 
@@ -451,26 +450,17 @@
 
 <div className="container mx-auto my-4">
   <div className="grid grid-cols-1 gap-6 md:grid-cols-2">
-<<<<<<< HEAD
-    <Cards title="OAuth with Expo" description="Learn more how to build a custom OAuth flow with Expo." link="/docs/custom-flows/oauth-connections" cta="Learn More" />
-
-    <Cards title="MFA with Expo" description="Learn more how to build a custom multi-factor authentication flow with Expo." link="/docs/custom-flows/email-password-mfa" cta="Learn More" />
-
-    <Cards title="Read session and user data" description="Learn how to read session and user data with Expo." link="/docs/references/expo/expo-read-session-user-data" cta="Learn More" />
-
-    <Cards title="Sign-up and sign-in flow" description="Learn how to build a custom sign-up and sign-in authentication flow." link="/docs/custom-flows/email-password" cta="Learn More" />
-=======
     <Cards
       title="OAuth with Expo"
       description="Learn more how to build a custom OAuth flow with Expo."
-      link="/docs/references/expo/expo-oauth"
+      link="/docs/custom-flows/oauth-connections"
       cta="Learn More"
     />
 
     <Cards
       title="MFA with Expo"
       description="Learn more how to build a custom multi-factor authentication flow with Expo."
-      link="/docs/references/expo/expo-mfa"
+      link="/docs/custom-flows/email-password-mfa"
       cta="Learn More"
     />
 
@@ -487,6 +477,5 @@
       link="/docs/custom-flows/email-password"
       cta="Learn More"
     />
->>>>>>> 9765b975
   </div>
 </div>