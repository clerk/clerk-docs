{
  "$schema": "./manifest.schema.json",
  "navigation": [
    [
      {
        "title": "Home",
        "href": "/docs",
        "icon": "home"
      },
      {
        "title": "Getting Started",
        "collapse": true,
        "icon": "checkmark-circle",
        "items": [
          [
            {
              "title": "Overview",
              "href": "/docs/quickstarts/overview"
            },
            {
              "title": "Set up Clerk",
              "href": "/docs/quickstarts/setup-clerk"
            },
            {
              "title": "Full Stack",
              "items": [
                [
                  {
                    "title": "Next.js",
                    "href": "/docs/quickstarts/nextjs",
                    "icon": "nextjs"
                  },
                  {
                    "title": "Remix",
                    "href": "/docs/quickstarts/remix",
                    "icon": "remix"
                  },
                  {
                    "title": "Astro",
                    "href": "/docs/quickstarts/astro",
                    "icon": "astro"
                  },
                  {
                    "title": "TanStack Start",
                    "tag": "(Beta)",
                    "href": "/docs/quickstarts/tanstack-start",
                    "icon": "tanstack"
                  }
                ]
              ]
            },
            {
              "title": "Frontend",
              "items": [
                [
                  {
                    "title": "JavaScript",
                    "href": "/docs/quickstarts/javascript",
                    "icon": "javascript"
                  },
                  {
                    "title": "React",
                    "href": "/docs/quickstarts/react",
                    "icon": "react"
                  },
                  {
                    "title": "Expo",
                    "href": "/docs/quickstarts/expo"
                  },
                  {
                    "title": "iOS",
                    "tag": "(Beta)",
                    "href": "/docs/quickstarts/ios"
                  },
                  {
                    "title": "Chrome Extension",
                    "href": "/docs/quickstarts/chrome-extension"
                  }
                ]
              ]
            },
            {
              "title": "Backend",
              "items": [
                [
                  {
                    "title": "Express",
                    "href": "/docs/quickstarts/express"
                  },
                  {
                    "title": "Fastify",
                    "href": "/docs/quickstarts/fastify"
                  }
                ]
              ]
            }
          ]
        ]
      },
      {
        "title": "Guides",
        "collapse": true,
        "icon": "book",
        "items": [
          [
            {
              "title": "Overview",
              "href": "/docs/guides/overview"
            },
            {
              "title": "Add custom onboarding to your authentication flow",
              "href": "/docs/guides/add-onboarding-flow"
            },
            {
              "title": "Set up a waitlist",
              "href": "/docs/guides/waitlist"
            },
            {
              "title": "Architecture scenarios",
              "href": "/docs/guides/architecture-scenarios"
            },
            {
              "title": "Add reverification for sensitive actions",
              "tag": "(Beta)",
              "href": "/docs/guides/reverification"
            },
            {
              "title": "Routing in Clerk",
              "href": "/docs/guides/routing"
            },
            {
              "title": "Custom redirects",
              "href": "/docs/guides/custom-redirects"
            },
            {
              "title": "Transferring ownership of your app",
              "href": "/docs/guides/transferring-your-app"
            },
            {
              "title": "Use image optimization to improve app performance",
              "href": "/docs/guides/image-optimization/imageurl-image-optimization"
            },
            {
              "title": "Implement basic Role Based Access Control with metadata",
              "href": "/docs/guides/basic-rbac"
            },
            {
              "title": "Hide Personal Accounts and force organizations",
              "href": "/docs/guides/force-organizations"
            },
            {
              "title": "Migrating to Clerk from Auth.js",
              "href": "/docs/guides/authjs-migration"
            },
            {
              "title": "Override Clerk interfaces with custom types",
              "href": "/docs/guides/custom-types"
            }
          ]
        ]
      },
      {
        "title": "UI Components",
        "collapse": true,
        "icon": "box",
        "items": [
          [
            {
              "title": "Overview",
              "href": "/docs/components/overview"
            },
            {
              "title": "`<ClerkProvider>`",
              "wrap": false,
              "href": "/docs/components/clerk-provider"
            },
            {
              "title": "Authentication Components",
              "items": [
                [
                  {
                    "title": "`<SignIn />`",
                    "wrap": false,
                    "href": "/docs/components/authentication/sign-in"
                  },
                  {
                    "title": "`<SignUp />`",
                    "wrap": false,
                    "href": "/docs/components/authentication/sign-up"
                  },
                  {
                    "title": "`<GoogleOneTap />`",
                    "wrap": false,
                    "href": "/docs/components/authentication/google-one-tap"
                  }
                ]
              ]
            },
            {
              "title": "User Components",
              "items": [
                [
                  {
                    "title": "`<UserButton />`",
                    "wrap": false,
                    "href": "/docs/components/user/user-button"
                  },
                  {
                    "title": "`<UserProfile />`",
                    "wrap": false,
                    "href": "/docs/components/user/user-profile"
                  }
                ]
              ]
            },
            {
              "title": "Organization Components",
              "items": [
                [
                  {
                    "title": "`<CreateOrganization />`",
                    "wrap": false,
                    "href": "/docs/components/organization/create-organization"
                  },
                  {
                    "title": "`<OrganizationProfile />`",
                    "wrap": false,
                    "href": "/docs/components/organization/organization-profile"
                  },
                  {
                    "title": "`<OrganizationSwitcher />`",
                    "wrap": false,
                    "href": "/docs/components/organization/organization-switcher"
                  },
                  {
                    "title": "`<OrganizationList />`",
                    "wrap": false,
                    "href": "/docs/components/organization/organization-list"
                  }
                ]
              ]
            },
            {
              "title": "Waitlist Component",
              "items": [
                [
                  {
                    "title": "`<Waitlist />`",
                    "wrap": false,
                    "href": "/docs/components/waitlist"
                  }
                ]
              ]
            },
            {
              "title": "Control Components",
              "items": [
                [
                  {
                    "title": "`<AuthenticateWithRedirectCallback />`",
                    "wrap": false,
                    "href": "/docs/components/control/authenticate-with-callback"
                  },
                  {
                    "title": "`<ClerkLoaded>`",
                    "wrap": false,
                    "href": "/docs/components/control/clerk-loaded"
                  },
                  {
                    "title": "`<ClerkLoading>`",
                    "wrap": false,
                    "href": "/docs/components/control/clerk-loading"
                  },
                  {
                    "title": "`<Protect>`",
                    "wrap": false,
                    "href": "/docs/components/protect"
                  },
                  {
                    "title": "`<MultisessionAppSupport>`",
                    "wrap": false,
                    "href": "/docs/components/control/multi-session"
                  },
                  {
                    "title": "`<RedirectToSignIn />`",
                    "wrap": false,
                    "href": "/docs/components/control/redirect-to-signin"
                  },
                  {
                    "title": "`<RedirectToSignUp />`",
                    "wrap": false,
                    "href": "/docs/components/control/redirect-to-signup"
                  },
                  {
                    "title": "`<RedirectToUserProfile />`",
                    "wrap": false,
                    "href": "/docs/components/control/redirect-to-userprofile"
                  },
                  {
                    "title": "`<RedirectToOrganizationProfile />`",
                    "wrap": false,
                    "href": "/docs/components/control/redirect-to-organizationprofile"
                  },
                  {
                    "title": "`<RedirectToCreateOrganization />`",
                    "wrap": false,
                    "href": "/docs/components/control/redirect-to-createorganization"
                  },
                  {
                    "title": "`<SignedIn>`",
                    "wrap": false,
                    "href": "/docs/components/control/signed-in"
                  },
                  {
                    "title": "`<SignedOut>`",
                    "wrap": false,
                    "href": "/docs/components/control/signed-out"
                  }
                ]
              ]
            },
            {
              "title": "Unstyled Components",
              "items": [
                [
                  {
                    "title": "`<SignInButton>`",
                    "wrap": false,
                    "href": "/docs/components/unstyled/sign-in-button"
                  },
                  {
                    "title": "`<SignInWithMetamaskButton>`",
                    "wrap": false,
                    "href": "/docs/components/unstyled/sign-in-with-metamask"
                  },
                  {
                    "title": "`<SignUpButton>`",
                    "wrap": false,
                    "href": "/docs/components/unstyled/sign-up-button"
                  },
                  {
                    "title": "`<SignOutButton>`",
                    "wrap": false,
                    "href": "/docs/components/unstyled/sign-out-button"
                  }
                ]
              ]
            }
          ]
        ]
      }
    ],
    [
      {
        "title": "Configuration",
        "items": [
          [
            {
              "title": "Sign-up & Sign-in",
              "collapse": true,
              "items": [
                [
                  {
                    "title": "Overview",
                    "href": "/docs/authentication/overview"
                  },
                  {
                    "title": "Configuration",
                    "items": [
                      [
                        {
                          "title": "Sign-up and sign-in options",
                          "href": "/docs/authentication/configuration/sign-up-sign-in-options"
                        },
                        {
                          "title": "Session options",
                          "href": "/docs/authentication/configuration/session-options"
                        },
                        {
                          "title": "Email & SMS templates",
                          "href": "/docs/authentication/configuration/email-sms-templates"
                        },
                        {
                          "title": "Restrictions",
                          "href": "/docs/authentication/configuration/restrictions"
                        },
                        {
                          "title": "Legal compliance",
                          "href": "/docs/authentication/configuration/legal-compliance"
                        }
                      ]
                    ]
                  },
                  {
                    "title": "Social Connections",
                    "items": [
                      [
                        {
                          "title": "Overview",
                          "href": "/docs/authentication/social-connections/overview"
                        },
                        {
                          "title": "Social connections (OAuth)",
                          "href": "/docs/authentication/social-connections/oauth"
                        },
                        {
                          "title": "Account linking",
                          "href": "/docs/authentication/social-connections/account-linking"
                        },
                        {
                          "title": "Custom provider",
                          "href": "/docs/authentication/social-connections/custom-provider"
                        },
                        {
                          "title": "Google",
                          "href": "/docs/authentication/social-connections/google"
                        },
                        {
                          "title": "Facebook",
                          "href": "/docs/authentication/social-connections/facebook"
                        },
                        {
                          "title": "Microsoft",
                          "href": "/docs/authentication/social-connections/microsoft"
                        },
                        {
                          "title": "See all",
                          "collapse": true,
                          "items": [
                            [
                              {
                                "title": "Apple",
                                "href": "/docs/authentication/social-connections/apple"
                              },
                              {
                                "title": "Atlassian",
                                "href": "/docs/authentication/social-connections/atlassian"
                              },
                              {
                                "title": "Bitbucket",
                                "href": "/docs/authentication/social-connections/bitbucket"
                              },
                              {
                                "title": "Box",
                                "href": "/docs/authentication/social-connections/box"
                              },
                              {
                                "title": "Coinbase",
                                "href": "/docs/authentication/social-connections/coinbase"
                              },
                              {
                                "title": "Discord",
                                "href": "/docs/authentication/social-connections/discord"
                              },
                              {
                                "title": "Dropbox",
                                "href": "/docs/authentication/social-connections/dropbox"
                              },
                              {
                                "title": "GitHub",
                                "href": "/docs/authentication/social-connections/github"
                              },
                              {
                                "title": "GitLab",
                                "href": "/docs/authentication/social-connections/gitlab"
                              },
                              {
                                "title": "HubSpot",
                                "href": "/docs/authentication/social-connections/hubspot"
                              },
                              {
                                "title": "Hugging Face",
                                "href": "/docs/authentication/social-connections/huggingface"
                              },
                              {
                                "title": "Line",
                                "href": "/docs/authentication/social-connections/line"
                              },
                              {
                                "title": "Linear",
                                "href": "/docs/authentication/social-connections/linear"
                              },
                              {
                                "title": "LinkedIn (Deprecated)",
                                "href": "/docs/authentication/social-connections/linkedin"
                              },
                              {
                                "title": "LinkedIn",
                                "href": "/docs/authentication/social-connections/linkedin-oidc"
                              },
                              {
                                "title": "Notion",
                                "href": "/docs/authentication/social-connections/notion"
                              },
                              {
                                "title": "Slack",
                                "href": "/docs/authentication/social-connections/slack"
                              },
                              {
                                "title": "Spotify",
                                "href": "/docs/authentication/social-connections/spotify"
                              },
                              {
                                "title": "TikTok",
                                "href": "/docs/authentication/social-connections/tiktok"
                              },
                              {
                                "title": "Twitter v1",
                                "href": "/docs/authentication/social-connections/twitter"
                              },
                              {
                                "title": "X/Twitter v2",
                                "href": "/docs/authentication/social-connections/x-twitter"
                              },
                              {
                                "title": "Xero",
                                "href": "/docs/authentication/social-connections/xero"
                              }
                            ]
                          ]
                        }
                      ]
                    ]
                  },
                  {
                    "title": "Enterprise Connections",
                    "items": [
                      [
                        {
                          "title": "Overview",
                          "href": "/docs/authentication/enterprise-connections/overview"
                        },
                        {
                          "title": "Authentication flows",
                          "href": "/docs/authentication/enterprise-connections/authentication-flows"
                        },
                        {
                          "title": "Account linking",
                          "href": "/docs/authentication/enterprise-connections/account-linking"
                        },
                        {
                          "title": "Just-in-Time account provisioning",
                          "href": "/docs/authentication/enterprise-connections/jit-provisioning"
                        },
                        {
                          "title": "EASIE",
                          "items": [
                            [
                              {
                                "title": "Microsoft",
                                "href": "/docs/authentication/enterprise-connections/easie/microsoft"
                              },
                              {
                                "title": "Google",
                                "href": "/docs/authentication/enterprise-connections/easie/google"
                              }
                            ]
                          ]
                        },
                        {
                          "title": "SAML",
                          "items": [
                            [
                              {
                                "title": "Azure",
                                "href": "/docs/authentication/enterprise-connections/saml/azure"
                              },
                              {
                                "title": "Google",
                                "href": "/docs/authentication/enterprise-connections/saml/google"
                              },
                              {
                                "title": "Okta",
                                "href": "/docs/authentication/enterprise-connections/saml/okta"
                              },
                              {
                                "title": "Custom provider",
                                "href": "/docs/authentication/enterprise-connections/saml/custom-provider"
                              }
                            ]
                          ]
                        }
                      ]
                    ]
                  },
                  {
                    "title": "Web3",
                    "items": [
                      [
                        {
                          "title": "Coinbase Wallet",
                          "href": "/docs/authentication/web3/coinbase-wallet"
                        }
                      ]
                    ]
                  }
                ]
              ]
            },
            {
              "title": "Users",
              "collapse": true,
              "items": [
                [
                  {
                    "title": "Overview",
                    "href": "/docs/users/overview"
                  },
                  {
                    "title": "Metadata",
                    "href": "/docs/users/metadata"
                  },
                  {
                    "title": "Invitations",
                    "href": "/docs/users/invitations"
                  },
                  {
                    "title": "User impersonation",
                    "href": "/docs/users/user-impersonation"
                  },
                  {
                    "title": "Create users",
                    "href": "/docs/users/creating-users"
                  },
                  {
                    "title": "Delete users",
                    "href": "/docs/users/deleting-users"
                  },
                  {
                    "title": "Guides",
                    "items": [
                      [
                        {
                          "title": "Web3 authentication",
                          "href": "/docs/users/web3"
                        }
                      ]
                    ]
                  }
                ]
              ]
            },
            {
              "title": "Organizations, Roles, and Permissions",
              "collapse": true,
              "items": [
                [
                  {
                    "title": "Overview",
                    "href": "/docs/organizations/overview"
                  },
                  {
                    "title": "Roles and permissions",
                    "href": "/docs/organizations/roles-permissions"
                  },
                  {
                    "title": "Verified domains",
                    "href": "/docs/organizations/verified-domains"
                  },
                  {
                    "title": "Guides",
                    "items": [
                      [
                        {
                          "title": "Create roles and assign permissions",
                          "href": "/docs/organizations/create-roles-permissions"
                        },
                        {
                          "title": "Verify the active user’s permissions",
                          "href": "/docs/organizations/verify-user-permissions"
                        },
                        {
                          "title": "Reassign the default role",
                          "href": "/docs/organizations/default-role"
                        },
                        {
                          "title": "Reassign the creator role",
                          "href": "/docs/organizations/creator-role"
                        },
                        {
                          "title": "Organization workspaces",
                          "href": "/docs/organizations/organization-workspaces"
                        },
                        {
                          "title": "Create organizations on behalf of users",
                          "href": "/docs/organizations/create-orgs-for-users"
                        }
                      ]
                    ]
                  },
                  {
                    "title": "Building custom flows",
                    "items": [
                      [
                        {
                          "title": "Using metadata",
                          "href": "/docs/organizations/metadata"
                        },
                        {
                          "title": "Create an organization",
                          "href": "/docs/organizations/creating-organizations"
                        },
                        {
                          "title": "Update an organization",
                          "href": "/docs/organizations/updating-organizations"
                        },
                        {
                          "title": "Invite users to an organization",
                          "href": "/docs/organizations/inviting-users"
                        },
                        {
                          "title": "Accept organization invitations",
                          "href": "/docs/organizations/accept-organization-invitations"
                        },
                        {
                          "title": "Manage member roles",
                          "href": "/docs/organizations/managing-roles"
                        },
                        {
                          "title": "View a user's organization memberships",
                          "href": "/docs/organizations/viewing-memberships"
                        },
                        {
                          "title": "Manage membership requests",
                          "href": "/docs/organizations/manage-membership-requests"
                        },
                        {
                          "title": "Switch between organizations",
                          "href": "/docs/organizations/custom-organization-switcher"
                        }
                      ]
                    ]
                  }
                ]
              ]
            },
            {
              "title": "Backend Requests",
              "collapse": true,
              "items": [
                [
                  {
                    "title": "Overview",
                    "href": "/docs/backend-requests/overview"
                  },
                  {
                    "title": "Making requests",
                    "items": [
                      [
                        {
                          "title": "Same-Origin Requests",
                          "href": "/docs/backend-requests/making/same-origin"
                        },
                        {
                          "title": "Cross-Origin Requests",
                          "href": "/docs/backend-requests/making/cross-origin"
                        },
                        {
                          "title": "Customize your session token",
                          "href": "/docs/backend-requests/making/custom-session-token"
                        },
                        {
<<<<<<< HEAD
                          "title": "JWT templates",
=======
                          "title": "JWT template",
>>>>>>> 212ffdcf
                          "href": "/docs/backend-requests/making/jwt-templates"
                        }
                      ]
                    ]
                  },
                  {
                    "title": "Handling requests",
                    "items": [
                      [
                        {
                          "title": "JS Backend SDKs",
                          "href": "/docs/backend-requests/handling/js-backend-sdks"
                        },
                        {
                          "title": "Go",
                          "href": "/docs/backend-requests/handling/go",
                          "icon": "go"
                        },
                        {
                          "title": "Ruby / Rails",
                          "href": "/docs/backend-requests/handling/ruby-rails",
                          "icon": "ruby"
                        },
                        {
                          "title": "Manual JWT Verification",
                          "href": "/docs/backend-requests/handling/manual-jwt"
                        },
                        {
                          "title": "Node.js (Deprecated)",
                          "href": "/docs/backend-requests/handling/nodejs"
                        }
                      ]
                    ]
                  },
                  {
                    "title": "Versioning",
                    "items": [
                      [
                        {
                          "title": "Overview",
                          "href": "/docs/backend-requests/versioning/overview"
                        },
                        {
                          "title": "Available versions",
                          "href": "/docs/backend-requests/versioning/available-versions"
                        }
                      ]
                    ]
                  },
                  {
                    "title": "Resources",
                    "items": [
                      [
                        {
                          "title": "Session tokens",
                          "href": "/docs/backend-requests/resources/session-tokens"
                        },
                        {
                          "title": "Rate limits",
                          "href": "/docs/backend-requests/resources/rate-limits"
                        }
                      ]
                    ]
                  }
                ]
              ]
            },
            {
              "title": "Webhooks",
              "collapse": true,
              "items": [
                [
                  {
                    "title": "Overview",
                    "href": "/docs/webhooks/overview"
                  },
                  {
                    "title": "Sync Clerk data to your application with webhooks",
                    "href": "/docs/webhooks/sync-data"
                  },
                  {
                    "title": "Handling webhooks with Inngest",
                    "href": "/docs/webhooks/inngest"
                  },
                  {
                    "title": "Send webhooks to Loops",
                    "href": "/docs/webhooks/loops"
                  },
                  {
                    "title": "Debug your webhooks",
                    "href": "/docs/webhooks/debug-your-webhooks"
                  }
                ]
              ]
            }
          ]
        ]
      }
    ],
    [
      {
        "title": "Customization",
        "items": [
          [
            {
              "title": "Account Portal",
              "collapse": true,
              "items": [
                [
                  {
                    "title": "Overview",
                    "href": "/docs/customization/account-portal/overview"
                  },
                  {
                    "title": "Getting started",
                    "href": "/docs/customization/account-portal/getting-started"
                  },
                  {
                    "title": "Advanced Usage",
                    "items": [
                      [
                        {
                          "title": "Direct links",
                          "href": "/docs/customization/account-portal/direct-links"
                        },
                        {
                          "title": "Disable Account Portal",
                          "href": "/docs/customization/account-portal/disable-account-portal"
                        }
                      ]
                    ]
                  }
                ]
              ]
            },
            {
              "title": "Appearance Prop",
              "collapse": true,
              "items": [
                [
                  {
                    "title": "Overview",
                    "href": "/docs/customization/overview"
                  },
                  {
                    "title": "Layout",
                    "href": "/docs/customization/layout"
                  },
                  {
                    "title": "Themes",
                    "href": "/docs/customization/themes"
                  },
                  {
                    "title": "Variables",
                    "href": "/docs/customization/variables"
                  }
                ]
              ]
            },
            {
              "title": "Localization",
              "href": "/docs/customization/localization"
            },
            {
              "title": "Custom Pages",
              "collapse": true,
              "items": [
                [
                  {
                    "title": "`<UserProfile />`",
                    "href": "/docs/customization/user-profile"
                  },
                  {
                    "title": "`<OrganizationProfile />`",
                    "href": "/docs/customization/organization-profile"
                  }
                ]
              ]
            },
            {
              "title": "Custom Menu Items",
              "collapse": true,
              "items": [
                [
                  {
                    "title": "`<UserButton />`",
                    "wrap": false,
                    "href": "/docs/customization/user-button"
                  }
                ]
              ]
            },
            {
              "title": "Elements",
              "tag": "(Beta)",
              "collapse": true,
              "items": [
                [
                  {
                    "title": "Overview",
                    "href": "/docs/customization/elements/overview"
                  },
                  {
                    "title": "Guides",
                    "items": [
                      [
                        {
                          "title": "Build a sign-in flow",
                          "href": "/docs/customization/elements/guides/sign-in"
                        },
                        {
                          "title": "Build a sign-up flow",
                          "href": "/docs/customization/elements/guides/sign-up"
                        },
                        {
                          "title": "Styling",
                          "href": "/docs/customization/elements/guides/styling"
                        }
                      ]
                    ]
                  },
                  {
                    "title": "Examples",
                    "items": [
                      [
                        {
                          "title": "Sign-in",
                          "href": "/docs/customization/elements/examples/sign-in"
                        },
                        {
                          "title": "Sign-up",
                          "href": "/docs/customization/elements/examples/sign-up"
                        },
                        {
                          "title": "Primitives",
                          "href": "/docs/customization/elements/examples/primitives"
                        },
                        {
                          "title": "shadcn/ui",
                          "href": "/docs/customization/elements/examples/shadcn-ui"
                        }
                      ]
                    ]
                  },
                  {
                    "title": "Component Reference",
                    "items": [
                      [
                        {
                          "title": "Common",
                          "href": "/docs/customization/elements/reference/common"
                        },
                        {
                          "title": "Sign-in",
                          "href": "/docs/customization/elements/reference/sign-in"
                        },
                        {
                          "title": "Sign-up",
                          "href": "/docs/customization/elements/reference/sign-up"
                        }
                      ]
                    ]
                  }
                ]
              ]
            }
          ]
        ]
      }
    ],
    [
      {
        "title": "Development",
        "items": [
          [
            {
              "title": "Testing",
              "collapse": true,
              "items": [
                [
                  {
                    "title": "Overview",
                    "href": "/docs/testing/overview"
                  },
                  {
                    "title": "Test Emails and Phones",
                    "href": "/docs/testing/test-emails-and-phones"
                  },
                  {
                    "title": "Testing Frameworks",
                    "items": [
                      [
                        {
                          "title": "Playwright",
                          "collapse": true,
                          "items": [
                            [
                              {
                                "title": "Overview",
                                "href": "/docs/testing/playwright/overview"
                              },
                              {
                                "title": "Test helpers",
                                "href": "/docs/testing/playwright/test-helpers"
                              },
                              {
                                "title": "Test authenticated flows",
                                "href": "/docs/testing/playwright/test-authenticated-flows"
                              }
                            ]
                          ]
                        },
                        {
                          "title": "Cypress",
                          "collapse": true,
                          "items": [
                            [
                              {
                                "title": "Overview",
                                "href": "/docs/testing/cypress/overview"
                              },
                              {
                                "title": "Custom commands",
                                "href": "/docs/testing/cypress/custom-commands"
                              },
                              {
                                "title": "Test Account Portal",
                                "href": "/docs/testing/cypress/test-account-portal"
                              }
                            ]
                          ]
                        },
                        {
                          "title": "Postman or Insomnia",
                          "href": "/docs/testing/postman-or-insomnia"
                        }
                      ]
                    ]
                  }
                ]
              ]
            },
            {
              "title": "Errors",
              "collapse": true,
              "items": [
                [
                  {
                    "title": "Overview",
                    "href": "/docs/errors/overview"
                  },
                  {
                    "title": "Actor tokens",
                    "href": "/docs/errors/actor-tokens"
                  },
                  {
                    "title": "Allowlist identifiers",
                    "href": "/docs/errors/allowlist-identifiers"
                  },
                  {
                    "title": "Application",
                    "href": "/docs/errors/application"
                  },
                  {
                    "title": "Authentication",
                    "href": "/docs/errors/authentication"
                  },
                  {
                    "title": "Backup codes",
                    "href": "/docs/errors/backup-codes"
                  },
                  {
                    "title": "Billing",
                    "href": "/docs/errors/billing"
                  },
                  {
                    "title": "Billing accounts",
                    "href": "/docs/errors/billing-accounts"
                  },
                  {
                    "title": "Blocklist identifiers",
                    "href": "/docs/errors/blocklist-identifiers"
                  },
                  {
                    "title": "Clients",
                    "href": "/docs/errors/clients"
                  },
                  {
                    "title": "Cookie",
                    "href": "/docs/errors/cookie"
                  },
                  {
                    "title": "Deprecation",
                    "href": "/docs/errors/deprecation"
                  },
                  {
                    "title": "Domains",
                    "href": "/docs/errors/domains"
                  },
                  {
                    "title": "Entitlements",
                    "href": "/docs/errors/entitlements"
                  },
                  {
                    "title": "Features",
                    "href": "/docs/errors/features"
                  },
                  {
                    "title": "Forms",
                    "href": "/docs/errors/forms"
                  },
                  {
                    "title": "Identifications",
                    "href": "/docs/errors/identifications"
                  },
                  {
                    "title": "Passkeys",
                    "href": "/docs/errors/passkeys"
                  },
                  {
                    "title": "Rate Limits",
                    "href": "/docs/errors/rate-limits"
                  },
                  {
                    "title": "Sign-in",
                    "href": "/docs/errors/sign-in"
                  },
                  {
                    "title": "Sign-up",
                    "href": "/docs/errors/sign-up"
                  },
                  {
                    "title": "Sign-in-tokens",
                    "href": "/docs/errors/sign-in-tokens"
                  }
                ]
              ]
            },
            {
              "title": "Troubleshooting",
              "collapse": true,
              "items": [
                [
                  {
                    "title": "Overview",
                    "href": "/docs/troubleshooting/overview"
                  },
                  {
                    "title": "Email Deliverability",
                    "href": "/docs/troubleshooting/email-deliverability"
                  },
                  {
                    "title": "Script Loading",
                    "href": "/docs/troubleshooting/script-loading"
                  },
                  {
                    "title": "Help & Support",
                    "items": [
                      [
                        {
                          "title": "Create a minimal reproduction",
                          "href": "/docs/troubleshooting/create-a-minimal-reproduction"
                        },
                        {
                          "title": "Community Discord",
                          "href": "/discord",
                          "target": "_blank"
                        },
                        {
                          "title": "Contact Support",
                          "href": "/support",
                          "target": "_blank"
                        }
                      ]
                    ]
                  }
                ]
              ]
            },
            {
              "title": "Upgrade Guides",
              "collapse": true,
              "items": [
                [
                  {
                    "title": "Overview",
                    "href": "/docs/upgrade-guides/overview"
                  },
                  {
                    "title": "Long term support policy",
                    "href": "/docs/upgrade-guides/long-term-support"
                  },
                  {
                    "title": "Clerk SDK versioning",
                    "href": "/docs/upgrade-guides/sdk-versioning"
                  },
                  {
                    "title": "Upgrading to @clerk/nextjs v6",
                    "href": "/docs/upgrade-guides/nextjs/v6"
                  },
                  {
                    "title": "Upgrading to Core 2",
                    "items": [
                      [
                        {
                          "title": "Overview",
                          "href": "/docs/upgrade-guides/core-2/overview"
                        },
                        {
                          "title": "Component redesign",
                          "href": "/docs/upgrade-guides/core-2/component-redesign"
                        },
                        {
                          "title": "SDK Guides",
                          "collapse": true,
                          "items": [
                            [
                              {
                                "title": "Next.js",
                                "href": "/docs/upgrade-guides/core-2/nextjs",
                                "icon": "nextjs"
                              },
                              {
                                "title": "Remix",
                                "href": "/docs/upgrade-guides/core-2/remix",
                                "icon": "remix"
                              },
                              {
                                "title": "Expo",
                                "href": "/docs/upgrade-guides/core-2/expo"
                              },
                              {
                                "title": "Fastify",
                                "href": "/docs/upgrade-guides/core-2/fastify"
                              },
                              {
                                "title": "React",
                                "href": "/docs/upgrade-guides/core-2/react",
                                "icon": "react"
                              },
                              {
                                "title": "Node",
                                "href": "/docs/upgrade-guides/core-2/node"
                              },
                              {
                                "title": "Backend",
                                "href": "/docs/upgrade-guides/core-2/backend"
                              },
                              {
                                "title": "Chrome Extension",
                                "href": "/docs/upgrade-guides/core-2/chrome-extension"
                              },
                              {
                                "title": "JavaScript",
                                "href": "/docs/upgrade-guides/core-2/javascript",
                                "icon": "javascript"
                              }
                            ]
                          ]
                        }
                      ]
                    ]
                  },
                  {
                    "title": "Upgrading to Core 1",
                    "items": [
                      [
                        {
                          "title": "Overview",
                          "href": "/docs/upgrade-guides/upgrading-from-v2-to-v3"
                        }
                      ]
                    ]
                  },
                  {
                    "title": "Upgrading from Node to Express SDK",
                    "items": [
                      [
                        {
                          "title": "Overview",
                          "href": "/docs/upgrade-guides/node-to-express"
                        }
                      ]
                    ]
                  },
                  {
                    "title": "Dashboard",
                    "items": [
                      [
                        {
                          "title": "API Key Changes",
                          "href": "/docs/upgrade-guides/api-keys"
                        },
                        {
                          "title": "URL-based session syncing",
                          "href": "/docs/upgrade-guides/url-based-session-syncing"
                        },
                        {
                          "title": "Progressive Sign up",
                          "href": "/docs/upgrade-guides/progressive-sign-up"
                        }
                      ]
                    ]
                  }
                ]
              ]
            },
            {
              "title": "Deployments & Migrations",
              "collapse": true,
              "items": [
                [
                  {
                    "title": "Instances / Environments",
                    "href": "/docs/deployments/environments"
                  },
                  {
                    "title": "Clerk environment variables",
                    "href": "/docs/deployments/clerk-environment-variables"
                  },
                  {
                    "title": "Deployment",
                    "items": [
                      [
                        {
                          "title": "Deploy to production",
                          "href": "/docs/deployments/overview"
                        },
                        {
                          "title": "Deploy to Vercel",
                          "href": "/docs/deployments/deploy-to-vercel"
                        },
                        {
                          "title": "Set up a staging environment",
                          "href": "/docs/deployments/set-up-staging"
                        },
                        {
                          "title": "Deploy a Chrome Extension to production",
                          "href": "/docs/deployments/deploy-chrome-extension"
                        },
                        {
                          "title": "Deploy an Expo app to production",
                          "href": "/docs/deployments/deploy-expo"
                        },
                        {
                          "title": "Deploy an Astro app to production",
                          "href": "/docs/deployments/deploy-astro"
                        },
                        {
                          "title": "Set up a preview environment",
                          "href": "/docs/deployments/set-up-preview-environment"
                        },
                        {
                          "title": "Changing domains",
                          "href": "/docs/deployments/changing-domains"
                        }
                      ]
                    ]
                  },
                  {
                    "title": "Migrations",
                    "items": [
                      [
                        {
                          "title": "Migrate to Clerk",
                          "href": "/docs/deployments/migrate-overview"
                        },
                        {
                          "title": "Migrate from Firebase",
                          "href": "/docs/deployments/migrate-from-firebase"
                        },
                        {
                          "title": "Migrate from Cognito",
                          "href": "/docs/deployments/migrate-from-cognito"
                        },
                        {
                          "title": "Exporting user data",
                          "href": "/docs/deployments/exporting-users"
                        }
                      ]
                    ]
                  },
                  {
                    "title": "Cookie Information",
                    "items": [
                      [
                        {
                          "title": "Clerk Cookie Information",
                          "href": "/docs/deployments/clerk-cookies"
                        }
                      ]
                    ]
                  }
                ]
              ]
            }
          ]
        ]
      }
    ],
    [
      {
        "title": "Advanced",
        "items": [
          [
            {
              "title": "Integrations",
              "collapse": true,
              "items": [
                [
                  {
                    "title": "Overview",
                    "href": "/docs/integrations/overview"
                  },
                  {
                    "title": "Databases",
                    "items": [
                      [
                        {
                          "title": "Convex",
                          "href": "/docs/integrations/databases/convex"
                        },
                        {
                          "title": "Fauna",
                          "href": "/docs/integrations/databases/fauna"
                        },
                        {
                          "title": "Firebase",
                          "href": "/docs/integrations/databases/firebase"
                        },
                        {
                          "title": "Grafbase",
                          "href": "/docs/integrations/databases/grafbase"
                        },
                        {
                          "title": "Hasura",
                          "href": "/docs/integrations/databases/hasura"
                        },
                        {
                          "title": "InstantDB",
                          "href": "/docs/integrations/databases/instantdb"
                        },
                        {
                          "title": "Nhost",
                          "href": "/docs/integrations/databases/nhost"
                        },
                        {
                          "title": "Supabase",
                          "href": "/docs/integrations/databases/supabase"
                        },
                        {
                          "title": "Neon",
                          "href": "/docs/integrations/databases/neon"
                        }
                      ]
                    ]
                  },
                  {
                    "title": "Analytics",
                    "items": [
                      [
                        {
                          "title": "Google Analytics",
                          "href": "/docs/integrations/analytics/google-analytics"
                        }
                      ]
                    ]
                  }
                ]
              ]
            },
            {
              "title": "Advanced Usage",
              "collapse": true,
              "items": [
                [
                  {
                    "title": "Clerk as an OAuth2 Provider",
                    "href": "/docs/advanced-usage/clerk-idp"
                  },
                  {
                    "title": "Authentication across different domains",
                    "href": "/docs/advanced-usage/satellite-domains"
                  },
                  {
                    "title": "Proxying the Clerk Frontend API",
                    "href": "/docs/advanced-usage/using-proxies"
                  }
                ]
              ]
            },
            {
              "title": "Security & Privacy",
              "collapse": true,
              "items": [
                [
                  {
                    "title": "Overview",
                    "href": "/docs/security/overview"
                  },
                  {
                    "title": "Vulnerability disclosure policy",
                    "href": "/docs/security/vulnerability-disclosure-policy"
                  },
                  {
                    "title": "XSS leak protection",
                    "href": "/docs/security/xss-leak-protection"
                  },
                  {
                    "title": "CSRF protection",
                    "href": "/docs/security/csrf-protection"
                  },
                  {
                    "title": "CSP Headers",
                    "href": "/docs/security/clerk-csp"
                  },
                  {
                    "title": "Fixation protection",
                    "href": "/docs/security/fixation-protection"
                  },
                  {
                    "title": "Password protection and rules",
                    "href": "/docs/security/password-protection"
                  },
                  {
                    "title": "Clerk Telemetry",
                    "href": "/docs/telemetry"
                  },
                  {
                    "title": "Protect accounts from attacks",
                    "items": [
                      [
                        {
                          "title": "Brute force attacks and locking user accounts",
                          "href": "/docs/security/user-lock-guide"
                        },
                        {
                          "title": "Protect sign ups from bots",
                          "href": "/docs/security/bot-protection"
                        },
                        {
                          "title": "Customize max sign-in attempts and duration of of user lockout",
                          "href": "/docs/security/customize-user-lockout"
                        },
                        {
                          "title": "Unlock accounts from the Clerk Dashboard",
                          "href": "/docs/security/unlock-user-accounts"
                        },
                        {
                          "title": "Programmatically lock and unlock accounts",
                          "href": "/docs/security/programmatically-lock-user-accounts"
                        },
                        {
                          "title": "Protect email link sign-ins and sign-ups",
                          "href": "/docs/security/email-link-protection"
                        }
                      ]
                    ]
                  }
                ]
              ]
            },
            {
              "title": "Custom Flows",
              "collapse": true,
              "items": [
                [
                  {
                    "title": "Overview",
                    "href": "/docs/custom-flows/overview"
                  },
                  {
                    "title": "Error handling",
                    "href": "/docs/custom-flows/error-handling"
                  },
                  {
                    "title": "Authentication",
                    "items": [
                      [
                        {
                          "title": "Email & password",
                          "href": "/docs/custom-flows/email-password"
                        },
                        {
                          "title": "Email / SMS OTP",
                          "href": "/docs/custom-flows/email-sms-otp"
                        },
                        {
                          "title": "Email links",
                          "href": "/docs/custom-flows/email-links"
                        },
                        {
                          "title": "Email & password + MFA",
                          "href": "/docs/custom-flows/email-password-mfa"
                        },
                        {
                          "title": "Passkeys",
                          "href": "/docs/custom-flows/passkeys"
                        },
                        {
                          "title": "Google One Tap",
                          "href": "/docs/custom-flows/google-one-tap"
                        },
                        {
                          "title": "OAuth connections",
                          "href": "/docs/custom-flows/oauth-connections"
                        },
                        {
                          "title": "SAML connections",
                          "href": "/docs/custom-flows/saml-connections"
                        },
                        {
                          "title": "Sign out",
                          "href": "/docs/custom-flows/sign-out"
                        },
                        {
                          "title": "Sign-up with application invitations",
                          "href": "/docs/custom-flows/invitations"
                        },
                        {
                          "title": "Embedded email links",
                          "href": "/docs/custom-flows/embedded-email-links"
                        },
                        {
                          "title": "Multi-session applications",
                          "href": "/docs/custom-flows/multi-session-applications"
                        },
                        {
                          "title": "Bot sign-up protection",
                          "href": "/docs/custom-flows/bot-sign-up-protection"
                        }
                      ]
                    ]
                  },
                  {
                    "title": "Account updates",
                    "items": [
                      [
                        {
                          "title": "Forgot password",
                          "href": "/docs/custom-flows/forgot-password"
                        },
                        {
                          "title": "User impersonation",
                          "href": "/docs/custom-flows/user-impersonation"
                        },
                        {
                          "title": "Add email",
                          "href": "/docs/custom-flows/add-email"
                        },
                        {
                          "title": "Add phone",
                          "href": "/docs/custom-flows/add-phone"
                        },
                        {
                          "title": "Manage SMS-based MFA",
                          "href": "/docs/custom-flows/manage-sms-based-mfa"
                        },
                        {
                          "title": "Manage TOTP-based MFA",
                          "href": "/docs/custom-flows/manage-totp-based-mfa"
                        }
                      ]
                    ]
                  }
                ]
              ]
            }
          ]
        ]
      }
    ],
    [
      {
        "title": "SDK References",
        "items": [
          [
            {
              "title": "Next.js",
              "collapse": true,
              "icon": "nextjs",
              "items": [
                [
                  {
                    "title": "Overview",
                    "href": "/docs/references/nextjs/overview"
                  },
                  {
                    "title": "Guides",
                    "items": [
                      [
                        {
                          "title": "Read session and user data",
                          "href": "/docs/references/nextjs/read-session-data"
                        },
                        {
                          "title": "Add custom sign up and sign in pages",
                          "href": "/docs/references/nextjs/custom-signup-signin-pages"
                        },
                        {
                          "title": "Integrate Clerk into your app with tRPC",
                          "href": "/docs/references/nextjs/trpc"
                        },
                        {
                          "title": "Next.js rendering modes and Clerk",
                          "href": "/docs/references/nextjs/rendering-modes"
                        }
                      ]
                    ]
                  },
                  {
                    "title": "General References",
                    "items": [
                      [
                        {
                          "title": "`clerkMiddleware()`",
                          "wrap": false,
                          "href": "/docs/references/nextjs/clerk-middleware"
                        },
                        {
                          "title": "Auth Object",
                          "href": "/docs/references/nextjs/auth-object"
                        }
                      ]
                    ]
                  },
                  {
                    "title": "App Router References",
                    "items": [
                      [
                        {
                          "title": "`auth()`",
                          "wrap": false,
                          "href": "/docs/references/nextjs/auth"
                        },
                        {
                          "title": "`currentUser()`",
                          "wrap": false,
                          "href": "/docs/references/nextjs/current-user"
                        },
                        {
                          "title": "Route Handlers",
                          "href": "/docs/references/nextjs/route-handlers"
                        },
                        {
                          "title": "Server Actions",
                          "href": "/docs/references/nextjs/server-actions"
                        }
                      ]
                    ]
                  },
                  {
                    "title": "Pages Router References",
                    "items": [
                      [
                        {
                          "title": "`getAuth()`",
                          "wrap": false,
                          "href": "/docs/references/nextjs/get-auth"
                        },
                        {
                          "title": "`buildClerkProps()`",
                          "wrap": false,
                          "href": "/docs/references/nextjs/build-clerk-props"
                        }
                      ]
                    ]
                  },
                  {
                    "title": "Demo Repositories",
                    "items": [
                      [
                        {
                          "title": "App Router Demo Repo",
                          "href": "https://github.com/clerk/clerk-nextjs-demo-app-router"
                        },
                        {
                          "title": "Pages Router Demo Repo",
                          "href": "https://github.com/clerk/clerk-nextjs-demo-pages-router"
                        }
                      ]
                    ]
                  }
                ]
              ]
            },
            {
              "title": "React",
              "collapse": true,
              "icon": "react",
              "items": [
                [
                  {
                    "title": "Overview",
                    "href": "/docs/references/react/overview"
                  },
                  {
                    "title": "Guides",
                    "items": [
                      [
                        {
                          "title": "Add React Router",
                          "href": "/docs/references/react/add-react-router"
                        }
                      ]
                    ]
                  },
                  {
                    "title": "Client-side Helpers",
                    "items": [
                      [
                        {
                          "title": "`useUser()`",
                          "wrap": false,
                          "href": "/docs/references/react/use-user"
                        },
                        {
                          "title": "`useClerk()`",
                          "wrap": false,
                          "href": "/docs/references/react/use-clerk"
                        },
                        {
                          "title": "`useAuth()`",
                          "wrap": false,
                          "href": "/docs/references/react/use-auth"
                        },
                        {
                          "title": "`useSignIn()`",
                          "wrap": false,
                          "href": "/docs/references/react/use-sign-in"
                        },
                        {
                          "title": "`useSignUp()`",
                          "wrap": false,
                          "href": "/docs/references/react/use-sign-up"
                        },
                        {
                          "title": "`useSession()`",
                          "wrap": false,
                          "href": "/docs/references/react/use-session"
                        },
                        {
                          "title": "`useSessionList()`",
                          "wrap": false,
                          "href": "/docs/references/react/use-session-list"
                        },
                        {
                          "title": "`useOrganization()`",
                          "wrap": false,
                          "href": "/docs/references/react/use-organization"
                        },
                        {
                          "title": "`useOrganizationList()`",
                          "wrap": false,
                          "href": "/docs/references/react/use-organization-list"
                        },
                        {
                          "title": "`useReverification()`",
                          "tag": "(Beta)",
                          "wrap": false,
                          "href": "/docs/references/react/use-reverification"
                        }
                      ]
                    ]
                  }
                ]
              ]
            },
            {
              "title": "JavaScript",
              "collapse": true,
              "icon": "javascript",
              "items": [
                [
                  {
                    "title": "Overview",
                    "href": "/docs/references/javascript/overview"
                  },
                  {
                    "title": "Clerk",
                    "collapse": true,
                    "items": [
                      [
                        {
                          "title": "Clerk class",
                          "href": "/docs/references/javascript/clerk/clerk"
                        },
                        {
                          "title": "Organization methods",
                          "href": "/docs/references/javascript/clerk/organization-methods"
                        },
                        {
                          "title": "Waitlist methods",
                          "href": "/docs/references/javascript/clerk/waitlist-methods"
                        },
                        {
                          "title": "Redirect methods",
                          "href": "/docs/references/javascript/clerk/redirect-methods"
                        },
                        {
                          "title": "BuildURLs",
                          "href": "/docs/references/javascript/clerk/build-urls"
                        },
                        {
                          "title": "Handle navigation",
                          "href": "/docs/references/javascript/clerk/handle-navigation"
                        },
                        {
                          "title": "Session methods",
                          "href": "/docs/references/javascript/clerk/session-methods"
                        }
                      ]
                    ]
                  },
                  {
                    "title": "User",
                    "collapse": true,
                    "items": [
                      [
                        {
                          "title": "User object",
                          "href": "/docs/references/javascript/user/user"
                        },
                        {
                          "title": "TOTP methods",
                          "href": "/docs/references/javascript/user/totp"
                        },
                        {
                          "title": "Password management methods",
                          "href": "/docs/references/javascript/user/password-management"
                        },
                        {
                          "title": "Create metadata methods",
                          "href": "/docs/references/javascript/user/create-metadata"
                        }
                      ]
                    ]
                  },
                  {
                    "title": "Organization",
                    "collapse": true,
                    "items": [
                      [
                        {
                          "title": "Organization object",
                          "href": "/docs/references/javascript/organization/organization"
                        },
                        {
                          "title": "Membership methods",
                          "href": "/docs/references/javascript/organization/members"
                        },
                        {
                          "title": "Invitation methods",
                          "href": "/docs/references/javascript/organization/invitations"
                        },
                        {
                          "title": "Domain methods",
                          "href": "/docs/references/javascript/organization/domains"
                        },
                        {
                          "title": "Membership request methods",
                          "href": "/docs/references/javascript/organization/membership-request"
                        }
                      ]
                    ]
                  },
                  {
                    "title": "Organization Invitation",
                    "href": "/docs/references/javascript/organization-invitation"
                  },
                  {
                    "title": "Organization Membership",
                    "href": "/docs/references/javascript/organization-membership"
                  },
                  {
                    "title": "Organization Domain",
                    "href": "/docs/references/javascript/organization-domain"
                  },
                  {
                    "title": "Organization Membership Request",
                    "href": "/docs/references/javascript/organization-membership-request"
                  },
                  {
                    "title": "Session",
                    "href": "/docs/references/javascript/session"
                  },
                  {
                    "title": "SessionWithActivities",
                    "href": "/docs/references/javascript/session-with-activities"
                  },
                  {
                    "title": "Client",
                    "href": "/docs/references/javascript/client"
                  },
                  {
                    "title": "ExternalAccount",
                    "href": "/docs/references/javascript/external-account"
                  },
                  {
                    "title": "Email Address",
                    "href": "/docs/references/javascript/email-address"
                  },
                  {
                    "title": "Phone Number",
                    "href": "/docs/references/javascript/phone-number"
                  },
                  {
                    "title": "Sign In",
                    "collapse": true,
                    "items": [
                      [
                        {
                          "title": "Sign In",
                          "href": "/docs/references/javascript/sign-in/sign-in"
                        },
                        {
                          "title": "First Factor",
                          "href": "/docs/references/javascript/sign-in/first-factor"
                        },
                        {
                          "title": "Second Factor",
                          "href": "/docs/references/javascript/sign-in/second-factor"
                        },
                        {
                          "title": "AuthenticateWith",
                          "href": "/docs/references/javascript/sign-in/authenticate-with"
                        }
                      ]
                    ]
                  },
                  {
                    "title": "Sign Up",
                    "collapse": true,
                    "items": [
                      [
                        {
                          "title": "Sign Up",
                          "href": "/docs/references/javascript/sign-up/sign-up"
                        },
                        {
                          "title": "AuthenticateWith",
                          "href": "/docs/references/javascript/sign-up/authenticate-with"
                        },
                        {
                          "title": "Verification",
                          "href": "/docs/references/javascript/sign-up/verification"
                        },
                        {
                          "title": "Email Verification",
                          "href": "/docs/references/javascript/sign-up/email-verification"
                        },
                        {
                          "title": "Phone Verification",
                          "href": "/docs/references/javascript/sign-up/phone-verification"
                        },
                        {
                          "title": "Web3 Verification",
                          "href": "/docs/references/javascript/sign-up/web3-verification"
                        }
                      ]
                    ]
                  },
                  {
                    "title": "Web3 Wallet",
                    "collapse": true,
                    "items": [
                      [
                        {
                          "title": "Web3 Wallet",
                          "href": "/docs/references/javascript/web3-wallet/web3-wallet"
                        },
                        {
                          "title": "Verification",
                          "href": "/docs/references/javascript/web3-wallet/verification"
                        }
                      ]
                    ]
                  },
                  {
                    "title": "Types",
                    "collapse": true,
                    "items": [
                      [
                        {
                          "title": "Overview",
                          "href": "/docs/references/javascript/types/overview"
                        },
                        {
                          "title": "ClerkAPIError",
                          "href": "/docs/references/javascript/types/clerk-api-error"
                        },
                        {
                          "title": "ClerkPaginatedResponse",
                          "href": "/docs/references/javascript/types/clerk-paginated-response"
                        },
                        {
                          "title": "CustomPage",
                          "href": "/docs/references/javascript/types/custom-page"
                        },
                        {
                          "title": "EmailLinkError",
                          "href": "/docs/references/javascript/types/email-link-error"
                        },
                        {
                          "title": "DeletedObject",
                          "href": "/docs/references/javascript/types/deleted-object"
                        },
                        {
                          "title": "OAuth types",
                          "href": "/docs/references/javascript/types/oauth"
                        },
                        {
                          "title": "PasskeyResource",
                          "href": "/docs/references/javascript/types/passkey-resource"
                        },
                        {
                          "title": "PublicUserData",
                          "href": "/docs/references/javascript/types/public-user-data"
                        },
                        {
                          "title": "SessionStatus",
                          "href": "/docs/references/javascript/types/session-status"
                        },
                        {
                          "title": "SessionVerification",
                          "href": "/docs/references/javascript/types/session-verification"
                        },
                        {
                          "title": "SignInFirstFactor",
                          "href": "/docs/references/javascript/types/sign-in-first-factor"
                        },
                        {
                          "title": "SignInSecondFactor",
                          "href": "/docs/references/javascript/types/sign-in-second-factor"
                        },
                        {
                          "title": "SignInRedirectOptions",
                          "href": "/docs/references/javascript/types/sign-in-redirect-options"
                        },
                        {
                          "title": "SignUpRedirectOptions",
                          "href": "/docs/references/javascript/types/sign-up-redirect-options"
                        },
                        {
                          "title": "SignInInitialValues",
                          "href": "/docs/references/javascript/types/sign-in-initial-values"
                        },
                        {
                          "title": "SignUpInitialValues",
                          "href": "/docs/references/javascript/types/sign-up-initial-values"
                        },
                        {
                          "title": "RedirectOptions",
                          "href": "/docs/references/javascript/types/redirect-options"
                        },
                        {
                          "title": "Verification",
                          "href": "/docs/references/javascript/types/verification"
                        }
                      ]
                    ]
                  }
                ]
              ]
            },
            {
              "title": "Chrome Extension",
              "collapse": true,
              "icon": "chrome",
              "items": [
                [
                  {
                    "title": "Overview",
                    "href": "/docs/references/chrome-extension/overview"
                  },
                  {
                    "title": "Guides",
                    "collapse": false,
                    "items": [
                      [
                        {
                          "title": "Add React Router",
                          "href": "/docs/references/chrome-extension/add-react-router"
                        },
                        {
                          "title": "Sync auth status between your Chrome Extension and web app",
                          "href": "/docs/references/chrome-extension/sync-host"
                        },
                        {
                          "title": "`createClerkClient()`",
                          "href": "/docs/references/chrome-extension/create-clerk-client"
                        },
                        {
                          "title": "Configure a consistent CRX ID",
                          "href": "/docs/references/chrome-extension/configure-consistent-crx-id"
                        }
                      ]
                    ]
                  }
                ]
              ]
            },
            {
              "title": "Expo",
              "collapse": true,
              "icon": "expo",
              "items": [
                [
                  {
                    "title": "Overview",
                    "href": "/docs/references/expo/overview"
                  },
                  {
                    "title": "Guides",
                    "items": [
                      [
                        {
                          "title": "Read session and user data",
                          "href": "/docs/references/expo/read-session-user-data"
                        },
                        {
                          "title": "Use biometrics with local credentials",
                          "href": "/docs/references/expo/local-credentials"
                        }
                      ]
                    ]
                  },
                  {
                    "title": "Hooks",
                    "items": [
                      [
                        {
                          "title": "useLocalCredentials()",
                          "href": "/docs/references/expo/use-local-credentials"
                        }
                      ]
                    ]
                  },
                  {
                    "title": "Web support",
                    "icon": "route",
                    "collapse": true,
                    "items": [
                      [
                        {
                          "title": "Overview",
                          "href": "/docs/references/expo/web-support/overview"
                        },
                        {
                          "title": "Add custom sign-up and sign-in pages",
                          "href": "/docs/references/expo/web-support/custom-signup-signin-pages"
                        }
                      ]
                    ]
                  }
                ]
              ]
            },
            {
              "title": "iOS",
              "tag": "(Beta)",
              "collapse": true,
              "icon": "apple",
              "items": [
                [
                  {
                    "title": "Overview",
                    "href": "/docs/references/ios/overview"
                  },
                  {
                    "title": "`getToken()`",
                    "href": "/docs/references/ios/get-token"
                  },
                  {
                    "title": "Guides",
                    "items": [
                      [
                        {
                          "title": "Sign in with Apple",
                          "href": "/docs/references/ios/sign-in-with-apple"
                        }
                      ]
                    ]
                  }
                ]
              ]
            },
            {
              "title": "Node.js",
              "collapse": true,
              "icon": "nodejs",
              "items": [
                [
                  {
                    "title": "Overview",
                    "href": "/docs/references/nodejs/overview"
                  },
                  {
                    "title": "Available methods",
                    "href": "/docs/references/nodejs/available-methods"
                  },
                  {
                    "title": "Connect/Express Middleware",
                    "href": "/docs/backend-requests/handling/nodejs"
                  }
                ]
              ]
            },
            {
              "title": "Express",
              "collapse": true,
              "icon": "expressjs",
              "items": [
                [
                  {
                    "title": "Overview",
                    "href": "/docs/references/express/overview"
                  }
                ]
              ]
            },
            {
              "title": "Remix",
              "collapse": true,
              "icon": "remix",
              "items": [
                [
                  {
                    "title": "`<ClerkApp />`",
                    "wrap": false,
                    "href": "/docs/references/remix/clerk-app"
                  },
                  {
                    "title": "SPA Mode",
                    "wrap": false,
                    "href": "/docs/references/remix/spa-mode"
                  },
                  {
                    "title": "Add custom sign up and sign in pages",
                    "wrap": true,
                    "href": "/docs/references/remix/custom-signup-signin-pages"
                  },
                  {
                    "title": "Read session and user data",
                    "wrap": true,
                    "href": "/docs/references/remix/read-session-data"
                  }
                ]
              ]
            },
            {
              "title": "TanStack Start",
              "collapse": true,
              "icon": "tanstack",
              "tag": "(Beta)",
              "items": [
                [
                  {
                    "title": "Overview",
                    "href": "/docs/references/tanstack-start/overview"
                  },
                  {
                    "title": "General references",
                    "items": [
                      [
                        {
                          "title": "`getAuth()`",
                          "href": "/docs/references/tanstack-start/get-auth"
                        },
                        {
                          "title": "`createClerkHandler()`",
                          "href": "/docs/references/tanstack-start/create-clerk-handler"
                        }
                      ]
                    ]
                  },
                  {
                    "title": "Guides",
                    "items": [
                      [
                        {
                          "title": "Add custom sign up and sign in pages",
                          "href": "/docs/references/tanstack-start/custom-signup-signin-pages",
                          "wrap": true
                        },
                        {
                          "title": "Read session and user data",
                          "href": "/docs/references/tanstack-start/read-session-data",
                          "wrap": true
                        }
                      ]
                    ]
                  }
                ]
              ]
            },
            {
              "title": "Go",
              "collapse": true,
              "icon": "go",
              "items": [
                [
                  {
                    "title": "Overview",
                    "href": "/docs/references/go/overview"
                  },
                  {
                    "title": "Verifying sessions",
                    "href": "/docs/references/go/verifying-sessions"
                  },
                  {
                    "title": "Use Clerk Go for Backend API Operations",
                    "href": "/docs/references/go/other-examples"
                  },
                  {
                    "title": "Go SDK repository",
                    "href": "https://github.com/clerk/clerk-sdk-go"
                  }
                ]
              ]
            },
            {
              "title": "Astro",
              "collapse": true,
              "icon": "astro",
              "items": [
                [
                  {
                    "title": "Overview",
                    "href": "/docs/references/astro/overview"
                  },
                  {
                    "title": "UI Frameworks",
                    "items": [
                      [
                        {
                          "title": "Use Clerk with Astro and React",
                          "href": "/docs/references/astro/react"
                        }
                      ]
                    ]
                  },
                  {
                    "title": "Guides",
                    "items": [
                      [
                        {
                          "title": "Migrating from community SDK",
                          "href": "/docs/references/astro/migrating-from-astro-community-sdk"
                        },
                        {
                          "title": "Read session and user data",
                          "wrap": false,
                          "href": "/docs/references/astro/read-session-data"
                        },
                        {
                          "title": "Hybrid rendering",
                          "wrap": false,
                          "href": "/docs/references/astro/hybrid-rendering"
                        }
                      ]
                    ]
                  },
                  {
                    "title": "General Reference",
                    "items": [
                      [
                        {
                          "title": "`clerkMiddleware()`",
                          "wrap": false,
                          "href": "/docs/references/astro/clerk-middleware"
                        },
                        {
                          "title": "Locals",
                          "wrap": false,
                          "href": "/docs/references/astro/locals"
                        },
                        {
                          "title": "Endpoints",
                          "wrap": false,
                          "href": "/docs/references/astro/endpoints"
                        }
                      ]
                    ]
                  },
                  {
                    "title": "Client-side Helpers",
                    "items": [
                      [
                        {
                          "title": "`$authStore`",
                          "wrap": false,
                          "href": "/docs/references/astro/auth-store"
                        },
                        {
                          "title": "`$clerkStore`",
                          "wrap": false,
                          "href": "/docs/references/astro/clerk-store"
                        },
                        {
                          "title": "`$userStore`",
                          "wrap": false,
                          "href": "/docs/references/astro/user-store"
                        },
                        {
                          "title": "`$signInStore`",
                          "wrap": false,
                          "href": "/docs/references/astro/sign-in-store"
                        },
                        {
                          "title": "`$signUpStore`",
                          "wrap": false,
                          "href": "/docs/references/astro/sign-up-store"
                        },
                        {
                          "title": "`$sessionStore`",
                          "wrap": false,
                          "href": "/docs/references/astro/session-store"
                        },
                        {
                          "title": "`$sessionListStore`",
                          "wrap": false,
                          "href": "/docs/references/astro/session-list-store"
                        },
                        {
                          "title": "`$organizationStore`",
                          "wrap": false,
                          "href": "/docs/references/astro/organization-store"
                        }
                      ]
                    ]
                  }
                ]
              ]
            },
            {
              "title": "Ruby / Rails",
              "collapse": true,
              "icon": "ruby",
              "items": [
                [
                  {
                    "title": "Overview",
                    "href": "/docs/references/ruby/overview"
                  },
                  {
                    "title": "Available Methods",
                    "href": "/docs/references/ruby/available-methods"
                  },
                  {
                    "title": "Rack/Rails integration",
                    "href": "/docs/references/ruby/rack-rails"
                  },
                  {
                    "title": "Ruby SDK repository",
                    "href": "https://github.com/clerk/clerk-sdk-ruby"
                  }
                ]
              ]
            },
            {
              "title": "Python",
              "icon": "python",
              "href": "https://github.com/clerk/clerk-sdk-python/blob/main/README.md",
              "target": "_blank"
            },
            {
              "title": "JS Backend SDK",
              "collapse": true,
              "icon": "clerk",
              "items": [
                [
                  {
                    "title": "Overview",
                    "href": "/docs/references/backend/overview"
                  },
                  {
                    "title": "User",
                    "collapse": true,
                    "items": [
                      [
                        {
                          "title": "`getUserList()`",
                          "wrap": false,
                          "href": "/docs/references/backend/user/get-user-list"
                        },
                        {
                          "title": "`getUser()`",
                          "wrap": false,
                          "href": "/docs/references/backend/user/get-user"
                        },
                        {
                          "title": "`getCount()`",
                          "wrap": false,
                          "href": "/docs/references/backend/user/get-count"
                        },
                        {
                          "title": "`getOrganizationMembershipList()`",
                          "wrap": false,
                          "href": "/docs/references/backend/user/get-organization-membership-list"
                        },
                        {
                          "title": "`getUserOAuthAccessToken()`",
                          "wrap": false,
                          "href": "/docs/references/backend/user/get-user-oauth-access-token"
                        },
                        {
                          "title": "`createUser()`",
                          "wrap": false,
                          "href": "/docs/references/backend/user/create-user"
                        },
                        {
                          "title": "`verifyPassword()`",
                          "wrap": false,
                          "href": "/docs/references/backend/user/verify-password"
                        },
                        {
                          "title": "`banUser()`",
                          "wrap": false,
                          "href": "/docs/references/backend/user/ban-user"
                        },
                        {
                          "title": "`unbanUser()`",
                          "wrap": false,
                          "href": "/docs/references/backend/user/unban-user"
                        },
                        {
                          "title": "`lockUser()`",
                          "wrap": false,
                          "href": "/docs/references/backend/user/lock-user"
                        },
                        {
                          "title": "`unlockUser()`",
                          "wrap": false,
                          "href": "/docs/references/backend/user/unlock-user"
                        },
                        {
                          "title": "`updateUser()`",
                          "wrap": false,
                          "href": "/docs/references/backend/user/update-user"
                        },
                        {
                          "title": "`updateUserProfileImage()`",
                          "wrap": false,
                          "href": "/docs/references/backend/user/update-user-profile-image"
                        },
                        {
                          "title": "`updateUserMetadata()`",
                          "wrap": false,
                          "href": "/docs/references/backend/user/update-user-metadata"
                        },
                        {
                          "title": "`deleteUser()`",
                          "wrap": false,
                          "href": "/docs/references/backend/user/delete-user"
                        },
                        {
                          "title": "`disableUserMFA()`",
                          "wrap": false,
                          "href": "/docs/references/backend/user/disable-user-mfa"
                        },
                        {
                          "title": "`verifyTOTP()`",
                          "wrap": false,
                          "href": "/docs/references/backend/user/verify-totp"
                        },
                        {
                          "title": "`deleteUserProfileImage()`",
                          "wrap": false,
                          "href": "/docs/references/backend/user/delete-user-profile-image"
                        }
                      ]
                    ]
                  },
                  {
                    "title": "Organization",
                    "collapse": true,
                    "items": [
                      [
                        {
                          "title": "`getOrganization()`",
                          "wrap": false,
                          "href": "/docs/references/backend/organization/get-organization"
                        },
                        {
                          "title": "`getOrganizationList()`",
                          "wrap": false,
                          "href": "/docs/references/backend/organization/get-organization-list"
                        },
                        {
                          "title": "`getOrganizationMembershipList()`",
                          "wrap": false,
                          "href": "/docs/references/backend/organization/get-organization-membership-list"
                        },
                        {
                          "title": "`getOrganizationInvitationList()`",
                          "wrap": false,
                          "href": "/docs/references/backend/organization/get-organization-invitation-list"
                        },
                        {
                          "title": "`createOrganization()`",
                          "wrap": false,
                          "href": "/docs/references/backend/organization/create-organization"
                        },
                        {
                          "title": "`createOrganizationMembership()`",
                          "wrap": false,
                          "href": "/docs/references/backend/organization/create-organization-membership"
                        },
                        {
                          "title": "`createOrganizationInvitation()`",
                          "wrap": false,
                          "href": "/docs/references/backend/organization/create-organization-invitation"
                        },
                        {
                          "title": "`updateOrganization()`",
                          "wrap": false,
                          "href": "/docs/references/backend/organization/update-organization"
                        },
                        {
                          "title": "`updateOrganizationLogo()`",
                          "wrap": false,
                          "href": "/docs/references/backend/organization/update-organization-logo"
                        },
                        {
                          "title": "`updateOrganizationMembership()`",
                          "wrap": false,
                          "href": "/docs/references/backend/organization/update-organization-membership"
                        },
                        {
                          "title": "`updateOrganizationMetadata()`",
                          "wrap": false,
                          "href": "/docs/references/backend/organization/update-organization-metadata"
                        },
                        {
                          "title": "`updateOrganizationMembershipMetadata()`",
                          "wrap": false,
                          "href": "/docs/references/backend/organization/update-organization-membership-metadata"
                        },
                        {
                          "title": "`deleteOrganization()`",
                          "wrap": false,
                          "href": "/docs/references/backend/organization/delete-organization"
                        },
                        {
                          "title": "`deleteOrganizationMembership()`",
                          "wrap": false,
                          "href": "/docs/references/backend/organization/delete-organization-membership"
                        },
                        {
                          "title": "`revokeOrganizationInvitation()`",
                          "wrap": false,
                          "href": "/docs/references/backend/organization/revoke-organization-invitation"
                        }
                      ]
                    ]
                  },
                  {
                    "title": "Allowlist Identifiers",
                    "collapse": true,
                    "items": [
                      [
                        {
                          "title": "`getAllowlistIdentifierList()`",
                          "wrap": false,
                          "href": "/docs/references/backend/allowlist/get-allowlist-identifier-list"
                        },
                        {
                          "title": "`createAllowlistIdentifier()`",
                          "wrap": false,
                          "href": "/docs/references/backend/allowlist/create-allowlist-identifier"
                        },
                        {
                          "title": "`deleteAllowlistIdentifier()`",
                          "wrap": false,
                          "href": "/docs/references/backend/allowlist/delete-allowlist-identifier"
                        }
                      ]
                    ]
                  },
                  {
                    "title": "Sessions",
                    "collapse": true,
                    "items": [
                      [
                        {
                          "title": "`getSession()`",
                          "wrap": false,
                          "href": "/docs/references/backend/sessions/get-session"
                        },
                        {
                          "title": "`getSessionList()`",
                          "wrap": false,
                          "href": "/docs/references/backend/sessions/get-session-list"
                        },
                        {
                          "title": "`getToken()`",
                          "wrap": false,
                          "href": "/docs/references/backend/sessions/get-token"
                        },
                        {
                          "title": "`verifySession()`",
                          "wrap": false,
                          "href": "/docs/references/backend/sessions/verify-session"
                        },
                        {
                          "title": "`revokeSession()`",
                          "wrap": false,
                          "href": "/docs/references/backend/sessions/revoke-session"
                        }
                      ]
                    ]
                  },
                  {
                    "title": "Client",
                    "collapse": true,
                    "items": [
                      [
                        {
                          "title": "`getClient()`",
                          "wrap": false,
                          "href": "/docs/references/backend/client/get-client"
                        },
                        {
                          "title": "`getClientList()`",
                          "wrap": false,
                          "href": "/docs/references/backend/client/get-client-list"
                        },
                        {
                          "title": "`verifyClient()`",
                          "wrap": false,
                          "href": "/docs/references/backend/client/verify-client"
                        }
                      ]
                    ]
                  },
                  {
                    "title": "Invitations",
                    "collapse": true,
                    "items": [
                      [
                        {
                          "title": "`getInvitationList()`",
                          "wrap": false,
                          "href": "/docs/references/backend/invitations/get-invitation-list"
                        },
                        {
                          "title": "`createInvitation()`",
                          "wrap": false,
                          "href": "/docs/references/backend/invitations/create-invitation"
                        },
                        {
                          "title": "`revokeInvitation()`",
                          "wrap": false,
                          "href": "/docs/references/backend/invitations/revoke-invitation"
                        }
                      ]
                    ]
                  },
                  {
                    "title": "Redirect Urls",
                    "collapse": true,
                    "items": [
                      [
                        {
                          "title": "`getRedirectUrl()`",
                          "wrap": false,
                          "href": "/docs/references/backend/redirect-urls/get-redirect-url"
                        },
                        {
                          "title": "`getRedirectUrlList()`",
                          "wrap": false,
                          "href": "/docs/references/backend/redirect-urls/get-redirect-url-list"
                        },
                        {
                          "title": "`createRedirectUrl()`",
                          "wrap": false,
                          "href": "/docs/references/backend/redirect-urls/create-redirect-url"
                        },
                        {
                          "title": "`deleteRedirectUrl()`",
                          "wrap": false,
                          "href": "/docs/references/backend/redirect-urls/delete-redirect-url"
                        }
                      ]
                    ]
                  },
                  {
                    "title": "Email addresses",
                    "collapse": true,
                    "items": [
                      [
                        {
                          "title": "`getEmailAddress()`",
                          "wrap": false,
                          "href": "/docs/references/backend/email-addresses/get-email-address"
                        },
                        {
                          "title": "`createEmailAddress()`",
                          "wrap": false,
                          "href": "/docs/references/backend/email-addresses/create-email-address"
                        },
                        {
                          "title": "`updateEmailAddress()`",
                          "wrap": false,
                          "href": "/docs/references/backend/email-addresses/update-email-address"
                        },
                        {
                          "title": "`deleteEmailAddress()`",
                          "wrap": false,
                          "href": "/docs/references/backend/email-addresses/delete-email-address"
                        }
                      ]
                    ]
                  },
                  {
                    "title": "Phone numbers",
                    "collapse": true,
                    "items": [
                      [
                        {
                          "title": "`getPhoneNumber()`",
                          "wrap": false,
                          "href": "/docs/references/backend/phone-numbers/get-phone-number"
                        },
                        {
                          "title": "`createPhoneNumber()`",
                          "wrap": false,
                          "href": "/docs/references/backend/phone-numbers/create-phone-number"
                        },
                        {
                          "title": "`updatePhoneNumber()`",
                          "wrap": false,
                          "href": "/docs/references/backend/phone-numbers/update-phone-number"
                        },
                        {
                          "title": "`deletePhoneNumber()`",
                          "wrap": false,
                          "href": "/docs/references/backend/phone-numbers/delete-phone-number"
                        }
                      ]
                    ]
                  },
                  {
                    "title": "SAML connections",
                    "collapse": true,
                    "items": [
                      [
                        {
                          "title": "`getSamlConnectionList()`",
                          "wrap": false,
                          "href": "/docs/references/backend/saml-connections/get-saml-connection-list"
                        },
                        {
                          "title": "`getSamlConnection()`",
                          "wrap": false,
                          "href": "/docs/references/backend/saml-connections/get-saml-connection"
                        },
                        {
                          "title": "`createSamlConnection()`",
                          "wrap": false,
                          "href": "/docs/references/backend/saml-connections/create-saml-connection"
                        },
                        {
                          "title": "`updateSamlConnection()`",
                          "wrap": false,
                          "href": "/docs/references/backend/saml-connections/update-saml-connection"
                        },
                        {
                          "title": "`deleteSamlConnection()`",
                          "wrap": false,
                          "href": "/docs/references/backend/saml-connections/delete-saml-connection"
                        }
                      ]
                    ]
                  },
                  {
                    "title": "Sign-in tokens",
                    "collapse": true,
                    "items": [
                      [
                        {
                          "title": "`createSignInToken()`",
                          "wrap": false,
                          "href": "/docs/references/backend/sign-in-tokens/create-sign-in-token"
                        },
                        {
                          "title": "`revokeSignInToken()`",
                          "wrap": false,
                          "href": "/docs/references/backend/sign-in-tokens/revoke-sign-in-token"
                        }
                      ]
                    ]
                  },
                  {
                    "title": "Testing Tokens",
                    "collapse": true,
                    "items": [
                      [
                        {
                          "title": "`createTestingToken()`",
                          "wrap": false,
                          "href": "/docs/references/backend/testing-tokens/create-testing-token"
                        }
                      ]
                    ]
                  },
                  {
                    "title": "`authenticateRequest()`",
                    "wrap": false,
                    "href": "/docs/references/backend/authenticate-request"
                  },
                  {
                    "title": "`verifyToken()`",
                    "wrap": false,
                    "href": "/docs/references/backend/verify-token"
                  },
                  {
                    "title": "Types",
                    "collapse": true,
                    "items": [
                      [
                        {
                          "title": "`PaginatedResourceResponse`",
                          "href": "/docs/references/backend/types/paginated-resource-response"
                        },
                        {
                          "title": "Backend `AllowlistIdentifier` object",
                          "href": "/docs/references/backend/types/backend-allowlist-identifier"
                        },
                        {
                          "title": "Backend `Client` object",
                          "href": "/docs/references/backend/types/backend-client"
                        },
                        {
                          "title": "Backend `Invitation` object",
                          "href": "/docs/references/backend/types/backend-invitation"
                        },
                        {
                          "title": "Backend `Organization` object",
                          "href": "/docs/references/backend/types/backend-organization"
                        },
                        {
                          "title": "Backend `OrganizationInvitation` object",
                          "href": "/docs/references/backend/types/backend-organization-invitation"
                        },
                        {
                          "title": "Backend `OrganizationMembership` object",
                          "href": "/docs/references/backend/types/backend-organization-membership"
                        },
                        {
                          "title": "Backend `Session` object",
                          "href": "/docs/references/backend/types/backend-session"
                        },
                        {
                          "title": "Backend `RedirectURL` object",
                          "href": "/docs/references/backend/types/backend-redirect-url"
                        },
                        {
                          "title": "Backend `User` object",
                          "href": "/docs/references/backend/types/backend-user"
                        }
                      ]
                    ]
                  }
                ]
              ]
            },
            {
              "title": "SDK Development",
              "collapse": true,
              "icon": "code-bracket",
              "items": [
                [
                  {
                    "title": "Overview",
                    "href": "/docs/references/sdk/overview"
                  },
                  {
                    "title": "Terminology",
                    "href": "/docs/references/sdk/terminology"
                  },
                  {
                    "title": "Philosophy",
                    "href": "/docs/references/sdk/philosophy"
                  },
                  {
                    "title": "Conventions",
                    "href": "/docs/references/sdk/conventions"
                  },
                  {
                    "title": "SDK Types",
                    "href": "/docs/references/sdk/types"
                  },
                  {
                    "title": "Guides",
                    "items": [
                      [
                        {
                          "title": "Frontend-only",
                          "href": "/docs/references/sdk/frontend-only"
                        },
                        {
                          "title": "Backend-only",
                          "href": "/docs/references/sdk/backend-only"
                        },
                        {
                          "title": "Fullstack",
                          "href": "/docs/references/sdk/fullstack"
                        }
                      ]
                    ]
                  }
                ]
              ]
            },
            {
              "title": "Community SDKs",
              "collapse": true,
              "items": [
                [
                  {
                    "title": "Redwood",
                    "collapse": true,
                    "icon": "redwood",
                    "items": [
                      [
                        {
                          "title": "Overview",
                          "href": "/docs/references/redwood/overview"
                        },
                        {
                          "title": "Redwood",
                          "href": "https://redwoodjs.com/docs/auth/clerk",
                          "icon": "redwood"
                        }
                      ]
                    ]
                  },
                  {
                    "title": "Svelte",
                    "href": "https://github.com/markjaquith/clerk-sveltekit",
                    "icon": "svelte"
                  },
                  {
                    "title": "Vue",
                    "href": "https://vue-clerk.vercel.app",
                    "icon": "vue"
                  },
                  {
                    "title": "Elysia",
                    "href": "https://github.com/wobsoriano/elysia-clerk",
                    "icon": "elysia"
                  },
                  {
                    "title": "Rust",
                    "href": "https://github.com/cincinnati-ventures/clerk-rs",
                    "icon": "rust"
                  },
                  {
                    "title": "Hono",
                    "href": "https://github.com/honojs/middleware/tree/main/packages/clerk-auth",
                    "icon": "hono"
                  },
                  {
                    "title": "C#",
                    "href": "https://github.com/Hawxy/Clerk.Net",
                    "icon": "c-sharp"
                  },
                  {
                    "title": "Astro",
                    "href": "https://github.com/panteliselef/astro-with-clerk-auth/blob/main/packages/astro-clerk-auth/README.md",
                    "icon": "astro"
                  },
                  {
                    "title": "Koa",
                    "href": "https://github.com/dimkl/clerk-koa/blob/main/README.md",
                    "icon": "koa"
                  },
                  {
                    "title": "Angular",
                    "href": "https://github.com/anagstef/ngx-clerk?tab=readme-ov-file#ngx-clerk",
                    "icon": "angular"
                  },
                  {
                    "title": "SolidJS",
                    "href": "https://github.com/spirit-led-software/clerk-solidjs",
                    "icon": "solid"
                  }
                ]
              ]
            }
          ]
        ]
      }
    ],
    [
      {
        "title": "API Reference",
        "items": [
          [
            {
              "title": "Backend API",
              "href": "/docs/reference/backend-api",
              "target": "_blank"
            },
            {
              "title": "Frontend API",
              "href": "/docs/reference/frontend-api",
              "target": "_blank"
            }
          ]
        ]
      }
    ],
    [
      {
        "title": "Archived Versions",
        "items": [
          [
            {
              "title": "Core 1 Documentation",
              "href": "/docs/core-1",
              "icon": "link"
            }
          ]
        ]
      }
    ]
  ]
}<|MERGE_RESOLUTION|>--- conflicted
+++ resolved
@@ -760,11 +760,7 @@
                           "href": "/docs/backend-requests/making/custom-session-token"
                         },
                         {
-<<<<<<< HEAD
                           "title": "JWT templates",
-=======
-                          "title": "JWT template",
->>>>>>> 212ffdcf
                           "href": "/docs/backend-requests/making/jwt-templates"
                         }
                       ]
