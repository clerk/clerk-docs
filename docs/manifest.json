{
  "$schema": "./manifest.schema.json",
  "navigation": [
    [
      { "title": "Home", "href": "/docs", "icon": "home" },
      {
        "title": "Learning",
        "items": [
          [
            {
              "title": "Quickstarts",
              "collapse": true,
              "icon": "checkmark-circle",
              "items": [
                [
                  { "title": "Overview", "href": "/docs/quickstarts/overview" },
                  { "title": "Set up Clerk", "href": "/docs/quickstarts/setup-clerk" },
                  {
                    "title": "Full Stack",
                    "items": [
                      [
                        {
                          "title": "Next.js",
                          "href": "/docs/quickstarts/nextjs",
                          "icon": "nextjs"
                        },
                        { "title": "Remix", "href": "/docs/quickstarts/remix", "icon": "remix" },
                        { "title": "Gatsby", "href": "/docs/quickstarts/gatsby", "icon": "gatsby" }
                      ]
                    ]
                  },
                  {
                    "title": "Frontend",
                    "items": [
                      [
                        {
                          "title": "JavaScript",
                          "href": "/docs/quickstarts/javascript",
                          "icon": "javascript"
                        },
                        { "title": "React", "href": "/docs/quickstarts/react", "icon": "react" },
                        { "title": "Expo", "href": "/docs/quickstarts/expo" }
                      ]
                    ]
                  },
                  {
                    "title": "Backend",
                    "items": [[{ "title": "Fastify", "href": "/docs/quickstarts/fastify" }]]
                  }
                ]
              ]
            },
            {
              "title": "Guides",
              "collapse": true,
              "icon": "book",
              "items": [
                [
                  { "title": "Overview", "href": "/docs/guides/overview" },
                  {
                    "title": "Add custom onboarding to your authentication flow",
                    "href": "/docs/guides/add-onboarding-flow"
                  },
                  {
                    "title": "Architecture scenarios",
                    "href": "/docs/guides/architecture-scenarios"
                  },
                  { "title": "Routing in Clerk", "href": "/docs/guides/routing" },
                  { "title": "Custom redirects", "href": "/docs/guides/custom-redirects" },
                  {
                    "title": "Transferring ownership of your App",
                    "href": "/docs/guides/transferring-your-app"
                  },
                  {
                    "title": "Use image optimization to improve app performance",
                    "href": "/docs/guides/image-optimization/imageurl-image-optimization"
                  },
                  {
                    "title": "Implement basic Role Based Access Control with metadata",
                    "href": "/docs/guides/basic-rbac"
                  },
                  {
                    "title": "Hide Personal Accounts and force organizations",
                    "href": "/docs/guides/force-organizations"
                  },
                  {
                    "title": "Migrating to Clerk from Auth.js",
                    "href": "/docs/guides/authjs-migration"
                  }
                ]
              ]
            }
          ],
          [
            {
              "title": "Sign Up & Sign In",
              "collapse": true,
              "icon": "door",
              "items": [
                [
                  { "title": "Overview", "href": "/docs/authentication/overview" },
                  {
                    "title": "Configuration",
                    "items": [
                      [
                        {
                          "title": "Sign-up and sign-in options",
                          "href": "/docs/authentication/configuration/sign-up-sign-in-options"
                        },
                        {
                          "title": "Session options",
                          "href": "/docs/authentication/configuration/session-options"
                        },
                        {
                          "title": "Email & SMS templates",
                          "href": "/docs/authentication/configuration/email-sms-templates"
                        },
                        {
                          "title": "Restrictions",
                          "href": "/docs/authentication/configuration/restrictions"
                        }
                      ]
                    ]
                  },
                  {
                    "title": "Social Connections",
                    "items": [
                      [
                        {
                          "title": "Overview",
                          "href": "/docs/authentication/social-connections/overview"
                        },
                        {
                          "title": "Social connections (OAuth)",
                          "href": "/docs/authentication/social-connections/oauth"
                        },
                        {
                          "title": "Account linking",
                          "href": "/docs/authentication/social-connections/account-linking"
                        },
                        {
                          "title": "Google",
                          "href": "/docs/authentication/social-connections/google"
                        },
                        {
                          "title": "Facebook",
                          "href": "/docs/authentication/social-connections/facebook"
                        },
                        {
                          "title": "Microsoft",
                          "href": "/docs/authentication/social-connections/microsoft"
                        },
                        {
                          "title": "See all",
                          "collapse": true,
                          "items": [
                            [
                              {
                                "title": "Apple",
                                "href": "/docs/authentication/social-connections/apple"
                              },
                              {
                                "title": "Atlassian",
                                "href": "/docs/authentication/social-connections/atlassian"
                              },
                              {
                                "title": "Bitbucket",
                                "href": "/docs/authentication/social-connections/bitbucket"
                              },
                              {
                                "title": "Box",
                                "href": "/docs/authentication/social-connections/box"
                              },
                              {
                                "title": "Coinbase",
                                "href": "/docs/authentication/social-connections/coinbase"
                              },
                              {
                                "title": "Discord",
                                "href": "/docs/authentication/social-connections/discord"
                              },
                              {
                                "title": "Dropbox",
                                "href": "/docs/authentication/social-connections/dropbox"
                              },
                              {
                                "title": "GitHub",
                                "href": "/docs/authentication/social-connections/github"
                              },
                              {
                                "title": "GitLab",
                                "href": "/docs/authentication/social-connections/gitlab"
                              },
                              {
                                "title": "HubSpot",
                                "href": "/docs/authentication/social-connections/hubspot"
                              },
                              {
                                "title": "Line",
                                "href": "/docs/authentication/social-connections/line"
                              },
                              {
                                "title": "Linear",
                                "href": "/docs/authentication/social-connections/linear"
                              },
                              {
                                "title": "LinkedIn (Deprecated)",
                                "href": "/docs/authentication/social-connections/linkedin"
                              },
                              {
                                "title": "LinkedIn",
                                "href": "/docs/authentication/social-connections/linkedin-oidc"
                              },
                              {
                                "title": "Notion",
                                "href": "/docs/authentication/social-connections/notion"
                              },
                              {
                                "title": "Slack",
                                "href": "/docs/authentication/social-connections/slack"
                              },
                              {
                                "title": "Spotify",
                                "href": "/docs/authentication/social-connections/spotify"
                              },
                              {
                                "title": "TikTok",
                                "href": "/docs/authentication/social-connections/tiktok"
                              },
                              {
                                "title": "Twitter v1",
                                "href": "/docs/authentication/social-connections/twitter"
                              },
                              {
                                "title": "X/Twitter v2",
                                "href": "/docs/authentication/social-connections/x-twitter"
                              },
                              {
                                "title": "Xero",
                                "href": "/docs/authentication/social-connections/xero"
                              }
                            ]
                          ]
                        }
                      ]
                    ]
                  },
                  {
                    "title": "SAML",
                    "items": [
                      [
                        { "title": "Overview", "href": "/docs/authentication/saml/overview" },
                        {
                          "title": "Authentication flows",
                          "href": "/docs/authentication/saml/authentication-flows"
                        },
                        {
                          "title": "Account linking",
                          "href": "/docs/authentication/saml/account-linking"
                        },
                        { "title": "Azure", "href": "/docs/authentication/saml/azure" },
                        { "title": "Google", "href": "/docs/authentication/saml/google" },
                        { "title": "Okta", "href": "/docs/authentication/saml/okta" },
                        {
                          "title": "Custom provider",
                          "href": "/docs/authentication/saml/custom-provider"
                        },
                        {
                          "title": "Just-in-Time account provisioning",
                          "href": "/docs/authentication/saml/jit-provisioning"
                        }
                      ]
                    ]
                  }
                ]
              ]
            },
            {
              "title": "Users",
              "collapse": true,
              "icon": "user-circle",
              "items": [
                [
                  { "title": "Overview", "href": "/docs/users/overview" },
                  { "title": "Metadata", "href": "/docs/users/metadata" },
                  { "title": "Delete users", "href": "/docs/users/deleting-users" },
                  {
                    "title": "Guides",
                    "items": [[{ "title": "Web3 authentication", "href": "/docs/users/web3" }]]
                  }
                ]
              ]
            },
            {
              "title": "Organizations, Roles, and Permissions",
              "collapse": true,
              "icon": "globe",
              "items": [
                [
                  { "title": "Overview", "href": "/docs/organizations/overview" },
                  {
                    "title": "Roles and permissions",
                    "href": "/docs/organizations/roles-permissions"
                  },
                  { "title": "Verified domains", "href": "/docs/organizations/verified-domains" },
                  {
                    "title": "Guides",
                    "items": [
                      [
                        {
                          "title": "Create roles and assign permissions",
                          "href": "/docs/organizations/create-roles-permissions"
                        },
                        {
                          "title": "Verify the active user’s permissions",
                          "href": "/docs/organizations/verify-user-permissions"
                        },
                        {
                          "title": "Reassign the creator role",
                          "href": "/docs/organizations/creator-role"
                        }
                      ]
                    ]
                  },
                  {
                    "title": "Building custom flows",
                    "items": [
                      [
                        { "title": "Using metadata", "href": "/docs/organizations/metadata" },
                        {
                          "title": "Create an organization",
                          "href": "/docs/organizations/creating-organizations"
                        },
                        {
                          "title": "Update an organization",
                          "href": "/docs/organizations/updating-organizations"
                        },
                        { "title": "Invite users", "href": "/docs/organizations/inviting-users" },
                        { "title": "Manage member roles", "href": "/docs/organizations/managing-roles" },
                        {
                          "title": "View a user's organization memberships",
                          "href": "/docs/organizations/viewing-memberships"
                        },
                        {
                          "title": "Manage membership requests",
                          "href": "/docs/organizations/manage-membership-requests"
                        },
                        {
                          "title": "Switch between organizations",
                          "href": "/docs/organizations/custom-organization-switcher"
                        }
                      ]
                    ]
                  }
                ]
              ]
            },
            {
              "title": "Backend Requests",
              "collapse": true,
              "icon": "stacked-rectangle",
              "items": [
                [
                  { "title": "Overview", "href": "/docs/backend-requests/overview" },
                  {
                    "title": "Making requests",
                    "items": [
                      [
                        {
                          "title": "Same-Origin Requests",
                          "href": "/docs/backend-requests/making/same-origin"
                        },
                        {
                          "title": "Cross-Origin Requests",
                          "href": "/docs/backend-requests/making/cross-origin"
                        },
                        {
                          "title": "Customize your session token",
                          "href": "/docs/backend-requests/making/custom-session-token"
                        },
                        {
                          "title": "JWT Templates",
                          "href": "/docs/backend-requests/making/jwt-templates"
                        }
                      ]
                    ]
                  },
                  {
                    "title": "Handling requests",
                    "items": [
                      [
                        {
                          "title": "Node.js & Express",
                          "href": "/docs/backend-requests/handling/nodejs"
                        },
                        {
                          "title": "Go",
                          "href": "/docs/backend-requests/handling/go",
                          "icon": "go"
                        },
                        {
                          "title": "Gatsby",
                          "href": "/docs/backend-requests/handling/gatsby",
                          "icon": "gatsby"
                        },
                        {
                          "title": "Ruby / Rails",
                          "href": "/docs/backend-requests/handling/ruby-rails",
                          "icon": "ruby"
                        },
                        {
                          "title": "Manual JWT Verification",
                          "href": "/docs/backend-requests/handling/manual-jwt"
                        }
                      ]
                    ]
                  },
                  {
                    "title": "Versioning",
                    "items": [
                      [
                        {
                          "title": "Overview",
                          "href": "/docs/backend-requests/versioning/overview"
                        },
                        {
                          "title": "Available versions",
                          "href": "/docs/backend-requests/versioning/available-versions"
                        }
                      ]
                    ]
                  },
                  {
                    "title": "Resources",
                    "items": [
                      [
                        {
                          "title": "Session tokens",
                          "href": "/docs/backend-requests/resources/session-tokens"
                        },
                        {
                          "title": "Rate limits",
                          "href": "/docs/backend-requests/resources/rate-limits"
                        }
                      ]
                    ]
                  }
                ]
              ]
            }
          ],
          [
            {
              "title": "Account Portal",
              "collapse": true,
              "icon": "user-dotted-circle",
              "items": [
                [
                  { "title": "Overview", "href": "/docs/account-portal/overview" },
                  { "title": "Getting started", "href": "/docs/account-portal/getting-started" },
                  {
                    "title": "Advanced Usage",
                    "items": [
                      [
                        { "title": "Direct links", "href": "/docs/account-portal/direct-links" },
                        {
                          "title": "User & Organization Pages",
                          "href": "/docs/account-portal/user-profile-org-profile"
                        },
                        {
                          "title": "Disable Account Portal",
                          "href": "/docs/account-portal/disable-account-portal"
                        }
                      ]
                    ]
                  }
                ]
              ]
            },
            {
              "title": "Component Reference",
              "collapse": true,
              "icon": "box",
              "items": [
                [
                  { "title": "Overview", "href": "/docs/components/overview" },
                  {
                    "title": "`<ClerkProvider>`",
                    "wrap": false,
                    "href": "/docs/components/clerk-provider"
                  },
                  {
                    "title": "Authentication Components",
                    "items": [
                      [
                        {
                          "title": "`<SignIn />`",
                          "wrap": false,
                          "href": "/docs/components/authentication/sign-in"
                        },
                        {
                          "title": "`<SignUp />`",
                          "wrap": false,
                          "href": "/docs/components/authentication/sign-up"
                        },
                        {
                          "title": "`<GoogleOneTap />`",
                          "wrap": false,
                          "href": "/docs/components/authentication/google-one-tap"
                        }
                      ]
                    ]
                  },
                  {
                    "title": "User Components",
                    "items": [
                      [
                        {
                          "title": "`<UserButton />`",
                          "wrap": false,
                          "href": "/docs/components/user/user-button"
                        },
                        {
                          "title": "`<UserProfile />`",
                          "wrap": false,
                          "href": "/docs/components/user/user-profile"
                        }
                      ]
                    ]
                  },
                  {
                    "title": "Organization Components",
                    "items": [
                      [
                        {
                          "title": "`<CreateOrganization />`",
                          "wrap": false,
                          "href": "/docs/components/organization/create-organization"
                        },
                        {
                          "title": "`<OrganizationProfile />`",
                          "wrap": false,
                          "href": "/docs/components/organization/organization-profile"
                        },
                        {
                          "title": "`<OrganizationSwitcher />`",
                          "wrap": false,
                          "href": "/docs/components/organization/organization-switcher"
                        },
                        {
                          "title": "`<OrganizationList />`",
                          "wrap": false,
                          "href": "/docs/components/organization/organization-list"
                        }
                      ]
                    ]
                  },
                  {
                    "title": "Customization",
                    "items": [
                      [
                        {
                          "title": "Appearance prop",
                          "collapse": true,
                          "items": [
                            [
                              {
                                "title": "Overview",
                                "href": "/docs/components/customization/overview"
                              },
                              {
                                "title": "Layout",
                                "href": "/docs/components/customization/layout"
                              },
                              {
                                "title": "Themes",
                                "href": "/docs/components/customization/themes"
                              },
                              {
                                "title": "Variables",
                                "href": "/docs/components/customization/variables"
                              }
                            ]
                          ]
                        },
                        {
                          "title": "Localization prop (i18n)",
                          "href": "/docs/components/customization/localization"
                        },
                        {
                          "title": "Custom Pages",
                          "collapse": true,
                          "items": [
                            [
                              {
                                "title": "`<UserProfile />`",
                                "wrap": false,
                                "href": "/docs/components/customization/user-profile"
                              },
                              {
                                "title": "`<OrganizationProfile />`",
                                "wrap": false,
                                "href": "/docs/components/customization/organization-profile"
                              }
                            ]
                          ]
                        }
                      ]
                    ]
                  },
                  {
                    "title": "Control Components",
                    "items": [
                      [
                        {
                          "title": "`<AuthenticateWithRedirectCallback />`",
                          "wrap": false,
                          "href": "/docs/components/control/authenticate-with-callback"
                        },
                        {
                          "title": "`<ClerkLoaded>`",
                          "wrap": false,
                          "href": "/docs/components/control/clerk-loaded"
                        },
                        {
                          "title": "`<ClerkLoading>`",
                          "wrap": false,
                          "href": "/docs/components/control/clerk-loading"
                        },
                        {
                          "title": "`<Protect>`",
                          "wrap": false,
                          "href": "/docs/components/protect"
                        },
                        {
                          "title": "`<MultisessionAppSupport>`",
                          "wrap": false,
                          "href": "/docs/components/control/multi-session"
                        },
                        {
                          "title": "`<RedirectToSignIn />`",
                          "wrap": false,
                          "href": "/docs/components/control/redirect-to-signin"
                        },
                        {
                          "title": "`<RedirectToSignUp />`",
                          "wrap": false,
                          "href": "/docs/components/control/redirect-to-signup"
                        },
                        {
                          "title": "`<RedirectToUserProfile />`",
                          "wrap": false,
                          "href": "/docs/components/control/redirect-to-userprofile"
                        },
                        {
                          "title": "`<RedirectToOrganizationProfile />`",
                          "wrap": false,
                          "href": "/docs/components/control/redirect-to-organizationprofile"
                        },
                        {
                          "title": "`<RedirectToCreateOrganization />`",
                          "wrap": false,
                          "href": "/docs/components/control/redirect-to-createorganization"
                        },
                        {
                          "title": "`<SignedIn>`",
                          "wrap": false,
                          "href": "/docs/components/control/signed-in"
                        },
                        {
                          "title": "`<SignedOut>`",
                          "wrap": false,
                          "href": "/docs/components/control/signed-out"
                        }
                      ]
                    ]
                  },
                  {
                    "title": "Unstyled Components",
                    "items": [
                      [
                        {
                          "title": "`<SignInButton>`",
                          "wrap": false,
                          "href": "/docs/components/unstyled/sign-in-button"
                        },
                        {
                          "title": "`<SignInWithMetamaskButton>`",
                          "wrap": false,
                          "href": "/docs/components/unstyled/sign-in-with-metamask"
                        },
                        {
                          "title": "`<SignUpButton>`",
                          "wrap": false,
                          "href": "/docs/components/unstyled/sign-up-button"
                        },
                        {
                          "title": "`<SignOutButton>`",
                          "wrap": false,
                          "href": "/docs/components/unstyled/sign-out-button"
                        }
                      ]
                    ]
                  }
                ]
              ]
            },
            {
              "title": "Custom Flows",
              "collapse": true,
              "icon": "route",
              "items": [
                [
                  { "title": "Overview", "href": "/docs/custom-flows/overview" },
                  { "title": "Error handling", "href": "/docs/custom-flows/error-handling" },
                  {
                    "title": "Authentication",
                    "items": [
                      [
                        { "title": "Email & password", "href": "/docs/custom-flows/email-password" },
                        { "title": "Email / SMS OTP", "href": "/docs/custom-flows/email-sms-otp" },
                        { "title": "Email links", "href": "/docs/custom-flows/email-links" },
                        { "title": "Email & password + MFA", "href": "/docs/custom-flows/email-password-mfa" },
                        { "title": "Passkeys", "href": "/docs/custom-flows/passkeys" },
                        { "title": "Google One Tap", "href": "/docs/custom-flows/google-one-tap" },
                        { "title": "OAuth connections", "href": "/docs/custom-flows/oauth-connections" },
                        { "title": "SAML connections", "href": "/docs/custom-flows/saml-connections" },
                        { "title": "Sign out", "href": "/docs/custom-flows/sign-out" },
                        { "title": "Invitations", "href": "/docs/custom-flows/invitations" },
                        {
                          "title": "Embedded email links",
                          "href": "/docs/custom-flows/embedded-email-links"
                        },
                        {
                          "title": "Multi-session applications",
                          "href": "/docs/custom-flows/multi-session-applications"
                        },
                        {
                          "title": "Bot sign-up protection",
                          "href": "/docs/custom-flows/bot-sign-up-protection"
                        }
                      ]
                    ]
                  },
                  {
                    "title": "Account updates",
                    "items": [
                      [
                        { "title": "Forgot password", "href": "/docs/custom-flows/forgot-password" },
                        {
                          "title": "User impersonation",
                          "href": "/docs/custom-flows/user-impersonation"
<<<<<<< HEAD
                        },
                        { "title": "Invitations", "href": "/docs/custom-flows/invitations" },
                        {
                          "title": "Embedded Email Links",
                          "href": "/docs/custom-flows/embedded-email-links"
                        },
                        {
                          "title": "Multi-session applications",
                          "href": "/docs/custom-flows/multi-session-applications"
                        },
                        {
                          "title": "Manage App based Multi-factor Authentication",
                          "href": "/docs/custom-flows/manage-app-based-mfa"
=======
>>>>>>> 46450f78
                        }
                      ]
                    ]
                  }
                ]
              ]
            },
            {
              "title": "Elements",
              "tag": "(Beta)",
              "collapse": true,
              "icon": "application-2",
              "items": [
                [
                  { "title": "Overview", "href": "/docs/elements/overview" },
                  {
                    "title": "Guides",
                    "items": [
                      [
                        {
                          "title": "Build a sign-in flow",
                          "href": "/docs/elements/guides/sign-in"
                        },
                        {
                          "title": "Build a sign-up flow",
                          "href": "/docs/elements/guides/sign-up"
                        },
                        { "title": "Styling", "href": "/docs/elements/guides/styling" }
                      ]
                    ]
                  },
                  {
                    "title": "Examples",
                    "items": [
                      [
                        { "title": "Sign-in", "href": "/docs/elements/examples/sign-in" },
                        { "title": "Sign-up", "href": "/docs/elements/examples/sign-up" },
                        { "title": "Primitives", "href": "/docs/elements/examples/primitives" },
                        { "title": "shadcn/ui", "href": "/docs/elements/examples/shadcn-ui" }
                      ]
                    ]
                  },
                  {
                    "title": "Component Reference",
                    "items": [
                      [
                        { "title": "Common", "href": "/docs/elements/reference/common" },
                        { "title": "Sign-in", "href": "/docs/elements/reference/sign-in" },
                        { "title": "Sign-up", "href": "/docs/elements/reference/sign-up" }
                      ]
                    ]
                  }
                ]
              ]
            }
          ],
          [
            {
              "title": "Integrations",
              "collapse": true,
              "icon": "plug",
              "items": [
                [
                  { "title": "Overview", "href": "/docs/integrations/overview" },
                  {
                    "title": "Webhooks",
                    "items": [
                      [
                        { "title": "Overview", "href": "/docs/integrations/webhooks/overview" },
                        {
                          "title": "Sync Clerk data to your application with webhooks",
                          "href": "/docs/integrations/webhooks/sync-data"
                        },
                        {
                          "title": "Handling webhooks with Inngest",
                          "href": "/docs/integrations/webhooks/inngest"
                        },
                        {
                          "title": "Debug your webhooks",
                          "href": "/docs/integrations/webhooks/debug-your-webhooks"
                        }
                      ]
                    ]
                  },
                  {
                    "title": "Databases",
                    "items": [
                      [
                        { "title": "Convex", "href": "/docs/integrations/databases/convex" },
                        { "title": "Fauna", "href": "/docs/integrations/databases/fauna" },
                        { "title": "Firebase", "href": "/docs/integrations/databases/firebase" },
                        { "title": "Grafbase", "href": "/docs/integrations/databases/grafbase" },
                        { "title": "Hasura", "href": "/docs/integrations/databases/hasura" },
                        { "title": "Nhost", "href": "/docs/integrations/databases/nhost" },
                        { "title": "Supabase", "href": "/docs/integrations/databases/supabase" },
                        { "title": "Neon", "href": "/docs/integrations/databases/neon" }
                      ]
                    ]
                  },
                  {
                    "title": "Analytics",
                    "items": [
                      [
                        {
                          "title": "Google Analytics",
                          "href": "/docs/integrations/analytics/google-analytics"
                        }
                      ]
                    ]
                  }
                ]
              ]
            },
            {
              "title": "Deployments & Migrations",
              "collapse": true,
              "icon": "rocket",
              "items": [
                [
                  { "title": "Instances / Environments", "href": "/docs/deployments/environments" },
                  {
                    "title": "Clerk environment variables",
                    "href": "/docs/deployments/clerk-environment-variables"
                  },
                  {
                    "title": "Deployment",
                    "items": [
                      [
                        { "title": "Deploy to production", "href": "/docs/deployments/overview" },
                        {
                          "title": "Deploy to Vercel",
                          "href": "/docs/deployments/deploy-to-vercel"
                        },
                        {
                          "title": "Set up a staging environment",
                          "href": "/docs/deployments/set-up-staging"
                        },
                        {
                          "title": "Deploy an Expo app to production",
                          "href": "/docs/deployments/deploy-expo"
                        },
                        {
                          "title": "Set up a preview environment",
                          "href": "/docs/deployments/set-up-preview-environment"
                        },
                        {
                          "title": "Changing domains",
                          "href": "/docs/deployments/changing-domains"
                        }
                      ]
                    ]
                  },
                  {
                    "title": "Migrations",
                    "items": [
                      [
                        {
                          "title": "Migrate to Clerk",
                          "href": "/docs/deployments/migrate-overview"
                        },
                        {
                          "title": "Migrate from Firebase",
                          "href": "/docs/deployments/migrate-from-firebase"
                        },
                        {
                          "title": "Exporting user data",
                          "href": "/docs/deployments/exporting-users"
                        }
                      ]
                    ]
                  },
                  {
                    "title": "Cookie Information",
                    "items": [
                      [
                        {
                          "title": "Clerk Cookie Information",
                          "href": "/docs/deployments/clerk-cookies"
                        }
                      ]
                    ]
                  }
                ]
              ]
            },
            {
              "title": "Testing",
              "collapse": true,
              "icon": "speedometer",
              "items": [
                [
                  { "title": "Overview", "href": "/docs/testing/overview" },
                  {
                    "title": "Test Emails and Phones",
                    "href": "/docs/testing/test-emails-and-phones"
                  },
                  {
                    "title": "Testing Frameworks",
                    "items": [
                      [
                        { "title": "Playwright", "href": "/docs/testing/playwright" },
                        {
                          "title": "Postman or Insomnia",
                          "href": "/docs/testing/postman-or-insomnia"
                        }
                      ]
                    ]
                  }
                ]
              ]
            },
            {
              "title": "Advanced Usage",
              "collapse": true,
              "icon": "chart",
              "items": [
                [
                  {
                    "title": "Clerk as an OAuth2 Provider",
                    "href": "/docs/advanced-usage/clerk-idp"
                  },
                  {
                    "title": "Authentication across different domains",
                    "href": "/docs/advanced-usage/satellite-domains"
                  },
                  {
                    "title": "Proxying the Clerk Frontend API",
                    "href": "/docs/advanced-usage/using-proxies"
                  }
                ]
              ]
            },
            {
              "title": "Errors",
              "collapse": true,
              "icon": "block",
              "items": [
                [
                  { "title": "Overview", "href": "/docs/errors/overview" },
                  { "title": "Actor tokens", "href": "/docs/errors/actor-tokens" },
                  {
                    "title": "Allowlist identifiers",
                    "href": "/docs/errors/allowlist-identifiers"
                  },
                  { "title": "Application", "href": "/docs/errors/application" },
                  { "title": "Authentication", "href": "/docs/errors/authentication" },
                  { "title": "Backup codes", "href": "/docs/errors/backup-codes" },
                  { "title": "Billing", "href": "/docs/errors/billing" },
                  { "title": "Billing accounts", "href": "/docs/errors/billing-accounts" },
                  {
                    "title": "Blocklist identifiers",
                    "href": "/docs/errors/blocklist-identifiers"
                  },
                  { "title": "Clients", "href": "/docs/errors/clients" },
                  { "title": "Cookie", "href": "/docs/errors/cookie" },
                  { "title": "Deprecation", "href": "/docs/errors/deprecation" },
                  { "title": "Domains", "href": "/docs/errors/domains" },
                  { "title": "Entitlements", "href": "/docs/errors/entitlements" },
                  { "title": "Features", "href": "/docs/errors/features" },
                  { "title": "Identifications", "href": "/docs/errors/identifications" },
                  { "title": "Passkeys", "href": "/docs/errors/passkeys" },
                  { "title": "Sign-in", "href": "/docs/errors/sign-in" },
                  { "title": "Sign-up", "href": "/docs/errors/sign-up" },
                  { "title": "Sign-in-tokens", "href": "/docs/errors/sign-in-tokens" }
                ]
              ]
            },
            {
              "title": "Troubleshooting",
              "collapse": true,
              "icon": "bolt",
              "items": [
                [
                  { "title": "Overview", "href": "/docs/troubleshooting/overview" },
                  {
                    "title": "Email Deliverability",
                    "href": "/docs/troubleshooting/email-deliverability"
                  },
                  { "title": "Script Loading", "href": "/docs/troubleshooting/script-loading" },
                  {
                    "title": "Help & Support",
                    "items": [
                      [
                        {
                          "title": "Create a minimal reproduction",
                          "href": "/docs/troubleshooting/create-a-minimal-reproduction"
                        },
                        { "title": "Community Discord", "href": "/discord", "target": "_blank" },
                        { "title": "Contact Support", "href": "/support", "target": "_blank" }
                      ]
                    ]
                  }
                ]
              ]
            },
            {
              "title": "Upgrade Guides",
              "collapse": true,
              "icon": "arrow-up-circle",
              "items": [
                [
                  { "title": "Overview", "href": "/docs/upgrade-guides/overview" },
                  {
                    "title": "Long term support policy",
                    "href": "/docs/upgrade-guides/long-term-support"
                  },
                  {
                    "title": "Clerk SDK versioning",
                    "href": "/docs/upgrade-guides/sdk-versioning"
                  },
                  {
                    "title": "Upgrading to Core 2",
                    "items": [
                      [
                        { "title": "Overview", "href": "/docs/upgrade-guides/core-2/overview" },
                        {
                          "title": "Component redesign",
                          "href": "/docs/upgrade-guides/core-2/component-redesign"
                        },
                        {
                          "title": "SDK Guides",
                          "collapse": true,
                          "items": [
                            [
                              {
                                "title": "Next.js",
                                "href": "/docs/upgrade-guides/core-2/nextjs",
                                "icon": "nextjs"
                              },
                              {
                                "title": "Remix",
                                "href": "/docs/upgrade-guides/core-2/remix",
                                "icon": "remix"
                              },
                              { "title": "Expo", "href": "/docs/upgrade-guides/core-2/expo" },
                              { "title": "Fastify", "href": "/docs/upgrade-guides/core-2/fastify" },
                              {
                                "title": "React",
                                "href": "/docs/upgrade-guides/core-2/react",
                                "icon": "react"
                              },
                              { "title": "Node", "href": "/docs/upgrade-guides/core-2/node" },
                              { "title": "Backend", "href": "/docs/upgrade-guides/core-2/backend" },
                              {
                                "title": "Chrome Extension",
                                "href": "/docs/upgrade-guides/core-2/chrome-extension"
                              },
                              {
                                "title": "JavaScript",
                                "href": "/docs/upgrade-guides/core-2/javascript",
                                "icon": "javascript"
                              }
                            ]
                          ]
                        }
                      ]
                    ]
                  },
                  {
                    "title": "Upgrading to Core 1",
                    "items": [
                      [
                        {
                          "title": "Overview",
                          "href": "/docs/upgrade-guides/upgrading-from-v2-to-v3"
                        }
                      ]
                    ]
                  },
                  {
                    "title": "Dashboard",
                    "items": [
                      [
                        { "title": "API Key Changes", "href": "/docs/upgrade-guides/api-keys" },
                        {
                          "title": "URL-based session syncing",
                          "href": "/docs/upgrade-guides/url-based-session-syncing"
                        },
                        {
                          "title": "Progressive Sign up",
                          "href": "/docs/upgrade-guides/progressive-sign-up"
                        }
                      ]
                    ]
                  }
                ]
              ]
            },
            {
              "title": "Security & Privacy",
              "collapse": true,
              "icon": "lock",
              "items": [
                [
                  { "title": "Overview", "href": "/docs/security/overview" },
                  {
                    "title": "Vulnerability disclosure policy",
                    "href": "/docs/security/vulnerability-disclosure-policy"
                  },
                  { "title": "XSS leak protection", "href": "/docs/security/xss-leak-protection" },
                  { "title": "CSRF protection", "href": "/docs/security/csrf-protection" },
                  { "title": "CSP Headers", "href": "/docs/security/clerk-csp" },
                  { "title": "Fixation protection", "href": "/docs/security/fixation-protection" },
                  {
                    "title": "Password protection and rules",
                    "href": "/docs/security/password-protection"
                  },
                  { "title": "Clerk Telemetry", "href": "/docs/telemetry" },
                  {
                    "title": "Protect accounts from attacks",
                    "items": [
                      [
                        {
                          "title": "Brute force attacks and locking user accounts",
                          "href": "/docs/security/user-lock-guide"
                        },
                        {
                          "title": "Protect sign ups from bots",
                          "href": "/docs/security/bot-protection"
                        },
                        {
                          "title": "Customize max sign-in attempts and duration of of user lockout",
                          "href": "/docs/security/customize-user-lockout"
                        },
                        {
                          "title": "Unlock accounts from the Clerk Dashboard",
                          "href": "/docs/security/unlock-user-accounts"
                        },
                        {
                          "title": "Programmatically lock and unlock accounts",
                          "href": "/docs/security/programmatically-lock-user-accounts"
                        },
                        {
                          "title": "Protect email link sign-ins and sign-ups",
                          "href": "/docs/security/email-link-protection"
                        }
                      ]
                    ]
                  }
                ]
              ]
            },
            { "title": "Core 1 Documentation", "href": "/docs/core-1", "icon": "link" }
          ]
        ]
      },
      {
        "title": "SDK References",
        "items": [
          [
            {
              "title": "Next.js",
              "collapse": true,
              "icon": "nextjs",
              "items": [
                [
                  { "title": "Overview", "href": "/docs/references/nextjs/overview" },
                  {
                    "title": "Guides",
                    "items": [
                      [
                        {
                          "title": "Read session and user data",
                          "href": "/docs/references/nextjs/read-session-data"
                        },
                        {
                          "title": "Add custom sign up and sign in pages",
                          "href": "/docs/references/nextjs/custom-signup-signin-pages"
                        },
                        {
                          "title": "Integrate Clerk into your app with tRPC",
                          "href": "/docs/references/nextjs/trpc"
                        }
                      ]
                    ]
                  },
                  {
                    "title": "General References",
                    "items": [
                      [
                        {
                          "title": "`clerkMiddleware()`",
                          "wrap": false,
                          "href": "/docs/references/nextjs/clerk-middleware"
                        },
                        { "title": "Auth Object", "href": "/docs/references/nextjs/auth-object" }
                      ]
                    ]
                  },
                  {
                    "title": "App Router References",
                    "items": [
                      [
                        {
                          "title": "`auth()`",
                          "wrap": false,
                          "href": "/docs/references/nextjs/auth"
                        },
                        {
                          "title": "`currentUser()`",
                          "wrap": false,
                          "href": "/docs/references/nextjs/current-user"
                        },
                        {
                          "title": "Route Handlers",
                          "href": "/docs/references/nextjs/route-handlers"
                        },
                        {
                          "title": "Server Actions",
                          "href": "/docs/references/nextjs/server-actions"
                        }
                      ]
                    ]
                  },
                  {
                    "title": "Pages Router References",
                    "items": [
                      [
                        {
                          "title": "`getAuth()`",
                          "wrap": false,
                          "href": "/docs/references/nextjs/get-auth"
                        },
                        {
                          "title": "`buildClerkProps()`",
                          "wrap": false,
                          "href": "/docs/references/nextjs/build-clerk-props"
                        }
                      ]
                    ]
                  },
                  {
                    "title": "Deprecated",
                    "items": [
                      [
                        {
                          "title": "`authMiddleware()`",
                          "wrap": false,
                          "href": "/docs/references/nextjs/auth-middleware"
                        },
                        {
                          "title": "Use Clerk with Next.js 12 and older",
                          "href": "/docs/references/nextjs/usage-with-older-versions"
                        }
                      ]
                    ]
                  },
                  {
                    "title": "Demo Repositories",
                    "items": [
                      [
                        {
                          "title": "App Router Demo Repo",
                          "href": "https://github.com/clerk/clerk-nextjs-demo-app-router"
                        },
                        {
                          "title": "Pages Router Demo Repo",
                          "href": "https://github.com/clerk/clerk-nextjs-demo-pages-router"
                        }
                      ]
                    ]
                  }
                ]
              ]
            },
            {
              "title": "React",
              "collapse": true,
              "icon": "react",
              "items": [
                [
                  { "title": "Overview", "href": "/docs/references/react/overview" },
                  {
                    "title": "Guides",
                    "items": [
                      [
                        {
                          "title": "Add React Router",
                          "href": "/docs/references/react/add-react-router"
                        }
                      ]
                    ]
                  },
                  {
                    "title": "Client-side Helpers",
                    "items": [
                      [
                        {
                          "title": "`useUser()`",
                          "wrap": false,
                          "href": "/docs/references/react/use-user"
                        },
                        {
                          "title": "`useClerk()`",
                          "wrap": false,
                          "href": "/docs/references/react/use-clerk"
                        },
                        {
                          "title": "`useAuth()`",
                          "wrap": false,
                          "href": "/docs/references/react/use-auth"
                        },
                        {
                          "title": "`useSignIn()`",
                          "wrap": false,
                          "href": "/docs/references/react/use-sign-in"
                        },
                        {
                          "title": "`useSignUp()`",
                          "wrap": false,
                          "href": "/docs/references/react/use-sign-up"
                        },
                        {
                          "title": "`useSession()`",
                          "wrap": false,
                          "href": "/docs/references/react/use-session"
                        },
                        {
                          "title": "`useSessionList()`",
                          "wrap": false,
                          "href": "/docs/references/react/use-session-list"
                        },
                        {
                          "title": "`useOrganization()`",
                          "wrap": false,
                          "href": "/docs/references/react/use-organization"
                        },
                        {
                          "title": "`useOrganizationList()`",
                          "wrap": false,
                          "href": "/docs/references/react/use-organization-list"
                        }
                      ]
                    ]
                  }
                ]
              ]
            },
            {
              "title": "JavaScript",
              "collapse": true,
              "icon": "javascript",
              "items": [
                [
                  { "title": "Overview", "href": "/docs/references/javascript/overview" },
                  {
                    "title": "Clerk",
                    "collapse": true,
                    "items": [
                      [
                        {
                          "title": "Clerk class",
                          "href": "/docs/references/javascript/clerk/clerk"
                        },
                        {
                          "title": "Organization methods",
                          "href": "/docs/references/javascript/clerk/organization-methods"
                        },
                        {
                          "title": "Redirect methods",
                          "href": "/docs/references/javascript/clerk/redirect-methods"
                        },
                        {
                          "title": "BuildURLs",
                          "href": "/docs/references/javascript/clerk/build-urls"
                        },
                        {
                          "title": "Handle navigation",
                          "href": "/docs/references/javascript/clerk/handle-navigation"
                        },
                        {
                          "title": "Session methods",
                          "href": "/docs/references/javascript/clerk/session-methods"
                        }
                      ]
                    ]
                  },
                  {
                    "title": "User",
                    "collapse": true,
                    "items": [
                      [
                        { "title": "User object", "href": "/docs/references/javascript/user/user" },
                        {
                          "title": "TOTP methods",
                          "href": "/docs/references/javascript/user/totp"
                        },
                        {
                          "title": "Password management methods",
                          "href": "/docs/references/javascript/user/password-management"
                        },
                        {
                          "title": "Create metadata methods",
                          "href": "/docs/references/javascript/user/create-metadata"
                        }
                      ]
                    ]
                  },
                  {
                    "title": "Organization",
                    "collapse": true,
                    "items": [
                      [
                        {
                          "title": "Organization object",
                          "href": "/docs/references/javascript/organization/organization"
                        },
                        {
                          "title": "Membership methods",
                          "href": "/docs/references/javascript/organization/members"
                        },
                        {
                          "title": "Invitation methods",
                          "href": "/docs/references/javascript/organization/invitations"
                        },
                        {
                          "title": "Domain methods",
                          "href": "/docs/references/javascript/organization/domains"
                        },
                        {
                          "title": "Membership request methods",
                          "href": "/docs/references/javascript/organization/membership-request"
                        }
                      ]
                    ]
                  },
                  {
                    "title": "Organization Invitation",
                    "href": "/docs/references/javascript/organization-invitation"
                  },
                  {
                    "title": "Organization Membership",
                    "href": "/docs/references/javascript/organization-membership"
                  },
                  {
                    "title": "Organization Domain",
                    "href": "/docs/references/javascript/organization-domain"
                  },
                  {
                    "title": "Organization Membership Request",
                    "href": "/docs/references/javascript/organization-membership-request"
                  },
                  { "title": "Session", "href": "/docs/references/javascript/session" },
                  {
                    "title": "SessionWithActivities",
                    "href": "/docs/references/javascript/session-with-activities"
                  },
                  { "title": "Client", "href": "/docs/references/javascript/client" },
                  {
                    "title": "ExternalAccount",
                    "href": "/docs/references/javascript/external-account"
                  },
                  {
                    "title": "Sign In",
                    "collapse": true,
                    "items": [
                      [
                        {
                          "title": "Sign In",
                          "href": "/docs/references/javascript/sign-in/sign-in"
                        },
                        {
                          "title": "First Factor",
                          "href": "/docs/references/javascript/sign-in/first-factor"
                        },
                        {
                          "title": "Second Factor",
                          "href": "/docs/references/javascript/sign-in/second-factor"
                        },
                        {
                          "title": "AuthenticateWith",
                          "href": "/docs/references/javascript/sign-in/authenticate-with"
                        }
                      ]
                    ]
                  },
                  {
                    "title": "Sign Up",
                    "collapse": true,
                    "items": [
                      [
                        {
                          "title": "Sign Up",
                          "href": "/docs/references/javascript/sign-up/sign-up"
                        },
                        {
                          "title": "AuthenticateWith",
                          "href": "/docs/references/javascript/sign-up/authenticate-with"
                        },
                        {
                          "title": "Verification",
                          "href": "/docs/references/javascript/sign-up/verification"
                        },
                        {
                          "title": "Email Verification",
                          "href": "/docs/references/javascript/sign-up/email-verification"
                        },
                        {
                          "title": "Phone Verification",
                          "href": "/docs/references/javascript/sign-up/phone-verification"
                        },
                        {
                          "title": "Web3 Verification",
                          "href": "/docs/references/javascript/sign-up/web3-verification"
                        }
                      ]
                    ]
                  },
                  {
                    "title": "Email Address",
                    "collapse": true,
                    "items": [
                      [
                        {
                          "title": "Email Address",
                          "href": "/docs/references/javascript/email-address/email-address"
                        },
                        {
                          "title": "Verification",
                          "href": "/docs/references/javascript/email-address/verification"
                        }
                      ]
                    ]
                  },
                  {
                    "title": "Phone Number",
                    "collapse": true,
                    "items": [
                      [
                        {
                          "title": "Phone Number",
                          "href": "/docs/references/javascript/phone-number/phone-number"
                        },
                        {
                          "title": "Verification",
                          "href": "/docs/references/javascript/phone-number/verification"
                        },
                        {
                          "title": "Second factor",
                          "href": "/docs/references/javascript/phone-number/second-factor"
                        }
                      ]
                    ]
                  },
                  {
                    "title": "Web3 Wallet",
                    "collapse": true,
                    "items": [
                      [
                        {
                          "title": "Web3 Wallet",
                          "href": "/docs/references/javascript/web3-wallet/web3-wallet"
                        },
                        {
                          "title": "Verification",
                          "href": "/docs/references/javascript/web3-wallet/verification"
                        }
                      ]
                    ]
                  },
                  {
                    "title": "Types",
                    "collapse": true,
                    "items": [
                      [
                        {
                          "title": "Overview",
                          "href": "/docs/references/javascript/types/overview"
                        },
                        {
                          "title": "ClerkAPIError",
                          "href": "/docs/references/javascript/types/clerk-api-error"
                        },
                        {
                          "title": "ClerkPaginatedResponse",
                          "href": "/docs/references/javascript/types/clerk-paginated-response"
                        },
                        {
                          "title": "CustomPage",
                          "href": "/docs/references/javascript/types/custom-page"
                        },
                        {
                          "title": "EmailLinkError",
                          "href": "/docs/references/javascript/types/email-link-error"
                        },
                        {
                          "title": "DeletedObject",
                          "href": "/docs/references/javascript/types/deleted-object"
                        },
                        {
                          "title": "OAuth types",
                          "href": "/docs/references/javascript/types/oauth"
                        },
                        {
                          "title": "PasskeyResource",
                          "href": "/docs/references/javascript/types/passkey-resource"
                        },
                        {
                          "title": "PublicUserData",
                          "href": "/docs/references/javascript/types/public-user-data"
                        },
                        {
                          "title": "SessionStatus",
                          "href": "/docs/references/javascript/types/session-status"
                        },
                        {
                          "title": "SignInFirstFactor",
                          "href": "/docs/references/javascript/types/sign-in-first-factor"
                        },
                        {
                          "title": "SignInSecondFactor",
                          "href": "/docs/references/javascript/types/sign-in-second-factor"
                        },
                        {
                          "title": "SignInRedirectOptions",
                          "href": "/docs/references/javascript/types/sign-in-redirect-options"
                        },
                        {
                          "title": "SignUpRedirectOptions",
                          "href": "/docs/references/javascript/types/sign-up-redirect-options"
                        },
                        {
                          "title": "SignInInitialValues",
                          "href": "/docs/references/javascript/types/sign-in-initial-values"
                        },
                        {
                          "title": "SignUpInitialValues",
                          "href": "/docs/references/javascript/types/sign-up-initial-values"
                        },
                        {
                          "title": "RedirectOptions",
                          "href": "/docs/references/javascript/types/redirect-options"
                        },
                        {
                          "title": "Verification",
                          "href": "/docs/references/javascript/types/verification"
                        }
                      ]
                    ]
                  }
                ]
              ]
            },
            {
              "title": "Expo",
              "collapse": true,
              "icon": "expo",
              "items": [
                [
                  {
                    "title": "Overview",
                    "href": "/docs/references/expo/overview"
                  },
                  {
                    "title": "Custom Auth Flow Examples",
                    "collapse": true,
                    "icon": "route",
                    "items": [
                      [
                        {
                          "title": "Multi-factor authentication",
                          "href": "/docs/references/expo/expo-mfa"
                        },
                        {
                          "title": "OAuth",
                          "href": "/docs/references/expo/expo-oauth"
                        },
                        {
                          "title": "Impersonation",
                          "href": "/docs/references/expo/expo-impersonation"
                        }
                                        ]
                    ]
                  },
                  {
                    "title": "Read session and user data",
                    "href": "/docs/references/expo/expo-read-session-user-data"
                  }
                ]
              ]
            },
            {
              "title": "Node.js",
              "collapse": true,
              "icon": "nodejs",
              "items": [
                [
                  { "title": "Overview", "href": "/docs/references/nodejs/overview" },
                  {
                    "title": "Available methods",
                    "href": "/docs/references/nodejs/available-methods"
                  },
                  {
                    "title": "Connect/Express Middleware",
                    "href": "/docs/backend-requests/handling/nodejs"
                  },
                  {
                    "title": "Networkless token verification",
                    "href": "/docs/references/nodejs/token-verification"
                  }
                ]
              ]
            },
            {
              "title": "Remix",
              "collapse": true,
              "icon": "remix",
              "items": [
                [
                  {
                    "title": "`<ClerkApp />`",
                    "wrap": false,
                    "href": "/docs/references/remix/clerk-app"
                  }
                ]
              ]
            },
            {
              "title": "Go",
              "collapse": true,
              "icon": "go",
              "items": [
                [
                  { "title": "Overview", "href": "/docs/references/go/overview" },
                  {
                    "title": "Verifying sessions",
                    "href": "/docs/references/go/verifying-sessions"
                  },
                  {
                    "title": "Use Clerk Go for Backend API Operations",
                    "href": "/docs/references/go/other-examples"
                  },
                  { "title": "Go SDK repository", "href": "https://github.com/clerk/clerk-sdk-go" }
                ]
              ]
            },
            {
              "title": "Gatsby",
              "collapse": true,
              "icon": "gatsby",
              "items": [
                [
                  {
                    "title": "`withServerAuth()`",
                    "wrap": false,
                    "href": "/docs/references/gatsby/with-server-auth"
                  }
                ]
              ]
            },
            {
              "title": "Ruby / Rails",
              "collapse": true,
              "icon": "ruby",
              "items": [
                [
                  { "title": "Overview", "href": "/docs/references/ruby/overview" },
                  {
                    "title": "Available Methods",
                    "href": "/docs/references/ruby/available-methods"
                  },
                  { "title": "Rack/Rails integration", "href": "/docs/references/ruby/rack-rails" },
                  {
                    "title": "Ruby SDK repository",
                    "href": "https://github.com/clerk/clerk-sdk-ruby"
                  }
                ]
              ]
            },
            {
              "title": "JavaScript Backend SDK",
              "collapse": true,
              "icon": "clerk",
              "items": [
                [
                  { "title": "Overview", "href": "/docs/references/backend/overview" },
                  {
                    "title": "User",
                    "collapse": true,
                    "items": [
                      [
                        {
                          "title": "`getUserList()`",
                          "wrap": false,
                          "href": "/docs/references/backend/user/get-user-list"
                        },
                        {
                          "title": "`getUser()`",
                          "wrap": false,
                          "href": "/docs/references/backend/user/get-user"
                        },
                        {
                          "title": "`getCount()`",
                          "wrap": false,
                          "href": "/docs/references/backend/user/get-count"
                        },
                        {
                          "title": "`getOrganizationMembershipList()`",
                          "wrap": false,
                          "href": "/docs/references/backend/user/get-organization-membership-list"
                        },
                        {
                          "title": "`getUserOAuthAccessToken()`",
                          "wrap": false,
                          "href": "/docs/references/backend/user/get-user-oauth-access-token"
                        },
                        {
                          "title": "`createUser()`",
                          "wrap": false,
                          "href": "/docs/references/backend/user/create-user"
                        },
                        {
                          "title": "`verifyPassword()`",
                          "wrap": false,
                          "href": "/docs/references/backend/user/verify-password"
                        },
                        {
                          "title": "`banUser()`",
                          "wrap": false,
                          "href": "/docs/references/backend/user/ban-user"
                        },
                        {
                          "title": "`unbanUser()`",
                          "wrap": false,
                          "href": "/docs/references/backend/user/unban-user"
                        },
                        {
                          "title": "`lockUser()`",
                          "wrap": false,
                          "href": "/docs/references/backend/user/lock-user"
                        },
                        {
                          "title": "`unlockUser()`",
                          "wrap": false,
                          "href": "/docs/references/backend/user/unlock-user"
                        },
                        {
                          "title": "`updateUser()`",
                          "wrap": false,
                          "href": "/docs/references/backend/user/update-user"
                        },
                        {
                          "title": "`updateUserMetadata()`",
                          "wrap": false,
                          "href": "/docs/references/backend/user/update-user-metadata"
                        },
                        {
                          "title": "`deleteUser()`",
                          "wrap": false,
                          "href": "/docs/references/backend/user/delete-user"
                        },
                        {
                          "title": "`disableUserMFA()`",
                          "wrap": false,
                          "href": "/docs/references/backend/user/disable-user-mfa"
                        }
                      ]
                    ]
                  },
                  {
                    "title": "Organization",
                    "collapse": true,
                    "items": [
                      [
                        {
                          "title": "`getOrganization()`",
                          "wrap": false,
                          "href": "/docs/references/backend/organization/get-organization"
                        },
                        {
                          "title": "`getOrganizationList()`",
                          "wrap": false,
                          "href": "/docs/references/backend/organization/get-organization-list"
                        },
                        {
                          "title": "`getOrganizationMembershipList()`",
                          "wrap": false,
                          "href": "/docs/references/backend/organization/get-organization-membership-list"
                        },
                        {
                          "title": "`getOrganizationInvitationList()`",
                          "wrap": false,
                          "href": "/docs/references/backend/organization/get-organization-invitation-list"
                        },
                        {
                          "title": "`createOrganization()`",
                          "wrap": false,
                          "href": "/docs/references/backend/organization/create-organization"
                        },
                        {
                          "title": "`createOrganizationMembership()`",
                          "wrap": false,
                          "href": "/docs/references/backend/organization/create-organization-membership"
                        },
                        {
                          "title": "`createOrganizationInvitation()`",
                          "wrap": false,
                          "href": "/docs/references/backend/organization/create-organization-invitation"
                        },
                        {
                          "title": "`updateOrganization()`",
                          "wrap": false,
                          "href": "/docs/references/backend/organization/update-organization"
                        },
                        {
                          "title": "`updateOrganizationLogo()`",
                          "wrap": false,
                          "href": "/docs/references/backend/organization/update-organization-logo"
                        },
                        {
                          "title": "`updateOrganizationMembership()`",
                          "wrap": false,
                          "href": "/docs/references/backend/organization/update-organization-membership"
                        },
                        {
                          "title": "`updateOrganizationMetadata()`",
                          "wrap": false,
                          "href": "/docs/references/backend/organization/update-organization-metadata"
                        },
                        {
                          "title": "`updateOrganizationMembershipMetadata()`",
                          "wrap": false,
                          "href": "/docs/references/backend/organization/update-organization-membership-metadata"
                        },
                        {
                          "title": "`deleteOrganization()`",
                          "wrap": false,
                          "href": "/docs/references/backend/organization/delete-organization"
                        },
                        {
                          "title": "`deleteOrganizationMembership()`",
                          "wrap": false,
                          "href": "/docs/references/backend/organization/delete-organization-membership"
                        },
                        {
                          "title": "`revokeOrganizationInvitation()`",
                          "wrap": false,
                          "href": "/docs/references/backend/organization/revoke-organization-invitation"
                        }
                      ]
                    ]
                  },
                  {
                    "title": "Allowlist Identifiers",
                    "collapse": true,
                    "items": [
                      [
                        {
                          "title": "`getAllowlistIdentifierList()`",
                          "wrap": false,
                          "href": "/docs/references/backend/allowlist/get-allowlist-identifier-list"
                        },
                        {
                          "title": "`createAllowlistIdentifier()`",
                          "wrap": false,
                          "href": "/docs/references/backend/allowlist/create-allowlist-identifier"
                        },
                        {
                          "title": "`deleteAllowlistIdentifier()`",
                          "wrap": false,
                          "href": "/docs/references/backend/allowlist/delete-allowlist-identifier"
                        }
                      ]
                    ]
                  },
                  {
                    "title": "Sessions",
                    "collapse": true,
                    "items": [
                      [
                        {
                          "title": "`getSession()`",
                          "wrap": false,
                          "href": "/docs/references/backend/sessions/get-session"
                        },
                        {
                          "title": "`getSessionList()`",
                          "wrap": false,
                          "href": "/docs/references/backend/sessions/get-session-list"
                        },
                        {
                          "title": "`getToken()`",
                          "wrap": false,
                          "href": "/docs/references/backend/sessions/get-token"
                        },
                        {
                          "title": "`authenticateRequest()`",
                          "wrap": false,
                          "href": "/docs/references/backend/sessions/authenticate-request"
                        },
                        {
                          "title": "`verifySession()`",
                          "wrap": false,
                          "href": "/docs/references/backend/sessions/verify-session"
                        },
                        {
                          "title": "`revokeSession()`",
                          "wrap": false,
                          "href": "/docs/references/backend/sessions/revoke-session"
                        }
                      ]
                    ]
                  },
                  {
                    "title": "Client",
                    "collapse": true,
                    "items": [
                      [
                        {
                          "title": "`getClient()`",
                          "wrap": false,
                          "href": "/docs/references/backend/client/get-client"
                        },
                        {
                          "title": "`getClientList()`",
                          "wrap": false,
                          "href": "/docs/references/backend/client/get-client-list"
                        },
                        {
                          "title": "`verifyClient()`",
                          "wrap": false,
                          "href": "/docs/references/backend/client/verify-client"
                        }
                      ]
                    ]
                  },
                  {
                    "title": "Invitations",
                    "collapse": true,
                    "items": [
                      [
                        {
                          "title": "`getInvitationList()`",
                          "wrap": false,
                          "href": "/docs/references/backend/invitations/get-invitation-list"
                        },
                        {
                          "title": "`createInvitation()`",
                          "wrap": false,
                          "href": "/docs/references/backend/invitations/create-invitation"
                        },
                        {
                          "title": "`revokeInvitation()`",
                          "wrap": false,
                          "href": "/docs/references/backend/invitations/revoke-invitation"
                        }
                      ]
                    ]
                  },
                  {
                    "title": "Redirect Urls",
                    "collapse": true,
                    "items": [
                      [
                        {
                          "title": "`getRedirectUrl()`",
                          "wrap": false,
                          "href": "/docs/references/backend/redirect-urls/get-redirect-url"
                        },
                        {
                          "title": "`getRedirectUrlList()`",
                          "wrap": false,
                          "href": "/docs/references/backend/redirect-urls/get-redirect-url-list"
                        },
                        {
                          "title": "`createRedirectUrl()`",
                          "wrap": false,
                          "href": "/docs/references/backend/redirect-urls/create-redirect-url"
                        },
                        {
                          "title": "`deleteRedirectUrl()`",
                          "wrap": false,
                          "href": "/docs/references/backend/redirect-urls/delete-redirect-url"
                        }
                      ]
                    ]
                  },
                  {
                    "title": "Email addresses",
                    "collapse": true,
                    "items": [
                      [
                        {
                          "title": "`getEmailAddress()`",
                          "wrap": false,
                          "href": "/docs/references/backend/email-addresses/get-email-address"
                        },
                        {
                          "title": "`createEmailAddress()`",
                          "wrap": false,
                          "href": "/docs/references/backend/email-addresses/create-email-address"
                        },
                        {
                          "title": "`updateEmailAddress()`",
                          "wrap": false,
                          "href": "/docs/references/backend/email-addresses/update-email-address"
                        },
                        {
                          "title": "`deleteEmailAddress()`",
                          "wrap": false,
                          "href": "/docs/references/backend/email-addresses/delete-email-address"
                        }
                      ]
                    ]
                  },
                  {
                    "title": "Phone numbers",
                    "collapse": true,
                    "items": [
                      [
                        {
                          "title": "`getPhoneNumber()`",
                          "wrap": false,
                          "href": "/docs/references/backend/phone-numbers/get-phone-number"
                        },
                        {
                          "title": "`createPhoneNumber()`",
                          "wrap": false,
                          "href": "/docs/references/backend/phone-numbers/create-phone-number"
                        },
                        {
                          "title": "`updatePhoneNumber()`",
                          "wrap": false,
                          "href": "/docs/references/backend/phone-numbers/update-phone-number"
                        },
                        {
                          "title": "`deletePhoneNumber()`",
                          "wrap": false,
                          "href": "/docs/references/backend/phone-numbers/delete-phone-number"
                        }
                      ]
                    ]
                  },
                  {
                    "title": "Testing Tokens",
                    "collapse": true,
                    "items": [
                      [
                        {
                          "title": "`createTestingToken()`",
                          "wrap": false,
                          "href": "/docs/references/backend/testing-tokens/create-testing-token"
                        }
                      ]
                    ]
                  },
                  {
                    "title": "`verifyToken()`",
                    "wrap": false,
                    "href": "/docs/references/backend/verify-token"
                  },
                  {
                    "title": "Types",
                    "collapse": true,
                    "items": [
                      [
                        {
                          "title": "PaginatedResourceResponse",
                          "href": "/docs/references/backend/types/paginated-resource-response"
                        },
                        {
                          "title": "Backend User object",
                          "href": "/docs/references/backend/types/backend-user"
                        }
                      ]
                    ]
                  }
                ]
              ]
            },
            {
              "title": "Redwood",
              "tag": "Community",
              "collapse": true,
              "icon": "redwood",
              "items": [
                [
                  { "title": "Overview", "href": "/docs/references/redwood/overview" },
                  {
                    "title": "Redwood",
                    "href": "https://redwoodjs.com/docs/auth/clerk",
                    "icon": "redwood"
                  }
                ]
              ]
            },
            {
              "title": "Svelte",
              "tag": "Community",
              "href": "https://github.com/markjaquith/clerk-sveltekit",
              "icon": "svelte"
            },
            {
              "title": "Vue",
              "tag": "Community",
              "href": "https://vue-clerk.vercel.app",
              "icon": "vue"
            },
            {
              "title": "Elysia",
              "tag": "Community",
              "href": "https://github.com/wobsoriano/elysia-clerk",
              "icon": "elysia"
            },
            {
              "title": "Rust",
              "tag": "Community",
              "href": "https://github.com/cincinnati-ventures/clerk-rs",
              "icon": "rust"
            },
            {
              "title": "Hono",
              "tag": "Community",
              "href": "https://github.com/honojs/middleware/tree/main/packages/clerk-auth",
              "icon": "hono"
            },
            {
              "title": "C#",
              "tag": "Community",
              "href": "https://github.com/Hawxy/Clerk.Net",
              "icon": "c-sharp"
            },
            {
              "title": "Astro",
              "tag": "Community",
              "href": "https://github.com/panteliselef/astro-with-clerk-auth/blob/main/packages/astro-clerk-auth/README.md",
              "icon": "astro"
            },
            {
              "title": "Koa",
              "tag": "Community",
              "href": "https://github.com/dimkl/clerk-koa/blob/main/README.md",
              "icon": "koa"
            },
            {
              "title": "Angular",
              "tag": "Community",
              "href": "https://github.com/anagstef/ngx-clerk?tab=readme-ov-file#ngx-clerk",
              "icon": "angular"
            }
          ]
        ]
      },
      {
        "title": "API References",
        "items": [
          [
            { "title": "Backend API", "href": "/docs/reference/backend-api", "target": "_blank" },
            { "title": "Frontend API", "href": "/docs/reference/frontend-api", "target": "_blank" }
          ]
        ]
      }
    ]
  ]
}<|MERGE_RESOLUTION|>--- conflicted
+++ resolved
@@ -750,22 +750,10 @@
                         {
                           "title": "User impersonation",
                           "href": "/docs/custom-flows/user-impersonation"
-<<<<<<< HEAD
-                        },
-                        { "title": "Invitations", "href": "/docs/custom-flows/invitations" },
-                        {
-                          "title": "Embedded Email Links",
-                          "href": "/docs/custom-flows/embedded-email-links"
-                        },
-                        {
-                          "title": "Multi-session applications",
-                          "href": "/docs/custom-flows/multi-session-applications"
-                        },
-                        {
-                          "title": "Manage App based Multi-factor Authentication",
-                          "href": "/docs/custom-flows/manage-app-based-mfa"
-=======
->>>>>>> 46450f78
+                        },
+                        {
+                          "title": "Manage MFA",
+                          "href": "/docs/custom-flows/manage-mfa"
                         }
                       ]
                     ]
