---
title: SignIn
description: The SignIn object holds all the state of the current sign in and provides helper methods to navigate and complete the sign in process.
---

# `SignIn`

The `SignIn` object holds all the state of the current sign in and provides helper methods to navigate and complete the sign in process.

There are two important steps in the sign in flow.

1. Users *must* complete a first factor verification. This can be something like providing a password, an email link, a one-time code (OTP), a web3 wallet public address or providing proof of their identity through an external social account (SSO/OAuth).
2. After that, users *might need to* go through a second verification process. This is the second factor (2FA).

The `SignIn` object's properties can be split into logical groups, with each group providing information on different aspects of the sign in flow. These groups can be:

- Information about the current sign in status in general and which authentication identifiers, authentication methods and verifications are supported.
- Information about the user and the provided authentication identifier value (email address, phone number or username).Information about each verification, either the first factor (logging in) or the second factor (2FA).

## Properties

| Name | Type | Description |
| --- | --- | --- |
| `status` | `string` | The current status of the sign-in.<br/>The following values are supported:<br/><ul><li>`needs_identifier`: The authentication identifier hasn't been provided.</li><li>`needs_first_factor`: First factor verification for the provided identifier needs to be prepared and verified. See [First Factor](/docs/references/javascript/sign-in/first-factor) for details.</li><li>`needs_second_factor`: Second factor verification (2FA) for the provided identifier needs to be prepared and verified. See [Second Factor](/docs/references/javascript/sign-in/second-factor) for details.</li><li>`needs_new_password`: The user needs to set a new password.</li><li>`complete`: The sign-in is complete and the user is authenticated.</li></ul> |
| `supportedIdentifiers` | `string[]` | Array of all the authentication identifiers that are supported for this sign in.<br/>Examples of this could be: <ul><li>`email_address`</li><li>`phone_number`</li><li>`web3_wallet`</li><li>`username`</li></ul> |
| `identifier` | `string \| null` | The authentication identifier value for the current sign-in. |
| `supportedExternalAccounts` | `string[]` | Array of all the external accounts that can be used in this sign in.<br />For example:<br /><code>["oauth_google", "oauth_facebook"]</code> |
| `supportedFirstFactors` | `SignInFactor[]` | Array of the first factors that are supported in the current sign-in. Each factor contains information about the verification strategy that can be used.<br/>For example: <ul><li>`email_code` for email addresses</li><li>`phone_code` for phone numbers</li></ul> As well as the identifier that the factor refers to. |
| `supportedSecondFactors` | `SignInFactor[]` | Array of the second factors that are supported in the current sign-in. Each factor contains information about the verification strategy that can be used.<br/>For example: <ul><li>`email_code` for email addresses</li><li>`phone_code` for phone numbers</li></ul> As well as the identifier that the factor refers to. Please note that this property is populated only when the first factor is verified. |
| `firstFactorVerification` | `Verification` | The state of the verification process for the selected first factor. Please note that this property contains an empty verification object initially, since there is no first factor selected. You need to call the [`prepareFirstFactor`](/docs/references/javascript/sign-in/first-factor#prepare-first-factor) method in order to start the verification process. |
| `secondFactorVerification` | `Verification` | The state of the verification process for the selected second factor. Similar to `firstFactorVerification`, this property contains an empty verification object initially, since there is no second factor selected. For the `phone_code` strategy, you need to call the [`prepareSecondFactor`](/docs/references/javascript/sign-in/second-factor#prepare-second-factor) method in order to start the verification process. For the `totp` strategy, you can directly attempt. |
| `userData` | `UserData` | An object containing information about the user of the current sign-in. This property is populated only once an identifier is given to the `SignIn` object. |
| `createdSessionId` | `string \| null` | The identifier of the session that was created upon completion of the current sign-in. The value of this property is `null` if the sign-in status is not `complete`. |

## Methods

### `create()`

<<<<<<< HEAD
Use this method to kick-off the sign in flow. It creates a [`SignIn`][signin-ref] object and stores the sign-in lifecycle state.
=======
```typescript
function create(params: SignInCreateParams): Promise<SignIn>;
```

Use this method to kick-off the sign in flow. It creates a `SignIn` object and stores the sign-in lifecycle state.
>>>>>>> a4942c35

Depending on the use-case and the `params` you pass to the `create` method, it can either complete the sign-in process in one go, or simply collect part of the necessary data for completing authentication at a later stage.

```typescript
function create(params: SignInCreateParams): Promise<SignIn>;
```

#### `SignInCreateParams`

| Name | Type | Description |
| --- | --- | --- |
| `identifier` | `string` | The authentication identifier for the sign-in. This can be the value of the user's email address, phone number or username. |
| `strategy?` | `string` | Select the first factor verification strategy. The `strategy` value depends on the object's `identifier` value. Each authentication identifier supports different verification strategies.<br/>Possible `strategy` values are: <ul><li>`password`: The verification will attempt to be completed using the user's password.</li><li>`email_link`: User will receive an email link via email. The `email_address_id` parameter can also be specified to select one of the user's known email addresses.</li><li>`email_code`: User will receive a one-time authentication code via email. At least one email address should be on file for the user. The `email_address_id` parameter can also be specified to select one of the user's known email addresses.</li><li>`phone_code`: User will receive a one-time authentication code in their phone, via SMS. At least one phone number should be on file for the user. The `phone_number_id` parameter can also be specified to select which of the user's known phone numbers the SMS will go to.</li><li>`web3_metamask_signature`: The verification will attempt to be completed using the user's web3 wallet public address. The `web3_wallet_id` parameter can also be specified to select which of the user's known web3 wallets will be used. Currently Clerk supports [Metamask](https://metamask.io/).</li><li>`oauth_<provider>`: The user will be authenticated with their Social login account. See available [OAuth Strategies](/docs/references/javascript/types/oauth-strategy).</li><li>`ticket`: The user will be authenticated via the ticket *or token* generated from the Backend API.</li></ul> |
| `password?` | `string` | Supply the user's password. This parameter is required only if `strategy` is set to  `password`. |
| `ticket?` | `string` | Provide the ticket *or token* generated from the Backend API. This parameter is required only if `strategy` is set to `ticket`. |
| `redirectUrl?` | `string` | The URL that the OAuth provider should redirect to, on successful authorization on their part. This parameter is required only if `strategy` is set to an OAuth strategy like `oauth_<provider>`. If you set the `strategy` param to `email_link`, this parameter is optional. |
| `actionCompleteRedirectUrl?` | `string` | The URL that the user will be redirected to, after successful authorization from the OAuth provider and Clerk sign in. This parameter is required only if `strategy` is set to an OAuth strategy like `oauth_<provider>`. |
| `transfer?` | `boolean` | Transfer the user to a dedicated sign-in for an OAuth flow. |

#### `create()` returns

| Type | Description |
| --- | --- |
<<<<<<< HEAD
| <code>Promise\<[SignIn][signin-ref]\></code> | A `Promise` which resolves with a [`SignIn`][signin-ref] object. Check the `status` attribute to see if the sign-in has been completed or a hint on what needs to happen next. |
=======
| `Promise<SignIn>` | This method returns a `Promise` which resolves with a `SignIn` object. Check the `status` attribute to see if the sign-in has been completed or a hint on what needs to happen next. |
>>>>>>> a4942c35

### `resetPassword()`

Resets a user's password.

```typescript
function resetPassword(params: ResetPasswordParams): Promise<SignIn>;
```

#### `ResetPasswordParams`

| Name | Type | Description |
| --- | --- | --- |
| `password` | `string` | The user's current password. |
| `signOutOfOtherSessions?` | `boolean \| undefined` | If `true`, log the user out of all other authenticated sessions. |

#### `resetPassword()` returns

| Type | Description |
| --- | --- |
| <code>Promise\<[SignIn][signin-ref]\></code> | A `Promise` which resolves with a [`SignIn`][signin-ref] object. |

### `createEmailLinkFlow()`

Sets up a sign in with email link flow. Calling `createemailLinkFlow()` will return two functions. The first function is async and starts the email link flow, preparing a email link verification. It sends the email link email and starts polling for verification results. The signature is `startEmailLinkFlow({ redirectUrl: string, emailAddressId: string }) => Promise<SignInResource>`.

The second function can be used to stop polling at any time, allowing for full control of the flow and cleanup. The signature is `cancelEmailLinkFlow() => void`.

```typescript
function createEmailLinkFlow(): {
  startEmailLinkFlow: (params: SignInStartEmailLinkFlowParams) => Promise<SignIn>,
  cancelEmailLinkFlow: () => void
}
```

#### `createEmailLinkFlow()` returns

`createEmailLinkFlow` returns an object with two functions:

| Name | Type | Description |
| --- | --- | --- |
<<<<<<< HEAD
| `startEmailLinkFlow` | <code>(params: [SignInStartEmailLinkFlowParams](#sign-in-start-email-link-flow-params)) => Promise\<[SignIn][signin-ref]\></code> | Function to start the email link flow. It prepares an email link verification and polls for the verification result. |
| `cancelEmailLinkFlow` | `() => void` | Function to cleanup the email link flow. Stops waiting for verification results. |
=======
| `startMagicLinkFlow` | <code>(params: [SignInStartMagicLinkFlowParams](#sign-in-start-magic-link-flow-params)) => Promise\<SignIn\></code> | Function to start the magic link flow. It prepares a magic link verification and polls for the verification result. |
| `cancelMagicLinkFlow` | `() => void` | Function to cleanup the magic link flow. Stops waiting for verification results. |
>>>>>>> a4942c35

#### `SignInStartEmailLinkFlowParams`

| Name | Type | Description |
| --- | --- | --- |
| `emailAddressId` | `string` | The ID of the user's email address that's going to be used as the first factor identification for verification. |
| `redirectUrl` | `string` | The email link target URL. Users will be redirected here once they click the email link from their email. |

## Additional methods

In addition to the methods listed above, the `SignIn` class also has the following methods:

### First factor

*   [`prepareFirstFactor()`](/docs/references/javascript/sign-in/first-factor#prepare-first-factor)
*   [`attemptFirstFactor()`](/docs/references/javascript/sign-in/first-factor#attempt-first-factor)

### Second factor

*   [`prepareSecondFactor()`](/docs/references/javascript/sign-in/second-factor#prepare-second-factor)
*   [`attemptSecondFactor()`](/docs/references/javascript/sign-in/second-factor#attempt-second-factor)

### Authenticate with

*   [`authenticateWithRedirect()`](/docs/references/javascript/sign-in/authenticate-with#authenticate-with-redirect)
*   [`authenticateWithMetamask()`](/docs/references/javascript/sign-in/authenticate-with#authenticate-with-metamask)
*   [`authenticateWithWeb3()`](/docs/references/javascript/sign-in/authenticate-with#authenticate-with-web3)<|MERGE_RESOLUTION|>--- conflicted
+++ resolved
@@ -36,15 +36,7 @@
 
 ### `create()`
 
-<<<<<<< HEAD
-Use this method to kick-off the sign in flow. It creates a [`SignIn`][signin-ref] object and stores the sign-in lifecycle state.
-=======
-```typescript
-function create(params: SignInCreateParams): Promise<SignIn>;
-```
-
 Use this method to kick-off the sign in flow. It creates a `SignIn` object and stores the sign-in lifecycle state.
->>>>>>> a4942c35
 
 Depending on the use-case and the `params` you pass to the `create` method, it can either complete the sign-in process in one go, or simply collect part of the necessary data for completing authentication at a later stage.
 
@@ -68,11 +60,7 @@
 
 | Type | Description |
 | --- | --- |
-<<<<<<< HEAD
-| <code>Promise\<[SignIn][signin-ref]\></code> | A `Promise` which resolves with a [`SignIn`][signin-ref] object. Check the `status` attribute to see if the sign-in has been completed or a hint on what needs to happen next. |
-=======
 | `Promise<SignIn>` | This method returns a `Promise` which resolves with a `SignIn` object. Check the `status` attribute to see if the sign-in has been completed or a hint on what needs to happen next. |
->>>>>>> a4942c35
 
 ### `resetPassword()`
 
@@ -93,7 +81,7 @@
 
 | Type | Description |
 | --- | --- |
-| <code>Promise\<[SignIn][signin-ref]\></code> | A `Promise` which resolves with a [`SignIn`][signin-ref] object. |
+| `Promise<SignIn>` | A `Promise` which resolves with a `SignIn` object. |
 
 ### `createEmailLinkFlow()`
 
@@ -114,13 +102,8 @@
 
 | Name | Type | Description |
 | --- | --- | --- |
-<<<<<<< HEAD
-| `startEmailLinkFlow` | <code>(params: [SignInStartEmailLinkFlowParams](#sign-in-start-email-link-flow-params)) => Promise\<[SignIn][signin-ref]\></code> | Function to start the email link flow. It prepares an email link verification and polls for the verification result. |
+| `startEmailLinkFlow` | <code>(params: [SignInStartEmailLinkFlowParams](#sign-in-start-email-link-flow-params)) => Promise\<SignIn\></code> | Function to start the email link flow. It prepares an email link verification and polls for the verification result. |
 | `cancelEmailLinkFlow` | `() => void` | Function to cleanup the email link flow. Stops waiting for verification results. |
-=======
-| `startMagicLinkFlow` | <code>(params: [SignInStartMagicLinkFlowParams](#sign-in-start-magic-link-flow-params)) => Promise\<SignIn\></code> | Function to start the magic link flow. It prepares a magic link verification and polls for the verification result. |
-| `cancelMagicLinkFlow` | `() => void` | Function to cleanup the magic link flow. Stops waiting for verification results. |
->>>>>>> a4942c35
 
 #### `SignInStartEmailLinkFlowParams`
 
