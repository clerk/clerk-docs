--- conflicted
+++ resolved
@@ -178,27 +178,19 @@
         'types/organization-custom-role-key.mdx': ['link-doc-not-found'],
 
         // temp migration ignores
-<<<<<<< HEAD
         'clerk-react/clerk-provider-props.mdx': ['link-doc-not-found'],
         'backend/authenticate-request-options.mdx': ['link-doc-not-found'],
         'backend/organization-sync-options.mdx': ['link-doc-not-found'],
         'nextjs/clerk-middleware-options.mdx': ['link-doc-not-found'],
         'backend/session.mdx': ['link-doc-not-found'],
-=======
+        'clerk-react/use-auth.mdx': ['link-doc-not-found'],
+        'types/use-auth-return.mdx': ['link-doc-not-found'],
         'backend/auth-object.mdx': ['link-doc-not-found'],
         'backend/user.mdx': ['link-doc-not-found'],
-        'clerk-react/clerk-provider-props.mdx': ['link-doc-not-found'],
->>>>>>> 3b3a8d51
-        'clerk-react/use-auth.mdx': ['link-doc-not-found'],
         'clerk-react/use-reverification.mdx': ['link-doc-not-found'],
         'nextjs/current-user.mdx': ['link-doc-not-found'],
         'shared/use-reverification.mdx': ['link-doc-not-found'],
         'types/session-resource.mdx': ['link-doc-not-found'],
-        'types/use-auth-return.mdx': ['link-doc-not-found'],
-<<<<<<< HEAD
-=======
-        'backend/session.mdx': ['link-doc-not-found'],
->>>>>>> 3b3a8d51
         'backend/allowlist-identifier.mdx': ['link-doc-not-found'],
         'backend/email-address.mdx': ['link-doc-not-found'],
         'backend/organization-membership-public-user-data.mdx': ['link-doc-not-found'],
