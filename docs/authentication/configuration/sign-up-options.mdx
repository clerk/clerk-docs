--- conflicted
+++ resolved
@@ -48,11 +48,7 @@
 
 ## Choose Web3 authentication
 
-<<<<<<< HEAD
 Clerk provides [Web3 authentication](/docs/users/web3) as an option with MetaMask. As part of validating the accuracy of the returned Web3 account address, Clerk handles the signing of a transaction and verifying the signature. Because sign-in with MetaMask uses the same abstraction as our other authentication factors, like passwords or email links, other Clerk features like multi-factor authentication and profile enrichment work for MetaMask users out-of-the-box.
-=======
-Clerk provides [Web3 authentication](/docs/users/web3) as an option with MetaMask. As part of validating the accuracy of the returned Web3 account address, Clerk handles the signing of a transaction and verifying the signature. Because sign-in with MetaMask uses the same abstraction as our other authentication strategies, like passwords or magic links, other Clerk features like multi-factor authentication and profile enrichment work for MetaMask users out-of-the-box.
->>>>>>> 74884c62
 
 ## Set up multifactor authentication
 
