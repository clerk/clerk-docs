---
title: Users
description: Learn how to manage your users in your Clerk application.
---

Depending on your need, Clerk provides a set of tools to manage your users. You can manage user information [in the frontend](#manage-user-information-in-the-frontend) using the prebuilt components, React hooks, or JavaScript methods, or [in the backend](#manage-user-information-in-the-backend) using the JavaScript Backend SDK.

## Understand the `User` object

[The `User` object](/docs/references/javascript/user/user) holds all of the information for a single user of your application and provides a set of methods to manage their account.

A `User` object holds profile data like the user's name, profile picture, and a set of [metadata](/docs/users/metadata) that can be used internally to store arbitrary information. The metadata are split into `publicMetadata` and `privateMetadata`. Both types are set from the [Backend API](/docs/reference/backend-api){{ target: '_blank' }}, but public metadata can be accessed from the [Frontend API](/docs/reference/frontend-api){{ target: '_blank' }} as well.

Each `User` has at least one authentication [identifier](/docs/authentication/configuration/sign-up-sign-in-options#identifiers), which might be their email address, phone number, or a username.

A user can be contacted at their primary email address or primary phone number. They can have more than one verified email address, but only one of them will be their primary email address. This goes for phone numbers as well; a user can have more than one, but only one phone number will be their primary. At the same time, a user can also have one or more external accounts by connecting to [social providers](/docs/authentication/social-connections/overview) such as Google, Apple, Facebook, and many more.

For more information on the `User` object, such as helper methods for retrieving and updating user information and authentication status, checkout the [ClerkJS SDK documentation](/docs/references/javascript/user/user).

## Manage user information in the frontend

Clerk provides the prebuilt components [`<UserButton />`](/docs/components/user/user-button) and [`<UserProfile />`](/docs/components/user/user-profile) in order to help your users manage their profile data.

If you are using React, the [React SDK](/docs/references/react/use-user) provides hooks to help manage user authentication and profile data.

<<<<<<< HEAD
If Clerk's prebuilt components don't meet your specific needs or if you require more control over the logic, you can use React hooks and JavaScript methods to [rebuild existing Clerk flows](/docs/custom-flows/overview).
=======
If the prebuilt components don't meet your specific needs or if you require more control over the logic, you can use React hooks and JavaScript methods to [rebuild existing Clerk flows.](/docs/custom-flows/overview)
>>>>>>> cefc6d82

## Manage user information in the backend

The [JavaScript Backend SDK](/docs/references/backend/overview) exposes the Backend API resources and low-level authentication utilities for JavaScript environments.

For information about the `User` operations available, such as `getUser()`, `createUser()`, and `deleteUser()`, see the [Backend SDK reference docs](/docs/references/backend/overview).<|MERGE_RESOLUTION|>--- conflicted
+++ resolved
@@ -23,11 +23,7 @@
 
 If you are using React, the [React SDK](/docs/references/react/use-user) provides hooks to help manage user authentication and profile data.
 
-<<<<<<< HEAD
-If Clerk's prebuilt components don't meet your specific needs or if you require more control over the logic, you can use React hooks and JavaScript methods to [rebuild existing Clerk flows](/docs/custom-flows/overview).
-=======
-If the prebuilt components don't meet your specific needs or if you require more control over the logic, you can use React hooks and JavaScript methods to [rebuild existing Clerk flows.](/docs/custom-flows/overview)
->>>>>>> cefc6d82
+If the prebuilt components don't meet your specific needs or if you require more control over the logic, you can use React hooks and JavaScript methods to [rebuild existing Clerk flows](/docs/custom-flows/overview).
 
 ## Manage user information in the backend
 
