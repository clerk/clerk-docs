--- conflicted
+++ resolved
@@ -27,11 +27,7 @@
   ---
 
   - `initialPlanPeriod?`
-<<<<<<< HEAD
-  - `"month" | "annual"`
-=======
   - `'month' | 'annual'`
->>>>>>> 80ee8d6d
 
   Optional prop to set the initial billing period view when the plan details drawer opens.
 
@@ -86,14 +82,9 @@
           {/* Basic usage with plan ID */}
           <PlanDetailsButton planId="cplan_xxx" />
 
-<<<<<<< HEAD
-          {/* Custom button with complete plan object */}
-          <PlanDetailsButton planId="cplan_xxx">
-            <button className="custom-button">View Pro Plan Details</button>
-=======
           {/* Customizes the appearance of the plan details drawer */}
           <PlanDetailsButton
-            planId="plan_123"
+            planId="cplan_xxx"
             initialPlanPeriod="month"
             planDetailsProps={{
               appearance: {
@@ -103,12 +94,11 @@
           />
 
           {/* Custom button */}
-          <PlanDetailsButton planId="plan_123">
+          <PlanDetailsButton planId="cplan_xxx">
             <button className="custom-button">
               <Icon name="info" />
               View Plan Features
             </button>
->>>>>>> 80ee8d6d
           </PlanDetailsButton>
         </div>
       )
@@ -124,18 +114,11 @@
       return (
         <div>
           {/* Basic usage with plan ID */}
-<<<<<<< HEAD
           <PlanDetailsButton planId="cplan_xxx" />
-
-          {/* Custom button with complete plan object */}
-          <PlanDetailsButton planId="cplan_xxx">
-            <button className="custom-button">View Pro Plan Details</button>
-=======
-          <PlanDetailsButton planId="plan_123" />
 
           {/* Customize the appearance of the plan details drawer */}
           <PlanDetailsButton
-            planId="plan_123"
+            planId="cplan_xxx"
             initialPlanPeriod="month"
             planDetailsProps={{
               appearance: {
@@ -145,12 +128,11 @@
           />
 
           {/* Custom button */}
-          <PlanDetailsButton planId="plan_123">
+          <PlanDetailsButton planId="cplan_xxx">
             <button className="custom-button">
               <Icon name="info" />
               View Plan Features
             </button>
->>>>>>> 80ee8d6d
           </PlanDetailsButton>
         </div>
       )
@@ -159,51 +141,4 @@
     export default PricingSection
     ```
   </Tab>
-<<<<<<< HEAD
-</Tabs>
-
-## Portal Configuration
-
-The component supports rendering the plan details drawer in a custom portal container:
-
-```tsx
-const portalRoot = document.getElementById('custom-portal')
-
-;<PlanDetailsButton
-  planId="cplan_xxx"
-  planDetailsProps={{
-    portalId: 'custom-portal',
-    portalRoot: portalRoot,
-  }}
-/>
-```
-
-## Customization
-
-The component accepts a custom button element as children, allowing you to fully customize its appearance while maintaining the plan details functionality:
-
-```tsx
-<PlanDetailsButton planId="cplan_xxx">
-  <button className="custom-button">
-    <Icon name="info" />
-    View Plan Features
-  </button>
-</PlanDetailsButton>
-```
-
-### Event Handling
-
-The component preserves any click handlers attached to custom button elements while adding the plan details functionality:
-
-```tsx
-<PlanDetailsButton planId="cplan_xxx">
-  <button onClick={() => console.log('Button clicked')} className="custom-button">
-    View Plan
-  </button>
-</PlanDetailsButton>
-```
-
-For more information about Clerk's billing and plan features, see the [billing documentation](/docs/billing/overview).
-=======
-</Tabs>
->>>>>>> 80ee8d6d
+</Tabs>