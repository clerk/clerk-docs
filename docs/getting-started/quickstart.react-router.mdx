---
title: React Router Quickstart
description: Learn how to use Clerk to quickly and easily add secure authentication and user management to your React Router application.
sdk: react-router
---

<TutorialHero
  exampleRepo={[
    {
      title: "React Router Quickstart Repo",
      link: "https://github.com/clerk/clerk-react-router-quickstart"

    }
  ]}
  beforeYouStart={[
    {
      title: "Set up a Clerk application",
      link: "/docs/quickstarts/setup-clerk",
      icon: "clerk",
    },
    {
      title: "Create a React Router application",
      link: "https://reactrouter.com/start/framework/installation",
      icon: "react-router",
    }
  ]}
/>

React Router can be used in different modes: **declarative**, **data**, or **framework**. This tutorial explains how to use React Router in **framework** mode. To use React Router in **declarative** mode instead, see the [dedicated guide](/docs/guides/development/declarative-mode).

This tutorial assumes that you're using React Router **v7.1.2 or later** in framework mode.

<Steps>
  ## Install `@clerk/react-router`

  The [Clerk React Router SDK](/docs/reference/react-router/overview) provides prebuilt components, hooks, and helpers to make it easy to integrate authentication and user management in your React Router app.

  Run the following command to install the SDK:

  <CodeBlockTabs options={["npm", "yarn", "pnpm", "bun"]}>
    ```bash {{ filename: 'terminal' }}
    npm install @clerk/react-router
    ```

    ```bash {{ filename: 'terminal' }}
    yarn add @clerk/react-router
    ```

    ```bash {{ filename: 'terminal' }}
    pnpm add @clerk/react-router
    ```

    ```bash {{ filename: 'terminal' }}
    bun add @clerk/react-router
    ```
  </CodeBlockTabs>

  ## Set your Clerk API keys

  <SignedIn>
    Add the following keys to your `.env` file. These keys can always be retrieved from the [**API keys**](https://dashboard.clerk.com/last-active?path=api-keys) page in the Clerk Dashboard.
  </SignedIn>

  <SignedOut>
    1. In the Clerk Dashboard, navigate to the [**API keys**](https://dashboard.clerk.com/last-active?path=api-keys) page.
    1. In the **Quick Copy** section, copy your Clerk Publishable and Secret Key.
    1. Paste your keys into your `.env` file.

    The final result should resemble the following:
  </SignedOut>

  ```env {{ filename: '.env' }}
  VITE_CLERK_PUBLISHABLE_KEY={{pub_key}}
  CLERK_SECRET_KEY={{secret}}
  ```

  ## Add `clerkMiddleware()` and `rootAuthLoader()` to your app

  `clerkMiddleware()` grants you access to user authentication state throughout your app.

  React Router middleware requires opting in via a future flag. Add the following to your `react-router.config.ts` file:

  ```ts {{ filename: 'react-router.config.ts' }}
<<<<<<< HEAD
  import type { Config } from "@react-router/dev/config";
=======
  import type { Config } from '@react-router/dev/config'
>>>>>>> c5307f20

  export default {
    // ...
    future: {
      v8_middleware: true,
    },
<<<<<<< HEAD
  } satisfies Config;
=======
  } satisfies Config
>>>>>>> c5307f20
  ```

  The following code shows how to configure both functions in your `root.tsx` file. If you're using [Clerk's React Router quickstart](https://github.com/clerk/clerk-react-router-quickstart) or the [React Router template](https://reactrouter.com/start/framework/installation), most of this code will already be present.

  To load additional data or configure options, see the [`clerkMiddleware()`](/docs/reference/react-router/clerk-middleware) reference.

  ```tsx {{ filename: 'app/root.tsx', mark: [1, [6, 8]], collapsible: true }}
  import { clerkMiddleware, rootAuthLoader } from '@clerk/react-router/server'
  import { isRouteErrorResponse, Links, Meta, Outlet, Scripts, ScrollRestoration } from 'react-router'
  import type { Route } from './+types/root'
  import stylesheet from './app.css?url'

  export const middleware: Route.MiddlewareFunction[] = [clerkMiddleware()]

  export const loader = (args: Route.LoaderArgs) => rootAuthLoader(args)

  export const links: Route.LinksFunction = () => [
    { rel: 'preconnect', href: 'https://fonts.googleapis.com' },
    {
      rel: 'preconnect',
      href: 'https://fonts.gstatic.com',
      crossOrigin: 'anonymous',
    },
    {
      rel: 'stylesheet',
      href: 'https://fonts.googleapis.com/css2?family=Inter:ital,opsz,wght@0,14..32,100..900;1,14..32,100..900&display=swap',
    },
    { rel: 'stylesheet', href: stylesheet },
  ]

  export function Layout({ children }: { children: React.ReactNode }) {
    return (
      <html lang="en">
        <head>
          <meta charSet="utf-8" />
          <meta name="viewport" content="width=device-width, initial-scale=1" />
          <Meta />
          <Links />
        </head>
        <body>
          {children}
          <ScrollRestoration />
          <Scripts />
        </body>
      </html>
    )
  }

  export default function App() {
    return <Outlet />
  }

  export function ErrorBoundary({ error }: Route.ErrorBoundaryProps) {
    let message = 'Oops!'
    let details = 'An unexpected error occurred.'
    let stack: string | undefined

    if (isRouteErrorResponse(error)) {
      message = error.status === 404 ? '404' : 'Error'
      details =
        error.status === 404 ? 'The requested page could not be found.' : error.statusText || details
    } else if (import.meta.env.DEV && error && error instanceof Error) {
      details = error.message
      stack = error.stack
    }

    return (
      <main className="pt-16 p-4 container mx-auto">
        <h1>{message}</h1>
        <p>{details}</p>
        {stack && (
          <pre className="w-full p-4 overflow-x-auto">
            <code>{stack}</code>
          </pre>
        )}
      </main>
    )
  }
  ```

  ## Add `<ClerkProvider>` and Clerk components to your app

  <Include src="_partials/clerk-provider/explanation" />

  It's required to pass `loaderData` to the `<ClerkProvider>` component. This data is provided by the `rootAuthLoader()` function.

  The following example adds `<ClerkProvider>` and creates a header using the following Clerk components:

  - [`<SignedIn>`](/docs/reference/components/control/signed-in): Children of this component can only be seen while **signed in**.
  - [`<SignedOut>`](/docs/reference/components/control/signed-out): Children of this component can only be seen while **signed out**.
  - [`<UserButton />`](/docs/reference/components/user/user-button): Shows the signed-in user's avatar. Selecting it opens a dropdown menu with account management options.
  - [`<SignInButton />`](/docs/reference/components/unstyled/sign-in-button): An unstyled component that links to the sign-in page. In this example, since no props or [environment variables](/docs/guides/development/clerk-environment-variables) are set for the sign-in URL, this component links to the [Account Portal sign-in page](/docs/guides/customizing-clerk/account-portal#sign-in).

  ```tsx {{ filename: 'app/root.tsx' }}
  // Other imports

  import { ClerkProvider, SignedIn, SignedOut, UserButton, SignInButton } from '@clerk/react-router'

  export default function App({ loaderData }: Route.ComponentProps) {
    return (
      <ClerkProvider loaderData={loaderData}>
        <header className="flex items-center justify-center py-8 px-4">
          <SignedOut>
            <SignInButton />
          </SignedOut>
          <SignedIn>
            <UserButton />
          </SignedIn>
        </header>
        <main>
          <Outlet />
        </main>
      </ClerkProvider>
    )
  }

  // Rest of the root.tsx code
  ```

  ## Create your first user

  Run your project with the following command:

  <CodeBlockTabs options={["npm", "yarn", "pnpm", "bun"]}>
    ```bash {{ filename: 'terminal' }}
    npm run dev
    ```

    ```bash {{ filename: 'terminal' }}
    yarn dev
    ```

    ```bash {{ filename: 'terminal' }}
    pnpm dev
    ```

    ```bash {{ filename: 'terminal' }}
    bun dev
    ```
  </CodeBlockTabs>

  Visit your app's homepage at [`http://localhost:5173`](http://localhost:5173). Sign up to create your first user.
</Steps>

## Next steps

<Cards>
  - [Create a custom sign-in-or-up page](/docs/react-router/guides/development/custom-sign-in-or-up-page)
  - Learn how add custom sign-in-or-up page with Clerk components.

  ---

  - [Read session and user data](/docs/react-router/guides/users/reading)
  - Learn how to use Clerk's hooks and helpers to access the active session and user data in your React Router app.

  ---

  - [Declarative mode](/docs/guides/development/declarative-mode)
  - Learn how to use Clerk with React Router in declarative mode to add authentication to your application.
</Cards><|MERGE_RESOLUTION|>--- conflicted
+++ resolved
@@ -15,7 +15,7 @@
   beforeYouStart={[
     {
       title: "Set up a Clerk application",
-      link: "/docs/quickstarts/setup-clerk",
+      link: "/docs/getting-started/quickstart/setup-clerk",
       icon: "clerk",
     },
     {
@@ -81,22 +81,14 @@
   React Router middleware requires opting in via a future flag. Add the following to your `react-router.config.ts` file:
 
   ```ts {{ filename: 'react-router.config.ts' }}
-<<<<<<< HEAD
-  import type { Config } from "@react-router/dev/config";
-=======
   import type { Config } from '@react-router/dev/config'
->>>>>>> c5307f20
 
   export default {
     // ...
     future: {
       v8_middleware: true,
     },
-<<<<<<< HEAD
-  } satisfies Config;
-=======
   } satisfies Config
->>>>>>> c5307f20
   ```
 
   The following code shows how to configure both functions in your `root.tsx` file. If you're using [Clerk's React Router quickstart](https://github.com/clerk/clerk-react-router-quickstart) or the [React Router template](https://reactrouter.com/start/framework/installation), most of this code will already be present.
@@ -250,7 +242,7 @@
   ---
 
   - [Read session and user data](/docs/react-router/guides/users/reading)
-  - Learn how to use Clerk's hooks and helpers to access the active session and user data in your React Router app.
+  - Learn how to use Clerk's hooks and helpers to access the session and user data in your React Router app.
 
   ---
 
