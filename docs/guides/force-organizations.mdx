---
title: Hide Personal Accounts and force organizations
description: Learn how to hide Personal Accounts and force organizations in your Clerk application.
---

<TutorialHero
  beforeYouStart={[
    {
      title: "Set up a Next.js + Clerk application",
      link: "https://clerk.com/docs/quickstarts/nextjs"
    },
    {
      title: "Enable organizations for your instance",
      link: "https://clerk.com/docs/organizations/overview"
    }
  ]}
>
  - Hide Personal Accounts from UI components
  - Detect an active organization
  - Set an active organization
  - Limit access to users with active organizations only
</TutorialHero>

## Introduction

In this guide, you will learn how to hide a user's Personal Account in order to appear as if they only have access to organizations. You will also learn how to limit access to your application to only users with active organizations, further enforcing organization-centric access. This is useful for applications that are built for organizations only, such as B2B applications.

This guide will be written for Next.js applications using App Router, but the same concepts can be applied to any application using Clerk.

<Steps>

### Hide Personal Accounts from UI components

To begin forcing organizations in your application, you need to remove a user's Personal Account from the UI. A user's Personal Account cannot be disabled; it can only be hidden.

If you have an application set up to use organizations, you might have the [`<OrganizationList />`](/docs/components/organization/organization-list) and [`<OrganizationSwitcher />`](/docs/components/organization/organization-switcher) components in your application. These components will show a user's Personal Account by default, but you can hide it by passing the `hidePersonal` prop.

<Tabs items={["<OrganizationList />", "<OrganizationSwitcher />"]}>
  <Tab>
    ```tsx filename="app/organization-list/[[...organization-list]]/page.tsx" {6}
    import { OrganizationList } from '@clerk/nextjs'

    export default function OrganizationListPage() {
      return (
        <OrganizationList
          hidePersonal={true}
        />
      );
    };
    ```
  </Tab>

  <Tab>
    ```tsx filename="app/sidebar.tsx" {5}
    import { OrganizationSwitcher } from '@clerk/nextjs'

    export default function Sidebar() {
      return (
        <OrganizationSwitcher
          hidePersonal={true}
        />
      );
    };
    ```
  </Tab>
</Tabs>

### Detect and set an active organization

With Clerk, a user can have many organization memberships, but only one of them can be active at a time.

#### Detect an active organization

A session will always include an `orgId` via the [`Authentication` object](/docs/references/nextjs/authentication-object#authentication-object-example-with-active-organization). This can be used to detect if a user has an active organization.

<Tabs items={["App Router Server Component", "App Router Client Component"]}>
  <Tab>

    The [`auth()`](/docs/references/nextjs/auth) helper function can be used to get the `orgId` from the session *server-side*. If the `orgId` is `null`, then the user does not have an active organization.

    ```tsx
    import { auth } from '@clerk/nextjs/server'

    export default function Layout() {
      const { orgId } = auth();

      const hasActiveOrg = orgId !== null;
      ...
    }
    ```
  </Tab>

  <Tab>

    The [`useAuth()`](/docs/references/react/use-auth) hook can be used to get the `orgId` from the session *client-side*. If the `orgId` is `null`, then the user does not have an active organization.

    ```tsx
    "use client"
    import { useAuth } from '@clerk/nextjs'

    export default function Layout() {
      const { orgId } = useAuth();

      const hasActiveOrg = orgId !== null;
      ...
    }
    ```
  </Tab>
</Tabs>

#### Set an active organization

In the case of [Clerk components](/docs/components/overview), an organization will *automatically* be set as active each time the user creates an organization, accepts an invitation, or selects a membership from the organization switcher. In the case of custom flows, you will need to implement the logic for setting an organization as active. Clerk's [`useOrganizationList()`](/docs/references/react/use-organization-list) hook provides a `setActive` method to help you with this.

In the example below, a custom organization switcher is created. It allows a user to select an organization from a list of their memberships. The `useOrganizationList()` hook is used to fetch a list of the user's memberships, and the `setActive` method is used to set the selected organization as active.

<Callout type="warning">
  Setting an active organization can only be performed client-side.
</Callout>

```tsx filename="app/custom-org-switcher.tsx"
"use client"

import { useOrganizationList } from "@clerk/nextjs";

export const CustomOrgSwitcher = () => {
  const { isLoaded, setActive, userMemberships } = useOrganizationList({
    userMemberships: {
      infinite: true,
    },
  });

  if (!isLoaded) {
    return <>Loading</>;
  }

  return (
    <>
      <ul>
        {userMemberships.data?.map((mem) => (
          <li key={mem.id}>
            <span>{mem.organization.name}</span>
            <button
              onClick={() => setActive({ organization: mem.organization.id })}
            >
              Select
            </button>
          </li>
        ))}
      </ul>

      <button
        disabled={!userMemberships.hasNextPage}
        onClick={() => userMemberships.fetchNext()}
      >
        Load more
      </button>
    </>
  );
};

```

#### Set an active organization based on the URL

<Callout type="warning">
  This approach still depends on the `setActive` method, which only runs on the client. Due to this limitation, during SSR, it is possible that `orgId` from `auth()` returns an incorrect value that does not match the organization ID in the URL.
</Callout>

In some cases, you might want to set an active organization based on the URL. For example, if you have a URL like `/organizations/org_123`, you might want to set `org_123` as the active organization.

In the example below, a component called `SyncActiveOrganization` is created. The Next.js [`useParams()`](https://nextjs.org/docs/app/api-reference/functions/use-params) hook is used to get the organization ID from the URL, and then the `setActive` method is used to set the organization as active.

```tsx filename="app/utils/sync-active-organization.tsx"
"use client"

import { useEffect } from "react"
import { redirect, useParams } from "next/navigation"
import { useAuth, useOrganizationList } from "@clerk/nextjs"

export function SyncActiveOrganization() {
  const { setActive, isLoaded } = useOrganizationList();

  // Get the organization ID from the session
  const { orgId } = useAuth();

  // Get the organization ID from the URL
  const { orgId: urlOrgId } = useParams() as { orgId: string };

  useEffect(() => {
    if (!isLoaded) return;

    // If the org ID in the URL is not valid, redirect to the homepage
    if (!urlOrgId?.startsWith("org_")) {
      redirect("/");
      return;
    }

    // If the org ID in the URL is not the same as the org ID in the session (the active organization), set the active organization to be the org ID from the URL
    if (urlOrgId && urlOrgId !== orgId) {
      void setActive({ organization: urlOrgId });
    }
  }, [orgId, isLoaded, setActive, urlOrgId])

  return null;
}
```

Now you can place the `SyncActiveOrganization` helper that you created above in a [layout](https://nextjs.org/docs/app/building-your-application/routing/pages-and-layouts#layouts) and use the layout for all pages that require an active organization. In the example below, the `SyncActiveOrganization` component will run on every page in the `/app/[orgId]` directory.

```tsx filename="app/[orgId]/layout.tsx"

import { type PropsWithChildren } from "react"
import { SyncActiveOrganization } from '../utils/sync-active-organization'

export default function OrganizationLayout(props: PropsWithChildren) {
  return (
    <>
      <SyncActiveOrganization/>
      {props.children}
    </>
  );
}
```

### Limit access to users with active organizations only

Now that you have hidden Personal Accounts from the UI and can detect and set an active organization, you can limit access to your application to users with active organizations only. This will ensure that users without active organizations cannot access your application.

It's possible for a user to be logged in, but not have an active organization. This can happen in two cases:
  - The user created an account and hasn't created an organization yet
  - The user joined or created multiple organizations, and left or deleted the active organization

There are two ways to limit access to users with active organizations only:
  - [Limit access using the `clerkMiddleware()` helper](#limit-access-using-the-clerk-middleware-helper)
  - [Limit access using an App Router layout](#limit-access-using-an-app-router-layout)

Based on your use case, you can decide to limit users either in the entire app or a specific part of it. For example, a B2B application might need to limit access to only users with an active organization, whereas a B2B2C application might limit only the `/dashboard` path to users with an active organization.

#### Limit access using the `clerkMiddleware()` helper

<<<<<<< HEAD
Clerk's [`clerkMiddleware()`](/docs/references/nextjs/clerk-middleware) helper can be used in both App Router and Pages Router applications to limit access to users with active organizations only.
=======
Clerk's `authMiddleware` helper can be used in both App Router and Pages Router applications to limit access to users with active organizations only.
>>>>>>> b6750814

In the example below, the `clerkMiddleware()` helper is used to redirect logged in users to the organization selection page if they are not active in an organization.

```tsx filename="middleware.ts"
import { clerkMiddleware } from '@clerk/nextjs/server';

export default clerkMiddleware((auth, req) => {
  // Redirect logged in users to organization selection page if they are not active in an organization
  if(auth.userId && !auth.orgId && req.nextUrl.pathname !== "/org-selection"){
    const searchParams = new URLSearchParams({redirectUrl: req.url});

    const orgSelection = new URL(`/org-selection?${searchParams.toString()}`, req.url);

    return NextResponse.redirect(orgSelection);
  }
});

export const config = {
  matcher: ['/((?!.*\\..*|_next).*)', '/', '/(api|trpc)(.*)'],
};
```

To limit access to a specific part of the application, you can check if the path the user is visiting is the path you want to limit access to. In this example, the `/dashboard` path is limited to users with active organizations only. If the user is not active in an organization, they will be redirected to the `/dashboard/org-selection` page.

```tsx filename="middleware.ts"
import { clerkMiddleware } from '@clerk/nextjs/server';

<<<<<<< HEAD
export default clerkMiddleware((auth, req) => {
  // Redirect logged in users to organization selection page if they are not active in an organization
  if(
    auth.userId &&
    !auth.orgId &&
    req.nextUrl.pathname.startsWith('/dashboard') &&
    req.nextUrl.pathname !== "/dashboard/org-selection"
  ){
    const searchParams = new URLSearchParams({redirectUrl: req.url})

    const orgSelection = new URL(`/dashboard/org-selection?${searchParams.toString()}`, req.url);

    return NextResponse.redirect(orgSelection);
  }
});

export const config = {
  matcher: ['/((?!.*\\..*|_next).*)', '/', '/(api|trpc)(.*)'],
};
=======
  export default authMiddleware({
    afterAuth(auth, req, evt) {
      ...
      // Redirect logged in users to organization selection page if they are not active in an organization
      if(
        auth.userId &&
        !auth.orgId &&
        req.nextUrl.pathname.startsWith('/dashboard') &&
        req.nextUrl.pathname !== "/dashboard/org-selection"
        ){
      const searchParams = new URLSearchParams({
        redirectUrl: req.url
      })

      const orgSelection = new URL(`/dashboard/org-selection?${searchParams.toString()}`, req.url);

      return NextResponse.redirect(orgSelection)
      }
      ...
    }
  });
>>>>>>> b6750814
```

Now that you have configured your middleware to redirect users to the `/org-selection` page if they are not active in an organization, you need to create the `/org-selection` page. This page will allow users to select an organization or create their own organization.

<Tabs type="router" items={["App Router", "Pages Router"]}>
  <Tab>
    ```tsx filename="app/org-selection/page.tsx"
    "use client"

    import { OrganizationList } from "@clerk/nextjs"
    import { useSearchParams } from "next/navigation";

    export default function OrganizationSelection() {
      const searchParams = useSearchParams();
      const redirectUrl = searchParams.get('redirectUrl') ?? "/";

      return (
        <section>
          <h1>Welcome to the Organization Selection page.</h1>
          <p>
            This part of the application requires the user to select an
            organization in order to proceed. If you are not part of an
            organization, you can accept an invitation or create your own
            organization.
          </p>
          <OrganizationList
            hidePersonal={true}
            afterCreateOrganizationUrl={redirectUrl}
            afterSelectOrganizationUrl={redirectUrl}
          />
        </section>
      )
    }
    ```
  </Tab>

  <Tab>
    ```tsx filename="pages/org-selection.tsx"
    import { OrganizationList } from "@clerk/nextjs"
    import { useRouter } from "next/router";

    export default function OrganizationSelection() {
      const { query } = useRouter();
      const redirectUrl = query.redirectUrl ?? "/"

      return (
        <section>
          <h1>Welcome to the Organization Selection page.</h1>
          <p>
            This part of the application requires the user to select an
            organization in order to proceed. If you are not part of an
            organization, you can accept an invitation or create your own
            organization.
          </p>
          <OrganizationList
            hidePersonal={true}
            afterCreateOrganizationUrl={redirectUrl}
            afterSelectOrganizationUrl={redirectUrl}
          />
        </section>
      )
    }
    ```
  </Tab>
</Tabs>

#### Limit access using an App Router layout

In Next.js App Router applications, instead of using `clerkMiddleware()`, you also have the option to use a layout to limit access to users with active organizations only.

In the example below, a component called `RequiredActiveOrgLayout` is created. This component will be used as a layout for all pages that require an active organization. If the user has an active organization, the route the user is visting will be rendered. If the user does not have an active organization, the organization selection page will be rendered.

```tsx filename="app/(with-active-organization)/layout.tsx"
  import { OrganizationList } from "@clerk/nextjs"
  import { auth } from "@clerk/nextjs/server"
  import { PropsWithChildren } from "react"

  export default function RequiredActiveOrgLayout(props: PropsWithChildren) {
    // Get the organization ID from the session
    const { orgId } = auth()

    // If the user has an active organization, render the children
    if (orgId) {
      return props.children
    }

    // If the user does not have an active organization, render the organization selection page
    return (
      <section>
        <h1>Welcome to the Organization Selection page.</h1>
        <p>
          This part of the application requires the user to select an
          organization in order to proceed. If you are not part of an
          organization, you can accept an invitation or create your own
          organization.
        </p>
        <OrganizationList hidePersonal={true} />
      </section>
    )
  }
```

</Steps>

## Finished 🎉

You have configured your Clerk application to hide personal accounts and enforce organization-centric access. By following this guide, you've learned how to:

- hide Personal Accounts from UI components
- detect an active organization by using Clerk's `auth()` helper function or `useAuth()` hook
- set an active organization automatically through Clerk components or manually using the `setActive` method
- set an active organization based on the URL
- limit access to your application to only users with active organizations by utilizing Clerk's `clerkMiddleware()` helper or by implementing an App Router layout

Now that you've completed these steps, your application is well-configured for organizational use, providing a streamlined experience for users associated with organizations.<|MERGE_RESOLUTION|>--- conflicted
+++ resolved
@@ -239,11 +239,7 @@
 
 #### Limit access using the `clerkMiddleware()` helper
 
-<<<<<<< HEAD
 Clerk's [`clerkMiddleware()`](/docs/references/nextjs/clerk-middleware) helper can be used in both App Router and Pages Router applications to limit access to users with active organizations only.
-=======
-Clerk's `authMiddleware` helper can be used in both App Router and Pages Router applications to limit access to users with active organizations only.
->>>>>>> b6750814
 
 In the example below, the `clerkMiddleware()` helper is used to redirect logged in users to the organization selection page if they are not active in an organization.
 
@@ -271,7 +267,6 @@
 ```tsx filename="middleware.ts"
 import { clerkMiddleware } from '@clerk/nextjs/server';
 
-<<<<<<< HEAD
 export default clerkMiddleware((auth, req) => {
   // Redirect logged in users to organization selection page if they are not active in an organization
   if(
@@ -291,29 +286,6 @@
 export const config = {
   matcher: ['/((?!.*\\..*|_next).*)', '/', '/(api|trpc)(.*)'],
 };
-=======
-  export default authMiddleware({
-    afterAuth(auth, req, evt) {
-      ...
-      // Redirect logged in users to organization selection page if they are not active in an organization
-      if(
-        auth.userId &&
-        !auth.orgId &&
-        req.nextUrl.pathname.startsWith('/dashboard') &&
-        req.nextUrl.pathname !== "/dashboard/org-selection"
-        ){
-      const searchParams = new URLSearchParams({
-        redirectUrl: req.url
-      })
-
-      const orgSelection = new URL(`/dashboard/org-selection?${searchParams.toString()}`, req.url);
-
-      return NextResponse.redirect(orgSelection)
-      }
-      ...
-    }
-  });
->>>>>>> b6750814
 ```
 
 Now that you have configured your middleware to redirect users to the `/org-selection` page if they are not active in an organization, you need to create the `/org-selection` page. This page will allow users to select an organization or create their own organization.
