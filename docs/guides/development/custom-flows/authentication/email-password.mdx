--- conflicted
+++ resolved
@@ -66,22 +66,7 @@
               password,
             })
 
-<<<<<<< HEAD
             await signUp.verifications.sendEmailCode()
-=======
-            // Send the user an email with the verification code
-            await signUp.prepareEmailAddressVerification({
-              strategy: 'email_code',
-            })
-
-            // Set 'verifying' true to display second form
-            // and capture the code
-            setVerifying(true)
-          } catch (err: any) {
-            // See https://clerk.com/docs/guides/development/custom-flows/error-handling
-            // for more info on error handling
-            console.error(JSON.stringify(err, null, 2))
->>>>>>> cf9f0455
           }
 
           const handleVerify = async (formData: FormData) => {
@@ -99,25 +84,9 @@
             }
           }
 
-<<<<<<< HEAD
           if (signUp.status === 'complete' || isSignedIn) {
             return null
           }
-=======
-        // Display the verification form to capture the code
-        if (verifying) {
-          return (
-            <>
-              <h1>Verify your email</h1>
-              <form onSubmit={handleVerify}>
-                <label id="code">Enter your verification code</label>
-                <input value={code} id="code" name="code" onChange={(e) => setCode(e.target.value)} />
-                <button type="submit">Verify</button>
-              </form>
-            </>
-          )
-        }
->>>>>>> cf9f0455
 
           if (
             signUp.status === 'missing_requirements' &&
@@ -178,73 +147,6 @@
                 }
             }
             }
-<<<<<<< HEAD
-=======
-          })
-        }
-        ```
-      </CodeBlockTabs>
-    </Tab>
-
-    <Tab>
-      1. Create the `(auth)` route group. This groups your sign-up and sign-in pages.
-      1. In the `(auth)` group, create a `_layout.tsx` file with the following code. The [`useAuth()`](/docs/reference/hooks/use-auth) hook is used to access the user's authentication state. If the user's already signed in, they'll be redirected to the home page.
-
-      ```tsx {{ filename: 'app/(auth)/_layout.tsx' }}
-      import { Redirect, Stack } from 'expo-router'
-      import { useAuth } from '@clerk/expo'
-
-      export default function GuestLayout() {
-        const { isSignedIn } = useAuth()
-
-        if (isSignedIn) {
-          return <Redirect href={'/dashboard'} />
-        }
-
-        return <Stack />
-      }
-      ```
-
-      In the `(auth)` group, create a `sign-up.tsx` file with the following code. The [`useSignUp()`](/docs/reference/hooks/use-sign-up) hook is used to create a sign-up flow. The user can sign up using their email and password and will receive an email verification code to confirm their email.
-
-      ```tsx {{ filename: 'app/(auth)/sign-up.tsx', collapsible: true }}
-      import * as React from 'react'
-      import { Text, TextInput, Button, View } from 'react-native'
-      import { useSignUp } from '@clerk/expo'
-      import { Link, useRouter } from 'expo-router'
-
-      export default function Page() {
-        const { isLoaded, signUp, setActive } = useSignUp()
-        const router = useRouter()
-
-        const [emailAddress, setEmailAddress] = React.useState('')
-        const [password, setPassword] = React.useState('')
-        const [pendingVerification, setPendingVerification] = React.useState(false)
-        const [code, setCode] = React.useState('')
-
-        // Handle submission of sign-up form
-        const onSignUpPress = async () => {
-          if (!isLoaded) return
-
-          // Start sign-up process using email and password provided
-          try {
-            await signUp.create({
-              emailAddress,
-              password,
-            })
-
-            // Send user an email with verification code
-            await signUp.prepareEmailAddressVerification({ strategy: 'email_code' })
-
-            // Set 'pendingVerification' to true to display second form
-            // and capture code
-            setPendingVerification(true)
-          } catch (err) {
-            // See https://clerk.com/docs/guides/development/custom-flows/error-handling
-            // for more info on error handling
-            console.error(JSON.stringify(err, null, 2))
-          }
->>>>>>> cf9f0455
         }
 
         extension EmailPasswordSignUpView {
@@ -257,7 +159,6 @@
                 // Send the user an email with the verification code
                 try await signUp.prepareVerification(strategy: .emailCode)
 
-<<<<<<< HEAD
                 // Set 'isVerifying' true to display second form
                 // and capture the OTP code
                 isVerifying = true
@@ -265,57 +166,6 @@
                 // See https://clerk.com/docs/guides/development/custom-flows/error-handling
                 // for more info on error handling
                 dump(error)
-=======
-        return (
-          <View>
-            <>
-              <Text>Sign up</Text>
-              <TextInput
-                autoCapitalize="none"
-                value={emailAddress}
-                placeholder="Enter email"
-                placeholderTextColor="#666666"
-                onChangeText={(email) => setEmailAddress(email)}
-              />
-              <TextInput
-                value={password}
-                placeholder="Enter password"
-                placeholderTextColor="#666666"
-                secureTextEntry={true}
-                onChangeText={(password) => setPassword(password)}
-              />
-              <Button title="Continue" onPress={onSignUpPress} />
-              <View style={{ flexDirection: 'row', gap: 4 }}>
-                <Text>Have an account?</Text>
-                <Link href="/sign-in">
-                  <Text>Sign in</Text>
-                </Link>
-              </View>
-            </>
-          </View>
-        )
-      }
-      ```
-    </Tab>
-
-    <Tab>
-      ```swift {{ filename: 'EmailPasswordSignUpView.swift', collapsible: true }}
-      import SwiftUI
-      import Clerk
-
-      struct EmailPasswordSignUpView: View {
-        @State private var email = ""
-        @State private var password = ""
-        @State private var code = ""
-        @State private var isVerifying = false
-
-        var body: some View {
-          if isVerifying {
-            // Display the verification form to capture the code
-            TextField("Enter your verification code", text: $code)
-            Button("Verify") {
-              Task { await verify(code: code) }
->>>>>>> cf9f0455
             }
             }
 
@@ -324,20 +174,8 @@
                 // Access the in progress sign up stored on the client
                 guard let inProgressSignUp = Clerk.shared.client?.signUp else { return }
 
-<<<<<<< HEAD
                 // Use the code the user provided to attempt verification
                 let signUp = try await inProgressSignUp.attemptVerification(strategy: .emailCode(code: code))
-=======
-            // Set 'isVerifying' true to display second form
-            // and capture the code
-            isVerifying = true
-          } catch {
-            // See https://clerk.com/docs/guides/development/custom-flows/error-handling
-            // for more info on error handling
-            dump(error)
-          }
-        }
->>>>>>> cf9f0455
 
                 switch signUp.status {
                 case .complete:
@@ -526,47 +364,20 @@
 
   To authenticate a user using their email and password, you must:
 
-<<<<<<< HEAD
   <If sdk={["nextjs", "react", "expo", "js-frontend", "react-router", "tanstack-react-start"]}>
     1. Initiate the sign-in process by collecting the user's email address and password with the [`signIn.password()`](/docs/reference/javascript/sign-in-future#password) method.
     1. If the attempt is successful, finalize the sign-in with the [`signIn.finalize()`](/docs/reference/javascript/sign-in-future#finalize) method to set the newly created session as the active session.
-=======
-  1. Initiate the sign-in process by creating a `SignIn` using the email address and password provided.
-  1. Check if the sign-in requires a second factor. [Client Trust](/docs/guides/secure/client-trust), which is enabled by default for new Clerk applications, may require users to verify their identity with a one-time code sent to their email when signing in from a new device.
-  1. If a second factor is required, prepare the email code verification and collect the code from the user.
-  1. Attempt to verify the code.
-  1. If the attempt is successful, set the newly created session as the active session.
-
-  <Tabs items={["Next.js", "JavaScript", "Expo", "iOS", "Android"]}>
-    <Tab>
-      This example is written for Next.js App Router but it can be adapted for any React-based framework.
->>>>>>> cf9f0455
 
     <Tabs items={["Next.js"]}>
       <Tab>
         This example is written for Next.js App Router but it can be adapted for any React-based framework.
 
-<<<<<<< HEAD
         ```tsx {{ filename: 'app/sign-in/page.tsx', collapsible: true }}
         'use client'
 
         import * as React from 'react'
         import { useAuth, useSignIn } from '@clerk/nextjs'
         import { useRouter } from 'next/navigation'
-=======
-      import * as React from 'react'
-      import { useSignIn } from '@clerk/nextjs'
-      import { useRouter } from 'next/navigation'
-      import type { EmailCodeFactor } from '@clerk/types'
-
-      export default function SignInForm() {
-        const { isLoaded, signIn, setActive } = useSignIn()
-        const [email, setEmail] = React.useState('')
-        const [password, setPassword] = React.useState('')
-        const [code, setCode] = React.useState('')
-        const [showEmailCode, setShowEmailCode] = React.useState(false)
-        const router = useRouter()
->>>>>>> cf9f0455
 
         export default function SignInPage() {
           const { signIn, errors, fetchStatus } = useSignIn()
@@ -586,33 +397,9 @@
                   router.push('/dashboard')
                 },
               })
-<<<<<<< HEAD
-=======
-            } else if (signInAttempt.status === 'needs_second_factor') {
-              // Check if email_code is a valid second factor
-              // This is required when Client Trust is enabled and the user
-              // is signing in from a new device.
-              // See https://clerk.com/docs/guides/secure/client-trust
-              const emailCodeFactor = signInAttempt.supportedSecondFactors?.find(
-                (factor): factor is EmailCodeFactor => factor.strategy === 'email_code',
-              )
-
-              if (emailCodeFactor) {
-                await signIn.prepareSecondFactor({
-                  strategy: 'email_code',
-                  emailAddressId: emailCodeFactor.emailAddressId,
-                })
-                setShowEmailCode(true)
-              }
-            } else {
-              // If the status is not complete, check why. User may need to
-              // complete further steps.
-              console.error(JSON.stringify(signInAttempt, null, 2))
->>>>>>> cf9f0455
-            }
-          }
-
-<<<<<<< HEAD
+            }
+          }
+
           if (signIn.status === 'complete' || isSignedIn) {
             return null
           }
@@ -625,132 +412,6 @@
             </form>
           )
         }
-=======
-        // Handle the submission of the email verification code
-        const handleEmailCode = async (e: React.FormEvent) => {
-          e.preventDefault()
-
-          if (!isLoaded) return
-
-          try {
-            const signInAttempt = await signIn.attemptSecondFactor({
-              strategy: 'email_code',
-              code,
-            })
-
-            if (signInAttempt.status === 'complete') {
-              await setActive({
-                session: signInAttempt.createdSessionId,
-                navigate: async ({ session }) => {
-                  if (session?.currentTask) {
-                    console.log(session?.currentTask)
-                    return
-                  }
-
-                  router.push('/')
-                },
-              })
-            } else {
-              console.error(JSON.stringify(signInAttempt, null, 2))
-            }
-          } catch (err: any) {
-            console.error(JSON.stringify(err, null, 2))
-          }
-        }
-
-        // Display email code verification form
-        if (showEmailCode) {
-          return (
-            <>
-              <h1>Verify your email</h1>
-              <p>A verification code has been sent to your email.</p>
-              <form onSubmit={handleEmailCode}>
-                <div>
-                  <label htmlFor="code">Enter verification code</label>
-                  <input
-                    onChange={(e) => setCode(e.target.value)}
-                    id="code"
-                    name="code"
-                    type="text"
-                    inputMode="numeric"
-                    value={code}
-                  />
-                </div>
-                <button type="submit">Verify</button>
-              </form>
-            </>
-          )
-        }
-
-        // Display a form to capture the user's email and password
-        return (
-          <>
-            <h1>Sign in</h1>
-            <form onSubmit={handleSubmit}>
-              <div>
-                <label htmlFor="email">Enter email address</label>
-                <input
-                  onChange={(e) => setEmail(e.target.value)}
-                  id="email"
-                  name="email"
-                  type="email"
-                  value={email}
-                />
-              </div>
-              <div>
-                <label htmlFor="password">Enter password</label>
-                <input
-                  onChange={(e) => setPassword(e.target.value)}
-                  id="password"
-                  name="password"
-                  type="password"
-                  value={password}
-                />
-              </div>
-              <button type="submit">Sign in</button>
-            </form>
-          </>
-        )
-      }
-      ```
-    </Tab>
-
-    <Tab>
-      <CodeBlockTabs options={["index.html", "main.js"]}>
-        ```html {{ filename: 'index.html', collapsible: true }}
-        <!doctype html>
-        <html lang="en">
-          <head>
-            <meta charset="UTF-8" />
-            <meta name="viewport" content="width=device-width, initial-scale=1.0" />
-            <title>Clerk + JavaScript App</title>
-          </head>
-          <body>
-            <div id="signed-in"></div>
-
-            <div id="sign-in">
-              <h2>Sign in</h2>
-              <form id="sign-in-form">
-                <label for="email">Enter email address</label>
-                <input name="email" id="sign-in-email" />
-                <label for="password">Enter password</label>
-                <input name="password" id="sign-in-password" />
-                <button type="submit">Continue</button>
-              </form>
-            </div>
-
-            <form id="email-code-form" hidden>
-              <h2>Verify your email</h2>
-              <p>A verification code has been sent to your email.</p>
-              <label for="code">Enter verification code</label>
-              <input id="code" name="code" />
-              <button type="submit">Verify</button>
-            </form>
-
-            <script type="module" src="/src/main.js" async crossorigin="anonymous"></script>
-          </body>
-        </html>
->>>>>>> cf9f0455
         ```
       </Tab>
     </Tabs>
@@ -776,111 +437,8 @@
             Button("Sign In") {
                 Task { await submit(email: email, password: password) }
             }
-<<<<<<< HEAD
-            }
-        }
-=======
-          }
-        } else {
-          // Handle the sign-in form
-          document.getElementById('sign-in-form').addEventListener('submit', async (e) => {
-            e.preventDefault()
-
-            const formData = new FormData(e.target)
-            const emailAddress = formData.get('email')
-            const password = formData.get('password')
-
-            try {
-              // Start the sign-in process
-              const signInAttempt = await clerk.client.signIn.create({
-                identifier: emailAddress,
-                password,
-              })
-
-              // If the sign-in is complete, set the user as active
-              if (signInAttempt.status === 'complete') {
-                await clerk.setActive({ session: signInAttempt.createdSessionId })
-
-                location.reload()
-              } else if (signInAttempt.status === 'needs_second_factor') {
-                // Check if email_code is a valid second factor
-                // This is required when Client Trust is enabled and the user
-                // is signing in from a new device.
-                // See https://clerk.com/docs/guides/secure/client-trust
-                const emailCodeFactor = signInAttempt.supportedSecondFactors?.find(
-                  (factor) => factor.strategy === 'email_code',
-                )
-
-                if (emailCodeFactor) {
-                  await clerk.client.signIn.prepareSecondFactor({
-                    strategy: 'email_code',
-                    emailAddressId: emailCodeFactor.emailAddressId,
-                  })
-
-                  // Hide sign-in form and show email code form
-                  document.getElementById('sign-in').setAttribute('hidden', '')
-                  document.getElementById('email-code-form').removeAttribute('hidden')
-                }
-              } else {
-                // If the status is not complete, check why. User may need to
-                // complete further steps.
-                console.error(JSON.stringify(signInAttempt, null, 2))
-              }
-            } catch (error) {
-              // See https://clerk.com/docs/guides/development/custom-flows/error-handling
-              // for more info on error handling
-              console.error(error)
-            }
-          })
-
-          // Handle email code verification form
-          document.getElementById('email-code-form').addEventListener('submit', async (e) => {
-            e.preventDefault()
-
-            const formData = new FormData(e.target)
-            const code = formData.get('code')
-
-            try {
-              const signInAttempt = await clerk.client.signIn.attemptSecondFactor({
-                strategy: 'email_code',
-                code,
-              })
-
-              if (signInAttempt.status === 'complete') {
-                await clerk.setActive({ session: signInAttempt.createdSessionId })
-
-                location.reload()
-              } else {
-                console.error(JSON.stringify(signInAttempt, null, 2))
-              }
-            } catch (error) {
-              console.error(error)
-            }
-          })
-        }
-        ```
-      </CodeBlockTabs>
-    </Tab>
-
-    <Tab>
-      In the `(auth)` group, create a `sign-in.tsx` file with the following code. The [`useSignIn()`](/docs/reference/hooks/use-sign-in) hook is used to create a sign-in flow. The user can sign in using email address and password, or navigate to the sign-up page.
-
-      ```tsx {{ filename: 'app/(auth)/sign-in.tsx', collapsible: true }}
-      import { useSignIn } from '@clerk/expo'
-      import { Link, useRouter } from 'expo-router'
-      import { Text, TextInput, Button, View } from 'react-native'
-      import React from 'react'
-      import type { EmailCodeFactor } from '@clerk/types'
-
-      export default function Page() {
-        const { signIn, setActive, isLoaded } = useSignIn()
-        const router = useRouter()
-
-        const [emailAddress, setEmailAddress] = React.useState('')
-        const [password, setPassword] = React.useState('')
-        const [code, setCode] = React.useState('')
-        const [showEmailCode, setShowEmailCode] = React.useState(false)
->>>>>>> cf9f0455
+            }
+        }
 
         extension EmailPasswordSignInView {
 
@@ -889,7 +447,6 @@
                 // Start the sign-in process using the email and password provided
                 let signIn = try await SignIn.create(strategy: .identifier(email, password: password))
 
-<<<<<<< HEAD
                 switch signIn.status {
                 case .complete:
                 // If sign-in process is complete, navigate the user as needed.
@@ -904,207 +461,6 @@
                 // for more info on error handling
                 dump(error)
             }
-=======
-            // If sign-in process is complete, set the created session as active
-            // and redirect the user
-            if (signInAttempt.status === 'complete') {
-              await setActive({
-                session: signInAttempt.createdSessionId,
-                navigate: async ({ session }) => {
-                  if (session?.currentTask) {
-                    // Check for tasks and navigate to custom UI to help users resolve them
-                    // See https://clerk.com/docs/guides/development/custom-flows/overview#session-tasks
-                    console.log(session?.currentTask)
-                    return
-                  }
-
-                  router.replace('/')
-                },
-              })
-            } else if (signInAttempt.status === 'needs_second_factor') {
-              // Check if email_code is a valid second factor
-              // This is required when Client Trust is enabled and the user
-              // is signing in from a new device.
-              // See https://clerk.com/docs/guides/secure/client-trust
-              const emailCodeFactor = signInAttempt.supportedSecondFactors?.find(
-                (factor): factor is EmailCodeFactor => factor.strategy === 'email_code',
-              )
-
-              if (emailCodeFactor) {
-                await signIn.prepareSecondFactor({
-                  strategy: 'email_code',
-                  emailAddressId: emailCodeFactor.emailAddressId,
-                })
-                setShowEmailCode(true)
-              }
-            } else {
-              // If the status is not complete, check why. User may need to
-              // complete further steps.
-              console.error(JSON.stringify(signInAttempt, null, 2))
-            }
-          } catch (err) {
-            // See https://clerk.com/docs/guides/development/custom-flows/error-handling
-            // for more info on error handling
-            console.error(JSON.stringify(err, null, 2))
-          }
-        }, [isLoaded, emailAddress, password])
-
-        // Handle the submission of the email verification code
-        const onVerifyPress = React.useCallback(async () => {
-          if (!isLoaded) return
-
-          try {
-            const signInAttempt = await signIn.attemptSecondFactor({
-              strategy: 'email_code',
-              code,
-            })
-
-            if (signInAttempt.status === 'complete') {
-              await setActive({
-                session: signInAttempt.createdSessionId,
-                navigate: async ({ session }) => {
-                  if (session?.currentTask) {
-                    console.log(session?.currentTask)
-                    return
-                  }
-
-                  router.replace('/')
-                },
-              })
-            } else {
-              console.error(JSON.stringify(signInAttempt, null, 2))
-            }
-          } catch (err) {
-            console.error(JSON.stringify(err, null, 2))
-          }
-        }, [isLoaded, code])
-
-        // Display email code verification form
-        if (showEmailCode) {
-          return (
-            <View>
-              <Text>Verify your email</Text>
-              <Text>A verification code has been sent to your email.</Text>
-              <TextInput
-                value={code}
-                placeholder="Enter verification code"
-                placeholderTextColor="#666666"
-                onChangeText={(code) => setCode(code)}
-              />
-              <Button title="Verify" onPress={onVerifyPress} />
-            </View>
-          )
-        }
-
-        return (
-          <View>
-            <Text>Sign in</Text>
-            <TextInput
-              autoCapitalize="none"
-              value={emailAddress}
-              placeholder="Enter email"
-              placeholderTextColor="#666666"
-              onChangeText={(emailAddress) => setEmailAddress(emailAddress)}
-            />
-            <TextInput
-              value={password}
-              placeholder="Enter password"
-              placeholderTextColor="#666666"
-              secureTextEntry={true}
-              onChangeText={(password) => setPassword(password)}
-            />
-            <Button title="Sign in" onPress={onSignInPress} />
-            <View style={{ flexDirection: 'row', gap: 4 }}>
-              <Text>Don't have an account?</Text>
-              <Link href="/sign-up">
-                <Text>Sign up</Text>
-              </Link>
-            </View>
-          </View>
-        )
-      }
-      ```
-    </Tab>
-
-    <Tab>
-      ```swift {{ filename: 'EmailPasswordSignInView.swift', collapsible: true }}
-      import SwiftUI
-      import Clerk
-
-      struct EmailPasswordSignInView: View {
-        @State private var email = ""
-        @State private var password = ""
-        @State private var code = ""
-        @State private var showEmailCode = false
-
-        var body: some View {
-          if showEmailCode {
-            // Display email code verification form
-            Text("Verify your email")
-            Text("A verification code has been sent to your email.")
-            TextField("Enter verification code", text: $code)
-            Button("Verify") {
-              Task { await verify(code: code) }
-            }
-          } else {
-            TextField("Enter email address", text: $email)
-            SecureField("Enter password", text: $password)
-            Button("Sign In") {
-              Task { await submit(email: email, password: password) }
-            }
-          }
-        }
-      }
-
-      extension EmailPasswordSignInView {
-
-        func submit(email: String, password: String) async {
-          do {
-            // Start the sign-in process using the email and password provided
-            let signIn = try await SignIn.create(strategy: .identifier(email, password: password))
-
-            switch signIn.status {
-            case .complete:
-              // If sign-in process is complete, navigate the user as needed.
-              dump(Clerk.shared.session)
-            case .needsSecondFactor:
-              // Check if email_code is a valid second factor
-              // This is required when Client Trust is enabled and the user
-              // is signing in from a new device.
-              // See https://clerk.com/docs/guides/secure/client-trust
-              if signIn.secondFactorHint.contains(.emailCode) {
-                try await signIn.prepareSecondFactor(strategy: .emailCode)
-                showEmailCode = true
-              }
-            default:
-              // If the status is not complete, check why. User may need to
-              // complete further steps.
-              dump(signIn.status)
-            }
-          } catch {
-            // See https://clerk.com/docs/guides/development/custom-flows/error-handling
-            // for more info on error handling
-            dump(error)
-          }
-        }
-
-        func verify(code: String) async {
-          do {
-            // Access the in progress sign in stored on the client object.
-            guard let inProgressSignIn = Clerk.shared.client?.signIn else { return }
-
-            // Attempt the email code verification
-            let signIn = try await inProgressSignIn.attemptSecondFactor(strategy: .emailCode(code: code))
-
-            switch signIn.status {
-            case .complete:
-              // If sign-in process is complete, navigate the user as needed.
-              dump(Clerk.shared.session)
-            default:
-              // If the status is not complete, check why. User may need to
-              // complete further steps.
-              dump(signIn.status)
->>>>>>> cf9f0455
             }
         }
         ```
