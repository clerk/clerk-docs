--- conflicted
+++ resolved
@@ -8,13 +8,7 @@
 
 # `<AuthenticateWithRedirectCallback />`
 
-<<<<<<< HEAD
-The `<AuthenticateWithRedirectCallback/>` is used to complete a custom OAuth flow. Simply render the component under the route you passed as `redirectUrl` to the `authenticateWithRedirect` methods.
-=======
----
-
 The `<AuthenticateWithRedirectCallback />` is used to complete a custom OAuth flow. Simply render the component under the route you passed as `redirectUrl` to the `authenticateWithRedirect` methods.
->>>>>>> befe7d71
 
 ## Usage
 
