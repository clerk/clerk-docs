--- conflicted
+++ resolved
@@ -1,140 +1,136 @@
----
-title: Authenticate With
-description: These are all methods on the SignUp class that allow you to authenticate with different methods.
----
-
-import { Tab, Tabs } from "nextra-theme-docs";
-import { Tables } from "@/components/Table";
-import { Images } from "@/components/Images";
-import { CodeBlockTabs } from "@/components/CodeBlockTabs";
-
-# Authenticate With
-
-<<<<<<< HEAD
-These are all methods on [the `SignUp` class](/reference-js/sign-up/sign-up) that allow you to authenticate with different methods.
-=======
-These are all methods on [the `SignUp` class](/docs/references/javascript/sign-up/sign-up) that allow you to authenticate with different methods.
->>>>>>> dc568f18
-
-## `authenticateWithRedirect()`
-
-```typescript
-function authenticateWithRedirect(params: AuthenticateWithRedirectParams): Promise<void>;
-```
-
-Signs up users via OAuth, where an external account provider is used to verify the user's identity and provide certain information about the user.
-
-### `AuthenticateWithRedirectParams`
-
-<Tables
-  headings={["Name", "Type", "Description"]}
-  headingsMeta={[{}, {}, { maxWidth: "300px" }]}
-  rows={[
-        {
-            cells: [<code>redirectUrl</code>, <code>string</code>,
-            <>
-                Full URL or path to the route that will complete the OAuth or SAML flow.
-                Typically, this will be a simple <code>/sso-callback</code> route that calls <a href="http://localhost:3000/reference-js/clerk/handle-navigation#handleredirectcallback"><code>Clerk.handleRedirectCallback</code></a>
-                or mounts the {"<AuthenticateWithRedirectCallback />"} component.
-            </>
-            ]
-        },
-        {
-            cells: [
-                <code>redirectUrlComplete</code>, <code>string</code>, <>Full URL or path to navigate after the OAuth or SAML flow completes.</>
-            ]
-        },
-        {
-            cells: [
-                <code>continueSignUp</code>, <code>boolean | undefined</code>, <>Whether to continue (i.e. PATCH) an existing SignUp (if present) or create a new SignUp.</>
-            ]
-        },
-        {
-            cells: [
-                <code>strategy</code>, <code>string</code>, <>
-                    One of the supported OAuth providers you can use to authenticate with, eg <code>oauth_google</code>. Or alternatively <code>saml</code>, to authenticate with SAML.
-                </>
-            ]
-        },
-        {
-            cells: [
-                <code>identifier</code>, <code>string | undefined</code>, <>
-                    Identifier to use for targeting a SAML connection at sign-up
-                </>
-            ]
-        },
-        {
-            cells: [
-                <code>emailAddress</code>, <code>string | undefined</code>, <>
-                    Email address to use for targeting a SAML connection at sign-up
-                </>
-            ]
-        }
-    ]}
-/>
-
-## `authenticateWithWeb3()`
-
-Starts a sign up flow that authenticates the user against their public wallet address.
-
-#### `AuthenticateWithWeb3Params`
-
-<Tables
-  headings={['Name', 'Type', 'Description']}
-  headingsMeta={[{}, {maxWidth: "300px"}, {maxWidth: "300px"}]}
-  rows={
-        [{cells: [
-            <code>identifier</code>,
-            <code>{"string"}</code>,
-            <>The user's Web3 ID</>
-        ]},
-        {cells: [
-        <code>generateSignature</code>,
-        <code>{"(opts: GenerateSignatureParams) => Promise<string>"}</code>,
-        <>The method of how to generate the signature for the Web3 sign-in. See <a href="#generatesignatureparams"><code>GenerateSignatureParams</code></a> for more details.</>
-        ]}
-    ]}
-/>
-
-##### `GenerateSignatureParams`
-
-<Tables
-  headings={['Name', 'Type', 'Description']}
-  headingsMeta={[{}, {maxWidth: "300px"}, {maxWidth: "300px"}]}
-  rows={
-        [{cells: [
-            <code>identifier</code>,
-            <code>{"string"}</code>,
-            <>The user's Web3 ID</>
-        ]},
-        {cells: [
-        <code>nonce</code>,
-        <code>{"string"}</code>,
-        <>The <a href="https://en.wikipedia.org/wiki/Cryptographic_nonce">crypographic nonce</a> used in the sign-in.</>
-        ]}
-    ]}
-/>
-
-## `authenticateWithMetamask()`
-
-```typescript
-function authenticateWithMetamask(params?: SignUpAuthenticateWithMetamaskParams): Promise<SignUp>;
-```
-
-Starts a sign up flow that uses the Metamask browser extension to authenticate the user using their public wallet address.
-
-### `SignUpAuthenticateWithMetamaskParams`
-
-<Tables
-  headings={["Name", "Type", "Description"]}
-  headingsMeta={[{}, {}, { maxWidth: "300px" }]}
-  rows={[
-        {
-            cells: [
-                <code>unsafeMetadata</code>, <code>object</code>, <>
-                Custom fields that will be attached to the <code>User</code> object post-signup
-                </>
-            ]
-        },
-    ]}
-/>
+---
+title: Authenticate With
+description: These are all methods on the SignUp class that allow you to authenticate with different methods.
+---
+
+import { Tab, Tabs } from "nextra-theme-docs";
+import { Tables } from "@/components/Table";
+import { Images } from "@/components/Images";
+import { CodeBlockTabs } from "@/components/CodeBlockTabs";
+
+# Authenticate With
+
+These are all methods on [the `SignUp` class](/docs/references/javascript/sign-up/sign-up) that allow you to authenticate with different methods.
+
+## `authenticateWithRedirect()`
+
+```typescript
+function authenticateWithRedirect(params: AuthenticateWithRedirectParams): Promise<void>;
+```
+
+Signs up users via OAuth, where an external account provider is used to verify the user's identity and provide certain information about the user.
+
+### `AuthenticateWithRedirectParams`
+
+<Tables
+  headings={["Name", "Type", "Description"]}
+  headingsMeta={[{}, {}, { maxWidth: "300px" }]}
+  rows={[
+        {
+            cells: [<code>redirectUrl</code>, <code>string</code>,
+            <>
+                Full URL or path to the route that will complete the OAuth or SAML flow.
+                Typically, this will be a simple <code>/sso-callback</code> route that calls <a href="http://localhost:3000/reference-js/clerk/handle-navigation#handleredirectcallback"><code>Clerk.handleRedirectCallback</code></a>
+                or mounts the {"<AuthenticateWithRedirectCallback />"} component.
+            </>
+            ]
+        },
+        {
+            cells: [
+                <code>redirectUrlComplete</code>, <code>string</code>, <>Full URL or path to navigate after the OAuth or SAML flow completes.</>
+            ]
+        },
+        {
+            cells: [
+                <code>continueSignUp</code>, <code>boolean | undefined</code>, <>Whether to continue (i.e. PATCH) an existing SignUp (if present) or create a new SignUp.</>
+            ]
+        },
+        {
+            cells: [
+                <code>strategy</code>, <code>string</code>, <>
+                    One of the supported OAuth providers you can use to authenticate with, eg <code>oauth_google</code>. Or alternatively <code>saml</code>, to authenticate with SAML.
+                </>
+            ]
+        },
+        {
+            cells: [
+                <code>identifier</code>, <code>string | undefined</code>, <>
+                    Identifier to use for targeting a SAML connection at sign-up
+                </>
+            ]
+        },
+        {
+            cells: [
+                <code>emailAddress</code>, <code>string | undefined</code>, <>
+                    Email address to use for targeting a SAML connection at sign-up
+                </>
+            ]
+        }
+    ]}
+/>
+
+## `authenticateWithWeb3()`
+
+Starts a sign up flow that authenticates the user against their public wallet address.
+
+#### `AuthenticateWithWeb3Params`
+
+<Tables
+  headings={['Name', 'Type', 'Description']}
+  headingsMeta={[{}, {maxWidth: "300px"}, {maxWidth: "300px"}]}
+  rows={
+        [{cells: [
+            <code>identifier</code>,
+            <code>{"string"}</code>,
+            <>The user's Web3 ID</>
+        ]},
+        {cells: [
+        <code>generateSignature</code>,
+        <code>{"(opts: GenerateSignatureParams) => Promise<string>"}</code>,
+        <>The method of how to generate the signature for the Web3 sign-in. See <a href="#generatesignatureparams"><code>GenerateSignatureParams</code></a> for more details.</>
+        ]}
+    ]}
+/>
+
+##### `GenerateSignatureParams`
+
+<Tables
+  headings={['Name', 'Type', 'Description']}
+  headingsMeta={[{}, {maxWidth: "300px"}, {maxWidth: "300px"}]}
+  rows={
+        [{cells: [
+            <code>identifier</code>,
+            <code>{"string"}</code>,
+            <>The user's Web3 ID</>
+        ]},
+        {cells: [
+        <code>nonce</code>,
+        <code>{"string"}</code>,
+        <>The <a href="https://en.wikipedia.org/wiki/Cryptographic_nonce">crypographic nonce</a> used in the sign-in.</>
+        ]}
+    ]}
+/>
+
+## `authenticateWithMetamask()`
+
+```typescript
+function authenticateWithMetamask(params?: SignUpAuthenticateWithMetamaskParams): Promise<SignUp>;
+```
+
+Starts a sign up flow that uses the Metamask browser extension to authenticate the user using their public wallet address.
+
+### `SignUpAuthenticateWithMetamaskParams`
+
+<Tables
+  headings={["Name", "Type", "Description"]}
+  headingsMeta={[{}, {}, { maxWidth: "300px" }]}
+  rows={[
+        {
+            cells: [
+                <code>unsafeMetadata</code>, <code>object</code>, <>
+                Custom fields that will be attached to the <code>User</code> object post-signup
+                </>
+            ]
+        },
+    ]}
+/>