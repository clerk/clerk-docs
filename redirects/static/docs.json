[
  {
    "source": "/docs/advanced-usage/custom-session-token",
    "destination": "/docs/guides/sessions/customize-session-tokens",
    "permanent": true
  },
  {
    "source": "/docs/advanced-usage/manual-jwt",
    "destination": "/docs/guides/sessions/manual-jwt-verification",
    "permanent": true
  },
  {
    "source": "/docs/advanced-usage/clerk-idp",
    "destination": "/docs/guides/configure/auth-strategies/oauth/single-sign-on",
    "permanent": true
  },
  {
    "source": "/docs/authentication/allowlist",
    "destination": "/docs/guides/secure/restricting-access",
    "permanent": true
  },
  {
    "source": "/docs/authentication/components/sign-in",
    "destination": "/docs/reference/components/authentication/sign-in",
    "permanent": true
  },
  {
    "source": "/docs/authentication/components/sign-up",
    "destination": "/docs/reference/components/authentication/sign-up",
    "permanent": true
  },
  {
    "source": "/docs/authentication/custom-flows",
    "destination": "/docs/guides/development/custom-flows/overview",
    "permanent": true
  },
  {
    "source": "/docs/authentication/custom-flows/email-sms-otp",
    "destination": "/docs/guides/development/custom-flows/authentication/email-sms-otp",
    "permanent": true
  },
  {
    "source": "/docs/authentication/custom-flows/magic-links",
    "destination": "/docs/guides/development/custom-flows/authentication/email-links",
    "permanent": true
  },
  {
    "source": "/docs/authentication/custom-flows/multifactor",
    "destination": "/docs/guides/development/custom-flows/authentication/email-password-mfa",
    "permanent": true
  },
  {
    "source": "/docs/authentication/custom-flows/password",
    "destination": "/docs/guides/development/custom-flows/authentication/email-password",
    "permanent": true
  },
  {
    "source": "/docs/authentication/email-sms-templates",
    "destination": "/docs/guides/customizing-clerk/email-sms-templates",
    "permanent": true
  },
  {
    "source": "/docs/authentication/embeddable-magic-links",
    "destination": "/docs/guides/development/custom-flows/authentication/embedded-email-links",
    "permanent": true
  },
  {
    "source": "/docs/authentication/error-handling",
    "destination": "/docs/guides/development/custom-flows/error-handling",
    "permanent": true
  },
  {
    "source": "/docs/authentication/forgot-password",
    "destination": "/docs/guides/development/custom-flows/account-updates/forgot-password",
    "permanent": true
  },
  {
    "source": "/docs/authentication/invitations",
    "destination": "/docs/guides/development/custom-flows/authentication/application-invitations",
    "permanent": true
  },
  {
    "source": "/docs/authentication/multi-factor",
    "destination": "/docs/guides/development/custom-flows/authentication/email-password-mfa",
    "permanent": true
  },
  {
    "source": "/docs/authentication/multi-session-applications",
    "destination": "/docs/guides/development/custom-flows/authentication/multi-session-applications",
    "permanent": true
  },
  {
    "source": "/docs/authentication/oauth-custom-flow",
    "destination": "/docs/guides/development/custom-flows/authentication/oauth-connections",
    "permanent": true
  },
  {
    "source": "/docs/authentication/saml-custom-flow",
    "destination": "/docs/guides/development/custom-flows/authentication/enterprise-connections",
    "permanent": true
  },
  {
    "source": "/docs/authentication/session-options",
    "destination": "/docs/guides/secure/session-options",
    "permanent": true
  },
  {
    "source": "/docs/authentication/set-up-your-application",
    "destination": "/docs/quickstarts/setup-clerk",
    "permanent": true
  },
  {
    "source": "/docs/authentication/sign-in",
    "destination": "/docs/reference/components/authentication/sign-in",
    "permanent": true
  },
  {
    "source": "/docs/authentication/sign-in-options",
    "destination": "/docs/authentication/configuration/sign-in-options",
    "permanent": true
  },
  {
    "source": "/docs/authentication/sign-out",
    "destination": "/docs/guides/development/custom-flows/authentication/sign-out",
    "permanent": true
  },
  {
    "source": "/docs/authentication/sign-up",
    "destination": "/docs/reference/components/authentication/sign-up",
    "permanent": true
  },
  {
    "source": "/docs/authentication/sign-up-options",
    "destination": "/docs/authentication/configuration/sign-up-options",
    "permanent": true
  },
  {
    "source": "/docs/authentication/social-connection-with-apple",
    "destination": "/docs/guides/configure/auth-strategies/social-connections/apple",
    "permanent": true
  },
  {
    "source": "/docs/authentication/social-connection-with-atlassian",
    "destination": "/docs/guides/configure/auth-strategies/social-connections/atlassian",
    "permanent": true
  },
  {
    "source": "/docs/authentication/social-connection-with-bitbucket",
    "destination": "/docs/guides/configure/auth-strategies/social-connections/bitbucket",
    "permanent": true
  },
  {
    "source": "/docs/authentication/social-connection-with-box",
    "destination": "/docs/guides/configure/auth-strategies/social-connections/box",
    "permanent": true
  },
  {
    "source": "/docs/authentication/social-connection-with-coinbase",
    "destination": "/docs/guides/configure/auth-strategies/social-connections/coinbase",
    "permanent": true
  },
  {
    "source": "/docs/authentication/social-connection-with-discord",
    "destination": "/docs/guides/configure/auth-strategies/social-connections/discord",
    "permanent": true
  },
  {
    "source": "/docs/authentication/social-connection-with-dropbox",
    "destination": "/docs/guides/configure/auth-strategies/social-connections/dropbox",
    "permanent": true
  },
  {
    "source": "/docs/authentication/social-connection-with-facebook",
    "destination": "/docs/guides/configure/auth-strategies/social-connections/facebook",
    "permanent": true
  },
  {
    "source": "/docs/authentication/social-connection-with-github",
    "destination": "/docs/guides/configure/auth-strategies/social-connections/github",
    "permanent": true
  },
  {
    "source": "/docs/authentication/social-connection-with-gitlab",
    "destination": "/docs/guides/configure/auth-strategies/social-connections/gitlab",
    "permanent": true
  },
  {
    "source": "/docs/authentication/social-connection-with-google",
    "destination": "/docs/guides/configure/auth-strategies/social-connections/google",
    "permanent": true
  },
  {
    "source": "/docs/authentication/social-connection-with-hubspot",
    "destination": "/docs/guides/configure/auth-strategies/social-connections/hubspot",
    "permanent": true
  },
  {
    "source": "/docs/authentication/social-connection-with-line",
    "destination": "/docs/guides/configure/auth-strategies/social-connections/line",
    "permanent": true
  },
  {
    "source": "/docs/authentication/social-connection-with-linear",
    "destination": "/docs/guides/configure/auth-strategies/social-connections/linear",
    "permanent": true
  },
  {
    "source": "/docs/authentication/social-connection-with-linkedin",
    "destination": "/docs/guides/configure/auth-strategies/social-connections/linkedin-oidc",
    "permanent": true
  },
  {
    "source": "/docs/authentication/social-connection-with-microsoft",
    "destination": "/docs/guides/configure/auth-strategies/social-connections/microsoft",
    "permanent": true
  },
  {
    "source": "/docs/authentication/social-connection-with-notion",
    "destination": "/docs/guides/configure/auth-strategies/social-connections/notion",
    "permanent": true
  },
  {
    "source": "/docs/authentication/social-connection-with-slack",
    "destination": "/docs/guides/configure/auth-strategies/social-connections/slack",
    "permanent": true
  },
  {
    "source": "/docs/authentication/social-connection-with-spotify",
    "destination": "/docs/guides/configure/auth-strategies/social-connections/spotify",
    "permanent": true
  },
  {
    "source": "/docs/authentication/social-connection-with-tiktok",
    "destination": "/docs/guides/configure/auth-strategies/social-connections/tiktok",
    "permanent": true
  },
  {
    "source": "/docs/authentication/social-connection-with-twitch",
    "destination": "/docs/guides/configure/auth-strategies/social-connections/twitch",
    "permanent": true
  },
  {
    "source": "/docs/authentication/social-connection-with-twitter",
    "destination": "/docs/guides/configure/auth-strategies/social-connections/twitter",
    "permanent": true
  },
  {
    "source": "/docs/authentication/social-connection-with-xero",
    "destination": "/docs/guides/configure/auth-strategies/social-connections/xero",
    "permanent": true
  },
  {
    "source": "/docs/authentication/social-connection-with-x-twitter-v2",
    "destination": "/docs/guides/configure/auth-strategies/social-connections/x-twitter",
    "permanent": true
  },
  {
    "source": "/docs/authentication/social-connections/x-twitter-v2",
    "destination": "/docs/guides/configure/auth-strategies/social-connections/x-twitter",
    "permanent": true
  },
  {
    "source": "/docs/authentication/social-connections-oauth",
    "destination": "/docs/guides/configure/auth-strategies/social-connections/all-providers",
    "permanent": true
  },
  {
    "source": "/docs/authentication/user-impersonation",
    "destination": "/docs/guides/development/custom-flows/account-updates/user-impersonation",
    "permanent": true
  },
  {
    "source": "/docs/authentication/usesignup-and-usesignin",
    "destination": "/docs/guides/development/custom-flows/overview",
    "permanent": true
  },
  {
    "source": "/docs/authentication/using-clerk-components",
    "destination": "/docs/reference/components/overview",
    "permanent": true
  },
  {
    "source": "/docs/authentication/using-clerk-hosted-pages",
    "destination": "/docs/guides/customizing-clerk/account-portal",
    "permanent": true
  },
  {
    "source": "/docs/authentication/using-clerk-hosted-uis",
    "destination": "/docs/guides/customizing-clerk/account-portal",
    "permanent": true
  },
  {
    "source": "/docs/account-portal/custom-redirects",
    "destination": "/docs/guides/customizing-clerk/account-portal",
    "permanent": true
  },
  {
    "source": "/docs/component-customization/appearance-prop",
    "destination": "/docs/guides/customizing-clerk/appearance-prop/overview",
    "permanent": true
  },
  {
    "source": "/docs/component-customization/localization-prop",
    "destination": "/docs/guides/customizing-clerk/localization",
    "permanent": true
  },
  {
    "source": "/docs/component-customization/using-css-modules",
    "destination": "/docs/guides/customizing-clerk/appearance-prop/overview#using-css-modules",
    "permanent": true
  },
  {
    "source": "/docs/component-customization/using-global-css",
    "destination": "/docs/guides/customizing-clerk/appearance-prop/overview#global-css",
    "permanent": true
  },
  {
    "source": "/docs/component-customization/using-inline-css",
    "destination": "/docs/guides/customizing-clerk/appearance-prop/overview#inline-css-objects",
    "permanent": true
  },
  {
    "source": "/docs/component-customization/using-tailwind",
    "destination": "/docs/guides/customizing-clerk/appearance-prop/overview#using-tailwind",
    "permanent": true
  },
  {
    "source": "/docs/component-reference/authenticate-with-redirect-callback",
    "destination": "/docs/reference/components/control/authenticate-with-redirect-callback",
    "permanent": true
  },
  {
    "source": "/docs/component-reference/clerk-loaded",
    "destination": "/docs/reference/components/control/clerk-loaded",
    "permanent": true
  },
  {
    "source": "/docs/component-reference/clerk-loading",
    "destination": "/docs/reference/components/control/clerk-loading",
    "permanent": true
  },
  {
    "source": "/docs/component-reference/createorganization",
    "destination": "/docs/reference/components/organization/create-organization",
    "permanent": true
  },
  {
    "source": "/docs/component-reference/customization",
    "destination": "/docs/guides/customizing-clerk/appearance-prop/overview",
    "permanent": true
  },
  {
    "source": "/docs/component-reference/multisession-app-support",
    "destination": "/docs/guides/secure/session-options#multi-session-applications",
    "permanent": true
  },
  {
    "source": "/docs/component-reference/organizationprofile",
    "destination": "/docs/reference/components/organization/organization-profile",
    "permanent": true
  },
  {
    "source": "/docs/component-reference/organizationswitcher",
    "destination": "/docs/reference/components/organization/organization-switcher",
    "permanent": true
  },
  {
    "source": "/docs/component-reference/overview",
    "destination": "/docs/reference/components/overview",
    "permanent": true
  },
  {
    "source": "/docs/component-reference/redirect-to-sign-in",
    "destination": "/docs/reference/components/control/redirect-to-sign-in",
    "permanent": true
  },
  {
    "source": "/docs/component-reference/redirect-to-sign-up",
    "destination": "/docs/reference/components/control/redirect-to-sign-up",
    "permanent": true
  },
  {
    "source": "/docs/component-reference/redirect-to-user-profile",
    "destination": "/docs/reference/components/control/redirect-to-user-profile",
    "permanent": true
  },
  {
    "source": "/docs/component-reference/sign-in",
    "destination": "/docs/reference/components/authentication/sign-in",
    "permanent": true
  },
  {
    "source": "/docs/component-reference/sign-in-button",
    "destination": "/docs/reference/components/unstyled/sign-in-button",
    "permanent": true
  },
  {
    "source": "/docs/component-reference/sign-up",
    "destination": "/docs/reference/components/authentication/sign-up",
    "permanent": true
  },
  {
    "source": "/docs/component-reference/sign-up-button",
    "destination": "/docs/reference/components/unstyled/sign-up-button",
    "permanent": true
  },
  {
    "source": "/docs/component-reference/signed-in",
    "destination": "/docs/reference/components/control/signed-in",
    "permanent": true
  },
  {
    "source": "/docs/component-reference/signed-out",
    "destination": "/docs/reference/components/control/signed-out",
    "permanent": true
  },
  {
    "source": "/docs/component-reference/signin-with-metamask-button",
    "destination": "/docs/reference/components/unstyled/sign-in-with-metamask",
    "permanent": true
  },
  {
    "source": "/docs/component-reference/signoutbutton",
    "destination": "/docs/reference/components/unstyled/sign-out-button",
    "permanent": true
  },
  {
    "source": "/docs/component-reference/user-button",
    "destination": "/docs/reference/components/user/user-button",
    "permanent": true
  },
  {
    "source": "/docs/component-reference/user-profile",
    "destination": "/docs/reference/components/user/user-profile",
    "permanent": true
  },
  {
    "source": "/docs/deployments/change-production-domain",
    "destination": "/docs/guides/development/deployment/changing-domains",
    "permanent": true
  },
  {
    "source": "/docs/deployments/vercel",
    "destination": "/docs/guides/development/deployment/vercel",
    "permanent": true
  },
  {
    "source": "/docs/deployments/import-users",
    "destination": "/docs/guides/development/migrating/overview",
    "permanent": true
  },
  {
    "source": "/docs/deployments/export-users",
    "destination": "/docs/deployments/exporting-users",
    "permanent": true
  },
  {
    "source": "/docs/integration/convex",
    "destination": "/docs/guides/development/integrations/databases/convex",
    "permanent": true
  },
  {
    "source": "/docs/integration/fauna",
    "destination": "/docs/guides/development/integrations/databases/fauna",
    "permanent": true
  },
  {
    "source": "/docs/integration/firebase",
    "destination": "/docs/guides/development/integrations/databases/firebase",
    "permanent": true
  },
  {
    "source": "/docs/integration/google-analytics",
    "destination": "/docs/guides/development/integrations/analytics/google-analytics",
    "permanent": true
  },
  {
    "source": "/docs/integration/grafbase",
    "destination": "/docs/guides/development/integrations/databases/grafbase",
    "permanent": true
  },
  {
    "source": "/docs/integration/hasura",
    "destination": "/docs/guides/development/integrations/databases/hasura",
    "permanent": true
  },
  {
    "source": "/docs/integration/nhost",
    "destination": "/docs/guides/development/integrations/databases/nhost",
    "permanent": true
  },
  {
    "source": "/docs/integration/overview",
    "destination": "/docs/guides/development/integrations/overview",
    "permanent": true
  },
  {
    "source": "/docs/integration/supabase",
    "destination": "/docs/guides/development/integrations/databases/supabase",
    "permanent": true
  },
  {
    "source": "/docs/integration/webhooks",
    "destination": "/docs/guides/development/webhooks/overview",
    "permanent": true
  },
  {
    "source": "/docs/nextjs/accessing-the-api",
    "destination": "/docs/getting-started/quickstart",
    "permanent": true
  },
  {
    "source": "/docs/nextjs/api-routes",
    "destination": "/docs/reference/nextjs/pages-router/get-auth",
    "permanent": true
  },
  {
    "source": "/docs/nextjs/appearance-prop",
    "destination": "/docs/guides/customizing-clerk/appearance-prop/overview",
    "permanent": true
  },
  {
    "source": "/docs/nextjs/auth",
    "destination": "/docs/reference/nextjs/app-router/auth",
    "permanent": true
  },
  {
    "source": "/docs/nextjs/authentication-props",
    "destination": "/docs/reference/backend/types/auth-object",
    "permanent": true
  },
  {
<<<<<<< HEAD
    "source": "/docs/reference/nextjs/authentication-object",
=======
    "source": "/docs/references/nextjs/authentication-object",
>>>>>>> 83e78ee9
    "destination": "/docs/reference/backend/types/auth-object",
    "permanent": true
  },
  {
    "source": "/docs/nextjs/build-your-own-pages",
    "destination": "/docs/getting-started/quickstart#build-your-own-sign-in-and-sign-up-pages",
    "permanent": true
  },
  {
    "source": "/docs/nextjs/configure-clerkprovider",
    "destination": "/docs/reference/components/clerk-provider#clerk-provider",
    "permanent": true
  },
  {
    "source": "/docs/nextjs/configure-middleware",
    "destination": "/docs/getting-started/quickstart#protect-your-application",
    "permanent": true
  },
  {
    "source": "/docs/nextjs/convex",
    "destination": "/docs/guides/development/integrations/databases/convex",
    "permanent": true
  },
  {
    "source": "/docs/nextjs/createorganization",
    "destination": "/docs/reference/components/organization/create-organization",
    "permanent": true
  },
  {
    "source": "/docs/nextjs/current-user",
    "destination": "/docs/reference/nextjs/app-router/current-user",
    "permanent": true
  },
  {
    "source": "/docs/nextjs/fauna",
    "destination": "/docs/guides/development/integrations/databases/fauna",
    "permanent": true
  },
  {
    "source": "/docs/nextjs/firebase",
    "destination": "/docs/guides/development/integrations/databases/firebase",
    "permanent": true
  },
  {
    "source": "/docs/nextjs/get-started-with-nextjs",
    "destination": "/docs/getting-started/quickstart",
    "permanent": true
  },
  {
    "source": "/docs/nextjs/getserversideprops",
    "destination": "/docs/reference/nextjs/pages-router/build-clerk-props",
    "permanent": true
  },
  {
    "source": "/docs/nextjs/grafbase",
    "destination": "/docs/guides/development/integrations/databases/grafbase",
    "permanent": true
  },
  {
    "source": "/docs/nextjs/hasura",
    "destination": "/docs/guides/development/integrations/databases/hasura",
    "permanent": true
  },
  {
    "source": "/docs/nextjs/localization",
    "destination": "/docs/guides/customizing-clerk/localization",
    "permanent": true
  },
  {
    "source": "/docs/nextjs/middleware",
    "destination": "/docs/reference/nextjs/clerk-middleware",
    "permanent": true
  },
  {
    "source": "/docs/nextjs/nextjs-with-app-router",
    "destination": "/docs/getting-started/quickstart",
    "permanent": true
  },
  {
    "source": "/docs/nextjs/nextjs-with-pages",
    "destination": "/docs/getting-started/quickstart",
    "permanent": true
  },
  {
    "source": "/docs/nextjs/nhost",
    "destination": "/docs/guides/development/integrations/databases/nhost",
    "permanent": true
  },
  {
    "source": "/docs/nextjs/organization-object",
    "destination": "/docs/getting-started/quickstart#organization-operations",
    "permanent": true
  },
  {
    "source": "/docs/nextjs/organizationprofile",
    "destination": "/docs/reference/components/organization/organization-profile",
    "permanent": true
  },
  {
    "source": "/docs/nextjs/organizationswitcher",
    "destination": "/docs/reference/components/organization/organization-switcher",
    "permanent": true
  },
  {
    "source": "/docs/nextjs/overview",
    "destination": "/docs/reference/nextjs/overview",
    "permanent": true
  },
  {
    "source": "/docs/nextjs/pages-react",
    "destination": "/docs/getting-started/quickstart",
    "permanent": true
  },
  {
    "source": "/docs/nextjs/read-session-and-user-data",
    "destination": "/docs/getting-started/quickstart#read-session-user-data",
    "permanent": true
  },
  {
    "source": "/docs/nextjs/route-handlers",
    "destination": "/docs/reference/nextjs/app-router/route-handlers",
    "permanent": true
  },
  {
    "source": "/docs/nextjs/server-actions",
    "destination": "/docs/reference/nextjs/app-router/server-actions",
    "permanent": true
  },
  {
    "source": "/docs/nextjs/set-environment-keys",
    "destination": "/docs/getting-started/quickstart#set-environment-keys",
    "permanent": true
  },
  {
    "source": "/docs/nextjs/signin",
    "destination": "/docs/reference/components/authentication/sign-in",
    "permanent": true
  },
  {
    "source": "/docs/nextjs/signup",
    "destination": "/docs/reference/components/authentication/sign-up",
    "permanent": true
  },
  {
    "source": "/docs/nextjs/supabase",
    "destination": "/docs/guides/development/integrations/databases/supabase",
    "permanent": true
  },
  {
    "source": "/docs/nextjs/trpc",
    "destination": "/docs/guides/development/trpc",
    "permanent": true
  },
  {
    "source": "/docs/nextjs/useauth",
    "destination": "/docs/reference/hooks/use-auth",
    "permanent": true
  },
  {
    "source": "/docs/nextjs/useorganization",
    "destination": "/docs/reference/hooks/use-organization",
    "permanent": true
  },
  {
    "source": "/docs/nextjs/user-object",
    "destination": "/docs/getting-started/quickstart#user-operations",
    "permanent": true
  },
  {
    "source": "/docs/nextjs/userbutton",
    "destination": "/docs/reference/components/user/user-button",
    "permanent": true
  },
  {
    "source": "/docs/nextjs/userprofile",
    "destination": "/docs/reference/components/user/user-profile",
    "permanent": true
  },
  {
    "source": "/docs/nextjs/useuser",
    "destination": "/docs/reference/hooks/use-user",
    "permanent": true
  },
  {
    "source": "/docs/nextjs/v13-beta",
    "destination": "/docs/getting-started/quickstart",
    "permanent": true
  },
  {
    "source": "/docs/next/api-routes",
    "destination": "/docs/reference/nextjs/clerk-middleware",
    "permanent": true
  },
  {
    "source": "/docs/next.js/configure-middleware",
    "destination": "/docs/reference/nextjs/clerk-middleware",
    "permanent": true
  },
  {
    "source": "/docs/organizations/create-an-organization",
    "destination": "/docs/guides/development/custom-flows/organizations/create-organizations",
    "permanent": true
  },
  {
    "source": "/docs/organizations/create-component",
    "destination": "/docs/reference/components/organization/create-organization",
    "permanent": true
  },
  {
    "source": "/docs/organizations/organization-profile",
    "destination": "/docs/reference/components/organization/organization-profile",
    "permanent": true
  },
  {
    "source": "/docs/organizations/organization-switcher",
    "destination": "/docs/reference/components/organization/organization-switcher",
    "permanent": true
  },
  {
    "source": "/docs/organizations/invite-users",
    "destination": "/docs/guides/development/custom-flows/organizations/manage-organization-invitations",
    "permanent": true
  },
  {
    "source": "/docs/organizations/manage-member-roles",
    "destination": "/docs/guides/development/custom-flows/organizations/manage-roles",
    "permanent": true
  },
  {
    "source": "/docs/organizations/organization-metadata",
    "destination": "/docs/guides/organizations/metadata",
    "permanent": true
  },
  {
    "source": "/docs/organizations/organization-switching",
    "destination": "/docs/guides/development/custom-flows/organizations/organization-switcher",
    "permanent": true
  },
  {
    "source": "/docs/quickstarts/clerk-oauth2",
    "destination": "/docs/guides/configure/auth-strategies/oauth/single-sign-on",
    "permanent": true
  },
  {
    "source": "/docs/quickstarts/get-started-with-create-react-app",
    "destination": "/docs/getting-started/quickstart",
    "permanent": true
  },
  {
    "source": "/docs/quickstarts/get-started-with-expo",
    "destination": "/docs/getting-started/quickstart",
    "permanent": true
  },
  {
    "source": "/docs/quickstarts/get-started-with-fastify",
    "destination": "/docs/getting-started/quickstart",
    "permanent": true
  },
  {
    "source": "/docs/quickstarts/get-started-with-gatsby",
    "destination": "/docs/quickstarts/gatsby",
    "permanent": true
  },
  {
    "source": "/docs/quickstarts/get-started-with-nextjs",
    "destination": "/docs/getting-started/quickstart",
    "permanent": true
  },
  {
    "source": "/docs/quickstarts/get-started-with-redwoodjs",
    "destination": "/docs/references/redwood/overview",
    "permanent": true
  },
  {
    "source": "/docs/quickstarts/get-started-with-remix",
    "destination": "/docs/getting-started/quickstart",
    "permanent": true
  },
  {
    "source": "/docs/reference/clerk-react/clerkprovider",
    "destination": "/docs/reference/components/clerk-provider",
    "permanent": true
  },
  {
    "source": "/docs/reference/clerk-react/installation",
    "destination": "/docs/reference/react/overview",
    "permanent": true
  },
  {
    "source": "/docs/reference/clerk-react/useauth",
    "destination": "/docs/reference/hooks/use-auth",
    "permanent": true
  },
  {
    "source": "/docs/reference/clerk-react/useclerk",
    "destination": "/docs/reference/hooks/use-clerk",
    "permanent": true
  },
  {
    "source": "/docs/reference/clerk-react/useorganization",
    "destination": "/docs/reference/hooks/use-organization",
    "permanent": true
  },
  {
    "source": "/docs/reference/clerk-react/useorganizationlist",
    "destination": "/docs/reference/hooks/use-organization-list",
    "permanent": true
  },
  {
    "source": "/docs/reference/clerk-react/useorganizations",
    "destination": "/docs/reference/hooks/use-organization-list",
    "permanent": true
  },
  {
    "source": "/docs/reference/clerk-react/usesession",
    "destination": "/docs/reference/hooks/use-session",
    "permanent": true
  },
  {
    "source": "/docs/reference/clerk-react/usesessionlist",
    "destination": "/docs/reference/hooks/use-session-list",
    "permanent": true
  },
  {
    "source": "/docs/reference/clerk-react/usesignin",
    "destination": "/docs/reference/hooks/use-sign-in",
    "permanent": true
  },
  {
    "source": "/docs/reference/clerk-react/usesignup",
    "destination": "/docs/reference/hooks/use-sign-up",
    "permanent": true
  },
  {
    "source": "/docs/reference/clerk-react/useuser",
    "destination": "/docs/reference/hooks/use-user",
    "permanent": true
  },
  {
    "source": "/docs/reference/clerkjs/clerk",
    "destination": "/docs/reference/javascript/clerk",
    "permanent": true
  },
  {
    "source": "/docs/reference/clerkjs/client",
    "destination": "/docs/reference/javascript/client",
    "permanent": true
  },
  {
    "source": "/docs/reference/clerkjs/emailaddress",
    "destination": "/docs/reference/javascript/types/email-address",
    "permanent": true
  },
  {
    "source": "/docs/reference/clerkjs/externalaccount",
    "destination": "/docs/reference/javascript/types/external-account",
    "permanent": true
  },
  {
    "source": "/docs/reference/clerkjs/installation",
    "destination": "/docs/reference/javascript/overview",
    "permanent": true
  },
  {
    "source": "/docs/reference/clerkjs/organization",
    "destination": "/docs/reference/javascript/organization",
    "permanent": true
  },
  {
    "source": "/docs/reference/clerkjs/organization-invitation",
    "destination": "/docs/reference/javascript/types/organization-invitation",
    "permanent": true
  },
  {
    "source": "/docs/reference/clerkjs/organization-membership",
    "destination": "/docs/reference/javascript/types/organization-membership",
    "permanent": true
  },
  {
    "source": "/docs/reference/clerkjs/phonenumber",
    "destination": "/docs/reference/javascript/types/phone-number",
    "permanent": true
  },
  {
    "source": "/docs/reference/clerkjs/session",
    "destination": "/docs/reference/javascript/session",
    "permanent": true
  },
  {
    "source": "/docs/reference/clerkjs/sessionwithactivities",
    "destination": "/docs/reference/javascript/types/session-with-activities",
    "permanent": true
  },
  {
    "source": "/docs/reference/clerkjs/signin",
    "destination": "/docs/reference/javascript/sign-in",
    "permanent": true
  },
  {
    "source": "/docs/reference/clerkjs/signup",
    "destination": "/docs/reference/javascript/sign-up",
    "permanent": true
  },
  {
<<<<<<< HEAD
    "source": "/docs/reference/clerkjs/user",
=======
    "source": "/docs/references/clerkjs/user",
>>>>>>> 83e78ee9
    "destination": "/docs/reference/javascript/user",
    "permanent": true
  },
  {
<<<<<<< HEAD
    "source": "/docs/reference/clerkjs/web3wallet",
=======
    "source": "/docs/references/clerkjs/web3wallet",
>>>>>>> 83e78ee9
    "destination": "/docs/reference/javascript/types/web3-wallet",
    "permanent": true
  },
  {
    "source": "/docs/reference/golang/getting-started",
    "destination": "/docs/getting-started/quickstart",
    "permanent": true
  },
  {
    "source": "/docs/reference/golang/other-examples",
    "destination": "/docs/getting-started/quickstart#example",
    "permanent": true
  },
  {
    "source": "/docs/reference/golang/verifying-a-session",
    "destination": "/docs/guides/sessions/verifying",
    "permanent": true
  },
  {
    "source": "/docs/reference/node/available-methods",
    "destination": "/docs/references/nodejs/methods",
    "permanent": true
  },
  {
<<<<<<< HEAD
    "source": "/docs/reference/node/getting-started",
=======
    "source": "/docs/references/node/getting-started",
>>>>>>> 83e78ee9
    "destination": "/docs/reference/express/overview",
    "permanent": true
  },
  {
    "source": "/docs/reference/node/networkless-token-verification",
    "destination": "/docs/guides/sessions/manual-jwt-verification",
    "permanent": true
  },
  {
    "source": "/docs/reference/node/troubleshooting",
    "destination": "/docs/references/nodejs/troubleshooting",
    "permanent": true
  },
  {
    "source": "/docs/reference/overview",
    "destination": "/docs/reference/overview",
    "permanent": true
  },
  {
    "source": "/docs/reference/rate-limits",
    "destination": "/docs/guides/how-clerk-works/system-limits",
    "permanent": true
  },
  {
    "source": "/docs/reference/ruby/available-methods",
    "destination": "/docs/references/ruby/available-methods",
    "permanent": true
  },
  {
    "source": "/docs/reference/ruby/getting-started",
    "destination": "/docs/reference/ruby/overview",
    "permanent": true
  },
  {
    "source": "/docs/reference/ruby/rack-rails-integration",
    "destination": "/docs/references/ruby/rack-rails",
    "permanent": true
  },
  {
    "source": "/docs/request-authentication/backend",
    "destination": "/docs/guides/development/making-requests",
    "permanent": true
  },
  {
    "source": "/docs/request-authentication/cross-origin",
    "destination": "/docs/backend-requests/making-requests#cross-origin-requests",
    "permanent": true
  },
  {
    "source": "/docs/request-authentication/customizing-session-tokens",
    "destination": "/docs/guides/sessions/customize-session-tokens",
    "permanent": true
  },
  {
    "source": "/docs/request-authentication/go",
    "destination": "/docs/getting-started/quickstart",
    "permanent": true
  },
  {
    "source": "/docs/request-authentication/jwt-templates",
    "destination": "/docs/guides/sessions/jwt-templates",
    "permanent": true
  },
  {
    "source": "/docs/request-authentication/nextjs",
    "destination": "/docs/reference/nextjs/clerk-middleware",
    "permanent": true
  },
  {
    "source": "/docs/request-authentication/nodejs-express",
    "destination": "/docs/reference/express/overview",
    "permanent": true
  },
  {
    "source": "/docs/request-authentication/overview",
    "destination": "/docs/guides/development/making-requests",
    "permanent": true
  },
  {
    "source": "/docs/request-authentication/rack-rails",
    "destination": "/docs/reference/ruby/rails",
    "permanent": true
  },
  {
    "source": "/docs/request-authentication/same-origin",
    "destination": "/docs/backend-requests/making-requests#same-origin-requests",
    "permanent": true
  },
  {
    "source": "/docs/request-authentication/validate-session-tokens",
    "destination": "/docs/guides/sessions/manual-jwt-verification",
    "permanent": true
  },
  {
    "source": "/docs/security/introduction",
    "destination": "/docs/security/overview",
    "permanent": true
  },
  {
    "source": "/docs/security/session-leak-protection",
    "destination": "/docs/security/overview",
    "permanent": true
  },
  {
    "source": "/docs/testing/e2e-testing",
    "destination": "/docs/guides/development/testing/test-emails-and-phones",
    "permanent": true
  },
  {
    "source": "/docs/upgrade-guides/client-side-changes-all-frameworks",
    "destination": "/docs/guides/development/upgrading/upgrading-from-v2-to-v3",
    "permanent": true
  },
  {
    "source": "/docs/upgrade-guides/express-server-side-changes",
    "destination": "/docs/guides/development/upgrading/upgrading-from-v2-to-v3",
    "permanent": true
  },
  {
    "source": "/docs/upgrade-guides/nextjs-server-side-changes",
    "destination": "/docs/guides/development/upgrading/upgrading-from-v2-to-v3",
    "permanent": true
  },
  {
    "source": "/docs/users/contact-users",
    "destination": "/docs/guides/users/managing",
    "permanent": true
  },
  {
    "source": "/docs/users/create-users",
    "destination": "/docs/guides/users/managing",
    "permanent": true
  },
  {
    "source": "/docs/users/identify-users",
    "destination": "/docs/guides/users/managing",
    "permanent": true
  },
  {
    "source": "/docs/users/sync-data-to-your-backend",
    "destination": "/docs/guides/development/webhooks/syncing",
    "permanent": true
  },
  {
    "source": "/docs/users/update-user-profiles",
    "destination": "/docs/guides/users/managing",
    "permanent": true
  },
  {
    "source": "/docs/users/user-account-security",
    "destination": "/docs/guides/users/managing",
    "permanent": true
  },
  {
    "source": "/docs/users/user-metadata",
    "destination": "/docs/guides/users/extending",
    "permanent": true
  },
  {
    "source": "/docs/users/build-your-own-ui",
    "destination": "/docs/guides/development/custom-flows/overview",
    "permanent": true
  },
  {
    "source": "/docs/users/user-button",
    "destination": "/docs/reference/components/user/user-button",
    "permanent": true
  },
  {
    "source": "/docs/users/user-profile",
    "destination": "/docs/reference/components/user/user-profile",
    "permanent": true
  },
  {
    "source": "/docs/users",
    "destination": "/docs/guides/users/managing",
    "permanent": true
  },
  {
    "source": "/docs/users/web3-wallets",
    "destination": "/docs/users/web3",
    "permanent": true
  },
  {
    "source": "/docs/reference/social-login-with-github",
    "destination": "/docs/guides/configure/auth-strategies/social-connections/github",
    "permanent": true
  },
  {
    "source": "/docs/get-started/gatsby",
    "destination": "/docs/quickstarts/gatsby",
    "permanent": true
  },
  {
    "source": "/docs/how-to/set-up-your-application",
    "destination": "/docs/quickstarts/setup-clerk",
    "permanent": true
  },
  {
    "source": "/docs/how-to/authenticate-with-email-and-password",
    "destination": "/docs/authentication/configuration/sign-in-options",
    "permanent": true
  },
  {
    "source": "/docs/get-started/create-react-app",
    "destination": "/docs/getting-started/quickstart",
    "permanent": true
  },
  {
    "source": "/docs/main-concepts/user-object",
    "destination": "/docs/guides/users/managing",
    "permanent": true
  },
  {
    "source": "/docs/authentication/social-login-with-gitlab",
    "destination": "/docs/guides/configure/auth-strategies/social-connections/gitlab",
    "permanent": true
  },
  {
    "source": "/docs/authentication/social-login-with-spotify",
    "destination": "/docs/guides/configure/auth-strategies/social-connections/spotify",
    "permanent": true
  },
  {
    "source": "/docs/upgrading-to-v3/introduction",
    "destination": "/docs/guides/development/upgrading/upgrading-from-v2-to-v3",
    "permanent": true
  },
  {
    "source": "/docs/how-to/e2e-testing",
    "destination": "/docs/guides/development/testing/overview",
    "permanent": true
  },
  {
    "source": "/docs/learning-center/security",
    "destination": "/docs/security/introduction",
    "permanent": true
  },
  {
    "source": "/docs/main-concepts/progressive-sign-up-beta",
    "destination": "/docs/guides/development/upgrading/upgrade-guides/progressive-sign-up",
    "permanent": true
  },
  {
    "source": "/docs/authentication/e2e-testing",
    "destination": "/docs/guides/development/testing/test-emails-and-phones",
    "permanent": true
  },
  {
    "source": "/docs/authentication/social-login-with-bitbucket",
    "destination": "/docs/guides/configure/auth-strategies/social-connections/bitbucket",
    "permanent": true
  },
  {
    "source": "/docs/reference/clerk-expo",
    "destination": "/docs/getting-started/quickstart",
    "permanent": true
  },
  {
    "source": "/docs/how-to/sync-data-to-your-backend",
    "destination": "/docs/guides/development/webhooks/syncing",
    "permanent": true
  },
  {
    "source": "/docs/how-to/deploy-to-production",
    "destination": "/docs/guides/development/deployment/production",
    "permanent": true
  },
  {
    "source": "/docs/reference/webhooks",
    "destination": "/docs/guides/development/webhooks/overview",
    "permanent": true
  },
  {
    "source": "/docs/main-concepts/import-users",
    "destination": "/docs/guides/development/migrating/overview",
    "permanent": true
  },
  {
    "source": "/docs/main-concepts/email-deliverability",
    "destination": "/docs/guides/development/troubleshooting/email-deliverability",
    "permanent": true
  },
  {
    "source": "/docs/authentication/social-login-with-notion",
    "destination": "/docs/guides/configure/auth-strategies/social-connections/notion",
    "permanent": true
  },
  {
    "source": "/docs/authentication/session-lifetime",
    "destination": "/docs/guides/secure/session-options#session-lifetime",
    "permanent": true
  },
  {
    "source": "/docs/authentication/social-login-with-hubspot",
    "destination": "/docs/guides/configure/auth-strategies/social-connections/hubspot",
    "permanent": true
  },
  {
    "source": "/docs/how-to/social-login-oauth",
    "destination": "/docs/guides/configure/auth-strategies/social-connections/all-providers",
    "permanent": true
  },
  {
    "source": "/docs/authentication/sign-in-flow",
    "destination": "/docs/authentication/configuration/sign-in-options",
    "permanent": true
  },
  {
    "source": "/docs/how-to/invitations",
    "destination": "/docs/guides/development/custom-flows/authentication/application-invitations",
    "permanent": true
  },
  {
    "source": "/docs/how-to/validate-session-tokens",
    "destination": "/docs/guides/sessions/session-tokens#how-do-i-validate-a-session-token",
    "permanent": true
  },
  {
    "source": "/docs/authentication/social-login-with-dropbox",
    "destination": "/docs/guides/configure/auth-strategies/social-connections/dropbox",
    "permanent": true
  },
  {
    "source": "/docs/reference/social-login-with-twitch",
    "destination": "/docs/guides/configure/auth-strategies/social-connections/twitch",
    "permanent": true
  },
  {
    "source": "/docs/nextjs/control-components",
    "destination": "/docs/reference/components/overview",
    "permanent": true
  },
  {
    "source": "/docs/main-concepts/sign-up-flow",
    "destination": "/docs/authentication/configuration/sign-up-options",
    "permanent": true
  },
  {
    "source": "/docs/how-to/organizations",
    "destination": "/docs/guides/organizations/overview",
    "permanent": true
  },
  {
    "source": "/docs/how-to/passwordless-authentication",
    "destination": "/docs/guides/development/custom-flows/authentication/email-sms-otp",
    "permanent": true
  },
  {
    "source": "/docs/how-to/sign-out",
    "destination": "/docs/guides/development/custom-flows/authentication/sign-out",
    "permanent": true
  },
  {
    "source": "/docs/get-started/remix",
    "destination": "/docs/getting-started/quickstart",
    "permanent": true
  },
  {
    "source": "/docs/get-started/redwoodjs",
    "destination": "/docs/references/redwood/overview",
    "permanent": true
  },
  {
    "source": "/docs/users/jwt-templates",
    "destination": "/docs/guides/sessions/jwt-templates",
    "permanent": true
  },
  {
    "source": "/docs/how-to/make-authenticated-requests-to-the-backend",
    "destination": "/docs/guides/development/making-requests",
    "permanent": true
  },
  {
    "source": "/docs/authentication/email-and-password",
    "destination": "/docs/guides/development/custom-flows/authentication/email-password",
    "permanent": true
  },
  {
    "source": "/docs/get-started/web3",
    "destination": "/docs/users/web3",
    "permanent": true
  },
  {
    "source": "/docs/authentication/social-login-with-discord",
    "destination": "/docs/guides/configure/auth-strategies/social-connections/discord",
    "permanent": true
  },
  {
    "source": "/docs/authentication/social-login-with-tiktok",
    "destination": "/docs/guides/configure/auth-strategies/social-connections/tiktok",
    "permanent": true
  },
  {
    "source": "/docs/how-to/embeddable-magic-links",
    "destination": "/docs/guides/development/custom-flows/authentication/embedded-email-links",
    "permanent": true
  },
  {
    "source": "/docs/upgrading-to-v3/client-side-changes-all-frameworks",
    "destination": "/docs/guides/development/upgrading/upgrading-from-v2-to-v3",
    "permanent": true
  },
  {
    "source": "/docs/troubleshooting/rate-limits",
    "destination": "/docs/guides/how-clerk-works/system-limits",
    "permanent": true
  },
  {
    "source": "/docs/get-started/nextjs",
    "destination": "/docs/getting-started/quickstart",
    "permanent": true
  },
  {
    "source": "/docs/reference/social-login-with-twitter",
    "destination": "/docs/guides/configure/auth-strategies/social-connections/twitter",
    "permanent": true
  },
  {
    "source": "/docs/authentication/social-login-oauth",
    "destination": "/docs/guides/configure/auth-strategies/social-connections/all-providers",
    "permanent": true
  },
  {
    "source": "/docs/authentication/social-login-with-google",
    "destination": "/docs/guides/configure/auth-strategies/social-connections/google",
    "permanent": true
  },
  {
    "source": "/docs/main-concepts/sign-in-flow",
    "destination": "/docs/authentication/configuration/sign-in-options",
    "permanent": true
  },
  {
    "source": "/docs/users/make-authenticated-requests-to-the-backend",
    "destination": "/docs/guides/development/making-requests",
    "permanent": true
  },
  {
    "source": "/docs/reference/social-login-with-apple",
    "destination": "/docs/guides/configure/auth-strategies/social-connections/apple",
    "permanent": true
  },
  {
    "source": "/docs/authentication/social-login-with-coinbase",
    "destination": "/docs/guides/configure/auth-strategies/social-connections/coinbase",
    "permanent": true
  },
  {
    "source": "/docs/authentication/social-login-with-twitter",
    "destination": "/docs/guides/configure/auth-strategies/social-connections/twitter",
    "permanent": true
  },
  {
    "source": "/docs/authentication/social-login-with-facebook",
    "destination": "/docs/guides/configure/auth-strategies/social-connections/facebook",
    "permanent": true
  },
  {
    "source": "/docs/authentication/magic-links",
    "destination": "/docs/guides/development/custom-flows/authentication/email-links",
    "permanent": true
  },
  {
    "source": "/docs/authentication/social-login-with-twitch",
    "destination": "/docs/guides/configure/auth-strategies/social-connections/twitch",
    "permanent": true
  },
  {
    "source": "/docs/upgrading-to-v3/express-server-side-changes",
    "destination": "/docs/guides/development/upgrading/upgrading-from-v2-to-v3",
    "permanent": true
  },
  {
    "source": "/docs/reference/social-login-with-linkedin",
    "destination": "/docs/guides/configure/auth-strategies/social-connections/linkedin-oidc",
    "permanent": true
  },
  {
    "source": "/docs/authentication/social-login-with-linkedin",
    "destination": "/docs/guides/configure/auth-strategies/social-connections/linkedin-oidc",
    "permanent": true
  },
  {
    "source": "/docs/how-to/build-your-own-ui",
    "destination": "/docs/guides/development/custom-flows/overview",
    "permanent": true
  },
  {
    "source": "/docs/reference/social-login-with-discord",
    "destination": "/docs/guides/configure/auth-strategies/social-connections/discord",
    "permanent": true
  },
  {
    "source": "/docs/upgrade-guides/cookieless-dev",
    "destination": "/docs/guides/development/upgrading/upgrade-guides/url-based-session-syncing",
    "permanent": true
  },
  {
    "source": "/docs/authentication/social-login-with-apple",
    "destination": "/docs/guides/configure/auth-strategies/social-connections/apple",
    "permanent": true
  },
  {
    "source": "/docs/main-concepts/export-users",
    "destination": "/docs/deployments/exporting-users",
    "permanent": true
  },
  {
    "source": "/docs/how-to/email-sms-templates",
    "destination": "/docs/guides/customizing-clerk/email-sms-templates",
    "permanent": true
  },
  {
    "source": "/docs/reference/social-login-with-google",
    "destination": "/docs/guides/configure/auth-strategies/social-connections/google",
    "permanent": true
  },
  {
    "source": "/docs/reference/social-login-with-bitbucket",
    "destination": "/docs/guides/configure/auth-strategies/social-connections/bitbucket",
    "permanent": true
  },
  {
    "source": "/docs/how-to/authenticate-with-magic-links",
    "destination": "/docs/guides/development/custom-flows/authentication/email-links",
    "permanent": true
  },
  {
    "source": "/docs/reference/social-login-with-gitlab",
    "destination": "/docs/guides/configure/auth-strategies/social-connections/gitlab",
    "permanent": true
  },
  {
    "source": "/docs/authentication/one-time-codes",
    "destination": "/docs/guides/development/custom-flows/authentication/email-sms-otp",
    "permanent": true
  },
  {
    "source": "/docs/reference/social-login-with-microsoft",
    "destination": "/docs/guides/configure/auth-strategies/social-connections/microsoft",
    "permanent": true
  },
  {
    "source": "/docs/reference/social-login-with-notion",
    "destination": "/docs/guides/configure/auth-strategies/social-connections/notion",
    "permanent": true
  },
  {
    "source": "/docs/authentication/sign-up-flow",
    "destination": "/docs/guides/development/custom-flows/overview#sign-up-flow",
    "permanent": true
  },
  {
    "source": "/docs/how-to/jwt-templates",
    "destination": "/docs/guides/sessions/jwt-templates",
    "permanent": true
  },
  {
    "source": "/docs/reference/social-login-with-dropbox",
    "destination": "/docs/guides/configure/auth-strategies/social-connections/dropbox",
    "permanent": true
  },
  {
    "source": "/docs/authentication/social-login-with-microsoft",
    "destination": "/docs/guides/configure/auth-strategies/social-connections/microsoft",
    "permanent": true
  },
  {
    "source": "/docs/reference/social-login-with-hubspot",
    "destination": "/docs/guides/configure/auth-strategies/social-connections/hubspot",
    "permanent": true
  },
  {
    "source": "/docs/reference/social-login-with-facebook",
    "destination": "/docs/guides/configure/auth-strategies/social-connections/facebook",
    "permanent": true
  },
  {
    "source": "/docs/how-to/multi-factor-authentication",
    "destination": "/docs/guides/development/custom-flows/authentication/email-password-mfa",
    "permanent": true
  },
  {
    "source": "/docs/authentication/social-login-with-line",
    "destination": "/docs/guides/configure/auth-strategies/social-connections/line",
    "permanent": true
  },
  {
    "source": "/docs/how-to/multi-session-applications",
    "destination": "/docs/guides/development/custom-flows/authentication/multi-session-applications",
    "permanent": true
  },
  {
    "source": "/docs/how-to/organizations",
    "destination": "/docs/guides/organizations/overview",
    "permanent": true
  },
  {
    "source": "/docs/authentication/progressive-sign-up-beta",
    "destination": "/docs/guides/development/upgrading/upgrade-guides/progressive-sign-up",
    "permanent": true
  },
  {
    "source": "/docs/authentication/social-login-with-github",
    "destination": "/docs/guides/configure/auth-strategies/social-connections/github",
    "permanent": true
  },
  {
    "source": "/docs/how-to/migrate-from-firebase",
    "destination": "/docs/guides/development/migrating/firebase",
    "permanent": true
  },
  {
    "source": "/docs/main-concepts/session-lifetime",
    "destination": "/docs/guides/secure/session-options#session-lifetime",
    "permanent": true
  },
  {
    "source": "/docs/upgrading-to-v3/nextjs-server-side-changes",
    "destination": "/docs/guides/development/upgrading/upgrading-from-v2-to-v3",
    "permanent": true
  },
  {
    "source": "/docs/nextjs/installation",
    "destination": "/docs/getting-started/quickstart",
    "permanent": true
  },
  {
    "source": "/docs/reference/remix/clerk-catch-boundary",
    "destination": "/docs/references/remix/clerk-error-boundary",
    "permanent": true
  },
  {
    "source": "/docs/deployments/import-and-export-users",
    "destination": "/docs/guides/development/migrating/overview",
    "permanent": true
  },
  {
    "source": "/docs/reference/backend/emails/create-email",
    "destination": "/docs/js-backend/getting-started/quickstart",
    "permanent": true
  },
  {
<<<<<<< HEAD
    "source": "/docs/reference/backend/organization/get-pending-organization-invitation-list",
=======
    "source": "/docs/references/backend/organization/get-pending-organization-invitation-list",
>>>>>>> 83e78ee9
    "destination": "/docs/reference/backend/organization/get-organization-invitation-list",
    "permanent": true
  },
  {
<<<<<<< HEAD
    "source": "/docs/reference/javascript/types/paginated-response",
=======
    "source": "/docs/references/javascript/types/paginated-response",
>>>>>>> 83e78ee9
    "destination": "/docs/reference/javascript/types/clerk-paginated-response",
    "permanent": true
  },
  {
<<<<<<< HEAD
    "source": "/docs/reference/nextjs/with-clerk-middleware",
=======
    "source": "/docs/references/nextjs/with-clerk-middleware",
>>>>>>> 83e78ee9
    "destination": "/docs/reference/nextjs/clerk-middleware",
    "permanent": true
  },
  {
<<<<<<< HEAD
    "source": "/docs/reference/react/use-organizations",
=======
    "source": "/docs/references/react/use-organizations",
>>>>>>> 83e78ee9
    "destination": "/docs/reference/hooks/use-organization-list",
    "permanent": true
  },
  {
    "source": "/docs/upgrade-guides/v3-introduction",
    "destination": "/docs/guides/development/upgrading/upgrading-from-v2-to-v3",
    "permanent": true
  },
  {
    "source": "/docs/upgrade-guides/v3-client-side-changes",
    "destination": "/docs/guides/development/upgrading/upgrading-from-v2-to-v3",
    "permanent": true
  },
  {
    "source": "/docs/upgrade-guides/v3-nextjs-server-side-changes",
    "destination": "/docs/guides/development/upgrading/upgrading-from-v2-to-v3",
    "permanent": true
  },
  {
    "source": "/docs/upgrade-guides/v3-express-server-side-changes",
    "destination": "/docs/guides/development/upgrading/upgrading-from-v2-to-v3",
    "permanent": true
  },
  {
    "source": "/docs/custom-flows/magic-links",
    "destination": "/docs/guides/development/custom-flows/authentication/email-links",
    "permanent": true
  },
  {
    "source": "/docs/custom-flows/embedded-magic-links",
    "destination": "/docs/guides/development/custom-flows/authentication/embedded-email-links",
    "permanent": true
  },
  {
<<<<<<< HEAD
    "source": "/docs/reference/javascript/types/magic-link-error",
=======
    "source": "/docs/references/javascript/types/magic-link-error",
>>>>>>> 83e78ee9
    "destination": "/docs/reference/javascript/types/email-link-error",
    "permanent": true
  },
  {
    "source": "/docs/organizations/multiple-orgs",
    "destination": "/docs/guides/development/custom-flows/organizations/organization-switcher",
    "permanent": true
  },
  {
    "source": "/docs/integrations/webhooks",
    "destination": "/docs/guides/development/webhooks/overview",
    "permanent": true
  },
  {
    "source": "/docs/users/sync-data",
    "destination": "/docs/guides/development/webhooks/syncing",
    "permanent": true
  },
  {
    "source": "/docs/quickstarts/redwood",
    "destination": "/docs/references/redwood/overview",
    "permanent": true
  },
  {
<<<<<<< HEAD
    "source": "/docs/reference/javascript/clerk/sign-in",
=======
    "source": "/docs/references/javascript/clerk/sign-in",
>>>>>>> 83e78ee9
    "destination": "/docs/reference/components/authentication/sign-in",
    "permanent": true
  },
  {
<<<<<<< HEAD
    "source": "/docs/reference/javascript/clerk/sign-up",
=======
    "source": "/docs/references/javascript/clerk/sign-up",
>>>>>>> 83e78ee9
    "destination": "/docs/reference/components/authentication/sign-up",
    "permanent": true
  },
  {
<<<<<<< HEAD
    "source": "/docs/reference/javascript/clerk/user-button",
=======
    "source": "/docs/references/javascript/clerk/user-button",
>>>>>>> 83e78ee9
    "destination": "/docs/reference/components/user/user-button",
    "permanent": true
  },
  {
<<<<<<< HEAD
    "source": "/docs/reference/javascript/clerk/user-profile",
=======
    "source": "/docs/references/javascript/clerk/user-profile",
>>>>>>> 83e78ee9
    "destination": "/docs/reference/components/user/user-profile",
    "permanent": true
  },
  {
<<<<<<< HEAD
    "source": "/docs/reference/javascript/clerk/create-organization",
=======
    "source": "/docs/references/javascript/clerk/create-organization",
>>>>>>> 83e78ee9
    "destination": "/docs/reference/components/organization/create-organization",
    "permanent": true
  },
  {
<<<<<<< HEAD
    "source": "/docs/reference/javascript/clerk/organization-profile",
=======
    "source": "/docs/references/javascript/clerk/organization-profile",
>>>>>>> 83e78ee9
    "destination": "/docs/reference/components/organization/organization-profile",
    "permanent": true
  },
  {
<<<<<<< HEAD
    "source": "/docs/reference/javascript/clerk/organization-switcher",
=======
    "source": "/docs/references/javascript/clerk/organization-switcher",
>>>>>>> 83e78ee9
    "destination": "/docs/reference/components/organization/organization-switcher",
    "permanent": true
  },
  {
<<<<<<< HEAD
    "source": "/docs/reference/javascript/types/paginated-response",
=======
    "source": "/docs/references/javascript/types/paginated-response",
>>>>>>> 83e78ee9
    "destination": "/docs/reference/javascript/types/clerk-paginated-response",
    "permanent": true
  },
  {
<<<<<<< HEAD
    "source": "/docs/reference/javascript/types/oauth-strategy",
=======
    "source": "/docs/references/javascript/types/oauth-strategy",
>>>>>>> 83e78ee9
    "destination": "/docs/reference/javascript/types/sso",
    "permanent": true
  },
  {
<<<<<<< HEAD
    "source": "/docs/reference/javascript/types/oauth-provider",
=======
    "source": "/docs/references/javascript/types/oauth-provider",
>>>>>>> 83e78ee9
    "destination": "/docs/reference/javascript/types/sso",
    "permanent": true
  },
  {
    "source": "/docs/authentication/saml-at-clerk",
    "destination": "/docs/authentication/saml/overview",
    "permanent": true
  },
  {
    "source": "/docs/authentication/configuration/email-options",
    "destination": "/docs/guides/customizing-clerk/email-sms-templates",
    "permanent": true
  },
  {
    "source": "/docs/component-redesign",
    "destination": "docs/components/overview",
    "permanent": true
  },
  {
    "source": "/docs/custom-flows/use-sign-up",
    "destination": "/docs/guides/development/custom-flows/overview",
    "permanent": true
  },
  {
    "source": "/docs/custom-flows/mfa",
    "destination": "/docs/guides/development/custom-flows/authentication/email-password-mfa",
    "permanent": true
  },
  {
<<<<<<< HEAD
    "source": "/docs/reference/javascript/phone-number/phone-number",
=======
    "source": "/docs/references/javascript/phone-number/phone-number",
>>>>>>> 83e78ee9
    "destination": "/docs/reference/javascript/types/phone-number",
    "permanent": true
  },
  {
<<<<<<< HEAD
    "source": "/docs/reference/javascript/phone-number/second-factor",
=======
    "source": "/docs/references/javascript/phone-number/second-factor",
>>>>>>> 83e78ee9
    "destination": "/docs/reference/javascript/types/phone-number",
    "permanent": true
  },
  {
<<<<<<< HEAD
    "source": "/docs/reference/javascript/phone-number/verification",
=======
    "source": "/docs/references/javascript/phone-number/verification",
>>>>>>> 83e78ee9
    "destination": "/docs/reference/javascript/types/phone-number",
    "permanent": true
  },
  {
<<<<<<< HEAD
    "source": "/docs/reference/javascript/email-address/email-address",
=======
    "source": "/docs/references/javascript/email-address/email-address",
>>>>>>> 83e78ee9
    "destination": "/docs/reference/javascript/types/email-address",
    "permanent": true
  },
  {
<<<<<<< HEAD
    "source": "/docs/reference/javascript/email-address/verification",
=======
    "source": "/docs/references/javascript/email-address/verification",
>>>>>>> 83e78ee9
    "destination": "/docs/reference/javascript/types/email-address",
    "permanent": true
  },
  {
<<<<<<< HEAD
    "source": "/docs/reference/backend/sessions/authenticate-request",
=======
    "source": "/docs/references/backend/sessions/authenticate-request",
>>>>>>> 83e78ee9
    "destination": "/docs/reference/backend/authenticate-request",
    "permanent": true
  },
  {
    "source": "/docs/reference/expo/expo-read-session-user-data",
    "destination": "/docs/guides/users/reading",
    "permanent": true
  },
  {
    "source": "/docs/reference/nodejs/token-verification",
    "destination": "/docs/guides/sessions/manual-jwt-verification",
    "permanent": true
  },
  {
    "source": "/docs/components/customization",
    "destination": "/docs/guides/customizing-clerk/appearance-prop/overview",
    "permanent": true
  },
  {
    "source": "/docs/account-portal",
    "destination": "/docs/guides/customizing-clerk/account-portal",
    "permanent": true
  },
  {
    "source": "/docs/account-portal/user-profile-org-profile",
    "destination": "/docs/guides/customizing-clerk/account-portal",
    "permanent": true
  },
  {
    "source": "/docs/testing/playwright",
    "destination": "/docs/guides/development/testing/playwright/overview",
    "permanent": true
  },
  {
    "source": "/docs/testing/cypress",
    "destination": "/docs/guides/development/testing/cypress/overview",
    "permanent": true
  },
  {
<<<<<<< HEAD
    "source": "/docs/reference/nextjs/auth-middleware",
=======
    "source": "/docs/references/nextjs/auth-middleware",
>>>>>>> 83e78ee9
    "destination": "/docs/reference/nextjs/clerk-middleware",
    "permanent": true
  },
  {
    "source": "/docs/components/waitlist/overview",
    "destination": "/docs/reference/components/authentication/waitlist",
    "permanent": true
  },
  {
    "source": "/docs/backend-requests/resources/cookie-size-limits",
    "destination": "/docs/guides/sessions/session-tokens#size-limitations",
    "permanent": true
  },
  {
    "source": "/docs/custom-flows/saml-connections",
    "destination": "/docs/guides/development/custom-flows/authentication/enterprise-connections",
    "permanent": true
  },
  {
    "source": "/docs/reference/react/add-react-router",
    "destination": "/docs/getting-started/quickstart",
    "permanent": true
  },
  {
    "source": "/docs/upgrade-guides/api-keys",
    "destination": "/docs/guides/development/clerk-environment-variables",
    "permanent": true
  },
  {
<<<<<<< HEAD
    "source": "/docs/reference/nextjs/auth-object",
=======
    "source": "/docs/references/nextjs/auth-object",
>>>>>>> 83e78ee9
    "destination": "/docs/reference/backend/types/auth-object",
    "permanent": true
  },
  {
    "source": "/docs/guides/add-onboarding-flow",
    "destination": "/docs/guides/development/add-onboarding-flow",
    "permanent": true
  },
  {
    "source": "/docs/guides/waitlist",
    "destination": "/docs/guides/secure/waitlist",
    "permanent": true
  },
  {
    "source": "/docs/how-clerk-works/routing",
    "destination": "/docs/guides/how-clerk-works/routing",
    "permanent": true
  },
  {
    "source": "/docs/guides/image-optimization/imageurl-image-optimization",
    "destination": "/docs/guides-image-optimization",
    "permanent": true
  },
  {
    "source": "/docs/guides/basic-rbac",
    "destination": "/docs/guides/secure/basic-rbac",
    "permanent": true
  },
  {
    "source": "/docs/guides/force-organizations",
    "destination": "/docs/guides/organizations/overview",
    "permanent": true
  },
  {
    "source": "/docs/guides/authjs-migration",
    "destination": "/docs/guides/development/migrating/authjs",
    "permanent": true
  },
  {
    "source": "/docs/guides/force-mfa",
    "destination": "/docs/guides/secure/force-mfa",
    "permanent": true
  },
  {
    "source": "/docs/reference/expo/web-support/custom-signup-signin-pages",
    "destination": "/docs/guides/development/web-support/custom-sign-in-or-up-page",
    "permanent": true
  },
  {
    "source": "/docs/guides/architecture-scenarios",
    "destination": "/docs/guides/how-clerk-works/multi-tenant-architecture",
    "permanent": true
  },
  {
<<<<<<< HEAD
    "source": "/docs/reference/javascript/phone-number",
=======
    "source": "/docs/references/javascript/phone-number",
>>>>>>> 83e78ee9
    "destination": "/docs/reference/javascript/types/phone-number",
    "permanent": true
  },
  {
<<<<<<< HEAD
    "source": "/docs/reference/javascript/email-address",
=======
    "source": "/docs/references/javascript/email-address",
>>>>>>> 83e78ee9
    "destination": "/docs/reference/javascript/types/email-address",
    "permanent": true
  },
  {
<<<<<<< HEAD
    "source": "/docs/reference/javascript/external-account",
=======
    "source": "/docs/references/javascript/external-account",
>>>>>>> 83e78ee9
    "destination": "/docs/reference/javascript/types/external-account",
    "permanent": true
  },
  {
<<<<<<< HEAD
    "source": "/docs/reference/javascript/session-with-activities",
=======
    "source": "/docs/references/javascript/session-with-activities",
>>>>>>> 83e78ee9
    "destination": "/docs/reference/javascript/types/session-with-activities",
    "permanent": true
  },
  {
<<<<<<< HEAD
    "source": "/docs/reference/javascript/web3-wallet/web3-wallet",
=======
    "source": "/docs/references/javascript/web3-wallet/web3-wallet",
>>>>>>> 83e78ee9
    "destination": "/docs/reference/javascript/types/web3-wallet",
    "permanent": true
  },
  {
<<<<<<< HEAD
    "source": "/docs/reference/javascript/web3-wallet/verification",
=======
    "source": "/docs/references/javascript/web3-wallet/verification",
>>>>>>> 83e78ee9
    "destination": "/docs/reference/javascript/types/web3-wallet",
    "permanent": true
  },
  {
<<<<<<< HEAD
    "source": "/docs/reference/javascript/organization-domain",
=======
    "source": "/docs/references/javascript/organization-domain",
>>>>>>> 83e78ee9
    "destination": "/docs/reference/javascript/types/organization-domain",
    "permanent": true
  },
  {
<<<<<<< HEAD
    "source": "/docs/reference/javascript/organization-invitation",
=======
    "source": "/docs/references/javascript/organization-invitation",
>>>>>>> 83e78ee9
    "destination": "/docs/reference/javascript/types/organization-invitation",
    "permanent": true
  },
  {
<<<<<<< HEAD
    "source": "/docs/reference/javascript/organization-membership-request",
=======
    "source": "/docs/references/javascript/organization-membership-request",
>>>>>>> 83e78ee9
    "destination": "/docs/reference/javascript/types/organization-membership-request",
    "permanent": true
  },
  {
<<<<<<< HEAD
    "source": "/docs/reference/javascript/organization-membership",
=======
    "source": "/docs/references/javascript/organization-membership",
>>>>>>> 83e78ee9
    "destination": "/docs/reference/javascript/types/organization-membership",
    "permanent": true
  },
  {
    "source": "/docs/backend-requests/handling/nodejs",
    "destination": "/docs/reference/express/overview",
    "permanent": true
  },
  {
<<<<<<< HEAD
    "source": "/docs/reference/nodejs/overview",
=======
    "source": "/docs/references/nodejs/overview",
>>>>>>> 83e78ee9
    "destination": "/docs/reference/express/overview",
    "permanent": true
  },
  {
<<<<<<< HEAD
    "source": "/docs/reference/nodejs/available-methods",
=======
    "source": "/docs/references/nodejs/available-methods",
>>>>>>> 83e78ee9
    "destination": "/docs/reference/express/overview",
    "permanent": true
  },
  {
<<<<<<< HEAD
    "source": "/docs/reference/javascript/types/oauth",
=======
    "source": "/docs/references/javascript/types/oauth",
>>>>>>> 83e78ee9
    "destination": "/docs/reference/javascript/types/sso",
    "permanent": true
  },
  {
    "source": "/docs/organizations/accept-organization-invitations",
    "destination": "/docs/guides/development/custom-flows/organizations/accept-organization-invitations",
    "permanent": true
  },
  {
    "source": "/docs/custom-flows/invitations",
    "destination": "/docs/guides/development/custom-flows/authentication/application-invitations",
    "permanent": true
  },
  {
    "source": "/docs/organizations/creating-organizations",
    "destination": "/docs/guides/development/custom-flows/organizations/create-organizations",
    "permanent": true
  },
  {
    "source": "/docs/organizations/updating-organizations",
    "destination": "/docs/guides/development/custom-flows/organizations/update-organizations",
    "permanent": true
  },
  {
    "source": "/docs/organizations/inviting-users",
    "destination": "/docs/guides/development/custom-flows/organizations/manage-organization-invitations",
    "permanent": true
  },
  {
    "source": "/docs/organizations/manage-invitations",
    "destination": "/docs/guides/development/custom-flows/organizations/manage-user-org-invitations",
    "permanent": true
  },
  {
    "source": "/docs/organizations/manage-membership-requests",
    "destination": "/docs/guides/development/custom-flows/organizations/manage-membership-requests",
    "permanent": true
  },
  {
    "source": "/docs/organizations/managing-roles",
    "destination": "/docs/guides/development/custom-flows/organizations/manage-roles",
    "permanent": true
  },
  {
    "source": "/docs/organizations/viewing-memberships",
    "destination": "/docs/guides/development/custom-flows/organizations/organization-switcher",
    "permanent": true
  },
  {
    "source": "/docs/organizations/custom-organization-switcher",
    "destination": "/docs/guides/development/custom-flows/organizations/organization-switcher",
    "permanent": true
  },
  {
<<<<<<< HEAD
    "source": "/docs/reference/javascript/clerk/clerk",
=======
    "source": "/docs/references/javascript/clerk/clerk",
>>>>>>> 83e78ee9
    "destination": "/docs/reference/javascript/clerk",
    "permanent": true
  },
  {
<<<<<<< HEAD
    "source": "/docs/reference/javascript/clerk/build-urls",
=======
    "source": "/docs/references/javascript/clerk/build-urls",
>>>>>>> 83e78ee9
    "destination": "/docs/reference/javascript/clerk",
    "permanent": true
  },
  {
<<<<<<< HEAD
    "source": "/docs/reference/javascript/clerk/handle-navigation",
=======
    "source": "/docs/references/javascript/clerk/handle-navigation",
>>>>>>> 83e78ee9
    "destination": "/docs/reference/javascript/clerk",
    "permanent": true
  },
  {
<<<<<<< HEAD
    "source": "/docs/reference/javascript/clerk/organization-methods",
=======
    "source": "/docs/references/javascript/clerk/organization-methods",
>>>>>>> 83e78ee9
    "destination": "/docs/reference/javascript/clerk",
    "permanent": true
  },
  {
<<<<<<< HEAD
    "source": "/docs/reference/javascript/clerk/redirect-methods",
=======
    "source": "/docs/references/javascript/clerk/redirect-methods",
>>>>>>> 83e78ee9
    "destination": "/docs/reference/javascript/clerk",
    "permanent": true
  },
  {
<<<<<<< HEAD
    "source": "/docs/reference/javascript/clerk/session-methods",
=======
    "source": "/docs/references/javascript/clerk/session-methods",
>>>>>>> 83e78ee9
    "destination": "/docs/reference/javascript/clerk",
    "permanent": true
  },
  {
<<<<<<< HEAD
    "source": "/docs/reference/javascript/clerk/waitlist-methods",
=======
    "source": "/docs/references/javascript/clerk/waitlist-methods",
>>>>>>> 83e78ee9
    "destination": "/docs/reference/javascript/clerk",
    "permanent": true
  },
  {
<<<<<<< HEAD
    "source": "/docs/reference/javascript/organization/organization",
=======
    "source": "/docs/references/javascript/organization/organization",
>>>>>>> 83e78ee9
    "destination": "/docs/reference/javascript/organization",
    "permanent": true
  },
  {
<<<<<<< HEAD
    "source": "/docs/reference/javascript/organization/domains",
=======
    "source": "/docs/references/javascript/organization/domains",
>>>>>>> 83e78ee9
    "destination": "/docs/reference/javascript/organization",
    "permanent": true
  },
  {
<<<<<<< HEAD
    "source": "/docs/reference/javascript/organization/invitations",
=======
    "source": "/docs/references/javascript/organization/invitations",
>>>>>>> 83e78ee9
    "destination": "/docs/reference/javascript/organization",
    "permanent": true
  },
  {
<<<<<<< HEAD
    "source": "/docs/reference/javascript/organization/members",
=======
    "source": "/docs/references/javascript/organization/members",
>>>>>>> 83e78ee9
    "destination": "/docs/reference/javascript/organization",
    "permanent": true
  },
  {
<<<<<<< HEAD
    "source": "/docs/reference/javascript/organization/membership-requests",
=======
    "source": "/docs/references/javascript/organization/membership-requests",
>>>>>>> 83e78ee9
    "destination": "/docs/reference/javascript/organization",
    "permanent": true
  },
  {
<<<<<<< HEAD
    "source": "/docs/reference/javascript/sign-in/sign-in",
=======
    "source": "/docs/references/javascript/sign-in/sign-in",
>>>>>>> 83e78ee9
    "destination": "/docs/reference/javascript/sign-in",
    "permanent": true
  },
  {
<<<<<<< HEAD
    "source": "/docs/reference/javascript/sign-in/authenticate-with",
=======
    "source": "/docs/references/javascript/sign-in/authenticate-with",
>>>>>>> 83e78ee9
    "destination": "/docs/reference/javascript/sign-in",
    "permanent": true
  },
  {
<<<<<<< HEAD
    "source": "/docs/reference/javascript/sign-in/first-factor",
=======
    "source": "/docs/references/javascript/sign-in/first-factor",
>>>>>>> 83e78ee9
    "destination": "/docs/reference/javascript/sign-in",
    "permanent": true
  },
  {
<<<<<<< HEAD
    "source": "/docs/reference/javascript/sign-in/second-factor",
=======
    "source": "/docs/references/javascript/sign-in/second-factor",
>>>>>>> 83e78ee9
    "destination": "/docs/reference/javascript/sign-in",
    "permanent": true
  },
  {
<<<<<<< HEAD
    "source": "/docs/reference/javascript/sign-up/sign-up",
=======
    "source": "/docs/references/javascript/sign-up/sign-up",
>>>>>>> 83e78ee9
    "destination": "/docs/reference/javascript/sign-up",
    "permanent": true
  },
  {
<<<<<<< HEAD
    "source": "/docs/reference/javascript/sign-up/authenticate-with",
=======
    "source": "/docs/references/javascript/sign-up/authenticate-with",
>>>>>>> 83e78ee9
    "destination": "/docs/reference/javascript/sign-up",
    "permanent": true
  },
  {
<<<<<<< HEAD
    "source": "/docs/reference/javascript/sign-up/email-verification",
=======
    "source": "/docs/references/javascript/sign-up/email-verification",
>>>>>>> 83e78ee9
    "destination": "/docs/reference/javascript/sign-up",
    "permanent": true
  },
  {
<<<<<<< HEAD
    "source": "/docs/reference/javascript/sign-up/phone-verification",
=======
    "source": "/docs/references/javascript/sign-up/phone-verification",
>>>>>>> 83e78ee9
    "destination": "/docs/reference/javascript/sign-up",
    "permanent": true
  },
  {
<<<<<<< HEAD
    "source": "/docs/reference/javascript/sign-up/verification",
=======
    "source": "/docs/references/javascript/sign-up/verification",
>>>>>>> 83e78ee9
    "destination": "/docs/reference/javascript/sign-up",
    "permanent": true
  },
  {
<<<<<<< HEAD
    "source": "/docs/reference/javascript/sign-up/web3-verification",
=======
    "source": "/docs/references/javascript/sign-up/web3-verification",
>>>>>>> 83e78ee9
    "destination": "/docs/reference/javascript/sign-up",
    "permanent": true
  },
  {
<<<<<<< HEAD
    "source": "/docs/reference/javascript/user/user",
=======
    "source": "/docs/references/javascript/user/user",
>>>>>>> 83e78ee9
    "destination": "/docs/reference/javascript/user",
    "permanent": true
  },
  {
<<<<<<< HEAD
    "source": "/docs/reference/javascript/user/create-metadata",
=======
    "source": "/docs/references/javascript/user/create-metadata",
>>>>>>> 83e78ee9
    "destination": "/docs/reference/javascript/user",
    "permanent": true
  },
  {
<<<<<<< HEAD
    "source": "/docs/reference/javascript/user/password-management",
=======
    "source": "/docs/references/javascript/user/password-management",
>>>>>>> 83e78ee9
    "destination": "/docs/reference/javascript/user",
    "permanent": true
  },
  {
<<<<<<< HEAD
    "source": "/docs/reference/javascript/user/totp",
=======
    "source": "/docs/references/javascript/user/totp",
>>>>>>> 83e78ee9
    "destination": "/docs/reference/javascript/user",
    "permanent": true
  },
  {
    "source": "/docs/components/control/multi-session",
    "destination": "/docs/guides/secure/session-options#multi-session-applications",
    "permanent": true
  },
  {
    "source": "/docs/guides/transferring-your-app",
    "destination": "/docs/organizations/organization-workspaces#transfer-ownership-of-an-application",
    "permanent": true
  },
  {
    "source": "/docs/how-clerk-works/tokens-signatures",
    "destination": "/docs/guides/how-clerk-works/tokens-and-signatures",
    "permanent": true
  },
  {
    "source": "/docs/backend-requests/making/same-origin",
    "destination": "/docs/backend-requests/making-requests#same-origin-requests",
    "permanent": true
  },
  {
    "source": "/docs/backend-requests/making/cross-origin",
    "destination": "/docs/backend-requests/making-requests#cross-origin-requests",
    "permanent": true
  },
  {
    "source": "/docs/backend-requests/making/custom-session-token",
    "destination": "/docs/guides/sessions/customize-session-tokens",
    "permanent": true
  },
  {
    "source": "/docs/backend-requests/making/jwt-templates",
    "destination": "/docs/guides/sessions/jwt-templates",
    "permanent": true
  },
  {
    "source": "/docs/backend-requests/handling/go",
    "destination": "/docs/getting-started/quickstart",
    "permanent": true
  },
  {
    "source": "/docs/backend-requests/handling/ruby-rails",
    "destination": "/docs/reference/ruby/overview",
    "permanent": true
  },
  {
    "source": "/docs/backend-requests/handling/manual-jwt",
    "destination": "/docs/guides/sessions/manual-jwt-verification",
    "permanent": true
  },
  {
    "source": "/docs/backend-requests/versioning/overview",
    "destination": "/docs/guides/development/upgrading/versioning",
    "permanent": true
  },
  {
    "source": "/docs/backend-requests/versioning/available-versions",
    "destination": "/docs/versioning/available-versions",
    "permanent": true
  },
  {
    "source": "/docs/deployments/clerk-cookies",
    "destination": "/docs/how-clerk-works/cookies",
    "permanent": true
  },
  {
    "source": "/docs/reference/redwood/overview",
    "destination": "https://docs.redwoodjs.com/docs/auth/clerk/",
    "permanent": true
  },
  {
<<<<<<< HEAD
    "source": "/docs/reference/react/use-auth",
=======
    "source": "/docs/references/react/use-auth",
>>>>>>> 83e78ee9
    "destination": "/docs/reference/hooks/use-auth",
    "permanent": true
  },
  {
<<<<<<< HEAD
    "source": "/docs/reference/react/use-clerk",
=======
    "source": "/docs/references/react/use-clerk",
>>>>>>> 83e78ee9
    "destination": "/docs/reference/hooks/use-clerk",
    "permanent": true
  },
  {
<<<<<<< HEAD
    "source": "/docs/reference/react/use-organization-list",
=======
    "source": "/docs/references/react/use-organization-list",
>>>>>>> 83e78ee9
    "destination": "/docs/reference/hooks/use-organization-list",
    "permanent": true
  },
  {
<<<<<<< HEAD
    "source": "/docs/reference/react/use-organization",
=======
    "source": "/docs/references/react/use-organization",
>>>>>>> 83e78ee9
    "destination": "/docs/reference/hooks/use-organization",
    "permanent": true
  },
  {
<<<<<<< HEAD
    "source": "/docs/reference/react/use-reverification",
=======
    "source": "/docs/references/react/use-reverification",
>>>>>>> 83e78ee9
    "destination": "/docs/reference/hooks/use-reverification",
    "permanent": true
  },
  {
<<<<<<< HEAD
    "source": "/docs/reference/react/use-session-list",
=======
    "source": "/docs/references/react/use-session-list",
>>>>>>> 83e78ee9
    "destination": "/docs/reference/hooks/use-session-list",
    "permanent": true
  },
  {
<<<<<<< HEAD
    "source": "/docs/reference/react/use-session",
=======
    "source": "/docs/references/react/use-session",
>>>>>>> 83e78ee9
    "destination": "/docs/reference/hooks/use-session",
    "permanent": true
  },
  {
<<<<<<< HEAD
    "source": "/docs/reference/react/use-sign-in",
=======
    "source": "/docs/references/react/use-sign-in",
>>>>>>> 83e78ee9
    "destination": "/docs/reference/hooks/use-sign-in",
    "permanent": true
  },
  {
<<<<<<< HEAD
    "source": "/docs/reference/react/use-sign-up",
=======
    "source": "/docs/references/react/use-sign-up",
>>>>>>> 83e78ee9
    "destination": "/docs/reference/hooks/use-sign-up",
    "permanent": true
  },
  {
<<<<<<< HEAD
    "source": "/docs/reference/react/use-user",
=======
    "source": "/docs/references/react/use-user",
>>>>>>> 83e78ee9
    "destination": "/docs/reference/hooks/use-user",
    "permanent": true
  },
  {
    "source": "/docs/quickstarts/tanstack-start",
    "destination": "/docs/getting-started/quickstart",
    "permanent": true
  },
  {
    "source": "/docs/organizations/verify-user-permissions",
    "destination": "/docs/guides/secure/authorization-checks",
    "permanent": true
  },
  {
    "source": "/docs/errors/actor-tokens",
    "destination": "/docs/guides/development/errors/overview",
    "permanent": true
  },
  {
    "source": "/docs/errors/allowlist-identifiers",
    "destination": "/docs/guides/development/errors/overview",
    "permanent": true
  },
  {
    "source": "/docs/errors/application",
    "destination": "/docs/guides/development/errors/overview",
    "permanent": true
  },
  {
    "source": "/docs/errors/authentication",
    "destination": "/docs/guides/development/errors/overview",
    "permanent": true
  },
  {
    "source": "/docs/errors/backup-codes",
    "destination": "/docs/guides/development/errors/overview",
    "permanent": true
  },
  {
    "source": "/docs/errors/billing",
    "destination": "/docs/guides/development/errors/overview",
    "permanent": true
  },
  {
    "source": "/docs/errors/billing-accounts",
    "destination": "/docs/guides/development/errors/overview",
    "permanent": true
  },
  {
    "source": "/docs/errors/",
    "destination": "/docs/guides/development/errors/overview",
    "permanent": true
  },
  {
    "source": "/docs/errors/blocklist-identifiers",
    "destination": "/docs/guides/development/errors/overview",
    "permanent": true
  },
  {
    "source": "/docs/errors/clients",
    "destination": "/docs/guides/development/errors/overview",
    "permanent": true
  },
  {
    "source": "/docs/errors/cookie",
    "destination": "/docs/guides/development/errors/overview",
    "permanent": true
  },
  {
    "source": "/docs/errors/deprecation",
    "destination": "/docs/guides/development/errors/overview",
    "permanent": true
  },
  {
    "source": "/docs/errors/",
    "destination": "/docs/guides/development/errors/overview",
    "permanent": true
  },
  {
    "source": "/docs/errors/domains",
    "destination": "/docs/guides/development/errors/overview",
    "permanent": true
  },
  {
    "source": "/docs/errors/entitlements",
    "destination": "/docs/guides/development/errors/overview",
    "permanent": true
  },
  {
    "source": "/docs/errors/features",
    "destination": "/docs/guides/development/errors/overview",
    "permanent": true
  },
  {
    "source": "/docs/errors/forms",
    "destination": "/docs/guides/development/errors/overview",
    "permanent": true
  },
  {
    "source": "/docs/errors/identifications",
    "destination": "/docs/guides/development/errors/overview",
    "permanent": true
  },
  {
    "source": "/docs/errors/passkeys",
    "destination": "/docs/guides/development/errors/overview",
    "permanent": true
  },
  {
    "source": "/docs/errors/rate-limits",
    "destination": "/docs/guides/development/errors/overview",
    "permanent": true
  },
  {
    "source": "/docs/errors/sign-in",
    "destination": "/docs/guides/development/errors/overview",
    "permanent": true
  },
  {
    "source": "/docs/errors/sign-up",
    "destination": "/docs/guides/development/errors/overview",
    "permanent": true
  },
  {
    "source": "/docs/errors/sign-in-tokens",
    "destination": "/docs/guides/development/errors/overview",
    "permanent": true
  },
  {
<<<<<<< HEAD
    "source": "/docs/reference/backend/types/saml-connection",
=======
    "source": "/docs/references/backend/types/saml-connection",
>>>>>>> 83e78ee9
    "destination": "/docs/reference/backend/types/backend-saml-connection",
    "permanent": true
  },
  {
    "source": "/docs/oauth/oauth-overview",
    "destination": "/docs/guides/configure/auth-strategies/oauth/overview",
    "permanent": true
  },
  {
    "source": "/docs/oauth/oauth-single-sign-on",
    "destination": "/docs/guides/configure/auth-strategies/oauth/single-sign-on",
    "permanent": true
  },
  {
    "source": "/docs/oauth/oauth-scoped-access",
    "destination": "/docs/guides/configure/auth-strategies/oauth/scoped-access",
    "permanent": true
  },
  {
    "source": "/docs/oauth/oauth-verify-tokens",
    "destination": "/docs/guides/configure/auth-strategies/oauth/verify-oauth-tokens",
    "permanent": true
  },
  {
    "source": "/docs/security/customize-user-lockout",
    "destination": "/docs/guides/secure/user-lockout#customize-max-sign-in-attempts-and-lockout-duration",
    "permanent": true
  },
  {
    "source": "/docs/security/unlock-user-accounts",
    "destination": "/docs/guides/secure/user-lockout#unlock-user-accounts",
    "permanent": true
  },
  {
    "source": "/docs/security/programmatically-lock-user-accounts",
    "destination": "/docs/guides/secure/user-lockout#lock-a-user-programmatically",
    "permanent": true
  },
  {
    "source": "/docs/organizations/creator-role",
    "destination": "/docs/guides/organizations/roles-and-permissions#the-creator-role",
    "permanent": true
  },
  {
    "source": "/docs/organizations/default-role",
    "destination": "/docs/guides/organizations/roles-and-permissions#the-default-role-for-members",
    "permanent": true
  },
  {
    "source": "/docs/organizations/create-roles-permissions",
    "destination": "/docs/guides/organizations/roles-and-permissions#custom-roles",
    "permanent": true
  },
  {
    "source": "/docs/upgrade-guides/core-2/component-redesign",
    "destination": "/docs/guides/development/upgrading/upgrade-guides/core-2#component-redesign",
    "permanent": true
  },
  {
<<<<<<< HEAD
    "source": "/docs/reference/community-sdk/overview",
=======
    "source": "/docs/references/community-sdk/overview",
>>>>>>> 83e78ee9
    "destination": "/docs/reference/overview#build-with-community-maintained-sdks",
    "permanent": true
  },
  {
    "source": "/docs/organizations/force-organizations",
    "destination": "/docs/guides/organizations/overview",
    "permanent": true
  },
  {
    "source": "/docs/reference/nextjs/build-mcp-server",
    "destination": "/docs/guides/development/mcp/build-mcp-server",
    "permanent": true
  },
  {
    "source": "/docs/reference/nextjs/connect-mcp-client",
    "destination": "/docs/guides/development/mcp/connect-mcp-client",
    "permanent": true
  },
  {
    "source": "/docs/ai-prompts/nextjs",
    "destination": "/docs/guides/ai-prompts",
    "permanent": true
  },
  {
    "source": "/docs/ai-prompts/overview",
    "destination": "/docs/guides/ai-prompts",
    "permanent": true
  },
  {
    "source": "/docs/ai-prompts/react",
    "destination": "/docs/guides/ai-prompts",
    "permanent": true
  },
  {
    "source": "/docs/upgrade-guides/url-based-session-syncing",
    "destination": "/docs/guides/development/upgrading/upgrade-guides/url-based-session-syncing",
    "permanent": true
  },
  {
    "source": "/docs/upgrade-guides/upgrading-from-v2-to-v3",
    "destination": "/docs/guides/development/upgrading/upgrading-from-v2-to-v3",
    "permanent": true
  },
  {
    "source": "/docs/upgrade-guides/sdk-versioning",
    "destination": "/docs/guides/development/upgrading/versioning",
    "permanent": true
  },
  {
    "source": "/docs/upgrade-guides/progressive-sign-up",
    "destination": "/docs/guides/development/upgrading/upgrade-guides/progressive-sign-up",
    "permanent": true
  },
  {
    "source": "/docs/upgrade-guides/overview",
    "destination": "/docs/guides/development/upgrading/overview",
    "permanent": true
  },
  {
    "source": "/docs/upgrade-guides/node-to-express",
    "destination": "/docs/guides/development/upgrading/upgrade-guides/node-to-express",
    "permanent": true
  },
  {
    "source": "/docs/upgrade-guides/long-term-support",
    "destination": "/docs/guides/development/upgrading/versioning",
    "permanent": true
  },
  {
    "source": "/docs/backend-requests/jwt-templates",
    "destination": "/docs/guides/sessions/jwt-templates",
    "permanent": true
  },
  {
    "source": "/docs/backend-requests/overview",
    "destination": "/docs/guides/development/making-requests",
    "permanent": true
  },
  {
    "source": "/docs/backend-requests/making-requests",
    "destination": "/docs/guides/development/making-requests",
    "permanent": true
  },
  {
    "source": "/docs/backend-requests/manual-jwt",
    "destination": "/docs/guides/sessions/manual-jwt-verification",
    "permanent": true
  },
  {
    "source": "/docs/deployments/environments",
    "destination": "/docs/guides/development/managing-environments",
    "permanent": true
  },
  {
    "source": "/docs/deployments/clerk-environment-variables",
    "destination": "/docs/guides/development/clerk-environment-variables",
    "permanent": true
  },
  {
    "source": "/docs/deployments/changing-domains",
    "destination": "/docs/guides/development/deployment/changing-domains",
    "permanent": true
  },
  {
    "source": "/docs/deployments/overview",
    "destination": "/docs/guides/development/deployment/production",
    "permanent": true
  },
  {
    "source": "/docs/deployments/deploy-to-vercel",
    "destination": "/docs/guides/development/deployment/vercel",
    "permanent": true
  },
  {
    "source": "/docs/deployments/deploy-behind-a-proxy",
    "destination": "/docs/guides/development/deployment/behind-a-proxy",
    "permanent": true
  },
  {
    "source": "/docs/deployments/deploy-astro",
    "destination": "/docs/guides/development/deployment/astro",
    "permanent": true
  },
  {
    "source": "/docs/deployments/deploy-chrome-extension",
    "destination": "/docs/guides/development/deployment/chrome-extension",
    "permanent": true
  },
  {
    "source": "/docs/deployments/deploy-expo",
    "destination": "/docs/guides/development/deployment/expo",
    "permanent": true
  },
  {
    "source": "/docs/deployments/set-up-preview-environment",
    "destination": "/docs/guides/development/managing-environments",
    "permanent": true
  },
  {
    "source": "/docs/deployments/set-up-staging",
    "destination": "/docs/guides/development/managing-environments",
    "permanent": true
  },
  {
    "source": "/docs/deployments/staging-alternatives",
    "destination": "/docs/guides/development/deployment/staging-alternatives",
    "permanent": true
  },
  {
    "source": "/docs/deployments/migrate-overview",
    "destination": "/docs/guides/development/migrating/overview",
    "permanent": true
  },
  {
    "source": "/docs/deployments/exporting-users",
    "destination": "/docs/guides/development/migrating/overview",
    "permanent": true
  },
  {
    "source": "/docs/deployments/migrate-from-cognito",
    "destination": "/docs/guides/development/migrating/cognito",
    "permanent": true
  },
  {
    "source": "/docs/deployments/migrate-from-firebase",
    "destination": "/docs/guides/development/migrating/firebase",
    "permanent": true
  },
  {
    "source": "/docs/errors/overview",
    "destination": "/docs/guides/development/errors/overview",
    "permanent": true
  },
  {
    "source": "/docs/guides/custom-redirects",
    "destination": "/docs/guides/development/customize-redirect-urls",
    "permanent": true
  },
  {
    "source": "/docs/guides/custom-types",
    "destination": "/docs/guides/development/override-clerk-types-interfaces",
    "permanent": true
  },
  {
    "source": "/docs/guides/image-optimization",
    "destination": "/docs/guides/development/image-optimization",
    "permanent": true
  },
  {
    "source": "/docs/testing/cypress/custom-commands",
    "destination": "/docs/guides/development/testing/cypress/custom-commands",
    "permanent": true
  },
  {
    "source": "/docs/testing/cypress/overview",
    "destination": "/docs/guides/development/testing/cypress/overview",
    "permanent": true
  },
  {
    "source": "/docs/testing/cypress/test-account-portal",
    "destination": "/docs/guides/development/testing/cypress/test-account-portal",
    "permanent": true
  },
  {
    "source": "/docs/testing/overview",
    "destination": "/docs/guides/development/testing/overview",
    "permanent": true
  },
  {
    "source": "/docs/testing/playwright/overview",
    "destination": "/docs/guides/development/testing/playwright/overview",
    "permanent": true
  },
  {
    "source": "/docs/testing/playwright/test-authenticated-flows",
    "destination": "/docs/guides/development/testing/playwright/test-authenticated-flows",
    "permanent": true
  },
  {
    "source": "/docs/testing/playwright/test-helpers",
    "destination": "/docs/guides/development/testing/playwright/test-helpers",
    "permanent": true
  },
  {
    "source": "/docs/testing/postman-or-insomnia",
    "destination": "/docs/guides/development/testing/postman-or-insomnia",
    "permanent": true
  },
  {
    "source": "/docs/testing/test-emails-and-phones",
    "destination": "/docs/guides/development/testing/test-emails-and-phones",
    "permanent": true
  },
  {
    "source": "/docs/troubleshooting/create-a-minimal-reproduction",
    "destination": "/docs/guides/development/troubleshooting/help-support/create-a-minimal-reproduction",
    "permanent": true
  },
  {
    "source": "/docs/troubleshooting/email-deliverability",
    "destination": "/docs/guides/development/troubleshooting/email-deliverability",
    "permanent": true
  },
  {
    "source": "/docs/troubleshooting/overview",
    "destination": "/docs/guides/development/troubleshooting/overview",
    "permanent": true
  },
  {
    "source": "/docs/troubleshooting/script-loading",
    "destination": "/docs/guides/development/troubleshooting/script-loading",
    "permanent": true
  },
  {
    "source": "/docs/versioning/overview",
    "destination": "/docs/guides/development/upgrading/versioning",
    "permanent": true
  },
  {
    "source": "/docs/versioning/available-versions",
    "destination": "/docs/guides/development/upgrading/versioning",
    "permanent": true
  },
  {
    "source": "/docs/upgrade-guides/core-2/remix",
    "destination": "/docs/guides/development/upgrading/upgrade-guides/core-2/remix",
    "permanent": true
  },
  {
    "source": "/docs/upgrade-guides/core-2/react",
    "destination": "/docs/guides/development/upgrading/upgrade-guides/core-2/react",
    "permanent": true
  },
  {
    "source": "/docs/upgrade-guides/core-2/overview",
    "destination": "/docs/guides/development/upgrading/upgrade-guides/core-2",
    "permanent": true
  },
  {
    "source": "/docs/upgrade-guides/core-2/node",
    "destination": "/docs/guides/development/upgrading/upgrade-guides/core-2/node",
    "permanent": true
  },
  {
    "source": "/docs/upgrade-guides/core-2/nextjs",
    "destination": "/docs/guides/development/upgrading/upgrade-guides/core-2/nextjs",
    "permanent": true
  },
  {
    "source": "/docs/upgrade-guides/core-2/javascript",
    "destination": "/docs/guides/development/upgrading/upgrade-guides/core-2/javascript",
    "permanent": true
  },
  {
    "source": "/docs/upgrade-guides/core-2/fastify",
    "destination": "/docs/guides/development/upgrading/upgrade-guides/core-2/fastify",
    "permanent": true
  },
  {
    "source": "/docs/upgrade-guides/core-2/expo",
    "destination": "/docs/guides/development/upgrading/upgrade-guides/core-2/expo",
    "permanent": true
  },
  {
    "source": "/docs/upgrade-guides/core-2/chrome-extension",
    "destination": "/docs/guides/development/upgrading/upgrade-guides/core-2/chrome-extension",
    "permanent": true
  },
  {
    "source": "/docs/upgrade-guides/core-2/backend",
    "destination": "/docs/guides/development/upgrading/upgrade-guides/core-2/backend",
    "permanent": true
  },
  {
    "source": "/docs/upgrade-guides/expo/v2",
    "destination": "/docs/guides/development/upgrading/upgrade-guides/expo-v2",
    "permanent": true
  },
  {
    "source": "/docs/upgrade-guides/nextjs/v6",
    "destination": "/docs/guides/development/upgrading/upgrade-guides/nextjs-v6",
    "permanent": true
  },
  {
    "source": "/docs/reference/sdk/types",
    "destination": "/docs/guides/development/sdk-development/types",
    "permanent": true
  },
  {
    "source": "/docs/reference/sdk/terminology",
    "destination": "/docs/guides/development/sdk-development/terminology",
    "permanent": true
  },
  {
    "source": "/docs/reference/sdk/philosophy",
    "destination": "/docs/guides/development/sdk-development/philosophy",
    "permanent": true
  },
  {
    "source": "/docs/reference/sdk/overview",
    "destination": "/docs/guides/development/sdk-development/overview",
    "permanent": true
  },
  {
    "source": "/docs/reference/sdk/fullstack",
    "destination": "/docs/guides/development/sdk-development/fullstack",
    "permanent": true
  },
  {
    "source": "/docs/reference/sdk/frontend-only",
    "destination": "/docs/guides/development/sdk-development/frontend-only",
    "permanent": true
  },
  {
    "source": "/docs/reference/sdk/conventions",
    "destination": "/docs/guides/development/sdk-development/conventions",
    "permanent": true
  },
  {
    "source": "/docs/reference/sdk/backend-only",
    "destination": "/docs/guides/development/sdk-development/backend-only",
    "permanent": true
  },
  {
    "source": "/docs/organizations/invitations",
    "destination": "/docs/guides/organizations/invitations",
    "permanent": true
  },
  {
    "source": "/docs/organizations/manage-sso",
    "destination": "/docs/guides/organizations/sso",
    "permanent": true
  },
  {
    "source": "/docs/organizations/metadata",
    "destination": "/docs/guides/organizations/metadata",
    "permanent": true
  },
  {
    "source": "/docs/organizations/organization-workspaces",
    "destination": "/docs/guides/dashboard/overview",
    "permanent": true
  },
  {
    "source": "/docs/organizations/roles-permissions",
    "destination": "/docs/guides/organizations/roles-and-permissions",
    "permanent": true
  },
  {
    "source": "/docs/organizations/verified-domains",
    "destination": "/docs/guides/organizations/verified-domains",
    "permanent": true
  },
  {
    "source": "/docs/billing/overview",
    "destination": "/docs/guides/billing/overview",
    "permanent": true
  },
  {
    "source": "/docs/billing/b2b-saas",
    "destination": "/docs/guides/billing/for-b2b",
    "permanent": true
  },
  {
    "source": "/docs/billing/b2c-saas",
    "destination": "/docs/guides/billing/for-b2c",
    "permanent": true
  },
  {
    "source": "/docs/advanced-usage/using-proxies",
    "destination": "/docs/guides/dashboard/dns-domains/proxy-fapi",
    "permanent": true
  },
  {
    "source": "/docs/advanced-usage/satellite-domains",
    "destination": "/docs/guides/dashboard/dns-domains/satellite-domains",
    "permanent": true
  },
  {
    "source": "/docs/organizations/org-slugs-in-urls",
    "destination": "/docs/guides/organizations/org-slugs-in-urls",
    "permanent": true
  },
  {
    "source": "/docs/organizations/create-orgs-for-users",
    "destination": "/docs/guides/organizations/create-orgs-for-users",
    "permanent": true
  },
  {
    "source": "/docs/organizations/overview",
    "destination": "/docs/guides/organizations/overview",
    "permanent": true
  },
  {
    "source": "/docs/components/waitlist",
    "destination": "/docs/reference/components/authentication/waitlist",
    "permanent": true
  },
  {
    "source": "/docs/components/subscription-details-button",
    "destination": "/docs/reference/components/billing/subscription-details-button",
    "permanent": true
  },
  {
    "source": "/docs/components/billing/subscription-details-button",
    "destination": "/docs/reference/components/billing/subscription-details-button",
    "permanent": true
  },
  {
    "source": "/docs/components/protect",
    "destination": "/docs/reference/components/control/protect",
    "permanent": true
  },
  {
    "source": "/docs/components/pricing-table",
    "destination": "/docs/reference/components/billing/pricing-table",
    "permanent": true
  },
  {
    "source": "/docs/components/billing/pricing-table",
    "destination": "/docs/reference/components/billing/pricing-table",
    "permanent": true
  },
  {
    "source": "/docs/components/plan-details-button",
    "destination": "/docs/reference/components/billing/plan-details-button",
    "permanent": true
  },
  {
    "source": "/docs/components/billing/plan-details-button",
    "destination": "/docs/reference/components/billing/plan-details-button",
    "permanent": true
  },
  {
    "source": "/docs/components/overview",
    "destination": "/docs/reference/components/overview",
    "permanent": true
  },
  {
    "source": "/docs/components/clerk-provider",
    "destination": "/docs/reference/components/clerk-provider",
    "permanent": true
  },
  {
    "source": "/docs/components/checkout-button",
    "destination": "/docs/reference/components/billing/checkout-button",
    "permanent": true
  },
  {
    "source": "/docs/components/billing/checkout-button",
    "destination": "/docs/reference/components/billing/checkout-button",
    "permanent": true
  },
  {
    "source": "/docs/components/authentication/sign-up",
    "destination": "/docs/reference/components/authentication/sign-up",
    "permanent": true
  },
  {
    "source": "/docs/components/authentication/sign-in",
    "destination": "/docs/reference/components/authentication/sign-in",
    "permanent": true
  },
  {
    "source": "/docs/components/authentication/google-one-tap",
    "destination": "/docs/reference/components/authentication/google-one-tap",
    "permanent": true
  },
  {
    "source": "/docs/components/user/user-profile",
    "destination": "/docs/reference/components/user/user-profile",
    "permanent": true
  },
  {
    "source": "/docs/components/user/user-button",
    "destination": "/docs/reference/components/user/user-button",
    "permanent": true
  },
  {
    "source": "/docs/components/organization/organization-switcher",
    "destination": "/docs/reference/components/organization/organization-switcher",
    "permanent": true
  },
  {
    "source": "/docs/components/organization/organization-profile",
    "destination": "/docs/reference/components/organization/organization-profile",
    "permanent": true
  },
  {
    "source": "/docs/components/organization/organization-list",
    "destination": "/docs/reference/components/organization/organization-list",
    "permanent": true
  },
  {
    "source": "/docs/components/organization/create-organization",
    "destination": "/docs/reference/components/organization/create-organization",
    "permanent": true
  },
  {
    "source": "/docs/components/control/signed-out",
    "destination": "/docs/reference/components/control/signed-out",
    "permanent": true
  },
  {
    "source": "/docs/components/control/signed-in",
    "destination": "/docs/reference/components/control/signed-in",
    "permanent": true
  },
  {
    "source": "/docs/components/control/redirect-to-user-profile",
    "destination": "/docs/reference/components/control/redirect-to-user-profile",
    "permanent": true
  },
  {
    "source": "/docs/components/control/redirect-to-sign-up",
    "destination": "/docs/reference/components/control/redirect-to-sign-up",
    "permanent": true
  },
  {
    "source": "/docs/components/control/redirect-to-sign-in",
    "destination": "/docs/reference/components/control/redirect-to-sign-in",
    "permanent": true
  },
  {
    "source": "/docs/components/control/redirect-to-organization-profile",
    "destination": "/docs/reference/components/control/redirect-to-organization-profile",
    "permanent": true
  },
  {
    "source": "/docs/components/control/redirect-to-create-organization",
    "destination": "/docs/reference/components/control/redirect-to-create-organization",
    "permanent": true
  },
  {
    "source": "/docs/components/control/clerk-loading",
    "destination": "/docs/reference/components/control/clerk-loading",
    "permanent": true
  },
  {
    "source": "/docs/components/control/clerk-loaded",
    "destination": "/docs/reference/components/control/clerk-loaded",
    "permanent": true
  },
  {
    "source": "/docs/components/control/authenticate-with-redirect-callback",
    "destination": "/docs/reference/components/control/authenticate-with-redirect-callback",
    "permanent": true
  },
  {
    "source": "/docs/components/unstyled/sign-up-button",
    "destination": "/docs/reference/components/unstyled/sign-up-button",
    "permanent": true
  },
  {
    "source": "/docs/components/unstyled/sign-out-button",
    "destination": "/docs/reference/components/unstyled/sign-out-button",
    "permanent": true
  },
  {
    "source": "/docs/components/unstyled/sign-in-with-metamask",
    "destination": "/docs/reference/components/unstyled/sign-in-with-metamask",
    "permanent": true
  },
  {
    "source": "/docs/components/unstyled/sign-in-button",
    "destination": "/docs/reference/components/unstyled/sign-in-button",
    "permanent": true
  },
  {
    "source": "/docs/customization/overview",
    "destination": "/docs/guides/customizing-clerk/appearance-prop/overview",
    "permanent": true
  },
  {
    "source": "/docs/customization/layout",
    "destination": "/docs/guides/customizing-clerk/appearance-prop/layout",
    "permanent": true
  },
  {
    "source": "/docs/customization/themes",
    "destination": "/docs/guides/customizing-clerk/appearance-prop/themes",
    "permanent": true
  },
  {
    "source": "/docs/customization/variables",
    "destination": "/docs/guides/customizing-clerk/appearance-prop/variables",
    "permanent": true
  },
  {
    "source": "/docs/customization/captcha",
    "destination": "/docs/guides/customizing-clerk/appearance-prop/captcha",
    "permanent": true
  },
  {
    "source": "/docs/customization/organization-profile",
    "destination": "/docs/guides/customizing-clerk/adding-items/organization-profile",
    "permanent": true
  },
  {
    "source": "/docs/customization/user-profile",
    "destination": "/docs/guides/customizing-clerk/adding-items/user-profile",
    "permanent": true
  },
  {
    "source": "/docs/customization/user-button",
    "destination": "/docs/guides/customizing-clerk/adding-items/user-button",
    "permanent": true
  },
  {
    "source": "/docs/customization/localization",
    "destination": "/docs/guides/customizing-clerk/localization",
    "permanent": true
  },
  {
    "source": "/docs/customization/elements/overview",
    "destination": "/docs/guides/customizing-clerk/elements/overview",
    "permanent": true
  },
  {
    "source": "/docs/authentication/configuration/email-sms-templates",
    "destination": "/docs/guides/customizing-clerk/email-sms-templates",
    "permanent": true
  },
  {
    "source": "/docs/account-portal/overview",
    "destination": "/docs/guides/customizing-clerk/account-portal",
    "permanent": true
  },
  {
    "source": "/docs/account-portal/getting-started",
    "destination": "/docs/guides/customizing-clerk/account-portal",
    "permanent": true
  },
  {
    "source": "/docs/account-portal/disable-account-portal",
    "destination": "/docs/guides/customizing-clerk/account-portal",
    "permanent": true
  },
  {
    "source": "/docs/account-portal/direct-links",
    "destination": "/docs/guides/customizing-clerk/account-portal",
    "permanent": true
  },
  {
    "source": "/docs/backend-requests/custom-session-token",
    "destination": "/docs/guides/sessions/customize-session-tokens",
    "permanent": true
  },
  {
    "source": "/docs/webhooks/overview",
    "destination": "/docs/guides/development/webhooks/overview",
    "permanent": true
  },
  {
    "source": "/docs/webhooks/sync-data",
    "destination": "/docs/guides/development/webhooks/syncing",
    "permanent": true
  },
  {
    "source": "/docs/webhooks/debug-your-webhooks",
    "destination": "/docs/guides/development/webhooks/debugging",
    "permanent": true
  },
  {
    "source": "/docs/webhooks/inngest",
    "destination": "/docs/guides/development/webhooks/inngest",
    "permanent": true
  },
  {
    "source": "/docs/webhooks/loops",
    "destination": "/docs/guides/development/webhooks/loops",
    "permanent": true
  },
  {
    "source": "/docs/authentication/configuration/sign-up-sign-in-options",
    "destination": "/docs/guides/configure/auth-strategies/sign-up-sign-in-options",
    "permanent": true
  },
  {
    "source": "/docs/integrations/vercel-marketplace",
    "destination": "/docs/guides/development/integrations/platforms/vercel-marketplace",
    "permanent": true
  },
  {
    "source": "/docs/integrations/shopify",
    "destination": "/docs/guides/development/integrations/platforms/shopify",
    "permanent": true
  },
  {
    "source": "/docs/authentication/overview",
    "destination": "/docs/guides/configure/auth-strategies/sign-up-sign-in-options",
    "permanent": true
  },
  {
    "source": "/docs/custom-flows/user-impersonation",
    "destination": "/docs/guides/development/custom-flows/account-updates/user-impersonation",
    "permanent": true
  },
  {
    "source": "/docs/custom-flows/update-organizations",
    "destination": "/docs/guides/development/custom-flows/organizations/update-organizations",
    "permanent": true
  },
  {
    "source": "/docs/custom-flows/sign-out",
    "destination": "/docs/guides/development/custom-flows/authentication/sign-out",
    "permanent": true
  },
  {
    "source": "/docs/custom-flows/passkeys",
    "destination": "/docs/guides/development/custom-flows/authentication/passkeys",
    "permanent": true
  },
  {
    "source": "/docs/custom-flows/overview",
    "destination": "/docs/guides/development/custom-flows/overview",
    "permanent": true
  },
  {
    "source": "/docs/custom-flows/organization-switcher",
    "destination": "/docs/guides/development/custom-flows/organizations/organization-switcher",
    "permanent": true
  },
  {
    "source": "/docs/custom-flows/oauth-connections",
    "destination": "/docs/guides/development/custom-flows/authentication/oauth-connections",
    "permanent": true
  },
  {
    "source": "/docs/custom-flows/multi-session-applications",
    "destination": "/docs/guides/development/custom-flows/authentication/multi-session-applications",
    "permanent": true
  },
  {
    "source": "/docs/custom-flows/manage-user-org-invitations",
    "destination": "/docs/guides/development/custom-flows/organizations/manage-user-org-invitations",
    "permanent": true
  },
  {
    "source": "/docs/custom-flows/manage-totp-based-mfa",
    "destination": "/docs/guides/development/custom-flows/account-updates/manage-totp-based-mfa",
    "permanent": true
  },
  {
    "source": "/docs/custom-flows/manage-sso-connections",
    "destination": "/docs/guides/development/custom-flows/account-updates/manage-sso-connections",
    "permanent": true
  },
  {
    "source": "/docs/custom-flows/manage-sms-based-mfa",
    "destination": "/docs/guides/development/custom-flows/account-updates/manage-sms-based-mfa",
    "permanent": true
  },
  {
    "source": "/docs/custom-flows/manage-roles",
    "destination": "/docs/guides/development/custom-flows/organizations/manage-roles",
    "permanent": true
  },
  {
    "source": "/docs/custom-flows/manage-organization-invitations",
    "destination": "/docs/guides/development/custom-flows/organizations/manage-organization-invitations",
    "permanent": true
  },
  {
    "source": "/docs/custom-flows/manage-membership-requests",
    "destination": "/docs/guides/development/custom-flows/organizations/manage-membership-requests",
    "permanent": true
  },
  {
    "source": "/docs/custom-flows/google-one-tap",
    "destination": "/docs/guides/development/custom-flows/authentication/google-one-tap",
    "permanent": true
  },
  {
    "source": "/docs/custom-flows/forgot-password",
    "destination": "/docs/guides/development/custom-flows/account-updates/forgot-password",
    "permanent": true
  },
  {
    "source": "/docs/custom-flows/error-handling",
    "destination": "/docs/guides/development/custom-flows/error-handling",
    "permanent": true
  },
  {
    "source": "/docs/custom-flows/enterprise-connections",
    "destination": "/docs/guides/development/custom-flows/authentication/enterprise-connections",
    "permanent": true
  },
  {
    "source": "/docs/custom-flows/embedded-email-links",
    "destination": "/docs/guides/development/custom-flows/authentication/embedded-email-links",
    "permanent": true
  },
  {
    "source": "/docs/custom-flows/email-sms-otp",
    "destination": "/docs/guides/development/custom-flows/authentication/email-sms-otp",
    "permanent": true
  },
  {
    "source": "/docs/custom-flows/email-password",
    "destination": "/docs/guides/development/custom-flows/authentication/email-password",
    "permanent": true
  },
  {
    "source": "/docs/custom-flows/email-password-mfa",
    "destination": "/docs/guides/development/custom-flows/authentication/email-password-mfa",
    "permanent": true
  },
  {
    "source": "/docs/custom-flows/email-links",
    "destination": "/docs/guides/development/custom-flows/authentication/email-links",
    "permanent": true
  },
  {
    "source": "/docs/custom-flows/create-organizations",
    "destination": "/docs/guides/development/custom-flows/organizations/create-organizations",
    "permanent": true
  },
  {
    "source": "/docs/custom-flows/checkout-new-payment-method",
    "destination": "/docs/guides/development/custom-flows/billing/checkout-new-payment-method",
    "permanent": true
  },
  {
    "source": "/docs/custom-flows/checkout-existing-payment-method",
    "destination": "/docs/guides/development/custom-flows/billing/checkout-existing-payment-method",
    "permanent": true
  },
  {
    "source": "/docs/custom-flows/bot-sign-up-protection",
    "destination": "/docs/guides/development/custom-flows/authentication/bot-sign-up-protection",
    "permanent": true
  },
  {
    "source": "/docs/custom-flows/application-invitations",
    "destination": "/docs/guides/development/custom-flows/authentication/application-invitations",
    "permanent": true
  },
  {
    "source": "/docs/custom-flows/add-phone",
    "destination": "/docs/guides/development/custom-flows/account-updates/add-phone",
    "permanent": true
  },
  {
    "source": "/docs/custom-flows/add-new-payment-method",
    "destination": "/docs/guides/development/custom-flows/billing/add-new-payment-method",
    "permanent": true
  },
  {
    "source": "/docs/custom-flows/add-email",
    "destination": "/docs/guides/development/custom-flows/account-updates/add-email",
    "permanent": true
  },
  {
    "source": "/docs/custom-flows/accept-organization-invitations",
    "destination": "/docs/guides/development/custom-flows/organizations/accept-organization-invitations",
    "permanent": true
  },
  {
    "source": "/docs/users/overview",
    "destination": "/docs/guides/users/managing",
    "permanent": true
  },
  {
    "source": "/docs/users/invitations",
    "destination": "/docs/guides/users/inviting",
    "permanent": true
  },
  {
    "source": "/docs/users/metadata",
    "destination": "/docs/guides/users/extending",
    "permanent": true
  },
  {
    "source": "/docs/users/user-impersonation",
    "destination": "/docs/guides/users/impersonation",
    "permanent": true
  },
  {
    "source": "/docs/users/creating-users",
    "destination": "/docs/guides/users/managing",
    "permanent": true
  },
  {
    "source": "/docs/users/deleting-users",
    "destination": "/docs/guides/users/managing",
    "permanent": true
  },
  {
    "source": "/docs/authentication/configuration/legal-compliance",
    "destination": "/docs/guides/secure/legal-compliance",
    "permanent": true
  },
  {
    "source": "/docs/authentication/configuration/restrictions",
    "destination": "/docs/guides/secure/restricting-access",
    "permanent": true
  },
  {
    "source": "/docs/authentication/configuration/session-options",
    "destination": "/docs/guides/secure/session-options",
    "permanent": true
  },
  {
    "source": "/docs/guides/authorization-checks",
    "destination": "/docs/guides/secure/authorization-checks",
    "permanent": true
  },
  {
    "source": "/docs/guides/reverification",
    "destination": "/docs/guides/secure/reverification",
    "permanent": true
  },
  {
    "source": "/docs/security/bot-protection",
    "destination": "/docs/guides/secure/bot-protection",
    "permanent": true
  },
  {
    "source": "/docs/security/csrf-protection",
    "destination": "/docs/guides/secure/best-practices/csrf-protection",
    "permanent": true
  },
  {
    "source": "/docs/security/clerk-csp",
    "destination": "/docs/guides/secure/best-practices/csp-headers",
    "permanent": true
  },
  {
    "source": "/docs/security/email-link-protection",
    "destination": "/docs/guides/secure/best-practices/protect-email-links",
    "permanent": true
  },
  {
    "source": "/docs/security/xss-leak-protection",
    "destination": "/docs/guides/secure/best-practices/xss-leak-protection",
    "permanent": true
  },
  {
    "source": "/docs/security/fixation-protection",
    "destination": "/docs/guides/secure/best-practices/fixation-protection",
    "permanent": true
  },
  {
    "source": "/docs/security/vulnerability-disclosure-policy",
    "destination": "/docs/guides/how-clerk-works/security/vulnerability-disclosure-policy",
    "permanent": true
  },
  {
    "source": "/docs/telemetry",
    "destination": "/docs/guides/how-clerk-works/security/clerk-telemetry",
    "permanent": true
  },
  {
    "source": "/docs/security/password-protection",
    "destination": "/docs/guides/secure/password-protection-and-rules",
    "permanent": true
  },
  {
    "source": "/docs/security/user-lock-guide",
    "destination": "/docs/guides/secure/user-lockout",
    "permanent": true
  },
  {
    "source": "/docs/security/unauthorized-sign-in",
    "destination": "/docs/guides/secure/best-practices/unauthorized-sign-in",
    "permanent": true
  },
  {
    "source": "/docs/security/overview",
    "destination": "/docs",
    "permanent": true
  },
  {
    "source": "/docs/backend-requests/resources/cookies",
    "destination": "/docs/guides/how-clerk-works/cookies",
    "permanent": true
  },
  {
    "source": "/docs/backend-requests/resources/rate-limits",
    "destination": "/docs/guides/how-clerk-works/system-limits",
    "permanent": true
  },
  {
    "source": "/docs/backend-requests/resources/session-tokens",
    "destination": "/docs/guides/sessions/session-tokens",
    "permanent": true
  },
  {
    "source": "/docs/guides/multi-tenant-architecture",
    "destination": "/docs/guides/how-clerk-works/multi-tenant-architecture",
    "permanent": true
  },
  {
    "source": "/docs/guides/routing",
    "destination": "/docs/guides/how-clerk-works/routing",
    "permanent": true
  },
  {
    "source": "/docs/guides/how-clerk-works/overview",
    "destination": "/docs/guides/how-clerk-works/overview",
    "permanent": true
  },
  {
    "source": "/docs/how-clerk-works/cookies",
    "destination": "/docs/guides/how-clerk-works/cookies",
    "permanent": true
  },
  {
    "source": "/docs/backend-requests/resources/tokens-and-signatures",
    "destination": "/docs/guides/how-clerk-works/tokens-and-signatures",
    "permanent": true
  },
  {
    "source": "/docs/guides/force-token-refresh",
    "destination": "/docs/guides/sessions/force-token-refresh",
    "permanent": true
  },
  {
    "source": "/docs/mcp/overview",
    "destination": "/docs/guides/development/mcp/overview",
    "permanent": true
  },
  {
    "source": "/docs/mcp/connect-mcp-client",
    "destination": "/docs/guides/development/mcp/connect-mcp-client",
    "permanent": true
  },
  {
    "source": "/docs/mcp/build-mcp-server",
    "destination": "/docs/guides/development/mcp/build-mcp-server",
    "permanent": true
  },
  {
    "source": "/docs/authentication/configuration/force-mfa",
    "destination": "/docs/guides/secure/force-mfa",
    "permanent": true
  },
  {
    "source": "/docs/machine-auth/overview",
    "destination": "/docs/guides/development/machine-auth/overview",
    "permanent": true
  },
  {
    "source": "/docs/machine-auth/m2m-tokens",
    "destination": "/docs/guides/development/machine-auth/m2m-tokens",
    "permanent": true
  },
  {
    "source": "/docs/quickstarts/nextjs",
    "destination": "/docs/getting-started/quickstart",
    "permanent": true
  },
  {
    "source": "/docs/quickstarts/nextjs-pages-router",
    "destination": "/docs/getting-started/quickstart/pages-router",
    "permanent": true
  },
  {
    "source": "/docs/quickstarts/android",
    "destination": "/docs/getting-started/quickstart",
    "permanent": true
  },
  {
    "source": "/docs/quickstarts/fastify",
    "destination": "/docs/getting-started/quickstart",
    "permanent": true
  },
  {
    "source": "/docs/quickstarts/react-router",
    "destination": "/docs/getting-started/quickstart",
    "permanent": true
  },
  {
    "source": "/docs/quickstarts/tanstack-react-start",
    "destination": "/docs/getting-started/quickstart",
    "permanent": true
  },
  {
    "source": "/docs/quickstarts/astro",
    "destination": "/docs/getting-started/quickstart",
    "permanent": true
  },
  {
    "source": "/docs/quickstarts/ios",
    "destination": "/docs/getting-started/quickstart",
    "permanent": true
  },
  {
    "source": "/docs/quickstarts/vue",
    "destination": "/docs/getting-started/quickstart",
    "permanent": true
  },
  {
    "source": "/docs/quickstarts/chrome-extension",
    "destination": "/docs/getting-started/quickstart",
    "permanent": true
  },
  {
    "source": "/docs/quickstarts/javascript",
    "destination": "/docs/getting-started/quickstart",
    "permanent": true
  },
  {
    "source": "/docs/quickstarts/remix",
    "destination": "/docs/getting-started/quickstart",
    "permanent": true
  },
  {
    "source": "/docs/quickstarts/expo",
    "destination": "/docs/getting-started/quickstart",
    "permanent": true
  },
  {
    "source": "/docs/quickstarts/nuxt",
    "destination": "/docs/getting-started/quickstart",
    "permanent": true
  },
  {
    "source": "/docs/quickstarts/ruby",
    "destination": "/docs/getting-started/quickstart",
    "permanent": true
  },
  {
    "source": "/docs/quickstarts/express",
    "destination": "/docs/getting-started/quickstart",
    "permanent": true
  },
  {
    "source": "/docs/quickstarts/react",
    "destination": "/docs/getting-started/quickstart",
    "permanent": true
  },
  {
    "source": "/docs/reference/android/passkeys",
    "destination": "/docs/guides/configure/auth-strategies/sign-up-sign-in-options#configure-passkeys-for-android",
    "permanent": true
  },
  {
    "source": "/docs/reference/astro/migrating-from-astro-community-sdk",
    "destination": "/docs/guides/development/migrating/astro-community-sdk",
    "permanent": true
  },
  {
    "source": "/docs/reference/astro/hybrid-rendering",
    "destination": "/docs/guides/development/hybrid-rendering",
    "permanent": true
  },
  {
    "source": "/docs/reference/astro/read-session-data",
    "destination": "/docs/guides/users/reading",
    "permanent": true
  },
  {
    "source": "/docs/reference/astro/endpoints",
    "destination": "/docs/guides/development/endpoints",
    "permanent": true
  },
  {
    "source": "/docs/reference/expo/web-support/overview",
    "destination": "/docs/guides/development/web-support/overview",
    "permanent": true
  },
  {
    "source": "/docs/reference/expo/web-support/custom-sign-up-page",
    "destination": "/docs/guides/development/web-support/custom-sign-up-page",
    "permanent": true
  },
  {
    "source": "/docs/reference/expo/web-support/custom-sign-in-or-up-page",
    "destination": "/docs/guides/development/web-support/custom-sign-in-or-up-page",
    "permanent": true
  },
  {
    "source": "/docs/reference/expo/read-session-user-data",
    "destination": "/docs/guides/users/reading",
    "permanent": true
  },
  {
    "source": "/docs/reference/expo/local-credentials",
    "destination": "/docs/guides/development/local-credentials",
    "permanent": true
  },
  {
    "source": "/docs/reference/expo/passkeys",
    "destination": "/docs/guides/configure/auth-strategies/sign-up-sign-in-options#configure-passkeys-for-expo",
    "permanent": true
  },
  {
    "source": "/docs/reference/expo/offline-support",
    "destination": "/docs/guides/development/offline-support",
    "permanent": true
  },
  {
    "source": "/docs/reference/expo/access-clerk-outside-components",
    "destination": "/docs/guides/development/access-clerk-outside-components",
    "permanent": true
  },
  {
    "source": "/docs/reference/react-router/read-session-data",
    "destination": "/docs/guides/users/reading",
    "permanent": true
  },
  {
    "source": "/docs/reference/react-router/custom-sign-in-or-up-page",
    "destination": "/docs/guides/development/custom-sign-in-or-up-page",
    "permanent": true
  },
  {
    "source": "/docs/reference/react-router/custom-sign-up-page",
    "destination": "/docs/guides/development/custom-sign-up-page",
    "permanent": true
  },
  {
    "source": "/docs/reference/react-router/library-mode",
    "destination": "/docs/guides/development/library-mode",
    "permanent": true
  },
  {
    "source": "/docs/reference/react-router/verifying-oauth-access-tokens",
    "destination": "/docs/guides/development/verifying-oauth-access-tokens",
    "permanent": true
  },
  {
    "source": "/docs/reference/ios/sign-in-with-apple",
    "destination": "docs/guides/configure/auth-strategies/sign-in-with-apple",
    "permanent": true
  },
  {
    "source": "/docs/reference/android/sign-in-with-google",
    "destination": "docs/guides/configure/auth-strategies/sign-in-with-google",
    "permanent": true
  },
  {
    "source": "/docs/reference/chrome-extension/add-react-router",
    "destination": "/docs/guides/development/add-react-router",
    "permanent": true
  },
  {
    "source": "/docs/reference/chrome-extension/sync-host",
    "destination": "/docs/guides/sessions/sync-host",
    "permanent": true
  },
  {
    "source": "/docs/reference/chrome-extension/configure-consistent-crx-id",
    "destination": "/docs/guides/development/configure-consistent-crx-id",
    "permanent": true
  },
  {
    "source": "/docs/reference/go/verifying-sessions",
    "destination": "/docs/guides/sessions/verifying",
    "permanent": true
  },
  {
    "source": "/docs/reference/tanstack-react-start/custom-sign-in-or-up-page",
    "destination": "/docs/guides/development/custom-sign-in-or-up-page",
    "permanent": true
  },
  {
    "source": "/docs/reference/tanstack-react-start/custom-sign-up-page",
    "destination": "/docs/guides/development/custom-sign-up-page",
    "permanent": true
  },
  {
    "source": "/docs/reference/tanstack-react-start/read-session-data",
    "destination": "/docs/guides/users/reading",
    "permanent": true
  },
  {
    "source": "/docs/reference/tanstack-react-start/verifying-oauth-access-tokens",
    "destination": "/docs/guides/development/verifying-oauth-access-tokens",
    "permanent": true
  },
  {
    "source": "/docs/reference/vue/migrating-from-vue-community-sdk",
    "destination": "/docs/guides/development/migrating/vue-community-sdk",
    "permanent": true
  },
  {
    "source": "/docs/reference/remix/spa-mode",
    "destination": "/docs/guides/development/spa-mode",
    "permanent": true
  },
  {
    "source": "/docs/reference/remix/custom-sign-in-or-up-page",
    "destination": "/docs/guides/development/custom-sign-in-or-up-page",
    "permanent": true
  },
  {
    "source": "/docs/reference/remix/custom-sign-up-page",
    "destination": "/docs/guides/development/custom-sign-up-page",
    "permanent": true
  },
  {
    "source": "/docs/reference/remix/read-session-data",
    "destination": "/docs/guides/users/reading",
    "permanent": true
  },
  {
    "source": "/docs/reference/nuxt/read-session-data",
    "destination": "/docs/guides/users/reading",
    "permanent": true
  },
  {
    "source": "/docs/reference/nuxt/protect-pages",
    "destination": "/docs/guides/secure/protect-pages",
    "permanent": true
  },
  {
    "source": "/docs/reference/nextjs/read-session-data",
    "destination": "/docs/guides/users/reading",
    "permanent": true
  },
  {
    "source": "/docs/reference/nextjs/custom-sign-in-or-up-page",
    "destination": "/docs/guides/development/custom-sign-in-or-up-page",
    "permanent": true
  },
  {
    "source": "/docs/reference/nextjs/custom-sign-up-page",
    "destination": "/docs/guides/development/custom-sign-up-page",
    "permanent": true
  },
  {
    "source": "/docs/reference/nextjs/add-onboarding-flow",
    "destination": "/docs/guides/development/add-onboarding-flow",
    "permanent": true
  },
  {
    "source": "/docs/reference/nextjs/waitlist",
    "destination": "/docs/guides/secure/waitlist",
    "permanent": true
  },
  {
    "source": "/docs/reference/nextjs/basic-rbac",
    "destination": "/docs/guides/secure/basic-rbac",
    "permanent": true
  },
  {
    "source": "/docs/reference/nextjs/rendering-modes",
    "destination": "/docs/guides/development/rendering-modes",
    "permanent": true
  },
  {
    "source": "/docs/reference/nextjs/geo-blocking",
    "destination": "/docs/guides/development/geo-blocking",
    "permanent": true
  },
  {
    "source": "/docs/reference/nextjs/authjs-migration",
    "destination": "/docs/guides/development/migrating/authjs",
    "permanent": true
  },
  {
    "source": "/docs/reference/nextjs/trpc",
    "destination": "/docs/guides/development/trpc",
    "permanent": true
  },
  {
    "source": "/docs/reference/nextjs/verifying-oauth-access-tokens",
    "destination": "/docs/guides/development/verifying-oauth-access-tokens",
    "permanent": true
  },
  {
    "source": "/docs/reference/nextjs/shadcn",
    "destination": "/docs/guides/development/shadcn-cli",
    "permanent": true
  },
  {
    "source": "/docs/reference/backend/overview",
    "destination": "/docs/getting-started/quickstart",
    "permanent": true
  },
  {
    "source": "/docs/reference/go/overview",
    "destination": "/docs/getting-started/quickstart",
    "permanent": true
  },
  {
<<<<<<< HEAD
    "source": "/docs/reference/vue/use-auth",
=======
    "source": "/docs/references/vue/use-auth",
>>>>>>> 83e78ee9
    "destination": "/docs/reference/composables/use-auth",
    "permanent": true
  },
  {
<<<<<<< HEAD
    "source": "/docs/reference/vue/use-clerk",
=======
    "source": "/docs/references/vue/use-clerk",
>>>>>>> 83e78ee9
    "destination": "/docs/reference/composables/use-clerk",
    "permanent": true
  },
  {
<<<<<<< HEAD
    "source": "/docs/reference/vue/use-organization",
=======
    "source": "/docs/references/vue/use-organization",
>>>>>>> 83e78ee9
    "destination": "/docs/reference/composables/use-organization",
    "permanent": true
  },
  {
<<<<<<< HEAD
    "source": "/docs/reference/vue/use-session",
=======
    "source": "/docs/references/vue/use-session",
>>>>>>> 83e78ee9
    "destination": "/docs/reference/composables/use-session",
    "permanent": true
  },
  {
<<<<<<< HEAD
    "source": "/docs/reference/vue/use-session-list",
=======
    "source": "/docs/references/vue/use-session-list",
>>>>>>> 83e78ee9
    "destination": "/docs/reference/composables/use-session-list",
    "permanent": true
  },
  {
<<<<<<< HEAD
    "source": "/docs/reference/vue/use-sign-in",
=======
    "source": "/docs/references/vue/use-sign-in",
>>>>>>> 83e78ee9
    "destination": "/docs/reference/composables/use-sign-in",
    "permanent": true
  },
  {
<<<<<<< HEAD
    "source": "/docs/reference/vue/use-sign-up",
=======
    "source": "/docs/references/vue/use-sign-up",
>>>>>>> 83e78ee9
    "destination": "/docs/reference/composables/use-sign-up",
    "permanent": true
  },
  {
<<<<<<< HEAD
    "source": "/docs/reference/vue/use-user",
=======
    "source": "/docs/references/vue/use-user",
>>>>>>> 83e78ee9
    "destination": "/docs/reference/composables/use-user",
    "permanent": true
  },
  {
    "source": "/docs/reference/react-router/library-mode",
    "destination": "/docs/guides/development/declarative-mode",
    "permanent": true
  },
  {
    "source": "/docs/guides/billing/events-webhooks",
    "destination": "/docs/guides/development/webhooks/billing",
    "permanent": true
  },
  {
    "source": "/docs/references/overview",
    "destination": "/docs/reference/overview",
    "permanent": true
  },
  {
    "source": "/docs/references/vue/update-clerk-options",
    "destination": "/docs/reference/vue/update-clerk-options",
    "permanent": true
  },
  {
    "source": "/docs/references/vue/overview",
    "destination": "/docs/reference/vue/overview",
    "permanent": true
  },
  {
    "source": "/docs/references/vue/clerk-plugin",
    "destination": "/docs/reference/vue/clerk-plugin",
    "permanent": true
  },
  {
    "source": "/docs/references/tanstack-react-start/overview",
    "destination": "/docs/reference/tanstack-react-start/overview",
    "permanent": true
  },
  {
    "source": "/docs/references/tanstack-react-start/get-auth",
    "destination": "/docs/reference/tanstack-react-start/get-auth",
    "permanent": true
  },
  {
    "source": "/docs/references/tanstack-react-start/create-clerk-handler",
    "destination": "/docs/reference/tanstack-react-start/create-clerk-handler",
    "permanent": true
  },
  {
    "source": "/docs/references/ruby/v4-upgrade-guide",
    "destination": "/docs/reference/ruby/v4-upgrade-guide",
    "permanent": true
  },
  {
    "source": "/docs/references/ruby/sinatra",
    "destination": "/docs/reference/ruby/sinatra",
    "permanent": true
  },
  {
    "source": "/docs/references/ruby/rails",
    "destination": "/docs/reference/ruby/rails",
    "permanent": true
  },
  {
    "source": "/docs/references/ruby/rack",
    "destination": "/docs/reference/ruby/rack",
    "permanent": true
  },
  {
    "source": "/docs/references/ruby/overview",
    "destination": "/docs/reference/ruby/overview",
    "permanent": true
  },
  {
    "source": "/docs/references/remix/root-auth-loader",
    "destination": "/docs/reference/remix/root-auth-loader",
    "permanent": true
  },
  {
    "source": "/docs/references/remix/overview",
    "destination": "/docs/reference/remix/overview",
    "permanent": true
  },
  {
    "source": "/docs/references/remix/clerk-app",
    "destination": "/docs/reference/remix/clerk-app",
    "permanent": true
  },
  {
    "source": "/docs/references/react-router/root-auth-loader",
    "destination": "/docs/reference/react-router/root-auth-loader",
    "permanent": true
  },
  {
    "source": "/docs/references/react-router/overview",
    "destination": "/docs/reference/react-router/overview",
    "permanent": true
  },
  {
    "source": "/docs/references/react-router/get-auth",
    "destination": "/docs/reference/react-router/get-auth",
    "permanent": true
  },
  {
    "source": "/docs/references/react/overview",
    "destination": "/docs/reference/react/overview",
    "permanent": true
  },
  {
    "source": "/docs/references/nuxt/overview",
    "destination": "/docs/reference/nuxt/overview",
    "permanent": true
  },
  {
    "source": "/docs/references/nuxt/integration",
    "destination": "/docs/reference/nuxt/integration",
    "permanent": true
  },
  {
    "source": "/docs/references/nuxt/clerk-middleware",
    "destination": "/docs/reference/nuxt/clerk-middleware",
    "permanent": true
  },
  {
    "source": "/docs/references/nextjs/usage-with-older-versions",
    "destination": "/docs/reference/nextjs/usage-with-older-versions",
    "permanent": true
  },
  {
    "source": "/docs/references/nextjs/overview",
    "destination": "/docs/reference/nextjs/overview",
    "permanent": true
  },
  {
    "source": "/docs/references/nextjs/clerk-middleware",
    "destination": "/docs/reference/nextjs/clerk-middleware",
    "permanent": true
  },
  {
    "source": "/docs/references/javascript/user",
    "destination": "/docs/reference/javascript/user",
    "permanent": true
  },
  {
    "source": "/docs/references/javascript/sign-up",
    "destination": "/docs/reference/javascript/sign-up",
    "permanent": true
  },
  {
    "source": "/docs/references/javascript/sign-in",
    "destination": "/docs/reference/javascript/sign-in",
    "permanent": true
  },
  {
    "source": "/docs/references/javascript/session",
    "destination": "/docs/reference/javascript/session",
    "permanent": true
  },
  {
    "source": "/docs/references/javascript/overview",
    "destination": "/docs/reference/javascript/overview",
    "permanent": true
  },
  {
    "source": "/docs/references/javascript/organization",
    "destination": "/docs/reference/javascript/organization",
    "permanent": true
  },
  {
    "source": "/docs/references/javascript/client",
    "destination": "/docs/reference/javascript/client",
    "permanent": true
  },
  {
    "source": "/docs/references/javascript/clerk",
    "destination": "/docs/reference/javascript/clerk",
    "permanent": true
  },
  {
    "source": "/docs/references/ios/user-profile-view",
    "destination": "/docs/reference/ios/user-profile-view",
    "permanent": true
  },
  {
    "source": "/docs/references/ios/user-button",
    "destination": "/docs/reference/ios/user-button",
    "permanent": true
  },
  {
    "source": "/docs/references/ios/overview",
    "destination": "/docs/reference/ios/overview",
    "permanent": true
  },
  {
    "source": "/docs/references/ios/get-token",
    "destination": "/docs/reference/ios/get-token",
    "permanent": true
  },
  {
    "source": "/docs/references/ios/clerk-theme",
    "destination": "/docs/reference/ios/clerk-theme",
    "permanent": true
  },
  {
    "source": "/docs/references/ios/auth-view",
    "destination": "/docs/reference/ios/auth-view",
    "permanent": true
  },
  {
    "source": "/docs/getting-started/quickstart",
    "destination": "/docs/reference/go/overview",
    "permanent": true
  },
  {
    "source": "/docs/references/hooks/use-user",
    "destination": "/docs/reference/hooks/use-user",
    "permanent": true
  },
  {
    "source": "/docs/references/hooks/use-subscription",
    "destination": "/docs/reference/hooks/use-subscription",
    "permanent": true
  },
  {
    "source": "/docs/references/hooks/use-statements",
    "destination": "/docs/reference/hooks/use-statements",
    "permanent": true
  },
  {
    "source": "/docs/references/hooks/use-sign-up",
    "destination": "/docs/reference/hooks/use-sign-up",
    "permanent": true
  },
  {
    "source": "/docs/references/hooks/use-sign-in",
    "destination": "/docs/reference/hooks/use-sign-in",
    "permanent": true
  },
  {
    "source": "/docs/references/hooks/use-session",
    "destination": "/docs/reference/hooks/use-session",
    "permanent": true
  },
  {
    "source": "/docs/references/hooks/use-session-list",
    "destination": "/docs/reference/hooks/use-session-list",
    "permanent": true
  },
  {
    "source": "/docs/references/hooks/use-reverification",
    "destination": "/docs/reference/hooks/use-reverification",
    "permanent": true
  },
  {
    "source": "/docs/references/hooks/use-plans",
    "destination": "/docs/reference/hooks/use-plans",
    "permanent": true
  },
  {
    "source": "/docs/references/hooks/use-payment-methods",
    "destination": "/docs/reference/hooks/use-payment-methods",
    "permanent": true
  },
  {
    "source": "/docs/references/hooks/use-payment-element",
    "destination": "/docs/reference/hooks/use-payment-element",
    "permanent": true
  },
  {
    "source": "/docs/references/hooks/use-payment-attempts",
    "destination": "/docs/reference/hooks/use-payment-attempts",
    "permanent": true
  },
  {
    "source": "/docs/references/hooks/use-organization",
    "destination": "/docs/reference/hooks/use-organization",
    "permanent": true
  },
  {
    "source": "/docs/references/hooks/use-organization-list",
    "destination": "/docs/reference/hooks/use-organization-list",
    "permanent": true
  },
  {
    "source": "/docs/references/hooks/use-clerk",
    "destination": "/docs/reference/hooks/use-clerk",
    "permanent": true
  },
  {
    "source": "/docs/references/hooks/use-checkout",
    "destination": "/docs/reference/hooks/use-checkout",
    "permanent": true
  },
  {
    "source": "/docs/references/hooks/use-auth",
    "destination": "/docs/reference/hooks/use-auth",
    "permanent": true
  },
  {
    "source": "/docs/references/hooks/overview",
    "destination": "/docs/reference/hooks/overview",
    "permanent": true
  },
  {
    "source": "/docs/references/express/require-auth",
    "destination": "/docs/reference/express/require-auth",
    "permanent": true
  },
  {
    "source": "/docs/references/express/overview",
    "destination": "/docs/reference/express/overview",
    "permanent": true
  },
  {
    "source": "/docs/references/express/get-auth",
    "destination": "/docs/reference/express/get-auth",
    "permanent": true
  },
  {
    "source": "/docs/references/express/clerk-middleware",
    "destination": "/docs/reference/express/clerk-middleware",
    "permanent": true
  },
  {
    "source": "/docs/references/expo/use-sso",
    "destination": "/docs/reference/expo/use-sso",
    "permanent": true
  },
  {
    "source": "/docs/references/expo/use-oauth",
    "destination": "/docs/reference/expo/use-oauth",
    "permanent": true
  },
  {
    "source": "/docs/references/expo/use-local-credentials",
    "destination": "/docs/reference/expo/use-local-credentials",
    "permanent": true
  },
  {
    "source": "/docs/references/expo/overview",
    "destination": "/docs/reference/expo/overview",
    "permanent": true
  },
  {
    "source": "/docs/references/fastify/overview",
    "destination": "/docs/reference/fastify/overview",
    "permanent": true
  },
  {
    "source": "/docs/references/fastify/get-auth",
    "destination": "/docs/reference/fastify/get-auth",
    "permanent": true
  },
  {
    "source": "/docs/references/fastify/clerk-plugin",
    "destination": "/docs/reference/fastify/clerk-plugin",
    "permanent": true
  },
  {
    "source": "/docs/references/composables/use-user",
    "destination": "/docs/reference/composables/use-user",
    "permanent": true
  },
  {
    "source": "/docs/references/composables/use-sign-up",
    "destination": "/docs/reference/composables/use-sign-up",
    "permanent": true
  },
  {
    "source": "/docs/references/composables/use-sign-in",
    "destination": "/docs/reference/composables/use-sign-in",
    "permanent": true
  },
  {
    "source": "/docs/references/composables/use-session",
    "destination": "/docs/reference/composables/use-session",
    "permanent": true
  },
  {
    "source": "/docs/references/composables/use-session-list",
    "destination": "/docs/reference/composables/use-session-list",
    "permanent": true
  },
  {
    "source": "/docs/references/composables/use-organization",
    "destination": "/docs/reference/composables/use-organization",
    "permanent": true
  },
  {
    "source": "/docs/references/composables/use-clerk",
    "destination": "/docs/reference/composables/use-clerk",
    "permanent": true
  },
  {
    "source": "/docs/references/composables/use-auth",
    "destination": "/docs/reference/composables/use-auth",
    "permanent": true
  },
  {
    "source": "/docs/references/components/overview",
    "destination": "/docs/reference/components/overview",
    "permanent": true
  },
  {
    "source": "/docs/references/components/clerk-provider",
    "destination": "/docs/reference/components/clerk-provider",
    "permanent": true
  },
  {
    "source": "/docs/references/chrome-extension/overview",
    "destination": "/docs/reference/chrome-extension/overview",
    "permanent": true
  },
  {
    "source": "/docs/references/chrome-extension/create-clerk-client",
    "destination": "/docs/reference/chrome-extension/create-clerk-client",
    "permanent": true
  },
  {
    "source": "/docs/references/backend/verify-webhook",
    "destination": "/docs/reference/backend/verify-webhook",
    "permanent": true
  },
  {
    "source": "/docs/references/backend/verify-token",
    "destination": "/docs/reference/backend/verify-token",
    "permanent": true
  },
  {
    "source": "/docs/getting-started/quickstart",
    "destination": "/docs/reference/backend/overview",
    "permanent": true
  },
  {
    "source": "/docs/references/backend/authenticate-request",
    "destination": "/docs/reference/backend/authenticate-request",
    "permanent": true
  },
  {
    "source": "/docs/references/astro/update-clerk-options",
    "destination": "/docs/reference/astro/update-clerk-options",
    "permanent": true
  },
  {
    "source": "/docs/references/astro/react",
    "destination": "/docs/reference/astro/react",
    "permanent": true
  },
  {
    "source": "/docs/references/astro/overview",
    "destination": "/docs/reference/astro/overview",
    "permanent": true
  },
  {
    "source": "/docs/references/astro/locals",
    "destination": "/docs/reference/astro/locals",
    "permanent": true
  },
  {
    "source": "/docs/references/astro/integration",
    "destination": "/docs/reference/astro/integration",
    "permanent": true
  },
  {
    "source": "/docs/references/astro/clerk-middleware",
    "destination": "/docs/reference/astro/clerk-middleware",
    "permanent": true
  },
  {
    "source": "/docs/references/api/overview",
    "destination": "/docs/reference/api/overview",
    "permanent": true
  },
  {
    "source": "/docs/references/android/overview",
    "destination": "/docs/reference/android/overview",
    "permanent": true
  },
  {
    "source": "/docs/references/nextjs/pages-router/get-auth",
    "destination": "/docs/reference/nextjs/pages-router/get-auth",
    "permanent": true
  },
  {
    "source": "/docs/references/nextjs/pages-router/build-clerk-props",
    "destination": "/docs/reference/nextjs/pages-router/build-clerk-props",
    "permanent": true
  },
  {
    "source": "/docs/references/nextjs/errors/auth-was-called",
    "destination": "/docs/reference/nextjs/errors/auth-was-called",
    "permanent": true
  },
  {
    "source": "/docs/references/nextjs/app-router/server-actions",
    "destination": "/docs/reference/nextjs/app-router/server-actions",
    "permanent": true
  },
  {
    "source": "/docs/references/nextjs/app-router/route-handlers",
    "destination": "/docs/reference/nextjs/app-router/route-handlers",
    "permanent": true
  },
  {
    "source": "/docs/references/nextjs/app-router/current-user",
    "destination": "/docs/reference/nextjs/app-router/current-user",
    "permanent": true
  },
  {
    "source": "/docs/references/nextjs/app-router/auth",
    "destination": "/docs/reference/nextjs/app-router/auth",
    "permanent": true
  },
  {
    "source": "/docs/references/javascript/types/web3-wallet",
    "destination": "/docs/reference/javascript/types/web3-wallet",
    "permanent": true
  },
  {
    "source": "/docs/references/javascript/types/verification",
    "destination": "/docs/reference/javascript/types/verification",
    "permanent": true
  },
  {
    "source": "/docs/references/javascript/types/user-organization-invitation",
    "destination": "/docs/reference/javascript/types/user-organization-invitation",
    "permanent": true
  },
  {
    "source": "/docs/references/javascript/types/totp",
    "destination": "/docs/reference/javascript/types/totp",
    "permanent": true
  },
  {
    "source": "/docs/references/javascript/types/sso",
    "destination": "/docs/reference/javascript/types/sso",
    "permanent": true
  },
  {
    "source": "/docs/references/javascript/types/sign-up-redirect-options",
    "destination": "/docs/reference/javascript/types/sign-up-redirect-options",
    "permanent": true
  },
  {
    "source": "/docs/references/javascript/types/sign-up-initial-values",
    "destination": "/docs/reference/javascript/types/sign-up-initial-values",
    "permanent": true
  },
  {
    "source": "/docs/references/javascript/types/sign-in-second-factor",
    "destination": "/docs/reference/javascript/types/sign-in-second-factor",
    "permanent": true
  },
  {
    "source": "/docs/references/javascript/types/sign-in-redirect-options",
    "destination": "/docs/reference/javascript/types/sign-in-redirect-options",
    "permanent": true
  },
  {
    "source": "/docs/references/javascript/types/sign-in-initial-values",
    "destination": "/docs/reference/javascript/types/sign-in-initial-values",
    "permanent": true
  },
  {
    "source": "/docs/references/javascript/types/sign-in-first-factor",
    "destination": "/docs/reference/javascript/types/sign-in-first-factor",
    "permanent": true
  },
  {
    "source": "/docs/references/javascript/types/set-active-params",
    "destination": "/docs/reference/javascript/types/set-active-params",
    "permanent": true
  },
  {
    "source": "/docs/references/javascript/types/session-with-activities",
    "destination": "/docs/reference/javascript/types/session-with-activities",
    "permanent": true
  },
  {
    "source": "/docs/references/javascript/types/session-verification",
    "destination": "/docs/reference/javascript/types/session-verification",
    "permanent": true
  },
  {
    "source": "/docs/references/javascript/types/session-task",
    "destination": "/docs/reference/javascript/types/session-task",
    "permanent": true
  },
  {
    "source": "/docs/references/javascript/types/session-status",
    "destination": "/docs/reference/javascript/types/session-status",
    "permanent": true
  },
  {
    "source": "/docs/references/javascript/types/saml-account",
    "destination": "/docs/reference/javascript/types/saml-account",
    "permanent": true
  },
  {
    "source": "/docs/references/javascript/types/saml-account-connection",
    "destination": "/docs/reference/javascript/types/saml-account-connection",
    "permanent": true
  },
  {
    "source": "/docs/references/javascript/types/role",
    "destination": "/docs/reference/javascript/types/role",
    "permanent": true
  },
  {
    "source": "/docs/references/javascript/types/redirect-options",
    "destination": "/docs/reference/javascript/types/redirect-options",
    "permanent": true
  },
  {
    "source": "/docs/references/javascript/types/public-user-data",
    "destination": "/docs/reference/javascript/types/public-user-data",
    "permanent": true
  },
  {
    "source": "/docs/references/javascript/types/phone-number",
    "destination": "/docs/reference/javascript/types/phone-number",
    "permanent": true
  },
  {
    "source": "/docs/references/javascript/types/permission",
    "destination": "/docs/reference/javascript/types/permission",
    "permanent": true
  },
  {
    "source": "/docs/references/javascript/types/passkey-resource",
    "destination": "/docs/reference/javascript/types/passkey-resource",
    "permanent": true
  },
  {
    "source": "/docs/references/javascript/types/overview",
    "destination": "/docs/reference/javascript/types/overview",
    "permanent": true
  },
  {
    "source": "/docs/references/javascript/types/organization-suggestion",
    "destination": "/docs/reference/javascript/types/organization-suggestion",
    "permanent": true
  },
  {
    "source": "/docs/references/javascript/types/organization-membership",
    "destination": "/docs/reference/javascript/types/organization-membership",
    "permanent": true
  },
  {
    "source": "/docs/references/javascript/types/organization-membership-request",
    "destination": "/docs/reference/javascript/types/organization-membership-request",
    "permanent": true
  },
  {
    "source": "/docs/references/javascript/types/organization-invitation",
    "destination": "/docs/reference/javascript/types/organization-invitation",
    "permanent": true
  },
  {
    "source": "/docs/references/javascript/types/organization-domain",
    "destination": "/docs/reference/javascript/types/organization-domain",
    "permanent": true
  },
  {
    "source": "/docs/references/javascript/types/organization-custom-role-key",
    "destination": "/docs/reference/javascript/types/organization-custom-role-key",
    "permanent": true
  },
  {
    "source": "/docs/references/javascript/types/organization-custom-permission-key",
    "destination": "/docs/reference/javascript/types/organization-custom-permission-key",
    "permanent": true
  },
  {
    "source": "/docs/references/javascript/types/metadata",
    "destination": "/docs/reference/javascript/types/metadata",
    "permanent": true
  },
  {
    "source": "/docs/references/javascript/types/external-account",
    "destination": "/docs/reference/javascript/types/external-account",
    "permanent": true
  },
  {
    "source": "/docs/references/javascript/types/enterprise-account",
    "destination": "/docs/reference/javascript/types/enterprise-account",
    "permanent": true
  },
  {
    "source": "/docs/references/javascript/types/enterprise-account-connection",
    "destination": "/docs/reference/javascript/types/enterprise-account-connection",
    "permanent": true
  },
  {
    "source": "/docs/references/javascript/types/email-link-error",
    "destination": "/docs/reference/javascript/types/email-link-error",
    "permanent": true
  },
  {
    "source": "/docs/references/javascript/types/email-address",
    "destination": "/docs/reference/javascript/types/email-address",
    "permanent": true
  },
  {
    "source": "/docs/references/javascript/types/deleted-object",
    "destination": "/docs/reference/javascript/types/deleted-object",
    "permanent": true
  },
  {
    "source": "/docs/references/javascript/types/custom-page",
    "destination": "/docs/reference/javascript/types/custom-page",
    "permanent": true
  },
  {
    "source": "/docs/references/javascript/types/custom-menu-item",
    "destination": "/docs/reference/javascript/types/custom-menu-item",
    "permanent": true
  },
  {
    "source": "/docs/references/javascript/types/commerce-subscription-resource",
    "destination": "/docs/reference/javascript/types/commerce-subscription-resource",
    "permanent": true
  },
  {
    "source": "/docs/references/javascript/types/commerce-subscription-item-resource",
    "destination": "/docs/reference/javascript/types/commerce-subscription-item-resource",
    "permanent": true
  },
  {
    "source": "/docs/references/javascript/types/commerce-statement-totals",
    "destination": "/docs/reference/javascript/types/commerce-statement-totals",
    "permanent": true
  },
  {
    "source": "/docs/references/javascript/types/commerce-statement-resource",
    "destination": "/docs/reference/javascript/types/commerce-statement-resource",
    "permanent": true
  },
  {
    "source": "/docs/references/javascript/types/commerce-statement-group",
    "destination": "/docs/reference/javascript/types/commerce-statement-group",
    "permanent": true
  },
  {
    "source": "/docs/references/javascript/types/commerce-plan-resource",
    "destination": "/docs/reference/javascript/types/commerce-plan-resource",
    "permanent": true
  },
  {
    "source": "/docs/references/javascript/types/commerce-payment-source-resource",
    "destination": "/docs/reference/javascript/types/commerce-payment-source-resource",
    "permanent": true
  },
  {
    "source": "/docs/references/javascript/types/commerce-payment-resource",
    "destination": "/docs/reference/javascript/types/commerce-payment-resource",
    "permanent": true
  },
  {
    "source": "/docs/references/javascript/types/commerce-money-amount",
    "destination": "/docs/reference/javascript/types/commerce-money-amount",
    "permanent": true
  },
  {
    "source": "/docs/references/javascript/types/commerce-feature-resource",
    "destination": "/docs/reference/javascript/types/commerce-feature-resource",
    "permanent": true
  },
  {
    "source": "/docs/references/javascript/types/commerce-checkout-totals",
    "destination": "/docs/reference/javascript/types/commerce-checkout-totals",
    "permanent": true
  },
  {
    "source": "/docs/references/javascript/types/commerce-checkout-resource",
    "destination": "/docs/reference/javascript/types/commerce-checkout-resource",
    "permanent": true
  },
  {
    "source": "/docs/references/javascript/types/clerk-paginated-response",
    "destination": "/docs/reference/javascript/types/clerk-paginated-response",
    "permanent": true
  },
  {
    "source": "/docs/references/javascript/types/clerk-api-response-error",
    "destination": "/docs/reference/javascript/types/clerk-api-response-error",
    "permanent": true
  },
  {
    "source": "/docs/references/javascript/types/clerk-api-error",
    "destination": "/docs/reference/javascript/types/clerk-api-error",
    "permanent": true
  },
  {
    "source": "/docs/references/javascript/types/backup-code",
    "destination": "/docs/reference/javascript/types/backup-code",
    "permanent": true
  },
  {
    "source": "/docs/references/components/user/user-profile",
    "destination": "/docs/reference/components/user/user-profile",
    "permanent": true
  },
  {
    "source": "/docs/references/components/user/user-button",
    "destination": "/docs/reference/components/user/user-button",
    "permanent": true
  },
  {
    "source": "/docs/references/components/unstyled/sign-up-button",
    "destination": "/docs/reference/components/unstyled/sign-up-button",
    "permanent": true
  },
  {
    "source": "/docs/references/components/unstyled/sign-out-button",
    "destination": "/docs/reference/components/unstyled/sign-out-button",
    "permanent": true
  },
  {
    "source": "/docs/references/components/unstyled/sign-in-with-metamask",
    "destination": "/docs/reference/components/unstyled/sign-in-with-metamask",
    "permanent": true
  },
  {
    "source": "/docs/references/components/unstyled/sign-in-button",
    "destination": "/docs/reference/components/unstyled/sign-in-button",
    "permanent": true
  },
  {
    "source": "/docs/references/components/organization/organization-switcher",
    "destination": "/docs/reference/components/organization/organization-switcher",
    "permanent": true
  },
  {
    "source": "/docs/references/components/organization/organization-profile",
    "destination": "/docs/reference/components/organization/organization-profile",
    "permanent": true
  },
  {
    "source": "/docs/references/components/organization/organization-list",
    "destination": "/docs/reference/components/organization/organization-list",
    "permanent": true
  },
  {
    "source": "/docs/references/components/organization/create-organization",
    "destination": "/docs/reference/components/organization/create-organization",
    "permanent": true
  },
  {
    "source": "/docs/references/components/authentication/waitlist",
    "destination": "/docs/reference/components/authentication/waitlist",
    "permanent": true
  },
  {
    "source": "/docs/references/components/authentication/task-choose-organization",
    "destination": "/docs/reference/components/authentication/task-choose-organization",
    "permanent": true
  },
  {
    "source": "/docs/references/components/authentication/sign-up",
    "destination": "/docs/reference/components/authentication/sign-up",
    "permanent": true
  },
  {
    "source": "/docs/references/components/authentication/sign-in",
    "destination": "/docs/reference/components/authentication/sign-in",
    "permanent": true
  },
  {
    "source": "/docs/references/components/authentication/google-one-tap",
    "destination": "/docs/reference/components/authentication/google-one-tap",
    "permanent": true
  },
  {
    "source": "/docs/references/components/billing/subscription-details-button",
    "destination": "/docs/reference/components/billing/subscription-details-button",
    "permanent": true
  },
  {
    "source": "/docs/references/components/billing/pricing-table",
    "destination": "/docs/reference/components/billing/pricing-table",
    "permanent": true
  },
  {
    "source": "/docs/references/components/billing/plan-details-button",
    "destination": "/docs/reference/components/billing/plan-details-button",
    "permanent": true
  },
  {
    "source": "/docs/references/components/billing/checkout-button",
    "destination": "/docs/reference/components/billing/checkout-button",
    "permanent": true
  },
  {
    "source": "/docs/references/components/control/signed-out",
    "destination": "/docs/reference/components/control/signed-out",
    "permanent": true
  },
  {
    "source": "/docs/references/components/control/signed-in",
    "destination": "/docs/reference/components/control/signed-in",
    "permanent": true
  },
  {
    "source": "/docs/references/components/control/redirect-to-user-profile",
    "destination": "/docs/reference/components/control/redirect-to-user-profile",
    "permanent": true
  },
  {
    "source": "/docs/references/components/control/redirect-to-sign-up",
    "destination": "/docs/reference/components/control/redirect-to-sign-up",
    "permanent": true
  },
  {
    "source": "/docs/references/components/control/redirect-to-sign-in",
    "destination": "/docs/reference/components/control/redirect-to-sign-in",
    "permanent": true
  },
  {
    "source": "/docs/references/components/control/redirect-to-organization-profile",
    "destination": "/docs/reference/components/control/redirect-to-organization-profile",
    "permanent": true
  },
  {
    "source": "/docs/references/components/control/redirect-to-create-organization",
    "destination": "/docs/reference/components/control/redirect-to-create-organization",
    "permanent": true
  },
  {
    "source": "/docs/references/components/control/protect",
    "destination": "/docs/reference/components/control/protect",
    "permanent": true
  },
  {
    "source": "/docs/references/components/control/clerk-loading",
    "destination": "/docs/reference/components/control/clerk-loading",
    "permanent": true
  },
  {
    "source": "/docs/references/components/control/clerk-loaded",
    "destination": "/docs/reference/components/control/clerk-loaded",
    "permanent": true
  },
  {
    "source": "/docs/references/components/control/authenticate-with-redirect-callback",
    "destination": "/docs/reference/components/control/authenticate-with-redirect-callback",
    "permanent": true
  },
  {
    "source": "/docs/references/backend/user/verify-totp",
    "destination": "/docs/reference/backend/user/verify-totp",
    "permanent": true
  },
  {
    "source": "/docs/references/backend/user/verify-password",
    "destination": "/docs/reference/backend/user/verify-password",
    "permanent": true
  },
  {
    "source": "/docs/references/backend/user/update-user",
    "destination": "/docs/reference/backend/user/update-user",
    "permanent": true
  },
  {
    "source": "/docs/references/backend/user/update-user-profile-image",
    "destination": "/docs/reference/backend/user/update-user-profile-image",
    "permanent": true
  },
  {
    "source": "/docs/references/backend/user/update-user-metadata",
    "destination": "/docs/reference/backend/user/update-user-metadata",
    "permanent": true
  },
  {
    "source": "/docs/references/backend/user/unlock-user",
    "destination": "/docs/reference/backend/user/unlock-user",
    "permanent": true
  },
  {
    "source": "/docs/references/backend/user/unban-user",
    "destination": "/docs/reference/backend/user/unban-user",
    "permanent": true
  },
  {
    "source": "/docs/references/backend/user/lock-user",
    "destination": "/docs/reference/backend/user/lock-user",
    "permanent": true
  },
  {
    "source": "/docs/references/backend/user/get-user",
    "destination": "/docs/reference/backend/user/get-user",
    "permanent": true
  },
  {
    "source": "/docs/references/backend/user/get-user-oauth-access-token",
    "destination": "/docs/reference/backend/user/get-user-oauth-access-token",
    "permanent": true
  },
  {
    "source": "/docs/references/backend/user/get-user-list",
    "destination": "/docs/reference/backend/user/get-user-list",
    "permanent": true
  },
  {
    "source": "/docs/references/backend/user/get-organization-membership-list",
    "destination": "/docs/reference/backend/user/get-organization-membership-list",
    "permanent": true
  },
  {
    "source": "/docs/references/backend/user/get-organization-invitation-list",
    "destination": "/docs/reference/backend/user/get-organization-invitation-list",
    "permanent": true
  },
  {
    "source": "/docs/references/backend/user/get-count",
    "destination": "/docs/reference/backend/user/get-count",
    "permanent": true
  },
  {
    "source": "/docs/references/backend/user/disable-user-mfa",
    "destination": "/docs/reference/backend/user/disable-user-mfa",
    "permanent": true
  },
  {
    "source": "/docs/references/backend/user/delete-user",
    "destination": "/docs/reference/backend/user/delete-user",
    "permanent": true
  },
  {
    "source": "/docs/references/backend/user/delete-user-web3-wallet",
    "destination": "/docs/reference/backend/user/delete-user-web3-wallet",
    "permanent": true
  },
  {
    "source": "/docs/references/backend/user/delete-user-totp",
    "destination": "/docs/reference/backend/user/delete-user-totp",
    "permanent": true
  },
  {
    "source": "/docs/references/backend/user/delete-user-profile-image",
    "destination": "/docs/reference/backend/user/delete-user-profile-image",
    "permanent": true
  },
  {
    "source": "/docs/references/backend/user/delete-user-passkey",
    "destination": "/docs/reference/backend/user/delete-user-passkey",
    "permanent": true
  },
  {
    "source": "/docs/references/backend/user/delete-user-external-account",
    "destination": "/docs/reference/backend/user/delete-user-external-account",
    "permanent": true
  },
  {
    "source": "/docs/references/backend/user/delete-user-backup-codes",
    "destination": "/docs/reference/backend/user/delete-user-backup-codes",
    "permanent": true
  },
  {
    "source": "/docs/references/backend/user/create-user",
    "destination": "/docs/reference/backend/user/create-user",
    "permanent": true
  },
  {
    "source": "/docs/references/backend/user/ban-user",
    "destination": "/docs/reference/backend/user/ban-user",
    "permanent": true
  },
  {
    "source": "/docs/references/backend/testing-tokens/create-testing-token",
    "destination": "/docs/reference/backend/testing-tokens/create-testing-token",
    "permanent": true
  },
  {
    "source": "/docs/references/backend/types/paginated-resource-response",
    "destination": "/docs/reference/backend/types/paginated-resource-response",
    "permanent": true
  },
  {
    "source": "/docs/references/backend/types/feature",
    "destination": "/docs/reference/backend/types/feature",
    "permanent": true
  },
  {
    "source": "/docs/references/backend/types/commerce-subscription",
    "destination": "/docs/reference/backend/types/commerce-subscription",
    "permanent": true
  },
  {
    "source": "/docs/references/backend/types/commerce-subscription-item",
    "destination": "/docs/reference/backend/types/commerce-subscription-item",
    "permanent": true
  },
  {
    "source": "/docs/references/backend/types/commerce-plan",
    "destination": "/docs/reference/backend/types/commerce-plan",
    "permanent": true
  },
  {
    "source": "/docs/references/backend/types/backend-web3-wallet",
    "destination": "/docs/reference/backend/types/backend-web3-wallet",
    "permanent": true
  },
  {
    "source": "/docs/references/backend/types/backend-verification",
    "destination": "/docs/reference/backend/types/backend-verification",
    "permanent": true
  },
  {
    "source": "/docs/references/backend/types/backend-user",
    "destination": "/docs/reference/backend/types/backend-user",
    "permanent": true
  },
  {
    "source": "/docs/references/backend/types/backend-session",
    "destination": "/docs/reference/backend/types/backend-session",
    "permanent": true
  },
  {
    "source": "/docs/references/backend/types/backend-session-activity",
    "destination": "/docs/reference/backend/types/backend-session-activity",
    "permanent": true
  },
  {
    "source": "/docs/references/backend/types/backend-saml-connection",
    "destination": "/docs/reference/backend/types/backend-saml-connection",
    "permanent": true
  },
  {
    "source": "/docs/references/backend/types/backend-saml-account",
    "destination": "/docs/reference/backend/types/backend-saml-account",
    "permanent": true
  },
  {
    "source": "/docs/references/backend/types/backend-redirect-url",
    "destination": "/docs/reference/backend/types/backend-redirect-url",
    "permanent": true
  },
  {
    "source": "/docs/references/backend/types/backend-phone-number",
    "destination": "/docs/reference/backend/types/backend-phone-number",
    "permanent": true
  },
  {
    "source": "/docs/references/backend/types/backend-organization",
    "destination": "/docs/reference/backend/types/backend-organization",
    "permanent": true
  },
  {
    "source": "/docs/references/backend/types/backend-organization-membership",
    "destination": "/docs/reference/backend/types/backend-organization-membership",
    "permanent": true
  },
  {
    "source": "/docs/references/backend/types/backend-organization-invitation",
    "destination": "/docs/reference/backend/types/backend-organization-invitation",
    "permanent": true
  },
  {
    "source": "/docs/references/backend/types/backend-oauth-application",
    "destination": "/docs/reference/backend/types/backend-oauth-application",
    "permanent": true
  },
  {
    "source": "/docs/references/backend/types/backend-invitation",
    "destination": "/docs/reference/backend/types/backend-invitation",
    "permanent": true
  },
  {
    "source": "/docs/references/backend/types/backend-identification-link",
    "destination": "/docs/reference/backend/types/backend-identification-link",
    "permanent": true
  },
  {
    "source": "/docs/references/backend/types/backend-external-account",
    "destination": "/docs/reference/backend/types/backend-external-account",
    "permanent": true
  },
  {
    "source": "/docs/references/backend/types/backend-email-address",
    "destination": "/docs/reference/backend/types/backend-email-address",
    "permanent": true
  },
  {
    "source": "/docs/references/backend/types/backend-client",
    "destination": "/docs/reference/backend/types/backend-client",
    "permanent": true
  },
  {
    "source": "/docs/references/backend/types/backend-allowlist-identifier",
    "destination": "/docs/reference/backend/types/backend-allowlist-identifier",
    "permanent": true
  },
  {
    "source": "/docs/references/backend/types/auth-object",
    "destination": "/docs/reference/backend/types/auth-object",
    "permanent": true
  },
  {
    "source": "/docs/references/backend/sign-in-tokens/revoke-sign-in-token",
    "destination": "/docs/reference/backend/sign-in-tokens/revoke-sign-in-token",
    "permanent": true
  },
  {
    "source": "/docs/references/backend/sign-in-tokens/create-sign-in-token",
    "destination": "/docs/reference/backend/sign-in-tokens/create-sign-in-token",
    "permanent": true
  },
  {
    "source": "/docs/references/backend/sessions/verify-session",
    "destination": "/docs/reference/backend/sessions/verify-session",
    "permanent": true
  },
  {
    "source": "/docs/references/backend/sessions/revoke-session",
    "destination": "/docs/reference/backend/sessions/revoke-session",
    "permanent": true
  },
  {
    "source": "/docs/references/backend/sessions/get-token",
    "destination": "/docs/reference/backend/sessions/get-token",
    "permanent": true
  },
  {
    "source": "/docs/references/backend/sessions/get-session",
    "destination": "/docs/reference/backend/sessions/get-session",
    "permanent": true
  },
  {
    "source": "/docs/references/backend/sessions/get-session-list",
    "destination": "/docs/reference/backend/sessions/get-session-list",
    "permanent": true
  },
  {
    "source": "/docs/references/backend/redirect-urls/get-redirect-url",
    "destination": "/docs/reference/backend/redirect-urls/get-redirect-url",
    "permanent": true
  },
  {
    "source": "/docs/references/backend/redirect-urls/get-redirect-url-list",
    "destination": "/docs/reference/backend/redirect-urls/get-redirect-url-list",
    "permanent": true
  },
  {
    "source": "/docs/references/backend/redirect-urls/delete-redirect-url",
    "destination": "/docs/reference/backend/redirect-urls/delete-redirect-url",
    "permanent": true
  },
  {
    "source": "/docs/references/backend/redirect-urls/create-redirect-url",
    "destination": "/docs/reference/backend/redirect-urls/create-redirect-url",
    "permanent": true
  },
  {
    "source": "/docs/references/backend/saml-connections/update-saml-connection",
    "destination": "/docs/reference/backend/saml-connections/update-saml-connection",
    "permanent": true
  },
  {
    "source": "/docs/references/backend/saml-connections/get-saml-connection",
    "destination": "/docs/reference/backend/saml-connections/get-saml-connection",
    "permanent": true
  },
  {
    "source": "/docs/references/backend/saml-connections/get-saml-connection-list",
    "destination": "/docs/reference/backend/saml-connections/get-saml-connection-list",
    "permanent": true
  },
  {
    "source": "/docs/references/backend/saml-connections/delete-saml-connection",
    "destination": "/docs/reference/backend/saml-connections/delete-saml-connection",
    "permanent": true
  },
  {
    "source": "/docs/references/backend/saml-connections/create-saml-connection",
    "destination": "/docs/reference/backend/saml-connections/create-saml-connection",
    "permanent": true
  },
  {
    "source": "/docs/references/backend/phone-numbers/update-phone-number",
    "destination": "/docs/reference/backend/phone-numbers/update-phone-number",
    "permanent": true
  },
  {
    "source": "/docs/references/backend/phone-numbers/get-phone-number",
    "destination": "/docs/reference/backend/phone-numbers/get-phone-number",
    "permanent": true
  },
  {
    "source": "/docs/references/backend/phone-numbers/delete-phone-number",
    "destination": "/docs/reference/backend/phone-numbers/delete-phone-number",
    "permanent": true
  },
  {
    "source": "/docs/references/backend/phone-numbers/create-phone-number",
    "destination": "/docs/reference/backend/phone-numbers/create-phone-number",
    "permanent": true
  },
  {
    "source": "/docs/references/backend/organization/update-organization",
    "destination": "/docs/reference/backend/organization/update-organization",
    "permanent": true
  },
  {
    "source": "/docs/references/backend/organization/update-organization-metadata",
    "destination": "/docs/reference/backend/organization/update-organization-metadata",
    "permanent": true
  },
  {
    "source": "/docs/references/backend/organization/update-organization-membership",
    "destination": "/docs/reference/backend/organization/update-organization-membership",
    "permanent": true
  },
  {
    "source": "/docs/references/backend/organization/update-organization-membership-metadata",
    "destination": "/docs/reference/backend/organization/update-organization-membership-metadata",
    "permanent": true
  },
  {
    "source": "/docs/references/backend/organization/update-organization-logo",
    "destination": "/docs/reference/backend/organization/update-organization-logo",
    "permanent": true
  },
  {
    "source": "/docs/references/backend/organization/revoke-organization-invitation",
    "destination": "/docs/reference/backend/organization/revoke-organization-invitation",
    "permanent": true
  },
  {
    "source": "/docs/references/backend/organization/get-organization",
    "destination": "/docs/reference/backend/organization/get-organization",
    "permanent": true
  },
  {
    "source": "/docs/references/backend/organization/get-organization-membership-list",
    "destination": "/docs/reference/backend/organization/get-organization-membership-list",
    "permanent": true
  },
  {
    "source": "/docs/references/backend/organization/get-organization-list",
    "destination": "/docs/reference/backend/organization/get-organization-list",
    "permanent": true
  },
  {
    "source": "/docs/references/backend/organization/get-organization-invitation",
    "destination": "/docs/reference/backend/organization/get-organization-invitation",
    "permanent": true
  },
  {
    "source": "/docs/references/backend/organization/get-organization-invitation-list",
    "destination": "/docs/reference/backend/organization/get-organization-invitation-list",
    "permanent": true
  },
  {
    "source": "/docs/references/backend/organization/delete-organization",
    "destination": "/docs/reference/backend/organization/delete-organization",
    "permanent": true
  },
  {
    "source": "/docs/references/backend/organization/delete-organization-membership",
    "destination": "/docs/reference/backend/organization/delete-organization-membership",
    "permanent": true
  },
  {
    "source": "/docs/references/backend/organization/delete-organization-logo",
    "destination": "/docs/reference/backend/organization/delete-organization-logo",
    "permanent": true
  },
  {
    "source": "/docs/references/backend/organization/create-organization",
    "destination": "/docs/reference/backend/organization/create-organization",
    "permanent": true
  },
  {
    "source": "/docs/references/backend/organization/create-organization-membership",
    "destination": "/docs/reference/backend/organization/create-organization-membership",
    "permanent": true
  },
  {
    "source": "/docs/references/backend/organization/create-organization-invitation",
    "destination": "/docs/reference/backend/organization/create-organization-invitation",
    "permanent": true
  },
  {
    "source": "/docs/references/backend/organization/create-organization-invitation-bulk",
    "destination": "/docs/reference/backend/organization/create-organization-invitation-bulk",
    "permanent": true
  },
  {
    "source": "/docs/references/backend/oauth-applications/update",
    "destination": "/docs/reference/backend/oauth-applications/update",
    "permanent": true
  },
  {
    "source": "/docs/references/backend/oauth-applications/rotate-secret",
    "destination": "/docs/reference/backend/oauth-applications/rotate-secret",
    "permanent": true
  },
  {
    "source": "/docs/references/backend/oauth-applications/list",
    "destination": "/docs/reference/backend/oauth-applications/list",
    "permanent": true
  },
  {
    "source": "/docs/references/backend/oauth-applications/get",
    "destination": "/docs/reference/backend/oauth-applications/get",
    "permanent": true
  },
  {
    "source": "/docs/references/backend/oauth-applications/delete",
    "destination": "/docs/reference/backend/oauth-applications/delete",
    "permanent": true
  },
  {
    "source": "/docs/references/backend/oauth-applications/create",
    "destination": "/docs/reference/backend/oauth-applications/create",
    "permanent": true
  },
  {
    "source": "/docs/references/backend/m2m-tokens/verify-token",
    "destination": "/docs/reference/backend/m2m-tokens/verify-token",
    "permanent": true
  },
  {
    "source": "/docs/references/backend/m2m-tokens/revoke-token",
    "destination": "/docs/reference/backend/m2m-tokens/revoke-token",
    "permanent": true
  },
  {
    "source": "/docs/references/backend/m2m-tokens/create-token",
    "destination": "/docs/reference/backend/m2m-tokens/create-token",
    "permanent": true
  },
  {
    "source": "/docs/references/backend/invitations/revoke-invitation",
    "destination": "/docs/reference/backend/invitations/revoke-invitation",
    "permanent": true
  },
  {
    "source": "/docs/references/backend/invitations/get-invitation-list",
    "destination": "/docs/reference/backend/invitations/get-invitation-list",
    "permanent": true
  },
  {
    "source": "/docs/references/backend/invitations/create-invitation",
    "destination": "/docs/reference/backend/invitations/create-invitation",
    "permanent": true
  },
  {
    "source": "/docs/references/backend/email-addresses/update-email-address",
    "destination": "/docs/reference/backend/email-addresses/update-email-address",
    "permanent": true
  },
  {
    "source": "/docs/references/backend/email-addresses/get-email-address",
    "destination": "/docs/reference/backend/email-addresses/get-email-address",
    "permanent": true
  },
  {
    "source": "/docs/references/backend/email-addresses/delete-email-address",
    "destination": "/docs/reference/backend/email-addresses/delete-email-address",
    "permanent": true
  },
  {
    "source": "/docs/references/backend/email-addresses/create-email-address",
    "destination": "/docs/reference/backend/email-addresses/create-email-address",
    "permanent": true
  },
  {
    "source": "/docs/references/backend/domains/delete-domain",
    "destination": "/docs/reference/backend/domains/delete-domain",
    "permanent": true
  },
  {
    "source": "/docs/references/backend/client/verify-client",
    "destination": "/docs/reference/backend/client/verify-client",
    "permanent": true
  },
  {
    "source": "/docs/references/backend/client/get-client",
    "destination": "/docs/reference/backend/client/get-client",
    "permanent": true
  },
  {
    "source": "/docs/references/backend/client/get-client-list",
    "destination": "/docs/reference/backend/client/get-client-list",
    "permanent": true
  },
  {
    "source": "/docs/references/backend/billing/get-user-billing-subscription",
    "destination": "/docs/reference/backend/billing/get-user-billing-subscription",
    "permanent": true
  },
  {
    "source": "/docs/references/backend/billing/get-plan-list",
    "destination": "/docs/reference/backend/billing/get-plan-list",
    "permanent": true
  },
  {
    "source": "/docs/references/backend/billing/get-organization-billing-subscription",
    "destination": "/docs/reference/backend/billing/get-organization-billing-subscription",
    "permanent": true
  },
  {
    "source": "/docs/references/backend/billing/cancel-subscription-item",
    "destination": "/docs/reference/backend/billing/cancel-subscription-item",
    "permanent": true
  },
  {
    "source": "/docs/references/backend/allowlist/get-allowlist-identifier-list",
    "destination": "/docs/reference/backend/allowlist/get-allowlist-identifier-list",
    "permanent": true
  },
  {
    "source": "/docs/references/backend/allowlist/delete-allowlist-identifier",
    "destination": "/docs/reference/backend/allowlist/delete-allowlist-identifier",
    "permanent": true
  },
  {
    "source": "/docs/references/backend/allowlist/create-allowlist-identifier",
    "destination": "/docs/reference/backend/allowlist/create-allowlist-identifier",
    "permanent": true
  },
  {
    "source": "/docs/references/astro/client-side-helpers/user-store",
    "destination": "/docs/reference/astro/client-side-helpers/user-store",
    "permanent": true
  },
  {
    "source": "/docs/references/astro/client-side-helpers/sign-up-store",
    "destination": "/docs/reference/astro/client-side-helpers/sign-up-store",
    "permanent": true
  },
  {
    "source": "/docs/references/astro/client-side-helpers/sign-in-store",
    "destination": "/docs/reference/astro/client-side-helpers/sign-in-store",
    "permanent": true
  },
  {
    "source": "/docs/references/astro/client-side-helpers/session-store",
    "destination": "/docs/reference/astro/client-side-helpers/session-store",
    "permanent": true
  },
  {
    "source": "/docs/references/astro/client-side-helpers/session-list-store",
    "destination": "/docs/reference/astro/client-side-helpers/session-list-store",
    "permanent": true
  },
  {
    "source": "/docs/references/astro/client-side-helpers/organization-store",
    "destination": "/docs/reference/astro/client-side-helpers/organization-store",
    "permanent": true
  },
  {
    "source": "/docs/references/astro/client-side-helpers/clerk-store",
    "destination": "/docs/reference/astro/client-side-helpers/clerk-store",
    "permanent": true
  },
  {
    "source": "/docs/references/astro/client-side-helpers/auth-store",
    "destination": "/docs/reference/astro/client-side-helpers/auth-store",
    "permanent": true
  }
]<|MERGE_RESOLUTION|>--- conflicted
+++ resolved
@@ -530,11 +530,7 @@
     "permanent": true
   },
   {
-<<<<<<< HEAD
     "source": "/docs/reference/nextjs/authentication-object",
-=======
-    "source": "/docs/references/nextjs/authentication-object",
->>>>>>> 83e78ee9
     "destination": "/docs/reference/backend/types/auth-object",
     "permanent": true
   },
@@ -939,20 +935,12 @@
     "permanent": true
   },
   {
-<<<<<<< HEAD
     "source": "/docs/reference/clerkjs/user",
-=======
-    "source": "/docs/references/clerkjs/user",
->>>>>>> 83e78ee9
     "destination": "/docs/reference/javascript/user",
     "permanent": true
   },
   {
-<<<<<<< HEAD
     "source": "/docs/reference/clerkjs/web3wallet",
-=======
-    "source": "/docs/references/clerkjs/web3wallet",
->>>>>>> 83e78ee9
     "destination": "/docs/reference/javascript/types/web3-wallet",
     "permanent": true
   },
@@ -977,11 +965,7 @@
     "permanent": true
   },
   {
-<<<<<<< HEAD
     "source": "/docs/reference/node/getting-started",
-=======
-    "source": "/docs/references/node/getting-started",
->>>>>>> 83e78ee9
     "destination": "/docs/reference/express/overview",
     "permanent": true
   },
@@ -1626,38 +1610,22 @@
     "permanent": true
   },
   {
-<<<<<<< HEAD
     "source": "/docs/reference/backend/organization/get-pending-organization-invitation-list",
-=======
-    "source": "/docs/references/backend/organization/get-pending-organization-invitation-list",
->>>>>>> 83e78ee9
     "destination": "/docs/reference/backend/organization/get-organization-invitation-list",
     "permanent": true
   },
   {
-<<<<<<< HEAD
     "source": "/docs/reference/javascript/types/paginated-response",
-=======
-    "source": "/docs/references/javascript/types/paginated-response",
->>>>>>> 83e78ee9
     "destination": "/docs/reference/javascript/types/clerk-paginated-response",
     "permanent": true
   },
   {
-<<<<<<< HEAD
     "source": "/docs/reference/nextjs/with-clerk-middleware",
-=======
-    "source": "/docs/references/nextjs/with-clerk-middleware",
->>>>>>> 83e78ee9
     "destination": "/docs/reference/nextjs/clerk-middleware",
     "permanent": true
   },
   {
-<<<<<<< HEAD
     "source": "/docs/reference/react/use-organizations",
-=======
-    "source": "/docs/references/react/use-organizations",
->>>>>>> 83e78ee9
     "destination": "/docs/reference/hooks/use-organization-list",
     "permanent": true
   },
@@ -1692,11 +1660,7 @@
     "permanent": true
   },
   {
-<<<<<<< HEAD
     "source": "/docs/reference/javascript/types/magic-link-error",
-=======
-    "source": "/docs/references/javascript/types/magic-link-error",
->>>>>>> 83e78ee9
     "destination": "/docs/reference/javascript/types/email-link-error",
     "permanent": true
   },
@@ -1721,92 +1685,52 @@
     "permanent": true
   },
   {
-<<<<<<< HEAD
     "source": "/docs/reference/javascript/clerk/sign-in",
-=======
-    "source": "/docs/references/javascript/clerk/sign-in",
->>>>>>> 83e78ee9
     "destination": "/docs/reference/components/authentication/sign-in",
     "permanent": true
   },
   {
-<<<<<<< HEAD
     "source": "/docs/reference/javascript/clerk/sign-up",
-=======
-    "source": "/docs/references/javascript/clerk/sign-up",
->>>>>>> 83e78ee9
     "destination": "/docs/reference/components/authentication/sign-up",
     "permanent": true
   },
   {
-<<<<<<< HEAD
     "source": "/docs/reference/javascript/clerk/user-button",
-=======
-    "source": "/docs/references/javascript/clerk/user-button",
->>>>>>> 83e78ee9
     "destination": "/docs/reference/components/user/user-button",
     "permanent": true
   },
   {
-<<<<<<< HEAD
     "source": "/docs/reference/javascript/clerk/user-profile",
-=======
-    "source": "/docs/references/javascript/clerk/user-profile",
->>>>>>> 83e78ee9
     "destination": "/docs/reference/components/user/user-profile",
     "permanent": true
   },
   {
-<<<<<<< HEAD
     "source": "/docs/reference/javascript/clerk/create-organization",
-=======
-    "source": "/docs/references/javascript/clerk/create-organization",
->>>>>>> 83e78ee9
     "destination": "/docs/reference/components/organization/create-organization",
     "permanent": true
   },
   {
-<<<<<<< HEAD
     "source": "/docs/reference/javascript/clerk/organization-profile",
-=======
-    "source": "/docs/references/javascript/clerk/organization-profile",
->>>>>>> 83e78ee9
     "destination": "/docs/reference/components/organization/organization-profile",
     "permanent": true
   },
   {
-<<<<<<< HEAD
     "source": "/docs/reference/javascript/clerk/organization-switcher",
-=======
-    "source": "/docs/references/javascript/clerk/organization-switcher",
->>>>>>> 83e78ee9
     "destination": "/docs/reference/components/organization/organization-switcher",
     "permanent": true
   },
   {
-<<<<<<< HEAD
     "source": "/docs/reference/javascript/types/paginated-response",
-=======
-    "source": "/docs/references/javascript/types/paginated-response",
->>>>>>> 83e78ee9
     "destination": "/docs/reference/javascript/types/clerk-paginated-response",
     "permanent": true
   },
   {
-<<<<<<< HEAD
     "source": "/docs/reference/javascript/types/oauth-strategy",
-=======
-    "source": "/docs/references/javascript/types/oauth-strategy",
->>>>>>> 83e78ee9
     "destination": "/docs/reference/javascript/types/sso",
     "permanent": true
   },
   {
-<<<<<<< HEAD
     "source": "/docs/reference/javascript/types/oauth-provider",
-=======
-    "source": "/docs/references/javascript/types/oauth-provider",
->>>>>>> 83e78ee9
     "destination": "/docs/reference/javascript/types/sso",
     "permanent": true
   },
@@ -1836,56 +1760,32 @@
     "permanent": true
   },
   {
-<<<<<<< HEAD
     "source": "/docs/reference/javascript/phone-number/phone-number",
-=======
-    "source": "/docs/references/javascript/phone-number/phone-number",
->>>>>>> 83e78ee9
     "destination": "/docs/reference/javascript/types/phone-number",
     "permanent": true
   },
   {
-<<<<<<< HEAD
     "source": "/docs/reference/javascript/phone-number/second-factor",
-=======
-    "source": "/docs/references/javascript/phone-number/second-factor",
->>>>>>> 83e78ee9
     "destination": "/docs/reference/javascript/types/phone-number",
     "permanent": true
   },
   {
-<<<<<<< HEAD
     "source": "/docs/reference/javascript/phone-number/verification",
-=======
-    "source": "/docs/references/javascript/phone-number/verification",
->>>>>>> 83e78ee9
     "destination": "/docs/reference/javascript/types/phone-number",
     "permanent": true
   },
   {
-<<<<<<< HEAD
     "source": "/docs/reference/javascript/email-address/email-address",
-=======
-    "source": "/docs/references/javascript/email-address/email-address",
->>>>>>> 83e78ee9
     "destination": "/docs/reference/javascript/types/email-address",
     "permanent": true
   },
   {
-<<<<<<< HEAD
     "source": "/docs/reference/javascript/email-address/verification",
-=======
-    "source": "/docs/references/javascript/email-address/verification",
->>>>>>> 83e78ee9
     "destination": "/docs/reference/javascript/types/email-address",
     "permanent": true
   },
   {
-<<<<<<< HEAD
     "source": "/docs/reference/backend/sessions/authenticate-request",
-=======
-    "source": "/docs/references/backend/sessions/authenticate-request",
->>>>>>> 83e78ee9
     "destination": "/docs/reference/backend/authenticate-request",
     "permanent": true
   },
@@ -1925,11 +1825,7 @@
     "permanent": true
   },
   {
-<<<<<<< HEAD
     "source": "/docs/reference/nextjs/auth-middleware",
-=======
-    "source": "/docs/references/nextjs/auth-middleware",
->>>>>>> 83e78ee9
     "destination": "/docs/reference/nextjs/clerk-middleware",
     "permanent": true
   },
@@ -1959,11 +1855,7 @@
     "permanent": true
   },
   {
-<<<<<<< HEAD
     "source": "/docs/reference/nextjs/auth-object",
-=======
-    "source": "/docs/references/nextjs/auth-object",
->>>>>>> 83e78ee9
     "destination": "/docs/reference/backend/types/auth-object",
     "permanent": true
   },
@@ -2018,92 +1910,52 @@
     "permanent": true
   },
   {
-<<<<<<< HEAD
     "source": "/docs/reference/javascript/phone-number",
-=======
-    "source": "/docs/references/javascript/phone-number",
->>>>>>> 83e78ee9
     "destination": "/docs/reference/javascript/types/phone-number",
     "permanent": true
   },
   {
-<<<<<<< HEAD
     "source": "/docs/reference/javascript/email-address",
-=======
-    "source": "/docs/references/javascript/email-address",
->>>>>>> 83e78ee9
     "destination": "/docs/reference/javascript/types/email-address",
     "permanent": true
   },
   {
-<<<<<<< HEAD
     "source": "/docs/reference/javascript/external-account",
-=======
-    "source": "/docs/references/javascript/external-account",
->>>>>>> 83e78ee9
     "destination": "/docs/reference/javascript/types/external-account",
     "permanent": true
   },
   {
-<<<<<<< HEAD
     "source": "/docs/reference/javascript/session-with-activities",
-=======
-    "source": "/docs/references/javascript/session-with-activities",
->>>>>>> 83e78ee9
     "destination": "/docs/reference/javascript/types/session-with-activities",
     "permanent": true
   },
   {
-<<<<<<< HEAD
     "source": "/docs/reference/javascript/web3-wallet/web3-wallet",
-=======
-    "source": "/docs/references/javascript/web3-wallet/web3-wallet",
->>>>>>> 83e78ee9
     "destination": "/docs/reference/javascript/types/web3-wallet",
     "permanent": true
   },
   {
-<<<<<<< HEAD
     "source": "/docs/reference/javascript/web3-wallet/verification",
-=======
-    "source": "/docs/references/javascript/web3-wallet/verification",
->>>>>>> 83e78ee9
     "destination": "/docs/reference/javascript/types/web3-wallet",
     "permanent": true
   },
   {
-<<<<<<< HEAD
     "source": "/docs/reference/javascript/organization-domain",
-=======
-    "source": "/docs/references/javascript/organization-domain",
->>>>>>> 83e78ee9
     "destination": "/docs/reference/javascript/types/organization-domain",
     "permanent": true
   },
   {
-<<<<<<< HEAD
     "source": "/docs/reference/javascript/organization-invitation",
-=======
-    "source": "/docs/references/javascript/organization-invitation",
->>>>>>> 83e78ee9
     "destination": "/docs/reference/javascript/types/organization-invitation",
     "permanent": true
   },
   {
-<<<<<<< HEAD
     "source": "/docs/reference/javascript/organization-membership-request",
-=======
-    "source": "/docs/references/javascript/organization-membership-request",
->>>>>>> 83e78ee9
     "destination": "/docs/reference/javascript/types/organization-membership-request",
     "permanent": true
   },
   {
-<<<<<<< HEAD
     "source": "/docs/reference/javascript/organization-membership",
-=======
-    "source": "/docs/references/javascript/organization-membership",
->>>>>>> 83e78ee9
     "destination": "/docs/reference/javascript/types/organization-membership",
     "permanent": true
   },
@@ -2113,29 +1965,17 @@
     "permanent": true
   },
   {
-<<<<<<< HEAD
     "source": "/docs/reference/nodejs/overview",
-=======
-    "source": "/docs/references/nodejs/overview",
->>>>>>> 83e78ee9
     "destination": "/docs/reference/express/overview",
     "permanent": true
   },
   {
-<<<<<<< HEAD
     "source": "/docs/reference/nodejs/available-methods",
-=======
-    "source": "/docs/references/nodejs/available-methods",
->>>>>>> 83e78ee9
     "destination": "/docs/reference/express/overview",
     "permanent": true
   },
   {
-<<<<<<< HEAD
     "source": "/docs/reference/javascript/types/oauth",
-=======
-    "source": "/docs/references/javascript/types/oauth",
->>>>>>> 83e78ee9
     "destination": "/docs/reference/javascript/types/sso",
     "permanent": true
   },
@@ -2190,236 +2030,132 @@
     "permanent": true
   },
   {
-<<<<<<< HEAD
     "source": "/docs/reference/javascript/clerk/clerk",
-=======
-    "source": "/docs/references/javascript/clerk/clerk",
->>>>>>> 83e78ee9
     "destination": "/docs/reference/javascript/clerk",
     "permanent": true
   },
   {
-<<<<<<< HEAD
     "source": "/docs/reference/javascript/clerk/build-urls",
-=======
-    "source": "/docs/references/javascript/clerk/build-urls",
->>>>>>> 83e78ee9
     "destination": "/docs/reference/javascript/clerk",
     "permanent": true
   },
   {
-<<<<<<< HEAD
     "source": "/docs/reference/javascript/clerk/handle-navigation",
-=======
-    "source": "/docs/references/javascript/clerk/handle-navigation",
->>>>>>> 83e78ee9
     "destination": "/docs/reference/javascript/clerk",
     "permanent": true
   },
   {
-<<<<<<< HEAD
     "source": "/docs/reference/javascript/clerk/organization-methods",
-=======
-    "source": "/docs/references/javascript/clerk/organization-methods",
->>>>>>> 83e78ee9
     "destination": "/docs/reference/javascript/clerk",
     "permanent": true
   },
   {
-<<<<<<< HEAD
     "source": "/docs/reference/javascript/clerk/redirect-methods",
-=======
-    "source": "/docs/references/javascript/clerk/redirect-methods",
->>>>>>> 83e78ee9
     "destination": "/docs/reference/javascript/clerk",
     "permanent": true
   },
   {
-<<<<<<< HEAD
     "source": "/docs/reference/javascript/clerk/session-methods",
-=======
-    "source": "/docs/references/javascript/clerk/session-methods",
->>>>>>> 83e78ee9
     "destination": "/docs/reference/javascript/clerk",
     "permanent": true
   },
   {
-<<<<<<< HEAD
     "source": "/docs/reference/javascript/clerk/waitlist-methods",
-=======
-    "source": "/docs/references/javascript/clerk/waitlist-methods",
->>>>>>> 83e78ee9
     "destination": "/docs/reference/javascript/clerk",
     "permanent": true
   },
   {
-<<<<<<< HEAD
     "source": "/docs/reference/javascript/organization/organization",
-=======
-    "source": "/docs/references/javascript/organization/organization",
->>>>>>> 83e78ee9
     "destination": "/docs/reference/javascript/organization",
     "permanent": true
   },
   {
-<<<<<<< HEAD
     "source": "/docs/reference/javascript/organization/domains",
-=======
-    "source": "/docs/references/javascript/organization/domains",
->>>>>>> 83e78ee9
     "destination": "/docs/reference/javascript/organization",
     "permanent": true
   },
   {
-<<<<<<< HEAD
     "source": "/docs/reference/javascript/organization/invitations",
-=======
-    "source": "/docs/references/javascript/organization/invitations",
->>>>>>> 83e78ee9
     "destination": "/docs/reference/javascript/organization",
     "permanent": true
   },
   {
-<<<<<<< HEAD
     "source": "/docs/reference/javascript/organization/members",
-=======
-    "source": "/docs/references/javascript/organization/members",
->>>>>>> 83e78ee9
     "destination": "/docs/reference/javascript/organization",
     "permanent": true
   },
   {
-<<<<<<< HEAD
     "source": "/docs/reference/javascript/organization/membership-requests",
-=======
-    "source": "/docs/references/javascript/organization/membership-requests",
->>>>>>> 83e78ee9
     "destination": "/docs/reference/javascript/organization",
     "permanent": true
   },
   {
-<<<<<<< HEAD
     "source": "/docs/reference/javascript/sign-in/sign-in",
-=======
-    "source": "/docs/references/javascript/sign-in/sign-in",
->>>>>>> 83e78ee9
     "destination": "/docs/reference/javascript/sign-in",
     "permanent": true
   },
   {
-<<<<<<< HEAD
     "source": "/docs/reference/javascript/sign-in/authenticate-with",
-=======
-    "source": "/docs/references/javascript/sign-in/authenticate-with",
->>>>>>> 83e78ee9
     "destination": "/docs/reference/javascript/sign-in",
     "permanent": true
   },
   {
-<<<<<<< HEAD
     "source": "/docs/reference/javascript/sign-in/first-factor",
-=======
-    "source": "/docs/references/javascript/sign-in/first-factor",
->>>>>>> 83e78ee9
     "destination": "/docs/reference/javascript/sign-in",
     "permanent": true
   },
   {
-<<<<<<< HEAD
     "source": "/docs/reference/javascript/sign-in/second-factor",
-=======
-    "source": "/docs/references/javascript/sign-in/second-factor",
->>>>>>> 83e78ee9
     "destination": "/docs/reference/javascript/sign-in",
     "permanent": true
   },
   {
-<<<<<<< HEAD
     "source": "/docs/reference/javascript/sign-up/sign-up",
-=======
-    "source": "/docs/references/javascript/sign-up/sign-up",
->>>>>>> 83e78ee9
     "destination": "/docs/reference/javascript/sign-up",
     "permanent": true
   },
   {
-<<<<<<< HEAD
     "source": "/docs/reference/javascript/sign-up/authenticate-with",
-=======
-    "source": "/docs/references/javascript/sign-up/authenticate-with",
->>>>>>> 83e78ee9
     "destination": "/docs/reference/javascript/sign-up",
     "permanent": true
   },
   {
-<<<<<<< HEAD
     "source": "/docs/reference/javascript/sign-up/email-verification",
-=======
-    "source": "/docs/references/javascript/sign-up/email-verification",
->>>>>>> 83e78ee9
     "destination": "/docs/reference/javascript/sign-up",
     "permanent": true
   },
   {
-<<<<<<< HEAD
     "source": "/docs/reference/javascript/sign-up/phone-verification",
-=======
-    "source": "/docs/references/javascript/sign-up/phone-verification",
->>>>>>> 83e78ee9
     "destination": "/docs/reference/javascript/sign-up",
     "permanent": true
   },
   {
-<<<<<<< HEAD
     "source": "/docs/reference/javascript/sign-up/verification",
-=======
-    "source": "/docs/references/javascript/sign-up/verification",
->>>>>>> 83e78ee9
     "destination": "/docs/reference/javascript/sign-up",
     "permanent": true
   },
   {
-<<<<<<< HEAD
     "source": "/docs/reference/javascript/sign-up/web3-verification",
-=======
-    "source": "/docs/references/javascript/sign-up/web3-verification",
->>>>>>> 83e78ee9
     "destination": "/docs/reference/javascript/sign-up",
     "permanent": true
   },
   {
-<<<<<<< HEAD
     "source": "/docs/reference/javascript/user/user",
-=======
-    "source": "/docs/references/javascript/user/user",
->>>>>>> 83e78ee9
     "destination": "/docs/reference/javascript/user",
     "permanent": true
   },
   {
-<<<<<<< HEAD
     "source": "/docs/reference/javascript/user/create-metadata",
-=======
-    "source": "/docs/references/javascript/user/create-metadata",
->>>>>>> 83e78ee9
     "destination": "/docs/reference/javascript/user",
     "permanent": true
   },
   {
-<<<<<<< HEAD
     "source": "/docs/reference/javascript/user/password-management",
-=======
-    "source": "/docs/references/javascript/user/password-management",
->>>>>>> 83e78ee9
     "destination": "/docs/reference/javascript/user",
     "permanent": true
   },
   {
-<<<<<<< HEAD
     "source": "/docs/reference/javascript/user/totp",
-=======
-    "source": "/docs/references/javascript/user/totp",
->>>>>>> 83e78ee9
     "destination": "/docs/reference/javascript/user",
     "permanent": true
   },
@@ -2494,92 +2230,52 @@
     "permanent": true
   },
   {
-<<<<<<< HEAD
     "source": "/docs/reference/react/use-auth",
-=======
-    "source": "/docs/references/react/use-auth",
->>>>>>> 83e78ee9
     "destination": "/docs/reference/hooks/use-auth",
     "permanent": true
   },
   {
-<<<<<<< HEAD
     "source": "/docs/reference/react/use-clerk",
-=======
-    "source": "/docs/references/react/use-clerk",
->>>>>>> 83e78ee9
     "destination": "/docs/reference/hooks/use-clerk",
     "permanent": true
   },
   {
-<<<<<<< HEAD
     "source": "/docs/reference/react/use-organization-list",
-=======
-    "source": "/docs/references/react/use-organization-list",
->>>>>>> 83e78ee9
     "destination": "/docs/reference/hooks/use-organization-list",
     "permanent": true
   },
   {
-<<<<<<< HEAD
     "source": "/docs/reference/react/use-organization",
-=======
-    "source": "/docs/references/react/use-organization",
->>>>>>> 83e78ee9
     "destination": "/docs/reference/hooks/use-organization",
     "permanent": true
   },
   {
-<<<<<<< HEAD
     "source": "/docs/reference/react/use-reverification",
-=======
-    "source": "/docs/references/react/use-reverification",
->>>>>>> 83e78ee9
     "destination": "/docs/reference/hooks/use-reverification",
     "permanent": true
   },
   {
-<<<<<<< HEAD
     "source": "/docs/reference/react/use-session-list",
-=======
-    "source": "/docs/references/react/use-session-list",
->>>>>>> 83e78ee9
     "destination": "/docs/reference/hooks/use-session-list",
     "permanent": true
   },
   {
-<<<<<<< HEAD
     "source": "/docs/reference/react/use-session",
-=======
-    "source": "/docs/references/react/use-session",
->>>>>>> 83e78ee9
     "destination": "/docs/reference/hooks/use-session",
     "permanent": true
   },
   {
-<<<<<<< HEAD
     "source": "/docs/reference/react/use-sign-in",
-=======
-    "source": "/docs/references/react/use-sign-in",
->>>>>>> 83e78ee9
     "destination": "/docs/reference/hooks/use-sign-in",
     "permanent": true
   },
   {
-<<<<<<< HEAD
     "source": "/docs/reference/react/use-sign-up",
-=======
-    "source": "/docs/references/react/use-sign-up",
->>>>>>> 83e78ee9
     "destination": "/docs/reference/hooks/use-sign-up",
     "permanent": true
   },
   {
-<<<<<<< HEAD
     "source": "/docs/reference/react/use-user",
-=======
-    "source": "/docs/references/react/use-user",
->>>>>>> 83e78ee9
     "destination": "/docs/reference/hooks/use-user",
     "permanent": true
   },
@@ -2709,11 +2405,7 @@
     "permanent": true
   },
   {
-<<<<<<< HEAD
     "source": "/docs/reference/backend/types/saml-connection",
-=======
-    "source": "/docs/references/backend/types/saml-connection",
->>>>>>> 83e78ee9
     "destination": "/docs/reference/backend/types/backend-saml-connection",
     "permanent": true
   },
@@ -2773,11 +2465,7 @@
     "permanent": true
   },
   {
-<<<<<<< HEAD
     "source": "/docs/reference/community-sdk/overview",
-=======
-    "source": "/docs/references/community-sdk/overview",
->>>>>>> 83e78ee9
     "destination": "/docs/reference/overview#build-with-community-maintained-sdks",
     "permanent": true
   },
@@ -4197,74 +3885,42 @@
     "permanent": true
   },
   {
-<<<<<<< HEAD
     "source": "/docs/reference/vue/use-auth",
-=======
-    "source": "/docs/references/vue/use-auth",
->>>>>>> 83e78ee9
     "destination": "/docs/reference/composables/use-auth",
     "permanent": true
   },
   {
-<<<<<<< HEAD
     "source": "/docs/reference/vue/use-clerk",
-=======
-    "source": "/docs/references/vue/use-clerk",
->>>>>>> 83e78ee9
     "destination": "/docs/reference/composables/use-clerk",
     "permanent": true
   },
   {
-<<<<<<< HEAD
     "source": "/docs/reference/vue/use-organization",
-=======
-    "source": "/docs/references/vue/use-organization",
->>>>>>> 83e78ee9
     "destination": "/docs/reference/composables/use-organization",
     "permanent": true
   },
   {
-<<<<<<< HEAD
     "source": "/docs/reference/vue/use-session",
-=======
-    "source": "/docs/references/vue/use-session",
->>>>>>> 83e78ee9
     "destination": "/docs/reference/composables/use-session",
     "permanent": true
   },
   {
-<<<<<<< HEAD
     "source": "/docs/reference/vue/use-session-list",
-=======
-    "source": "/docs/references/vue/use-session-list",
->>>>>>> 83e78ee9
     "destination": "/docs/reference/composables/use-session-list",
     "permanent": true
   },
   {
-<<<<<<< HEAD
     "source": "/docs/reference/vue/use-sign-in",
-=======
-    "source": "/docs/references/vue/use-sign-in",
->>>>>>> 83e78ee9
     "destination": "/docs/reference/composables/use-sign-in",
     "permanent": true
   },
   {
-<<<<<<< HEAD
     "source": "/docs/reference/vue/use-sign-up",
-=======
-    "source": "/docs/references/vue/use-sign-up",
->>>>>>> 83e78ee9
     "destination": "/docs/reference/composables/use-sign-up",
     "permanent": true
   },
   {
-<<<<<<< HEAD
     "source": "/docs/reference/vue/use-user",
-=======
-    "source": "/docs/references/vue/use-user",
->>>>>>> 83e78ee9
     "destination": "/docs/reference/composables/use-user",
     "permanent": true
   },
