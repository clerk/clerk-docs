--- conflicted
+++ resolved
@@ -629,22 +629,16 @@
               ]
             },
             {
-<<<<<<< HEAD
               "title": "iOS",
               "hideTitle": true,
               "sdk": ["ios"],
-=======
-              "title": "Express",
-              "icon": "expressjs",
->>>>>>> 8fa2e991
               "items": [
                 [
                   {
                     "title": "Quickstart",
-                    "href": "/docs/quickstarts/express"
-                  },
-                  {
-<<<<<<< HEAD
+                    "href": "/docs/quickstarts/ios"
+                  },
+                  {
                     "title": "`getToken()`",
                     "href": "/docs/references/ios/get-token"
                   },
@@ -660,35 +654,6 @@
                         {
                           "title": "Available Methods",
                           "href": "/docs/references/ios/overview"
-                        }
-                      ]
-                    ]
-                  }
-                ]
-              ]
-            },
-            {
-              "title": "Node.js",
-              "hideTitle": true,
-              "sdk": ["nodejs"],
-              "items": [
-                [
-                  {
-                    "title": "Quickstart & Available Methods",
-                    "href": "/docs/references/nodejs/overview"
-                  },
-                  {
-                    "title": "Connect/Express Middleware",
-                    "href": "/docs/backend-requests/handling/nodejs"
-                  },
-                  {
-                    "title": "References",
-                    "collapse": true,
-                    "items": [
-                      [
-                        {
-                          "title": "Available methods",
-                          "href": "/docs/references/nodejs/available-methods"
                         }
                       ]
                     ]
@@ -700,16 +665,31 @@
               "title": "Express",
               "hideTitle": true,
               "sdk": ["expressjs"],
-=======
-                    "title": "Available Methods",
-                    "href": "/docs/references/express/overview"
+              "items": [
+                [
+                  {
+                    "title": "Quickstart",
+                    "href": "/docs/quickstarts/express"
+                  },
+                  {
+                    "title": "References",
+                    "collapse": true,
+                    "items": [
+                      [
+                        {
+                          "title": "Available Methods",
+                          "href": "/docs/references/express/overview"
+                        }
+                      ]
+                    ]
                   }
                 ]
               ]
             },
             {
               "title": "Fastify",
-              "icon": "fastify",
+              "hideTitle": true,
+              "sdk": ["fastify"],
               "items": [
                 [
                   {
@@ -727,7 +707,6 @@
               "title": "iOS",
               "tag": "(Beta)",
               "icon": "apple",
->>>>>>> 8fa2e991
               "items": [
                 [
                   {
@@ -735,32 +714,9 @@
                     "href": "/docs/quickstarts/ios"
                   },
                   {
-<<<<<<< HEAD
-                    "title": "References",
-                    "collapse": true,
-                    "items": [
-                      [
-                        {
-                          "title": "Available Methods",
-                          "href": "/docs/references/express/overview"
-                        }
-                      ]
-                    ]
-                  }
-                ]
-              ]
-            },
-            {
-              "title": "Fastify",
-              "hideTitle": true,
-              "sdk": ["fastify"],
-              "items": [
-                [
-=======
                     "title": "Available Methods",
                     "href": "/docs/references/ios/overview"
                   },
->>>>>>> 8fa2e991
                   {
                     "title": "`getToken()`",
                     "href": "/docs/references/ios/get-token"
