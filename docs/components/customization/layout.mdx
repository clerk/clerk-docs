---
title: Layout
description: Utilize Clerk's layout key in order to change the layout of the <SignIn /> and <SignUp /> components, as well as important links to your support, terms and privacy pages.
---

import { Callout } from 'nextra-theme-docs';
import { Tab, Tabs } from 'nextra-theme-docs';
import { Tables } from '@/components/Table';
import { CodeBlockTabs } from '@/components/CodeBlockTabs';

# Layout

<<<<<<< HEAD
The layout key can be used to change the layout of the [`<SignIn/>`](/reference-react/authentication/sign-in) and [`<SignUp/>`](/reference-react/authentication/sign-up) components, as well as important links to your support, terms and privacy pages.
=======
The layout key can be used to change the layout of the [`<SignIn/>`](/docs/components/authentication/sign-in) and [`<SignUp/>`](/docs/components/authentication/sign-up) components as well as important links to your support, terms and privacy pages.
>>>>>>> dc568f18

## Usage

```tsx filename="app.tsx" copy
import { ClerkProvider } from '@clerk/nextjs';

<ClerkProvider
  appearance={{
    layout: {
      socialButtonsPlacement: 'bottom',
      socialButtonsVariant: 'iconButton',
      termsPageUrl: 'https://clerk.dev/terms'
    }
  }}
>
  {/* ... */}
</ClerkProvider>;
```

## Properties

<Tables
  headings={['Name', 'Type', 'Description']}
  headingsMeta={[{}, {}, { maxWidth: '300px' }]}
  rows={[
    {
      cells: [
        <code>helpPageUrl</code>,
        <code>string</code>,
        'The URL to your help page'
      ]
    },
    {
      cells: [
        <code>logoImageUrl</code>,
        <code>string</code>,
        'The URL to your logo image'
      ]
    },
    {
      cells: [
        <code>logoPlacement</code>,
        <code>string</code>,
        <>
          The placement of your logo. The options are:
          <ul>
            <li>
              <code>inside</code>
            </li>
            <li>
              <code>outside</code>
            </li>
          </ul>
        </>
      ]
    },
    {
      cells: [
        <code>privacyPageUrl</code>,
        <code>string</code>,
        'The URL to your privacy page'
      ]
    },
    {
      cells: [
        <code>showOptionalFields</code>,
        <code>boolean</code>,
        'Whether to show optional fields on sign up.'
      ]
    },
    {
      cells: [
        <code>socialButtonsPlacement</code>,
        <code>string</code>,
        <>
          The placement of your social buttons. The options are:
          <ul>
            <li>
              <code>bottom</code>
            </li>
            <li>
              <code>top</code>
            </li>
          </ul>
        </>
      ]
    },
    {
      cells: [
        <code>socialButtonsVariant</code>,
        <code>string</code>,
        <>
          The variant of your social buttons. The options are:
          <ul>
            <li>
              <code>blockButton</code>
            </li>
            <li>
              <code>textButton</code>
            </li>
            <li>
              <code>auto</code>
            </li>
          </ul>
        </>
      ]
    },
    {
      cells: [
        <code>termsPageUrl</code>,
        <code>string</code>,
        'The URL to your terms page'
      ]
    }
  ]}
/>
<|MERGE_RESOLUTION|>--- conflicted
+++ resolved
@@ -1,133 +1,129 @@
----
-title: Layout
-description: Utilize Clerk's layout key in order to change the layout of the <SignIn /> and <SignUp /> components, as well as important links to your support, terms and privacy pages.
----
-
-import { Callout } from 'nextra-theme-docs';
-import { Tab, Tabs } from 'nextra-theme-docs';
-import { Tables } from '@/components/Table';
-import { CodeBlockTabs } from '@/components/CodeBlockTabs';
-
-# Layout
-
-<<<<<<< HEAD
-The layout key can be used to change the layout of the [`<SignIn/>`](/reference-react/authentication/sign-in) and [`<SignUp/>`](/reference-react/authentication/sign-up) components, as well as important links to your support, terms and privacy pages.
-=======
-The layout key can be used to change the layout of the [`<SignIn/>`](/docs/components/authentication/sign-in) and [`<SignUp/>`](/docs/components/authentication/sign-up) components as well as important links to your support, terms and privacy pages.
->>>>>>> dc568f18
-
-## Usage
-
-```tsx filename="app.tsx" copy
-import { ClerkProvider } from '@clerk/nextjs';
-
-<ClerkProvider
-  appearance={{
-    layout: {
-      socialButtonsPlacement: 'bottom',
-      socialButtonsVariant: 'iconButton',
-      termsPageUrl: 'https://clerk.dev/terms'
-    }
-  }}
->
-  {/* ... */}
-</ClerkProvider>;
-```
-
-## Properties
-
-<Tables
-  headings={['Name', 'Type', 'Description']}
-  headingsMeta={[{}, {}, { maxWidth: '300px' }]}
-  rows={[
-    {
-      cells: [
-        <code>helpPageUrl</code>,
-        <code>string</code>,
-        'The URL to your help page'
-      ]
-    },
-    {
-      cells: [
-        <code>logoImageUrl</code>,
-        <code>string</code>,
-        'The URL to your logo image'
-      ]
-    },
-    {
-      cells: [
-        <code>logoPlacement</code>,
-        <code>string</code>,
-        <>
-          The placement of your logo. The options are:
-          <ul>
-            <li>
-              <code>inside</code>
-            </li>
-            <li>
-              <code>outside</code>
-            </li>
-          </ul>
-        </>
-      ]
-    },
-    {
-      cells: [
-        <code>privacyPageUrl</code>,
-        <code>string</code>,
-        'The URL to your privacy page'
-      ]
-    },
-    {
-      cells: [
-        <code>showOptionalFields</code>,
-        <code>boolean</code>,
-        'Whether to show optional fields on sign up.'
-      ]
-    },
-    {
-      cells: [
-        <code>socialButtonsPlacement</code>,
-        <code>string</code>,
-        <>
-          The placement of your social buttons. The options are:
-          <ul>
-            <li>
-              <code>bottom</code>
-            </li>
-            <li>
-              <code>top</code>
-            </li>
-          </ul>
-        </>
-      ]
-    },
-    {
-      cells: [
-        <code>socialButtonsVariant</code>,
-        <code>string</code>,
-        <>
-          The variant of your social buttons. The options are:
-          <ul>
-            <li>
-              <code>blockButton</code>
-            </li>
-            <li>
-              <code>textButton</code>
-            </li>
-            <li>
-              <code>auto</code>
-            </li>
-          </ul>
-        </>
-      ]
-    },
-    {
-      cells: [
-        <code>termsPageUrl</code>,
-        <code>string</code>,
-        'The URL to your terms page'
-      ]
-    }
-  ]}
-/>
+---
+title: Layout
+description: Utilize Clerk's layout key in order to change the layout of the <SignIn /> and <SignUp /> components, as well as important links to your support, terms and privacy pages.
+---
+
+import { Callout } from 'nextra-theme-docs';
+import { Tab, Tabs } from 'nextra-theme-docs';
+import { Tables } from '@/components/Table';
+import { CodeBlockTabs } from '@/components/CodeBlockTabs';
+
+# Layout
+
+The layout key can be used to change the layout of the [`<SignIn/>`](/docs/components/authentication/sign-in) and [`<SignUp/>`](/docs/components/authentication/sign-up) components, as well as important links to your support, terms, and privacy pages.
+
+## Usage
+
+```tsx filename="app.tsx" copy
+import { ClerkProvider } from '@clerk/nextjs';
+
+<ClerkProvider
+  appearance={{
+    layout: {
+      socialButtonsPlacement: 'bottom',
+      socialButtonsVariant: 'iconButton',
+      termsPageUrl: 'https://clerk.dev/terms'
+    }
+  }}
+>
+  {/* ... */}
+</ClerkProvider>;
+```
+
+## Properties
+
+<Tables
+  headings={['Name', 'Type', 'Description']}
+  headingsMeta={[{}, {}, { maxWidth: '300px' }]}
+  rows={[
+    {
+      cells: [
+        <code>helpPageUrl</code>,
+        <code>string</code>,
+        'The URL to your help page'
+      ]
+    },
+    {
+      cells: [
+        <code>logoImageUrl</code>,
+        <code>string</code>,
+        'The URL to your logo image'
+      ]
+    },
+    {
+      cells: [
+        <code>logoPlacement</code>,
+        <code>string</code>,
+        <>
+          The placement of your logo. The options are:
+          <ul>
+            <li>
+              <code>inside</code>
+            </li>
+            <li>
+              <code>outside</code>
+            </li>
+          </ul>
+        </>
+      ]
+    },
+    {
+      cells: [
+        <code>privacyPageUrl</code>,
+        <code>string</code>,
+        'The URL to your privacy page'
+      ]
+    },
+    {
+      cells: [
+        <code>showOptionalFields</code>,
+        <code>boolean</code>,
+        'Whether to show optional fields on sign up.'
+      ]
+    },
+    {
+      cells: [
+        <code>socialButtonsPlacement</code>,
+        <code>string</code>,
+        <>
+          The placement of your social buttons. The options are:
+          <ul>
+            <li>
+              <code>bottom</code>
+            </li>
+            <li>
+              <code>top</code>
+            </li>
+          </ul>
+        </>
+      ]
+    },
+    {
+      cells: [
+        <code>socialButtonsVariant</code>,
+        <code>string</code>,
+        <>
+          The variant of your social buttons. The options are:
+          <ul>
+            <li>
+              <code>blockButton</code>
+            </li>
+            <li>
+              <code>textButton</code>
+            </li>
+            <li>
+              <code>auto</code>
+            </li>
+          </ul>
+        </>
+      ]
+    },
+    {
+      cells: [
+        <code>termsPageUrl</code>,
+        <code>string</code>,
+        'The URL to your terms page'
+      ]
+    }
+  ]}
+/>