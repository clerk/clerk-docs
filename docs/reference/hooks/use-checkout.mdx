---
title: '`useCheckout()`'
description: Clerk's useCheckout() hook provides state and methods to manage a subscription checkout flow.
sdk: nextjs, react
---

<Include src="_partials/billing/billing-experimental" />

The `useCheckout()` hook is used to create, manage, and confirm a checkout session for a user or an organization's subscription plan. It provides the state of the current checkout process, such as its status and any errors, along with methods to initiate and complete the checkout.

There are two ways to use `useCheckout()`:

1. In conjunction with [`<CheckoutProvider />`](#checkout-provider) to create a shared checkout context. All child components inside the provider can then use `useCheckout()` to access or update the same checkout state.
1. On its own by passing configuration options directly to it. This is ideal for self-contained components that handle their own checkout flow without needing a shared context.

<Typedoc src="clerk-react/experimental_use-checkout-params" />

### `UseCheckoutOptions`

<Typedoc src="shared/use-checkout-options" />

## Returns

`useCheckout()` returns a `{ checkout }` object. The `checkout` object contains the following properties. They are `null` until the checkout process is started by calling the `start()` method.

<<<<<<< HEAD
<Typedoc src="shared/use-checkout-return" />
=======
<Properties>
  - `id`
  - `string | null`

  The unique identifier for the checkout session.

  ---

  - `externalClientSecret`
  - `string | null`

  The client secret from an external payment provider (such as Stripe) used to complete the payment on the client-side.

  ---

  - `externalGatewayId`
  - `string | null`

  The identifier for the external payment gateway used for the checkout session.

  ---

  - `paymentSource`
  - <code>[BillingPaymentMethodResource](/docs/reference/javascript/types/billing-payment-method-resource) | null</code>

  The payment source being used for the checkout.

  ---

  - `plan`
  - <code>[BillingPlanResource](/docs/reference/javascript/types/billing-plan-resource) | null</code>

  The subscription plan details for the checkout.

  ---

  - `planPeriod`
  - `'month' | 'annual' | null`

  The billing period for the plan.

  ---

  - `planPeriodStart`
  - `number | undefined`

  The start date of the plan period, represented as a Unix timestamp.

  ---

  - `status`
  - `'needs_initialization' | 'needs_confirmation' | 'completed'`

  The current status of the checkout session. The following statuses are possible:

  - `needs_initialization`: The checkout hasn't started but the hook is mounted. Call `start()` to continue.
  - `needs_confirmation`: The checkout has been initialized and is awaiting confirmation. Call `confirm()` to continue.
  - `completed`: The checkout has been successfully confirmed. Call `finalize()` to complete the checkout.

  ---

  - `totals`
  - [`BillingCheckoutTotals`](/docs/reference/javascript/types/billing-checkout-totals)

  The total costs, taxes, and other pricing details.

  ---

  - `isImmediatePlanChange`
  - `boolean`

  A boolean that indicates if the plan change will take effect immediately.

  ---

  - `isStarting`
  - `boolean`

  A boolean that indicates if the `start()` method is in progress.

  ---

  - `isConfirming`
  - `boolean`

  A boolean that indicates if the `confirm()` method is in progress.

  ---

  - `error`
  - <code>[ClerkAPIResponseError](/docs/reference/javascript/types/clerk-api-response-error) | null</code>

  Returns an error object if any part of the checkout process fails.

  ---

  - `fetchStatus`
  - `'idle' | 'fetching' | 'error'`

  The data fetching status.

  ---

  - `start()`
  - `() => Promise<{ data: BillingCheckoutResource; error: null; } | { data: null; error: ClerkAPIResponseError; }>`

  A function that initializes the checkout process by creating a checkout resource on the server.

  ---

  - `confirm()`
  - `(params: ConfirmCheckoutParams) => Promise<{ data: BillingCheckoutResource; error: null; } | { data: null; error: ClerkAPIResponseError; }>`

  A function that confirms and finalizes the checkout process, usually after the user has provided and validated payment information.

  ---

  - `finalize()`
  - `(params?: { navigate?: SetActiveNavigate }) => void`

  A function that finalizes the checkout process. Can optionally accept a `navigate()` function to redirect the user after completion.

  ---

  - `clear()`
  - `() => void`

  A function that clears the current checkout state from the cache.
</Properties>
>>>>>>> a6746e05

## `<CheckoutProvider />`

The `<CheckoutProvider />` component is a wrapper that provides a checkout context to its children, allowing checkout state to be shared across multiple components. Child components can access the checkout context by calling `useCheckout()`.

### Properties

The `<CheckoutProvider />` component accepts the following props:

<Typedoc src="shared/use-checkout-options" />

## Usage

For the best user experience and to prevent potential errors, always wrap components using `useCheckout()` with both `<ClerkLoaded>` and `<SignedIn>` components. This ensures that the user is properly authenticated and Clerk is fully initialized before accessing checkout functionality.

```tsx
function CheckoutPage() {
  return (
    <ClerkLoaded>
      <SignedIn>
        <YourCheckoutComponent />
      </SignedIn>
    </ClerkLoaded>
  )
}
```

### Examples

The `useCheckout()` hook can be used with a context provider for managing state across multiple components or as a standalone hook for more isolated use cases.

<Tabs items={["With <CheckoutProvider />", "Standalone Hook"]}>
  <Tab>
    The following example shows the basic structure for a checkout flow. A parent component, `<SubscriptionPage />`, sets up the `<CheckoutProvider />` and renders the checkout flow. A child component, `<CheckoutFlow />`, uses the `useCheckout()` hook to access the checkout state.

    <Tabs items={["<SubscriptionPage />", "<CheckoutFlow />"]}>
      <Tab>
        <If sdk="nextjs">
          ```tsx {{ filename: 'src/components/SubscriptionPage.tsx', collapsible: true }}
          import { CheckoutProvider } from '@clerk/nextjs/experimental'
          import { ClerkLoaded } from '@clerk/nextjs'
          import { CheckoutFlow } from './CheckoutFlow'

          export function SubscriptionPage() {
            // `<CheckoutProvider />` sets the context for the checkout flow.
            // Any child component can now call `useCheckout()` to access this context.
            return (
              <CheckoutProvider for="user" planId="cplan_xxx" planPeriod="month">
                <div>
                  <h1>Upgrade Your Plan</h1>
                  <p>You are about to subscribe to our monthly plan</p>
                  <ClerkLoaded>
                    <CheckoutFlow />
                  </ClerkLoaded>
                </div>
              </CheckoutProvider>
            )
          }
          ```
        </If>

        <If sdk="react">
          ```tsx {{ filename: 'src/components/SubscriptionPage.tsx', collapsible: true }}
          import { CheckoutProvider } from '@clerk/clerk-react/experimental'
          import { ClerkLoaded } from '@clerk/clerk-react'
          import { CheckoutFlow } from './CheckoutFlow'

          export function SubscriptionPage() {
            // `<CheckoutProvider />` sets the context for the checkout flow.
            // Any child component can now call `useCheckout()` to access this context.
            return (
              <CheckoutProvider for="user" planId="cplan_xxx" planPeriod="month">
                <div>
                  <h1>Upgrade Your Plan</h1>
                  <p>You are about to subscribe to our monthly plan</p>
                  <ClerkLoaded>
                    <CheckoutFlow />
                  </ClerkLoaded>
                </div>
              </CheckoutProvider>
            )
          }
          ```
        </If>
      </Tab>

      <Tab>
        <If sdk="nextjs">
          ```tsx {{ filename: 'src/components/CheckoutFlow.tsx', collapsible: true }}
          'use client'

<<<<<<< HEAD
          import { useCheckout } from '@clerk/nextjs/experimental'
          import { useState } from 'react'
=======
        import { useCheckout } from '@clerk/nextjs/experimental'
        import { useRouter } from 'next/navigation'
>>>>>>> a6746e05

          export function CheckoutFlow() {
            const { checkout } = useCheckout()
            const { status } = checkout

            if (status === 'needs_initialization') {
              return <CheckoutInitialization />
            }

            return (
              <div className="checkout-container">
                <CheckoutSummary />
                <PaymentSection />
              </div>
            )
          }

          function CheckoutInitialization() {
            const { checkout } = useCheckout()
            const { start, fetchStatus } = checkout

            return (
              <button onClick={start} disabled={fetchStatus === 'fetching'} className="start-checkout-button">
                {fetchStatus === 'fetching' ? 'Initializing...' : 'Start Checkout'}
              </button>
            )
          }

<<<<<<< HEAD
          function PaymentSection() {
            const { checkout } = useCheckout()

            const { isConfirming, confirm, finalize, error } = checkout

            const [isProcessing, setIsProcessing] = useState(false)
            const [paymentMethodId, setPaymentMethodId] = useState<string | null>(null)

            const submitSelectedMethod = async () => {
              if (isProcessing || !paymentMethodId) return
              setIsProcessing(true)

              try {
                // Confirm checkout with payment method
                await confirm({
                  paymentSourceId: paymentMethodId,
                })
                // Calling `.finalize` enables you to sync the client-side state with the server-side state of your users.
                // It revalidates all authorization checks computed within server components.
                finalize({
                  navigate: async ({ session }) => {
                    window.location.href = `/dashboard?sessionId=${session.id}`
                  },
                })
              } catch (error) {
                console.error('Payment failed:', error)
              } finally {
                setIsProcessing(false)
              }
=======
        function PaymentSection() {
          const { checkout } = useCheckout()

          const { isConfirming, confirm, finalize, error } = checkout

          const [isProcessing, setIsProcessing] = useState(false)
          const [paymentMethodId, setPaymentMethodId] = useState<string | null>(null)

          const router = useRouter()

          const submitSelectedMethod = async () => {
            if (isProcessing || !paymentMethodId) return
            setIsProcessing(true)

            try {
              // Confirm checkout with payment method
              await confirm({
                paymentSourceId: paymentMethodId,
              })
              // Calling `.finalize` enables you to sync the client-side state with the server-side state of your users.
              // It revalidates all authorization checks computed within server components.
              await finalize({
                navigate: () => router.push('/dashboard'),
              })
            } catch (error) {
              console.error('Payment failed:', error)
            } finally {
              setIsProcessing(false)
>>>>>>> a6746e05
            }

            return (
              <>
                {/* A component that lists a user's payment methods and allows them to select one. See an example: https://clerk.com/docs/reference/hooks/use-payment-methods#examples */}
                <PaymentMethods onChange={setPaymentMethodId} />

                {error && <div>{error.message}</div>}

                <button type="button" disabled={isProcessing || isConfirming} onClick={submitSelectedMethod}>
                  {isProcessing || isConfirming ? 'Processing...' : 'Complete Purchase'}
                </button>
              </>
            )
          }

          function CheckoutSummary() {
            const { checkout } = useCheckout()
            const { plan, totals } = checkout

            return (
              <div>
                <h2>Order Summary</h2>
                <span>{plan?.name}</span>
                <span>
                  {totals?.totalDueNow.currencySymbol}
                  {totals?.totalDueNow.amountFormatted}
                </span>
              </div>
            )
          }
          ```
        </If>

        <If sdk="react">
          ```tsx {{ filename: 'src/components/CheckoutFlow.tsx', collapsible: true }}
          import { useCheckout } from '@clerk/clerk-react/experimental'
          import { useState } from 'react'

          export function CheckoutFlow() {
            const { checkout } = useCheckout()
            const { status } = checkout

            if (status === 'needs_initialization') {
              return <CheckoutInitialization />
            }

            return (
              <div className="checkout-container">
                <CheckoutSummary />
                <PaymentSection />
              </div>
            )
          }

          function CheckoutInitialization() {
            const { checkout } = useCheckout()
            const { start, fetchStatus } = checkout

            return (
              <button onClick={start} disabled={fetchStatus === 'fetching'} className="start-checkout-button">
                {fetchStatus === 'fetching' ? 'Initializing...' : 'Start Checkout'}
              </button>
            )
          }

          function PaymentSection() {
            const { checkout } = useCheckout()

            const { isConfirming, confirm, finalize, error } = checkout

            const [isProcessing, setIsProcessing] = useState(false)
            const [paymentMethodId, setPaymentMethodId] = useState<string | null>(null)

            const submitSelectedMethod = async () => {
              if (isProcessing || !paymentMethodId) return
              setIsProcessing(true)

              try {
                // Confirm checkout with payment method
                await confirm({
                  paymentSourceId: paymentMethodId,
                })
                // Calling `.finalize` enables you to sync the client-side state with the server-side state of your users.
                // It revalidates all authorization checks computed within server components.
                finalize({
                  navigate: async ({ session }) => {
                    window.location.href = `/dashboard?sessionId=${session.id}`
                  },
                })
              } catch (error) {
                console.error('Payment failed:', error)
              } finally {
                setIsProcessing(false)
              }
            }

            return (
              <>
                {/* A component that lists a user's payment methods and allows them to select one. See an example: https://clerk.com/docs/reference/hooks/use-payment-methods#examples */}
                <PaymentMethods onChange={setPaymentMethodId} />

                {error && <div>{error.message}</div>}

                <button type="button" disabled={isProcessing || isConfirming} onClick={submitSelectedMethod}>
                  {isProcessing || isConfirming ? 'Processing...' : 'Complete Purchase'}
                </button>
              </>
            )
          }

          function CheckoutSummary() {
            const { checkout } = useCheckout()
            const { plan, totals } = checkout

            return (
              <div>
                <h2>Order Summary</h2>
                <span>{plan?.name}</span>
                <span>
                  {totals?.totalDueNow.currencySymbol}
                  {totals?.totalDueNow.amountFormatted}
                </span>
              </div>
            )
          }
          ```
        </If>
      </Tab>
    </Tabs>
  </Tab>

  <Tab>
    For simple, self-contained components, you can use `useCheckout()` by passing the configuration options directly to the hook. This avoids the need to wrap the component in a provider.

    The following example shows an `<UpgradeButton />` component that manages its own checkout flow.

    <If sdk="nextjs">
      ```tsx {{ filename: 'src/components/UpgradeButton.tsx' }}
      'use client'

      import { useCheckout } from '@clerk/nextjs/experimental'

      export function UpgradeButton({
        planId,
        planPeriod,
      }: {
        planId: string
        planPeriod: 'month' | 'annual'
      }) {
        // Pass options directly to the hook when not using a provider.
        const { checkout } = useCheckout({
          planId,
          planPeriod,
          for: 'user',
        })

        const { start, status, isStarting, error } = checkout

        const handleStartCheckout = async () => {
          try {
            await start()
            // In a real app, you would now use the `externalClientSecret`
            // from the checkout object to render a payment form.
            console.log('Checkout started! Status:', checkout.status)
          } catch (e) {
            console.error('Error starting checkout:', e)
          }
        }

        return (
          <div>
            <button onClick={handleStartCheckout} disabled={isStarting}>
              {isStarting ? 'Initializing...' : `Upgrade to ${planPeriod} plan`}
            </button>
            {error && <p style={{ color: 'red' }}>Error: {error.errors[0].message}</p>}
          </div>
        )
      }
      ```
    </If>

    <If sdk="react">
      ```tsx {{ filename: 'src/components/UpgradeButton.tsx' }}
      import { useCheckout } from '@clerk/clerk-react/experimental'

      export function UpgradeButton({
        planId,
        planPeriod,
      }: {
        planId: string
        planPeriod: 'month' | 'annual'
      }) {
        // Pass options directly to the hook when not using a provider.
        const { checkout } = useCheckout({
          planId,
          planPeriod,
          for: 'user',
        })

        const { start, status, isStarting, error } = checkout

        const handleStartCheckout = async () => {
          try {
            await start()
            // In a real app, you would now use the `externalClientSecret`
            // from the checkout object to render a payment form.
            console.log('Checkout started! Status:', checkout.status)
          } catch (e) {
            console.error('Error starting checkout:', e)
          }
        }

        return (
          <div>
            <button onClick={handleStartCheckout} disabled={isStarting}>
              {isStarting ? 'Initializing...' : `Upgrade to ${planPeriod} plan`}
            </button>
            {error && <p style={{ color: 'red' }}>Error: {error.errors[0].message}</p>}
          </div>
        )
      }
      ```
    </If>
  </Tab>
</Tabs>

## Related guides

<Cards>
  - [Checkout flow with a new payment method](/docs/guides/development/custom-flows/billing/checkout-new-payment-method)
  - Prompt users to add a new payment method during checkout

  ---

  - [Checkout flow for returning users](/docs/guides/development/custom-flows/billing/checkout-existing-payment-method)
  - Prompt users to select an existing payment method during checkout
</Cards><|MERGE_RESOLUTION|>--- conflicted
+++ resolved
@@ -23,139 +23,7 @@
 
 `useCheckout()` returns a `{ checkout }` object. The `checkout` object contains the following properties. They are `null` until the checkout process is started by calling the `start()` method.
 
-<<<<<<< HEAD
 <Typedoc src="shared/use-checkout-return" />
-=======
-<Properties>
-  - `id`
-  - `string | null`
-
-  The unique identifier for the checkout session.
-
-  ---
-
-  - `externalClientSecret`
-  - `string | null`
-
-  The client secret from an external payment provider (such as Stripe) used to complete the payment on the client-side.
-
-  ---
-
-  - `externalGatewayId`
-  - `string | null`
-
-  The identifier for the external payment gateway used for the checkout session.
-
-  ---
-
-  - `paymentSource`
-  - <code>[BillingPaymentMethodResource](/docs/reference/javascript/types/billing-payment-method-resource) | null</code>
-
-  The payment source being used for the checkout.
-
-  ---
-
-  - `plan`
-  - <code>[BillingPlanResource](/docs/reference/javascript/types/billing-plan-resource) | null</code>
-
-  The subscription plan details for the checkout.
-
-  ---
-
-  - `planPeriod`
-  - `'month' | 'annual' | null`
-
-  The billing period for the plan.
-
-  ---
-
-  - `planPeriodStart`
-  - `number | undefined`
-
-  The start date of the plan period, represented as a Unix timestamp.
-
-  ---
-
-  - `status`
-  - `'needs_initialization' | 'needs_confirmation' | 'completed'`
-
-  The current status of the checkout session. The following statuses are possible:
-
-  - `needs_initialization`: The checkout hasn't started but the hook is mounted. Call `start()` to continue.
-  - `needs_confirmation`: The checkout has been initialized and is awaiting confirmation. Call `confirm()` to continue.
-  - `completed`: The checkout has been successfully confirmed. Call `finalize()` to complete the checkout.
-
-  ---
-
-  - `totals`
-  - [`BillingCheckoutTotals`](/docs/reference/javascript/types/billing-checkout-totals)
-
-  The total costs, taxes, and other pricing details.
-
-  ---
-
-  - `isImmediatePlanChange`
-  - `boolean`
-
-  A boolean that indicates if the plan change will take effect immediately.
-
-  ---
-
-  - `isStarting`
-  - `boolean`
-
-  A boolean that indicates if the `start()` method is in progress.
-
-  ---
-
-  - `isConfirming`
-  - `boolean`
-
-  A boolean that indicates if the `confirm()` method is in progress.
-
-  ---
-
-  - `error`
-  - <code>[ClerkAPIResponseError](/docs/reference/javascript/types/clerk-api-response-error) | null</code>
-
-  Returns an error object if any part of the checkout process fails.
-
-  ---
-
-  - `fetchStatus`
-  - `'idle' | 'fetching' | 'error'`
-
-  The data fetching status.
-
-  ---
-
-  - `start()`
-  - `() => Promise<{ data: BillingCheckoutResource; error: null; } | { data: null; error: ClerkAPIResponseError; }>`
-
-  A function that initializes the checkout process by creating a checkout resource on the server.
-
-  ---
-
-  - `confirm()`
-  - `(params: ConfirmCheckoutParams) => Promise<{ data: BillingCheckoutResource; error: null; } | { data: null; error: ClerkAPIResponseError; }>`
-
-  A function that confirms and finalizes the checkout process, usually after the user has provided and validated payment information.
-
-  ---
-
-  - `finalize()`
-  - `(params?: { navigate?: SetActiveNavigate }) => void`
-
-  A function that finalizes the checkout process. Can optionally accept a `navigate()` function to redirect the user after completion.
-
-  ---
-
-  - `clear()`
-  - `() => void`
-
-  A function that clears the current checkout state from the cache.
-</Properties>
->>>>>>> a6746e05
 
 ## `<CheckoutProvider />`
 
@@ -247,13 +115,9 @@
           ```tsx {{ filename: 'src/components/CheckoutFlow.tsx', collapsible: true }}
           'use client'
 
-<<<<<<< HEAD
           import { useCheckout } from '@clerk/nextjs/experimental'
           import { useState } from 'react'
-=======
-        import { useCheckout } from '@clerk/nextjs/experimental'
-        import { useRouter } from 'next/navigation'
->>>>>>> a6746e05
+          import { useRouter } from 'next/navigation'
 
           export function CheckoutFlow() {
             const { checkout } = useCheckout()
@@ -282,7 +146,6 @@
             )
           }
 
-<<<<<<< HEAD
           function PaymentSection() {
             const { checkout } = useCheckout()
 
@@ -290,6 +153,7 @@
 
             const [isProcessing, setIsProcessing] = useState(false)
             const [paymentMethodId, setPaymentMethodId] = useState<string | null>(null)
+            const router = useRouter()
 
             const submitSelectedMethod = async () => {
               if (isProcessing || !paymentMethodId) return
@@ -302,46 +166,14 @@
                 })
                 // Calling `.finalize` enables you to sync the client-side state with the server-side state of your users.
                 // It revalidates all authorization checks computed within server components.
-                finalize({
-                  navigate: async ({ session }) => {
-                    window.location.href = `/dashboard?sessionId=${session.id}`
-                  },
+                await finalize({
+                  navigate: () => router.push('/dashboard'),
                 })
               } catch (error) {
                 console.error('Payment failed:', error)
               } finally {
                 setIsProcessing(false)
               }
-=======
-        function PaymentSection() {
-          const { checkout } = useCheckout()
-
-          const { isConfirming, confirm, finalize, error } = checkout
-
-          const [isProcessing, setIsProcessing] = useState(false)
-          const [paymentMethodId, setPaymentMethodId] = useState<string | null>(null)
-
-          const router = useRouter()
-
-          const submitSelectedMethod = async () => {
-            if (isProcessing || !paymentMethodId) return
-            setIsProcessing(true)
-
-            try {
-              // Confirm checkout with payment method
-              await confirm({
-                paymentSourceId: paymentMethodId,
-              })
-              // Calling `.finalize` enables you to sync the client-side state with the server-side state of your users.
-              // It revalidates all authorization checks computed within server components.
-              await finalize({
-                navigate: () => router.push('/dashboard'),
-              })
-            } catch (error) {
-              console.error('Payment failed:', error)
-            } finally {
-              setIsProcessing(false)
->>>>>>> a6746e05
             }
 
             return (
@@ -380,6 +212,7 @@
           ```tsx {{ filename: 'src/components/CheckoutFlow.tsx', collapsible: true }}
           import { useCheckout } from '@clerk/clerk-react/experimental'
           import { useState } from 'react'
+          import { useNavigate } from 'react-router-dom'
 
           export function CheckoutFlow() {
             const { checkout } = useCheckout()
@@ -415,6 +248,7 @@
 
             const [isProcessing, setIsProcessing] = useState(false)
             const [paymentMethodId, setPaymentMethodId] = useState<string | null>(null)
+            const navigate = useNavigate()
 
             const submitSelectedMethod = async () => {
               if (isProcessing || !paymentMethodId) return
@@ -427,11 +261,9 @@
                 })
                 // Calling `.finalize` enables you to sync the client-side state with the server-side state of your users.
                 // It revalidates all authorization checks computed within server components.
-                finalize({
-                  navigate: async ({ session }) => {
-                    window.location.href = `/dashboard?sessionId=${session.id}`
-                  },
-                })
+                 await finalize({
+                  navigate: () => navigate('/dashboard'),
+                 })
               } catch (error) {
                 console.error('Payment failed:', error)
               } finally {
