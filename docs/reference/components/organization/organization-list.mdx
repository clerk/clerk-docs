---
title: '`<OrganizationList />` component'
description: Clerk's <OrganizationList /> component is used to display Organization related memberships, invitations, and suggestions for the user.
sdk: astro, chrome-extension, expo, nextjs, nuxt, react, react-router, remix, tanstack-react-start, vue, js-frontend
---

![The \<OrganizationList /> component displays Organization-related memberships and automatic invitations and suggestions for the user.](/docs/images/ui-components/organization-list.png){{ style: { maxWidth: '460px' } }}

<<<<<<< HEAD
The `<OrganizationList />` component displays organization-related memberships and automatic [invitations](/docs/guides/organizations/add-members/verified-domains#automatic-invitations) and [suggestions](/docs/guides/organizations/add-members/verified-domains#automatic-suggestions) for the user.
=======
The `<OrganizationList />` component displays Organization-related memberships and automatic [invitations](/docs/guides/organizations/verified-domains#automatic-invitations) and [suggestions](/docs/guides/organizations/verified-domains#automatic-suggestions) for the user.
>>>>>>> cdf782b5

<If
  sdk={["astro", "chrome-extension", "expo", "nextjs", "nuxt", "react", "react-router", "remix", "tanstack-react-start", "vue"]}
>
  ## Example

  <If sdk="nextjs">
    ```jsx {{ filename: 'app/organizations/page.tsx' }}
    import { OrganizationList } from '@clerk/nextjs'

    export default function OrganizationListPage() {
      return (
        <OrganizationList
          afterCreateOrganizationUrl="/organization/:slug"
          afterSelectPersonalUrl="/user/:id"
          afterSelectOrganizationUrl="/organization/:slug"
        />
      )
    }
    ```
  </If>

  <If sdk="react">
    ```jsx {{ filename: 'src/App.tsx' }}
    import { OrganizationList } from '@clerk/clerk-react'

    function App() {
      return <OrganizationList />
    }

    export default App
    ```
  </If>

  <If sdk="astro">
    ```astro {{ filename: '/pages/organizations.astro' }}
    ---
    import { OrganizationList } from '@clerk/astro/components'
    ---

    <OrganizationList
      afterCreateOrganizationUrl="/organization/:slug"
      afterSelectPersonalUrl="/user/:id"
      afterSelectOrganizationUrl="/organization/:slug"
    />
    ```
  </If>

  <If sdk="expo">
    <Include src="_partials/expo/web-only-callout" />

    ```jsx {{ filename: '/app/organizations.web.tsx' }}
    import { OrganizationList } from '@clerk/clerk-expo/web'

    export default function OrganizationListPage() {
      return (
        <OrganizationList
          afterCreateOrganizationUrl={(org) => `/organization/${org.slug}`}
          afterSelectPersonalUrl={(user) => `/user/${user.id}`}
          afterSelectOrganizationUrl={(org) => `/organization/${org.slug}`}
        />
      )
    }
    ```
  </If>

  <If sdk="chrome-extension">
    ```jsx {{ filename: 'src/routes/organizations.tsx' }}
    import { OrganizationList } from '@clerk/chrome-extension'

    export default function OrganizationListPage() {
      return <OrganizationList />
    }
    ```
  </If>

  <If sdk="remix">
    ```tsx {{ filename: 'app/routes/organizations.tsx' }}
    import { OrganizationList } from '@clerk/remix'

    export default function OrganizationListPage() {
      return (
        <OrganizationList
          afterCreateOrganizationUrl={(org) => `/organization/${org.slug}`}
          afterSelectPersonalUrl={(user) => `/user/${user.id}`}
          afterSelectOrganizationUrl={(org) => `/organization/${org.slug}`}
        />
      )
    }
    ```
  </If>

  <If sdk="react-router">
    ```tsx {{ filename: 'app/routes/organizations.tsx' }}
    import { OrganizationList } from '@clerk/react-router'

    export default function OrganizationListPage() {
      return (
        <OrganizationList
          afterCreateOrganizationUrl={(org) => `/organization/${org.slug}`}
          afterSelectPersonalUrl={(user) => `/user/${user.id}`}
          afterSelectOrganizationUrl={(org) => `/organization/${org.slug}`}
        />
      )
    }
    ```
  </If>

  <If sdk="tanstack-react-start">
    ```tsx {{ filename: 'app/routes/organizations.tsx' }}
    import { OrganizationList } from '@clerk/tanstack-react-start'
    import { createFileRoute } from '@tanstack/react-router'

    export const Route = createFileRoute('/organizations')({
      component: OrganizationListPage,
    })

    function OrganizationListPage() {
      return (
        <OrganizationList
          afterCreateOrganizationUrl={(org) => `/organization/${org.slug}`}
          afterSelectPersonalUrl={(user) => `/user/${user.id}`}
          afterSelectOrganizationUrl={(org) => `/organization/${org.slug}`}
        />
      )
    }
    ```
  </If>

  <If sdk="vue">
    ```vue {{ filename: 'organizations.vue' }}
    <script setup lang="ts">
    import { OrganizationList } from '@clerk/vue'
    </script>

    <template>
      <OrganizationList
        :after-create-organization-url="(org) => `/organization/${org.slug}`"
        :after-select-personal-url="(org) => `/organization/${org.slug}`"
        :after-select-organization-url="(org) => `/organization/${org.slug}`"
      />
    </template>
    ```
  </If>

  <If sdk="nuxt">
    ```vue {{ filename: 'pages/organizations.vue' }}
    <script setup lang="ts">
    // Components are automatically imported
    </script>

    <template>
      <OrganizationList
        :after-create-organization-url="(org) => `/organization/${org.slug}`"
        :after-select-personal-url="(user) => `/user/${user.id}`"
        :after-select-organization-url="(org) => `/organization/${org.slug}`"
      />
    </template>
    ```
  </If>
</If>

<If sdk="js-frontend">
  ## Usage with JavaScript

  The following methods available on an instance of the [`Clerk`](/docs/reference/javascript/clerk) class are used to render and control the `<OrganizationList />` component:

  - [`mountOrganizationList()`](#mount-organization-list)
  - [`unmountOrganizationList()`](#unmount-organization-list)

  The following examples assume that you have followed the [quickstart](/docs/js-frontend/getting-started/quickstart) in order to add Clerk to your JavaScript application.

  ## `mountOrganizationList()`

  Render the `<OrganizationList />` component to an HTML `<div>` element.

  ```typescript
  function mountOrganizationList(node: HTMLDivElement, props?: OrganizationListProps): void
  ```

  ### `mountOrganizationList()` params

  <Properties>
    - `node`
    - [`HTMLDivElement`](https://developer.mozilla.org/en-US/docs/Web/API/HTMLDivElement)

    The `<div>` element used to render in the `<OrganizationList />` component

    ---

    - `props?`
    - [`OrganizationListProps`](#properties)

    The properties to pass to the `<OrganizationList />` component
  </Properties>

  ### `mountOrganizationList()` usage

  ```js {{ filename: 'main.js', mark: [15] }}
  import { Clerk } from '@clerk/clerk-js'

  // Initialize Clerk with your Clerk Publishable Key
  const clerkPubKey = import.meta.env.VITE_CLERK_PUBLISHABLE_KEY

  const clerk = new Clerk(clerkPubKey)
  await clerk.load()

  document.getElementById('app').innerHTML = `
    <div id="organization-list"></div>
  `

  const orgListDiv = document.getElementById('organization-list')

  clerk.mountOrganizationList(orgListDiv)
  ```

  ## `unmountOrganizationList()`

  Unmount and run cleanup on an existing `<OrganizationList />` component instance.

  ```typescript
  function unmountOrganizationList(node: HTMLDivElement): void
  ```

  ### `unmountOrganizationList()` params

  <Properties>
    - `node`
    - [`HTMLDivElement`](https://developer.mozilla.org/en-US/docs/Web/API/HTMLDivElement)

    The container `<div>` element with a rendered `<OrganizationList />` component instance
  </Properties>

  ### `unmountOrganizationList()` usage

  ```js {{ filename: 'main.js', mark: [19] }}
  import { Clerk } from '@clerk/clerk-js'

  // Initialize Clerk with your Clerk Publishable Key
  const clerkPubKey = import.meta.env.VITE_CLERK_PUBLISHABLE_KEY

  const clerk = new Clerk(clerkPubKey)
  await clerk.load()

  document.getElementById('app').innerHTML = `
    <div id="organization-list"></div>
  `

  const orgListDiv = document.getElementById('organization-list')

  clerk.mountOrganizationList(orgListDiv)

  // ...

  clerk.unmountOrganizationList(orgListDiv)
  ```
</If>

## Properties

The `<OrganizationList />` component accepts the following properties, all of which are **optional**:

<Properties>
  - `afterCreateOrganizationUrl`
  - <code>((org: [Organization][org-ref]) => string) | string</code>

  The full URL or path to navigate to after creating a new Organization.

  ---

  - `afterSelectOrganizationUrl`
  - <code>((org: [Organization][org-ref]) => string) | string</code>

  The full URL or path to navigate to after selecting an Organization. Defaults to `undefined`.

  ---

  - `afterSelectPersonalUrl`
  - <code>((org: [Organization][org-ref]) => string) | string</code>

<<<<<<< HEAD
  The full URL or path to navigate to after selecting the [personal account](/docs/guides/organizations/configure#enable-organizations). Defaults to `undefined`.
=======
  The full URL or path to navigate to after selecting the [Personal Account](/docs/guides/organizations/overview#allow-personal-accounts). Defaults to `undefined`.
>>>>>>> cdf782b5

  ---

  - `appearance`
  - <code>[Appearance](/docs/guides/customizing-clerk/appearance-prop/overview) | undefined</code>

  Optional object to style your components. Will only affect [Clerk components](/docs/reference/components/overview) and not [Account Portal](/docs/guides/customizing-clerk/account-portal) pages.

  ---

  - `fallback?`
  - `ReactNode`

  An optional element to be rendered while the component is mounting.

  ---

  - `hidePersonal`
  - `boolean`

<<<<<<< HEAD
  A boolean that controls whether `<OrganizationList />` will include the user's [personal account](/docs/guides/organizations/configure#enable-organizations) in the organization list. Setting this to `true` will hide the personal account option, and users will only be able to switch between organizations. Defaults to `false`.
=======
  A boolean that controls whether `<OrganizationList />` will include the user's [Personal Account](/docs/guides/organizations/overview#allow-personal-accounts) in the Organization list. Setting this to `true` will hide the Personal Account option, and users will only be able to switch between Organizations. Defaults to `false`.
>>>>>>> cdf782b5

  ---

  - `hideSlug`
  - `boolean`

  A boolean that controls whether the optional slug field in the Organization creation screen is hidden. Defaults to `false`.

  ---

  - `skipInvitationScreen`
  - `boolean | undefined`

  A boolean that controls whether the screen for sending invitations after an Organization is created is hidden. When `undefined`, Clerk will automatically hide the screen if the number of max allowed members is equal to 1. Defaults to `false`.
</Properties>

## Customization

To learn about how to customize Clerk components, see the [customization documentation](/docs/guides/customizing-clerk/appearance-prop/overview).

[org-ref]: /docs/reference/javascript/organization<|MERGE_RESOLUTION|>--- conflicted
+++ resolved
@@ -6,11 +6,7 @@
 
 ![The \<OrganizationList /> component displays Organization-related memberships and automatic invitations and suggestions for the user.](/docs/images/ui-components/organization-list.png){{ style: { maxWidth: '460px' } }}
 
-<<<<<<< HEAD
-The `<OrganizationList />` component displays organization-related memberships and automatic [invitations](/docs/guides/organizations/add-members/verified-domains#automatic-invitations) and [suggestions](/docs/guides/organizations/add-members/verified-domains#automatic-suggestions) for the user.
-=======
-The `<OrganizationList />` component displays Organization-related memberships and automatic [invitations](/docs/guides/organizations/verified-domains#automatic-invitations) and [suggestions](/docs/guides/organizations/verified-domains#automatic-suggestions) for the user.
->>>>>>> cdf782b5
+The `<OrganizationList />` component displays Organization-related memberships and automatic [invitations](/docs/guides/organizations/add-members/verified-domains#automatic-invitations) and [suggestions](/docs/guides/organizations/add-members/verified-domains#automatic-suggestions) for the user.
 
 <If
   sdk={["astro", "chrome-extension", "expo", "nextjs", "nuxt", "react", "react-router", "remix", "tanstack-react-start", "vue"]}
@@ -291,11 +287,7 @@
   - `afterSelectPersonalUrl`
   - <code>((org: [Organization][org-ref]) => string) | string</code>
 
-<<<<<<< HEAD
-  The full URL or path to navigate to after selecting the [personal account](/docs/guides/organizations/configure#enable-organizations). Defaults to `undefined`.
-=======
-  The full URL or path to navigate to after selecting the [Personal Account](/docs/guides/organizations/overview#allow-personal-accounts). Defaults to `undefined`.
->>>>>>> cdf782b5
+  The full URL or path to navigate to after selecting the [Personal Account](/docs/guides/organizations/configure#allow-personal-accounts). Defaults to `undefined`.
 
   ---
 
@@ -316,11 +308,7 @@
   - `hidePersonal`
   - `boolean`
 
-<<<<<<< HEAD
-  A boolean that controls whether `<OrganizationList />` will include the user's [personal account](/docs/guides/organizations/configure#enable-organizations) in the organization list. Setting this to `true` will hide the personal account option, and users will only be able to switch between organizations. Defaults to `false`.
-=======
-  A boolean that controls whether `<OrganizationList />` will include the user's [Personal Account](/docs/guides/organizations/overview#allow-personal-accounts) in the Organization list. Setting this to `true` will hide the Personal Account option, and users will only be able to switch between Organizations. Defaults to `false`.
->>>>>>> cdf782b5
+  A boolean that controls whether `<OrganizationList />` will include the user's [Personal Account](/docs/guides/organizations/configure#allow-personal-accounts) in the Organization list. Setting this to `true` will hide the Personal Account option, and users will only be able to switch between Organizations. Defaults to `false`.
 
   ---
 
