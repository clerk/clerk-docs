--- conflicted
+++ resolved
@@ -17,7 +17,7 @@
 ## Usage
 
 
-<CodeBlockTabs options={['Next.js', 'React']}>
+<CodeBlockTabs options={['Next.js', 'React', 'Remix']}>
 ```jsx copy filename="/pages/user-profile/[[...index]].tsx"
 import { UserProfile } from "@clerk/nextjs";
 
@@ -36,9 +36,6 @@
 
 export default UserProfilePage;
 ```
-<<<<<<< HEAD
-</Tab>
-<Tab>
 ```tsx filename="routes/user/$.tsx" copy
 import { UserProfile } from "@clerk/remix";
 
@@ -46,11 +43,8 @@
   return <UserProfile path="/user" routing="path" />;
 }
 ```
-</Tab>
-</Tabs>
-=======
 </CodeBlockTabs>
->>>>>>> a54f6114
+
 
 ## Props
 
