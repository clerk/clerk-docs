---
title: Session tokens
description: Learn about session tokens and how to validate them in your backend.
---

When a user is authenticated in your application, Clerk generates a short-lived session token that you can use to authenticate requests to your backend. This token is a JSON Web Token (JWT) that contains information about the user and their session.

Read more about Clerk session tokens and how they work in [the guide on how Clerk works](/docs/guides/how-clerk-works/overview).

## Default claims

<Tabs items={["Version 2", "Version 1"]}>
  <Tab>
    > [!IMPORTANT]
    > You are reading about version 2 of Clerk's session token claims. To read about version 1, select the respective tab above.

    Every generated token has default claims that cannot be overridden by templates. Clerk's default claims include:

    | Claim | Abbreviation expanded | Description | Example |
    | - | - | - | - |
    | `azp` | authorized party | The `Origin` header that was included in the original Frontend API request made from the user. Most commonly, it will be the URL of the application. This claim could be omitted if, for privacy-related reasons, `Origin` is empty or null. | `https://example.com` |
    | `exp` | expiration time | The time after which the token will expire, as a Unix timestamp. Determined using the **Token lifetime** JWT template setting in the [Clerk Dashboard](https://dashboard.clerk.com/last-active?path=jwt-templates). See [RFC 7519](https://datatracker.ietf.org/doc/html/rfc7519#section-4.1.4) for more information. | `1713158400` |
    | `fva` | factor verification age | Each item represents the minutes that have passed since the last time a first or second factor, respectively, was verified. | `[7, -1]` which means it has been 7 minutes since the first factor was verified, and there either is not a second factor or the second factor has never been verified. |
    | `iat` | issued at | The time at which the token was issued as a Unix timestamp. See [RFC 7519](https://datatracker.ietf.org/doc/html/rfc7519#section-4.1.6) for more information. | `1713158400` |
    | `iss` | issuer | The Frontend API URL of your instance. See [RFC 7519](https://datatracker.ietf.org/doc/html/rfc7519#section-4.1.1) for more information. | `https://clerk.your-site.com` for a production instance, `https://your-site.clerk.accounts.dev` for a development instance |
    | `jti` | JWT ID | The unique identifier for the token. See [RFC 7519](https://datatracker.ietf.org/doc/html/rfc7519#section-4.1.7) for more information. | `1234567890` |
    | `nbf` | not before | The time before which the token is considered invalid, as a Unix timestamp. Determined using the **Allowed Clock Skew** JWT template setting in the [Clerk Dashboard](https://dashboard.clerk.com/last-active?path=jwt-templates). See [RFC 7519](https://datatracker.ietf.org/doc/html/rfc7519#section-4.1.5) for more information. | `1713158400` |
    | `sid` | session ID | The ID of the current session. | `sess_123` |
    | `sub` | subject | The ID of the current user of the session. See [RFC 7519](https://datatracker.ietf.org/doc/html/rfc7519#section-4.1.2) for more information. | `user_123` |
    | `v` | version | The version number of the session token. | `2` |
    | `pla` | plan | The plan that is active. The value is in the format `scope:planslug`, where `scope` can be `u` or `o` representing user or org-level plans, respectively. The `u:` prefix is used if no org is active, and the `o:` prefix appears if an org is active. | `u:free`,`o:pro` |
    | `fea` | features | A list of enabled features and their scope. The scope can either be `o` for org-level features if there is an [active org](!active-organization), or `u` for user-level features or if there is no active org. | `o:dashboard,o:impersonation` |
    | `sts` | session status | The status of the current session | `pending` |

    ### Organization claim

    The **`o` claim**, or organization claim, is only included if the user is part of an [organization](/docs/guides/organizations/overview) and that organization is [active](!active-organization). Its value is an object that contains the following properties:

    | Claim | Abbreviation expanded | Description | Example | |
    | - | - | - | - | - |
    | `id` | ID | The ID of the organization. | `org_123` | |
    | `slg` | slug | The slug of the organization. | `org-slug` | |
    | `rol` | role | The role of the user in the organization, without the `org:` prefix. | `admin` | |
    | `per` | permissions | The names of the permissions the user has in the organization. | `read,manage` | |
    | `fpm` | feature-permission map | feature-permission map | The mapping of features with permissions. [Learn how this value is constructed](#decode-o-fpm-manually). | `3,2` |

    > [!WARNING]
    > The organization claims above are intentionally designed to be as compact as possible to keep JWT tokens small.
    > As a result, they can be difficult to decode manually. We strongly recommend using one of our SDKs that support API version [2025-04-10](/docs/guides/development/upgrading/versioning#2025-04-10) to handle decoding reliably.

    #### Decode `o.fpm` manually

    For those that need to decode the `o.fpm` claim manually, here is how the claim value is computed.

    The `o.fpm` value is a list of comma-separated integers where the position of the integer corresponds to a feature in the same position in the `fea` claim. So, the first feature in the `fea` claim corresponds to the first integer in the `o.fpm` claim, and so on.

    Each integer, when converted to binary, represents a bitmask where each bit's position corresponds to a permission in the `o.per` list, where `0` = `not-allowed` and `1` = `allowed`. The first bit position in the bitmask is the rightmost, least significant bit. It corresponds to the first permission in the `o.per` list, which is the leftmost element. This results in a sort of "reverse" mapping, seen in the example below.

    #### Example

    Consider a user with an active organization has role `admin`. This role has the following feature permissions: `dashboard:read`, `dashboard:manage`, `teams:read`. Therefore, the user's claims are as follows:

    - `fea` claim has value `o:dashboard,o:teams`
    - `o.per` claim has value `manage,read`
    - `o.fpm` claim has value `3,2`

    Now, let's manually decode the `o.fpm` claim.

    The first integer `3` represents the feature-permission mapping for the `dashboard` feature, since it's the first feature in the `fea` claim. Then, converting `3` to binary, you get `11`, which means both permissions are allowed (`dashboard:read` and `dashboard:manage`).

    The second integer `2` represents the feature-permission mapping for the `teams` feature, since it's the second feature in the `fea` claim. Then, converting `2` to binary, you get `10`, which means the _second_ permission is allowed (`teams:read`). This is because **you read bitmask from right to left**, so the first bit, `0`, corresponds to the first permission in the `o.per` list (`manage`) and the second bit, `1`, corresponds to the second permission in the `o.per` list (`read`).

    ### Actor claim

    The **`act` (actor) claim** is only included if the user is [impersonating](/docs/guides/users/impersonation) another user. It's value is an object that contains the following properties:

    | Claim | Abbreviation expanded | Description | Example |
    | - | - | - | - |
    | `iss` | issuer | The referrer of the token. | `https://dashboard.clerk.com` |
    | `sid` | session ID | The session ID of the impersonated session. | `sess_456` |
    | `sub` | subject | The ID of the impersonator. | `user_456` |
  </Tab>

  <Tab>
    > [!IMPORTANT]
    > Version 1 was deprecated on April 14, 2025. To upgrade to version 2, go to the [**Updates**](https://dashboard.clerk.com/last-active?path=updates) page in the Clerk Dashboard.

    Every generated token has default claims that cannot be overridden by templates. Clerk's default claims include:

    | Claim | Abbreviation expanded | Description | Example |
    | - | - | - | - |
    | `azp` | authorized party | The `Origin` header that was included in the original Frontend API request made from the user. Most commonly, it will be the URL of the application. This claim could be omitted if, for privacy-related reasons, `Origin` is empty or null. | `https://example.com` |
    | `exp` | expiration time | The time after which the token will expire, as a Unix timestamp. Determined using the **Token lifetime** JWT template setting in the [Clerk Dashboard](https://dashboard.clerk.com/last-active?path=jwt-templates). See [RFC 7519](https://datatracker.ietf.org/doc/html/rfc7519#section-4.1.4) for more information. | `1713158400` |
    | `fva` | factor verification age | Each item represents the minutes that have passed since the last time a first or second factor, respectively, was verified. | `[7, -1]` which means it has been 7 minutes since the first factor was verified, and there either is not a second factor or the second factor has never been verified. |
    | `iat` | issued at | The time at which the token was issued as a Unix timestamp. See [RFC 7519](https://datatracker.ietf.org/doc/html/rfc7519#section-4.1.6) for more information. | `1713158400` |
    | `iss` | issuer | The Frontend API URL of your instance. See [RFC 7519](https://datatracker.ietf.org/doc/html/rfc7519#section-4.1.1) for more information. | `https://clerk.your-site.com` for a production instance, `https://your-site.clerk.accounts.dev` for a development instance |
    | `nbf` | not before | The time before which the token is considered invalid, as a Unix timestamp. Determined using the **Allowed Clock Skew** JWT template setting in the [Clerk Dashboard](https://dashboard.clerk.com/last-active?path=jwt-templates). See [RFC 7519](https://datatracker.ietf.org/doc/html/rfc7519#section-4.1.5) for more information. | `1713158400` |
    | `sid` | session ID | The ID of the current session. | `sess_123` |
    | `sub` | subject | The ID of the current user of the session. See [RFC 7519](https://datatracker.ietf.org/doc/html/rfc7519#section-4.1.2) for more information. | `user_123` |

    The following claims are only included if the user is part of an organization and that organization is [active](/docs/guides/organizations/overview#active-organization):

    | Claim | Abbreviation expanded | Description | Example |
    | - | - | - | - |
    | `org_id` | organization ID | The ID of the [active organization](!active-organization) that the user belongs to. | `org_123` |
    | `org_permissions` | organization permissions | The permissions of the user in the currently [active organization](!active-organization). System permissions are not included in the session token. | `["org:admin:example_permission", "org:member:example_permission"]` |
    | `org_slug` | organization slug | The slug of the currently [active organization](!active-organization) that the user belongs to. | `org-slug` |
    | `org_role` | organization role | The role of the user in the currently [active organization](!active-organization). | `org:admin` |

    The **`act` (actor) claim** is only included if the user is [impersonating](/docs/guides/users/impersonation) another user. It's value is an object that contains the following properties:

    | Claim | Abbreviation expanded | Description | Example |
    | - | - | - | - |
    | `iss` | issuer | The referrer of the token. | `https://dashboard.clerk.com` |
    | `sid` | session ID | The session ID of the impersonated session. | `sess_456` |
    | `sub` | subject | The ID of the impersonator. | `user_456` |
  </Tab>
</Tabs>

If you would like to add custom claims to your session token, you can [customize it](/docs/guides/sessions/customize-session-tokens).

You can also create custom tokens using a [JWT template](/docs/guides/sessions/jwt-templates).

## Size limitations

Clerk stores the session token in a cookie, and [**most browsers limit cookie size to 4KB**](https://datatracker.ietf.org/doc/html/rfc2109#section-6.3). Exceeding this limit will cause the cookie to not be set, which will break your app as Clerk depends on cookies to work properly.

A session token with the [default session claims](#default-claims) won't run into this issue, as this configuration produces a cookie significantly smaller than 4kb. However, this limitation becomes relevant when implementing a [custom session token](/docs/guides/sessions/customize-session-tokens). In this case, it's recommended to move particularly large claims out of the token and fetch these using a separate API call from your backend.

Claims to monitor for size limits:

- `user.organizations`
- `user.public_metadata`
- `user.unsafe_metadata`
- `org.public_metadata`
- `org_membership.public_metadata`

If you add any of these custom claims in your token, use caution to ensure the stored data doesn't exceed the size limit. It's highly recommended to [store the extra data in your own database](/docs/guides/development/webhooks/syncing#storing-extra-user-data) instead of storing it in metadata in the session token. If this isn't an option, you can [move particularly large claims like these out of the token](#example) and fetch them using a separate API call from your backend.

> [!NOTE]
> If your application encounters this issue, the Clerk Dashboard will display a warning: **"Some users are exceeding cookie size limits"**. To resolve this, update your [custom session token](/docs/guides/sessions/customize-session-tokens).

### Example

It's recommended to keep the total size of custom claims in the session token under 1.2KB. The following example shows how to move particularly large claims out of the session token and fetch them using a separate API call from your backend. The limitations of this approach are that if you make this call to Clerk's Backend API frequently, you risk hitting [rate limits](/docs/guides/how-clerk-works/system-limits) and it's also slower than making a database query. We highly recommend [storing the extra data in your own database](/docs/guides/development/webhooks/syncing#storing-extra-user-data) instead of storing it in metadata in the session token.

For example, if you were storing several fields in `user.public_metadata`, like this:

```js {{ prettier: false }}
// user.public_metadata
{
  onboardingComplete: true,
  birthday: '2000-01-01',
  country: 'Canada',
  bio: 'This is a bio -- imagine it is 6kb of written info',
}
```

Instead of storing all of that data in the session token, and possibly exceeding the 1.2KB limit, like this:

```json
// Custom claims in the session token
{
  "metadata": "{{user.public_metadata}}"
}
```

You could store only the necessary data in the session token - for example, just the `onboardingComplete` field - like this:

```json
// Custom claims in the session token
{
  "onboardingComplete": "{{user.public_metadata.onboardingComplete}}"
}
```

Then, when you need to access the other metadata fields, you can fetch them using a separate API call from your backend. The following example uses the [`getUser()`](/docs/reference/backend/user/get-user) method to access the current user's [Backend `User` object](/docs/reference/backend/types/backend-user), which includes the `publicMetadata` field.

<Tabs items={["Next.js", "Astro", "Express", "React Router", "Remix", "Tanstack React Start"]}>
  <Tab>
    <CodeBlockTabs options={["App Router", "Pages Router"]}>
      ```tsx {{ filename: 'app/api/example/route.ts' }}
      import { auth, clerkClient } from '@clerk/nextjs/server'

      export async function GET() {
        // Use `auth()` to access `isAuthenticated` and the user's ID
        const { isAuthenticated, userId } = await auth()

        // Protect the route by checking if the user is signed in
        if (!isAuthenticated) {
          return new NextResponse('Unauthorized', { status: 401 })
        }

        const client = await clerkClient()

        // Use the JS Backend SDK's `getUser()` method to get the Backend User object
        const user = await client.users.getUser(userId)

        // Return the Backend User object
        return NextResponse.json({ user: user }, { status: 200 })
      }
      ```

      <Include src="_partials/nextjs/get-auth" />
    </CodeBlockTabs>
  </Tab>

  <Tab>
    ```tsx {{ filename: 'src/api/example.ts' }}
    import { clerkClient } from '@clerk/astro/server'

    export async function GET(context) {
      // Use `locals.auth()` to access `isAuthenticated` and the user's ID
      const { isAuthenticated, userId } = context.locals.auth()

      // Protect the route by checking if the user is signed in
      if (!isAuthenticated) {
        return new Response('Unauthorized', { status: 401 })
      }

      // Use the JS Backend SDK's `getUser()` method to get the Backend User object
      const user = await clerkClient(context).users.getUser(userId)

      // Return the Backend User object
      return new Response(JSON.stringify({ user }))
    }
    ```
  </Tab>

  <Tab>
    ```js {{ filename: 'index.js' }}
    import { createClerkClient, getAuth } from '@clerk/express'
    import express from 'express'

    const app = express()
    const clerkClient = createClerkClient({ secretKey: process.env.CLERK_SECRET_KEY })

    app.get('/user', async (req, res) => {
      // Use `getAuth()` to access `isAuthenticated` and the user's ID
      const { isAuthenticated, userId } = getAuth(req)

      // Protect the route by checking if the user is signed in
      if (!isAuthenticated) {
        res.status(401).json({ error: 'User not authenticated' })
      }

      // Use the JS Backend SDK's `getUser()` method to get the Backend User object
      const user = await clerkClient.users.getUser(userId)

      // Return the Backend User object
      res.json(user)
    })
    ```
  </Tab>

  <Tab>
    ```tsx {{ filename: 'app/routes/profile.tsx' }}
    import { redirect } from 'react-router'
    import { clerkClient, getAuth } from '@clerk/react-router/server'
    import type { Route } from './+types/profile'

    export async function loader(args: Route.LoaderArgs) {
      // Use `getAuth()` to access `isAuthenticated` and the user's ID
      const { isAuthenticated, userId } = await getAuth(args)

      // Protect the route by checking if the user is signed in
      if (!isAuthenticated) {
        return redirect('/sign-in?redirect_url=' + args.request.url)
      }

      // Get the Backend User object
<<<<<<< HEAD
      const user = await clerkClient.users.getUser(
        userId,
      )
=======
      const user = await clerkClient.users.getUser(userId)
>>>>>>> c5307f20

      // Return the Backend User object
      return {
        user: JSON.stringify(user),
      }
    }
    ```
  </Tab>

  <Tab>
    <CodeBlockTabs options={["Loader Function", "Action Function"]}>
      ```tsx {{ filename: 'routes/profile.tsx' }}
      import { LoaderFunction, redirect } from '@remix-run/node'
      import { getAuth } from '@clerk/remix/ssr.server'
      import { createClerkClient } from '@clerk/remix/api.server'

      export const loader: LoaderFunction = async (args) => {
        // Use `getAuth()` to access `isAuthenticated` and the user's ID
        const { isAuthenticated, userId } = await getAuth(args)

        // If there is no userId, then redirect to sign-in route
        if (!isAuthenticated) {
          return redirect('/sign-in?redirect_url=' + args.request.url)
        }

        // Use the JS Backend SDK's `getUser()` method to get the Backend User object
        const user = await createClerkClient({ secretKey: process.env.CLERK_SECRET_KEY }).users.getUser(
          userId,
        )

        // Return the Backend User object
        return { serialisedUser: JSON.stringify(user) }
      }
      ```

      ```tsx {{ filename: 'routes/profile.tsx' }}
      import { ActionFunction, redirect } from '@remix-run/node'
      import { getAuth } from '@clerk/remix/ssr.server'
      import { createClerkClient } from '@clerk/remix/api.server'

      export const action: ActionFunction = async (args) => {
        // Use `getAuth()` to access `isAuthenticated` and the user's ID
        const { isAuthenticated, userId } = await getAuth(args)

        // If there is no userId, then redirect to sign-in route
        if (!isAuthenticated) {
          return redirect('/sign-in?redirect_url=' + args.request.url)
        }

        // Prepare the data for the mutation
        const params = { firstName: 'John', lastName: 'Wicker' }

        // // Use the JS Backend SDK's `updateUser()` method to update the Backend User object
        const updatedUser = await createClerkClient({
          secretKey: process.env.CLERK_SECRET_KEY,
        }).users.updateUser(userId, params)

        // Return the updated user
        return { serialisedUser: JSON.stringify(updatedUser) }
      }
      ```
    </CodeBlockTabs>
  </Tab>

  <Tab>
    ```tsx {{ filename: 'app/routes/api/example.tsx' }}
    import { createClerkClient } from '@clerk/backend'
    import { json } from '@tanstack/react-start'
    import { createAPIFileRoute } from '@tanstack/react-start/api'
    import { getAuth } from '@clerk/tanstack-react-start/server'

    export const Route = createAPIFileRoute('/api/example')({
      GET: async ({ request, params }) => {
        // Use `getAuth()` to access `isAuthenticated` and the user's ID
        const { isAuthenticated, userId } = await getAuth(req)

        // Protect the route by checking if the user is signed in
        if (!isAuthenticated) {
          return json({ error: 'Unauthorized' }, { status: 401 })
        }

        // Instantiate the JS Backend SDK
        const clerkClient = createClerkClient({ secretKey: import.meta.env.CLERK_SECRET_KEY })

        // Use the JS Backend SDK's `getUser()` method to get the Backend User object
        const user = await clerkClient.users.getUser(userId)

        // Return the Backend User object
        return json({ user })
      },
    })
    ```
  </Tab>
</Tabs>

## Validate session tokens

If you're using the middleware provided by our Clerk SDKs, validating session tokens is handled automatically in every request. If you're not using the middleware, you can still use the respective helpers provided by the SDKs to validate the tokens.

To learn how to manually verify a session token, refer to the [dedicated guide](/docs/guides/sessions/manual-jwt-verification).<|MERGE_RESOLUTION|>--- conflicted
+++ resolved
@@ -269,13 +269,7 @@
       }
 
       // Get the Backend User object
-<<<<<<< HEAD
-      const user = await clerkClient.users.getUser(
-        userId,
-      )
-=======
       const user = await clerkClient.users.getUser(userId)
->>>>>>> c5307f20
 
       // Return the Backend User object
       return {
