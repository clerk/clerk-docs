--- conflicted
+++ resolved
@@ -97,19 +97,11 @@
     redirects: {
       static: {
         inputPath: '../redirects/static/docs.json',
-<<<<<<< HEAD
-        outputPath: '../dist/_redirects/static.json',
-      },
-      dynamic: {
-        inputPath: '../redirects/dynamic/docs.jsonc',
-        outputPath: '../dist/_redirects/dynamic.jsonc',
-=======
         outputPath: '_redirects/static.json',
       },
       dynamic: {
         inputPath: '../redirects/dynamic/docs.jsonc',
         outputPath: '_redirects/dynamic.jsonc',
->>>>>>> 7d38b92c
       },
     },
     ignoreLinks: [
