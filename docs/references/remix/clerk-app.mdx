---
title: ClerkApp
description: Clerk provides a ClerkApp wrapper to provide the authentication state to your React tree. This helper works with Remix SSR out-of-the-box and follows the "higher-order component" paradigm.
---

# `ClerkApp`

Clerk provides a `ClerkApp` wrapper to provide the authentication state to your React tree. This helper works with Remix SSR out-of-the-box and follows the "higher-order component" paradigm.

## Usage

```tsx {1, 40-41}
import { ClerkApp } from "@clerk/remix";
import type { MetaFunction,LoaderFunction } from "@remix-run/node";

import {
  Links,
  LiveReload,
  Meta,
  Outlet,
  Scripts,
  ScrollRestoration,
} from "@remix-run/react";

import { rootAuthLoader } from "@clerk/remix/ssr.server";

export const meta: MetaFunction = () => ({
  charset: "utf-8",
  title: "New Remix App",
  viewport: "width=device-width,initial-scale=1",
});

export const loader: LoaderFunction = (args) => rootAuthLoader(args);

function App() {
  return (
    <html lang="en">
      <head>
        <Meta />
        <Links />
      </head>
      <body>
        <Outlet />
        <ScrollRestoration />
        <Scripts />
        <LiveReload />
      </body>
    </html>
  );
}

// Wrap your app in ClerkApp(app)
export default ClerkApp(App);
```

## Properties

`<ClerkApp>` supports [all of the same properties as `<ClerkProvider>`](/docs/components/clerk-provider#props) with the exception of the `navigate` property:

| Name | Type | Description |
| --- | --- | --- |
| `publishableKey` | `string` | Clerk publishable key for your instance. This can be found in your Clerk Dashboard on the **[API Keys](https://dashboard.clerk.com/last-active?path=api-keys)** page. |
<<<<<<< HEAD
| `frontendApi` | `string` | Deprecated in favor of `publishableKey`. |
=======
>>>>>>> 48371637
| `clerkJSVariant?` | `string` | If your web application uses only Control components you can set this value to `headless` and load a minimal ClerkJS bundle for optimal page performance. |
| `supportEmail?` | `string` | Optional support email for display in authentication screens. Will only affect Clerk Components and not Account Portal pages. |
| `localization` | <code>[Localization](/docs/components/customization/localization) \| undefined</code> | Optional object to localize your components. Will only affect [Clerk Components][components-ref] and not [Account Portal][ap-ref] pages. |
| `allowedRedirectOrigins?` | `Array<string \| RegExp>` | Optional array of domains used to validate against the query param of an auth redirect. If no match is made, the redirect is considered unsafe and the default redirect will be used with a warning passed to the console. |

[components-ref]: /docs/components/overview
[ap-ref]: /docs/account-portal/overview<|MERGE_RESOLUTION|>--- conflicted
+++ resolved
@@ -1,73 +1,69 @@
----
-title: ClerkApp
-description: Clerk provides a ClerkApp wrapper to provide the authentication state to your React tree. This helper works with Remix SSR out-of-the-box and follows the "higher-order component" paradigm.
----
-
-# `ClerkApp`
-
-Clerk provides a `ClerkApp` wrapper to provide the authentication state to your React tree. This helper works with Remix SSR out-of-the-box and follows the "higher-order component" paradigm.
-
-## Usage
-
-```tsx {1, 40-41}
-import { ClerkApp } from "@clerk/remix";
-import type { MetaFunction,LoaderFunction } from "@remix-run/node";
-
-import {
-  Links,
-  LiveReload,
-  Meta,
-  Outlet,
-  Scripts,
-  ScrollRestoration,
-} from "@remix-run/react";
-
-import { rootAuthLoader } from "@clerk/remix/ssr.server";
-
-export const meta: MetaFunction = () => ({
-  charset: "utf-8",
-  title: "New Remix App",
-  viewport: "width=device-width,initial-scale=1",
-});
-
-export const loader: LoaderFunction = (args) => rootAuthLoader(args);
-
-function App() {
-  return (
-    <html lang="en">
-      <head>
-        <Meta />
-        <Links />
-      </head>
-      <body>
-        <Outlet />
-        <ScrollRestoration />
-        <Scripts />
-        <LiveReload />
-      </body>
-    </html>
-  );
-}
-
-// Wrap your app in ClerkApp(app)
-export default ClerkApp(App);
-```
-
-## Properties
-
-`<ClerkApp>` supports [all of the same properties as `<ClerkProvider>`](/docs/components/clerk-provider#props) with the exception of the `navigate` property:
-
-| Name | Type | Description |
-| --- | --- | --- |
-| `publishableKey` | `string` | Clerk publishable key for your instance. This can be found in your Clerk Dashboard on the **[API Keys](https://dashboard.clerk.com/last-active?path=api-keys)** page. |
-<<<<<<< HEAD
-| `frontendApi` | `string` | Deprecated in favor of `publishableKey`. |
-=======
->>>>>>> 48371637
-| `clerkJSVariant?` | `string` | If your web application uses only Control components you can set this value to `headless` and load a minimal ClerkJS bundle for optimal page performance. |
-| `supportEmail?` | `string` | Optional support email for display in authentication screens. Will only affect Clerk Components and not Account Portal pages. |
-| `localization` | <code>[Localization](/docs/components/customization/localization) \| undefined</code> | Optional object to localize your components. Will only affect [Clerk Components][components-ref] and not [Account Portal][ap-ref] pages. |
-| `allowedRedirectOrigins?` | `Array<string \| RegExp>` | Optional array of domains used to validate against the query param of an auth redirect. If no match is made, the redirect is considered unsafe and the default redirect will be used with a warning passed to the console. |
-
-[components-ref]: /docs/components/overview
+---
+title: ClerkApp
+description: Clerk provides a ClerkApp wrapper to provide the authentication state to your React tree. This helper works with Remix SSR out-of-the-box and follows the "higher-order component" paradigm.
+---
+
+# `ClerkApp`
+
+Clerk provides a `ClerkApp` wrapper to provide the authentication state to your React tree. This helper works with Remix SSR out-of-the-box and follows the "higher-order component" paradigm.
+
+## Usage
+
+```tsx {1, 40-41}
+import { ClerkApp } from "@clerk/remix";
+import type { MetaFunction,LoaderFunction } from "@remix-run/node";
+
+import {
+  Links,
+  LiveReload,
+  Meta,
+  Outlet,
+  Scripts,
+  ScrollRestoration,
+} from "@remix-run/react";
+
+import { rootAuthLoader } from "@clerk/remix/ssr.server";
+
+export const meta: MetaFunction = () => ({
+  charset: "utf-8",
+  title: "New Remix App",
+  viewport: "width=device-width,initial-scale=1",
+});
+
+export const loader: LoaderFunction = (args) => rootAuthLoader(args);
+
+function App() {
+  return (
+    <html lang="en">
+      <head>
+        <Meta />
+        <Links />
+      </head>
+      <body>
+        <Outlet />
+        <ScrollRestoration />
+        <Scripts />
+        <LiveReload />
+      </body>
+    </html>
+  );
+}
+
+// Wrap your app in ClerkApp(app)
+export default ClerkApp(App);
+```
+
+## Properties
+
+`<ClerkApp>` supports [all of the same properties as `<ClerkProvider>`](/docs/components/clerk-provider#props) with the exception of the `navigate` property:
+
+| Name | Type | Description |
+| --- | --- | --- |
+| `publishableKey` | `string` | Clerk publishable key for your instance. This can be found in your Clerk Dashboard on the **[API Keys](https://dashboard.clerk.com/last-active?path=api-keys)** page. |
+| `clerkJSVariant?` | `string` | If your web application uses only Control components you can set this value to `headless` and load a minimal ClerkJS bundle for optimal page performance. |
+| `supportEmail?` | `string` | Optional support email for display in authentication screens. Will only affect Clerk Components and not Account Portal pages. |
+| `localization` | <code>[Localization](/docs/components/customization/localization) \| undefined</code> | Optional object to localize your components. Will only affect [Clerk Components][components-ref] and not [Account Portal][ap-ref] pages. |
+| `allowedRedirectOrigins?` | `Array<string \| RegExp>` | Optional array of domains used to validate against the query param of an auth redirect. If no match is made, the redirect is considered unsafe and the default redirect will be used with a warning passed to the console. |
+
+[components-ref]: /docs/components/overview
 [ap-ref]: /docs/account-portal/overview