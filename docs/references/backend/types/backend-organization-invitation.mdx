--- conflicted
+++ resolved
@@ -3,13 +3,7 @@
 description: The Backend OrganizationInvitation object is the model around an organization invitation.
 ---
 
-<<<<<<< HEAD
-The Backend `OrganizationInvitation` object is similar to the [`OrganizationInvitation`](/docs/references/javascript/organization-invitation) object as it is the model around an organization invitation. However, the Backend `OrganizationInvitation` object is different in that it is used in the [Backend API](https://clerk.com/docs/reference/backend-api/tag/Organization-Invitations#operation/CreateOrganizationInvitation) and is not directly accessible from the Frontend API.
-=======
-# The Backend `OrganizationInvitation` object
-
 The Backend `OrganizationInvitation` object is similar to the [`OrganizationInvitation`](/docs/references/javascript/organization-invitation) object as it is the model around an organization invitation. However, the Backend `OrganizationInvitation` object is different in that it is used in the [Backend API](/docs/reference/backend-api/tag/Organization-Invitations#operation/CreateOrganizationInvitation){{ target: '_blank' }} and is not directly accessible from the Frontend API.
->>>>>>> 277bc549
 
 ## Properties
 
