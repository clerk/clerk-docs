# Top Level Links

- Getting Started {"icon": "checkmark-circle"}
- Guides {"icon": "book"}
- Examples {"icon": "plus-circle"}
- Reference {"icon": "globe"}
  - SDK Reference
  - API Reference
  - UI Components

## Getting Started [getting-started]

### Quickstart

- App Router
- Pages Router

### Clerk Dashboard

- Setting up your Clerk account
- Configure your application

### Next Steps

- Custom sign-in/up pages
- Protect specific routes
- Read user and session data
- Add middleware

### More

- View all guides

## Guides [guides]

### Configuring your App [configure]

- Authentication Strategies [auth-strategies]
  - Sign-up and sign-in options [sign-up-sign-in-options]
<<<<<<< HEAD
  - Social Connections
    - Apple
    - Atlassian
    - Bitbucket
    - Box
    - Coinbase
    - Discord
    - Dropbox
    - Facebook
    - GitHub
    - GitLab
    - Google
    - HubSpot
    - Hugging Face
    - Line
    - Linear
    - LinkedIn
    - LinkedIn (deprecated)
    - Microsoft
    - Notion
    - Slack
    - Spotify
    - TikTok
    - Twitch
    - Twitter v1 (deprecated)
    - X/Twitter v2
    - Xero
  - Enterprise Connections
    - Overview
    - Authentication flows
    - Account linking
    - Just-in-Time account provisioning
    - SAML providers
=======
  - Social Connections {"collapse": false}
    - Overview
    - Account linking
    - Custom provider
    - All providers
  - Enterprise Connections {"collapse": false}
    - Overview
    - Authentication flows
    - Account linking
    - Just-in-Time account provisioning [jit-provisioning]
    - SAML providers [saml]
>>>>>>> eac33c75
      - Azure
      - Google
      - Okta
      - Custom provider
<<<<<<< HEAD
    - OIDC providers
      - Custom provider
    - EASIE provider
      - Microsoft
      - Google
  - Web3
    - Coinbase Wallet
    - Metamask
    - OKX Wallet
  - OAuth
    - What are OAuth & OIDC
    - How Clerk implements OAuth
    - Use OAuth for Single Sign-On (SSO)
    - Use OAuth for scoped access
    - Verify OAuth tokens
- Session Token customization
=======
    - OIDC providers [oidc]
      - Custom provider
    - EASIE providers [easie]
      - Microsoft
      - Google
  - Web3 {"collapse": false}
    - Coinbase Wallet
    - Metamask
    - OKX Wallet
  - OAuth {"collapse": false}
    - What are OAuth & OIDC [overview]
    - How Clerk implements OAuth
    - Use OAuth for Single Sign-On (SSO) [single-sign-on]
    - Use OAuth for scoped access [scoped-access]
    - Verify OAuth tokens
- Session token customization [session-token]
>>>>>>> eac33c75
- Webhooks
  - Overview
  - Syncing data with webhooks [syncing]
  - Debugging webhooks [debugging]
- Integrations
  - Overview
  - Databases
    - Convex
    - Fauna
    - Firebase
    - Grafbase
    - Hasura
    - InstantDB
    - Nhost
    - Supabase
    - Neon
  - Platforms
    - Shopify
    - Vercel Marketplace
  - Analytics
    - Google Analytics

### Managing Users [users]

- Inviting Users [inviting]
- Managing Users [managing]
- Reading Clerk Data [reading]
- Extending Clerk Data [extending]
- Impersonation

### Customizing Clerk

<<<<<<< HEAD
- UI Customization (Appearance Prop) [appearance-prop]
=======
- Component Customization [appearance-prop]
>>>>>>> eac33c75
  - Overview
  - Layout
  - Themes
  - Variables
  - CAPTCHA
- Account Portal
- Adding items to UI Components [adding-items]
  - Organization profile
  - User profile
  - User button
<<<<<<< HEAD
- Email and SMS Templates
- Localization (i18n) [localization]
- Clerk Elements [elements] {"tag": "(Beta)"}
=======
- Email and SMS Templates [email-sms-templates]
- Localization (i18n) [localization]
- Clerk Elements [elements] {"tag": "(Beta)"}
  - Overview
  - Guides
    - Build a sign-in flow [sign-in]
    - Build a sign-up flow [sign-up]
    - Styling
  - Examples
    - Sign-in
    - Sign-up
    - Primitives
    - shadcn/ui
  - Component Reference [reference]
    - Common
    - Sign-in
    - Sign-up
>>>>>>> eac33c75

### B2B (Organizations) [organizations]

- Overview
- Managing Organizations [managing-orgs]
- Verified Domains
- Roles and Permissions
- Invitations
- Metadata
- SSO / Enterprise Connections

### Billing

- Overview
- Billing for B2C [for-b2c]
- Billing for B2B [for-b2b]

### Securing your App [secure]

- Restricting Access
- Multifactor Authentication (MFA) [mfa]
- Authorization Checks
- Bot Protection
- Banning Users
- Prevent brute force attacks [user-lockout]
- Reverification (Step-up)
- Legal Compliance
- Password protection and rules
- Security Best Practices [best-practices]
  - XSS leak protection
  - CSRF protection
  - CSP Headers
  - Fixation protection
  - Protect email link sign-ups and sign-ins [protect-email-links]
  - Unauthorized sign-in
- Session Options

### Development

- Managing Environments
- Clerk Environment Variables
- Customize Redirect URLs
- Override Clerk Types/Interfaces
- Image Optimization
- Testing with Clerk [testing]
  - Overview
  - Test emails and phones
  - Cypress
    - Overview
    - Custom commands
    - Test Account Portal
  - Playwright
    - Overview
    - Test helpers
    - Test authenticated flows
  - Postman or Insomnia
- Errors
- Troubleshooting
  - Overview
  - Email deliverability
  - Script loading
  - Help & Support
    - Create a minimal reproduction
    - Community Discord
    - Contact Support
- Deployment
  - Changing domains
  - Deploy to production [production]
  - Deploy to Vercel [vercel]
  - Deploy behind a proxy [behind-a-proxy]
  - Deploy an Astro app to production [astro]
  - Deploy a Chrome Extension to production [chrome-extension]
  - Deploy an Expo app to production [expo]
- Migrating your Data [migrating]
  - Overview
  - Migrate from Firebase [firebase]
  - Migrate from Cognito [cognito]
- SDK Development
- Upgrading Clerk [upgrading]
  - Versioning & LTS [versioning]
  - Upgrade Guides
    - Core 2
    - Node to Express
    - Expo v2 [expo-v2]
    - @clerk/nextjs v6 [next-v6]
    - URL based session syncing [url-session-syncing]
    - Progressive Sign Ups
- AI Prompts

### Clerk Dashboard [dashboard]

- Overview
- DNS & Domains
  - Overview
  - Satellite Domains
  - Proxy Clerk Frontend API [proxy-fapi]
- Plans & Billing

### How Clerk works

- Overview
- Integrating Clerk
- Cookies
- System limits
- Routing
- Session tokens
- Tokens & signatures
- Security at Clerk [security]
  - Vulnerability disclosure policy
  - Clerk Telemetry
- Multi-tenant architecture

## Examples [examples]

### Testing

- Test Link

## Reference [reference]

### General [reference]

- UI Components [components] {"icon": "box"}
- Hooks

### SDK Reference

- Next.js {"icon": "nextjs"}
- React {"icon": "react"}
- Expo {"icon": "expo"}
- JavaScript {"icon": "javascript"}
- Express {"icon": "expressjs"}
- React Router {"icon": "react-router"}
- Astro {"icon": "astro"}
- iOS {"icon": "apple"}
- Nuxt {"icon": "nuxt"}
- Vue {"icon": "vue"}
- Chrome Extension {"icon": "chrome"}
- Fastify {"icon": "fastify"}
- Remix {"icon": "remix"}
- Tanstack Start {"icon": "tanstack"}
- JS Backend SDK {"icon": "clerk"}
- C# {"icon": "c-sharp"}
- Go {"icon": "go"}
- Java {"icon": "java"}
- Python {"icon": "python"}
- Ruby / Rails {"icon": "ruby"}
- Community SDKs
  - Angular {"icon": "angular"}
  - Elysia {"icon": "elysia"}
  - Hono {"icon": "hono"}
  - Koa {"icon": "koa"}
  - SolidJS {"icon": "solid"}
  - Svelte {"icon": "svelte"}
  - RedwoodJS {"icon": "redwood"}
  - Rust {"icon": "rust"}

### HTTP API Reference

- Frontend API [fapi]
- Backend API [bapi]
- Management API [mapi]<|MERGE_RESOLUTION|>--- conflicted
+++ resolved
@@ -37,41 +37,6 @@
 
 - Authentication Strategies [auth-strategies]
   - Sign-up and sign-in options [sign-up-sign-in-options]
-<<<<<<< HEAD
-  - Social Connections
-    - Apple
-    - Atlassian
-    - Bitbucket
-    - Box
-    - Coinbase
-    - Discord
-    - Dropbox
-    - Facebook
-    - GitHub
-    - GitLab
-    - Google
-    - HubSpot
-    - Hugging Face
-    - Line
-    - Linear
-    - LinkedIn
-    - LinkedIn (deprecated)
-    - Microsoft
-    - Notion
-    - Slack
-    - Spotify
-    - TikTok
-    - Twitch
-    - Twitter v1 (deprecated)
-    - X/Twitter v2
-    - Xero
-  - Enterprise Connections
-    - Overview
-    - Authentication flows
-    - Account linking
-    - Just-in-Time account provisioning
-    - SAML providers
-=======
   - Social Connections {"collapse": false}
     - Overview
     - Account linking
@@ -83,29 +48,10 @@
     - Account linking
     - Just-in-Time account provisioning [jit-provisioning]
     - SAML providers [saml]
->>>>>>> eac33c75
       - Azure
       - Google
       - Okta
       - Custom provider
-<<<<<<< HEAD
-    - OIDC providers
-      - Custom provider
-    - EASIE provider
-      - Microsoft
-      - Google
-  - Web3
-    - Coinbase Wallet
-    - Metamask
-    - OKX Wallet
-  - OAuth
-    - What are OAuth & OIDC
-    - How Clerk implements OAuth
-    - Use OAuth for Single Sign-On (SSO)
-    - Use OAuth for scoped access
-    - Verify OAuth tokens
-- Session Token customization
-=======
     - OIDC providers [oidc]
       - Custom provider
     - EASIE providers [easie]
@@ -122,7 +68,6 @@
     - Use OAuth for scoped access [scoped-access]
     - Verify OAuth tokens
 - Session token customization [session-token]
->>>>>>> eac33c75
 - Webhooks
   - Overview
   - Syncing data with webhooks [syncing]
@@ -155,11 +100,7 @@
 
 ### Customizing Clerk
 
-<<<<<<< HEAD
-- UI Customization (Appearance Prop) [appearance-prop]
-=======
 - Component Customization [appearance-prop]
->>>>>>> eac33c75
   - Overview
   - Layout
   - Themes
@@ -170,11 +111,6 @@
   - Organization profile
   - User profile
   - User button
-<<<<<<< HEAD
-- Email and SMS Templates
-- Localization (i18n) [localization]
-- Clerk Elements [elements] {"tag": "(Beta)"}
-=======
 - Email and SMS Templates [email-sms-templates]
 - Localization (i18n) [localization]
 - Clerk Elements [elements] {"tag": "(Beta)"}
@@ -192,7 +128,6 @@
     - Common
     - Sign-in
     - Sign-up
->>>>>>> eac33c75
 
 ### B2B (Organizations) [organizations]
 
