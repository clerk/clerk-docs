---
title: '`<OrganizationSwitcher />` component'
description: Clerk's <OrganizationSwitcher /> component is used to enable the ability to switch between available Organizations the user may be part of in your application.
sdk: astro, chrome-extension, expo, nextjs, nuxt, react, react-router, remix, tanstack-react-start, vue, js-frontend
preview:
  src: '/organization-switcher'
---

<<<<<<< HEAD
The `<OrganizationSwitcher />` component allows a user to switch between their joined organizations. If [personal accounts are enabled](/docs/guides/organizations/overview#allow-personal-accounts), users can also switch to their personal account. This component is useful for applications that have a multi-tenant architecture, where users can be part of multiple organizations. It handles all organization-related flows, including full organization management for admins. Learn more about [organizations](/docs/guides/organizations/overview).
=======
![The \<OrganizationSwitcher /> component allows a user to switch between their account types - their Personal Account and their joined Organizations.](/docs/images/ui-components/organization-switcher.png){{ style: { maxWidth: '436px' } }}

The `<OrganizationSwitcher />` component allows a user to switch between their joined Organizations. If [Personal Accounts are enabled](/docs/guides/organizations/configure#allow-personal-accounts), users can also switch to their Personal Account. This component is useful for applications that have a multi-tenant architecture, where users can be part of multiple Organizations. It handles all Organization-related flows, including full Organization management for admins. Learn more about [Organizations](/docs/guides/organizations/overview).
>>>>>>> c5fb53e8

<If
  sdk={["astro", "chrome-extension", "expo", "nextjs", "nuxt", "react", "react-router", "remix", "tanstack-react-start", "vue"]}
>
  ## Example

  <If sdk="nextjs">
    ```jsx {{ filename: 'app/organization-switcher/[[...organization-switcher]]/page.tsx' }}
    import { OrganizationSwitcher } from '@clerk/nextjs'

    export default function OrganizationSwitcherPage() {
      return <OrganizationSwitcher />
    }
    ```
  </If>

  <If sdk="react">
    ```jsx {{ filename: 'src/App.tsx' }}
    import { OrganizationSwitcher } from '@clerk/clerk-react'

    function App() {
      return <OrganizationSwitcher />
    }

    export default App
    ```
  </If>

  <If sdk="astro">
    ```astro {{ filename: '/pages/organization-switcher.astro' }}
    ---
    import { OrganizationSwitcher } from '@clerk/astro/components'
    ---

    <OrganizationSwitcher />
    ```
  </If>

  <If sdk="expo">
    <Include src="_partials/expo/web-only-callout" />

    ```jsx {{ filename: '/app/organization-switcher.web.tsx' }}
    import { OrganizationSwitcher } from '@clerk/clerk-expo/web'

    export default function OrganizationSwitcherPage() {
      return <OrganizationSwitcher />
    }
    ```
  </If>

  <If sdk="chrome-extension">
    ```jsx {{ filename: 'src/routes/organization-switcher.tsx' }}
    import { OrganizationSwitcher } from '@clerk/chrome-extension'

    export default function OrganizationSwitcherPage() {
      return <OrganizationSwitcher />
    }
    ```
  </If>

  <If sdk="remix">
    ```tsx {{ filename: 'app/routes/organization-switcher.tsx' }}
    import { OrganizationSwitcher } from '@clerk/remix'

    export default function OrganizationSwitcherPage() {
      return <OrganizationSwitcher />
    }
    ```
  </If>

  <If sdk="react-router">
    ```tsx {{ filename: 'app/routes/organization-switcher.tsx' }}
    import { OrganizationSwitcher } from '@clerk/react-router'

    export default function OrganizationSwitcherPage() {
      return <OrganizationSwitcher />
    }
    ```
  </If>

  <If sdk="tanstack-react-start">
    ```tsx {{ filename: 'app/routes/organization-switcher.tsx' }}
    import { OrganizationSwitcher } from '@clerk/tanstack-react-start'
    import { createFileRoute } from '@tanstack/react-router'

    export const Route = createFileRoute('/organization-switcher')({
      component: OrganizationSwitcherPage,
    })

    function OrganizationSwitcherPage() {
      return <OrganizationSwitcher />
    }
    ```
  </If>

  <If sdk="vue">
    ```vue {{ filename: 'organization-switcher.vue' }}
    <script setup lang="ts">
    import { OrganizationSwitcher } from '@clerk/vue'
    </script>

    <template>
      <OrganizationSwitcher />
    </template>
    ```
  </If>

  <If sdk="nuxt">
    ```vue {{ filename: 'pages/organization-switcher.vue' }}
    <script setup lang="ts">
    // Components are automatically imported
    </script>

    <template>
      <OrganizationSwitcher />
    </template>
    ```
  </If>
</If>

<If sdk="js-frontend">
  ## Usage with JavaScript

  The following methods available on an instance of the [`Clerk`](/docs/reference/javascript/clerk) class are used to render and control the `<OrganizationSwitcher />` component:

  - [`mountOrganizationSwitcher()`](#mount-organization-switcher)
  - [`unmountOrganizationSwitcher()`](#unmount-organization-switcher)

  The following examples assume that you have followed the [quickstart](/docs/js-frontend/getting-started/quickstart) in order to add Clerk to your JavaScript application.

  ## `mountOrganizationSwitcher()`

  Render the `<OrganizationSwitcher />` component to an HTML `<div>` element.

  ```typescript
  function mountOrganizationSwitcher(node: HTMLDivElement, props?: OrganizationSwitcherProps): void
  ```

  ### <code>mountOrganization<wbr />Switcher()</code> params

  <Properties>
    - `node`
    - [`HTMLDivElement`](https://developer.mozilla.org/en-US/docs/Web/API/HTMLDivElement)

    The `<div>` element used to render in the `<OrganizationSwitcher />` component

    ---

    - `props?`
    - [`OrganizationSwitcherProps`](#properties)

    The properties to pass to the `<OrganizationSwitcher />` component
  </Properties>

  ### <code>mountOrganization<wbr />Switcher()</code> usage

  ```js {{ filename: 'main.js', mark: [15] }}
  import { Clerk } from '@clerk/clerk-js'

  // Initialize Clerk with your Clerk Publishable Key
  const clerkPubKey = import.meta.env.VITE_CLERK_PUBLISHABLE_KEY

  const clerk = new Clerk(clerkPubKey)
  await clerk.load()

  document.getElementById('app').innerHTML = `
    <div id="organization-switcher"></div>
  `

  const orgSwitcherDiv = document.getElementById('organization-switcher')

  clerk.mountOrganizationSwitcher(orgSwitcherDiv)
  ```

  ## <code>unmountOrganization<wbr />Switcher()</code>

  Unmount and run cleanup on an existing `<OrganizationSwitcher />` component instance.

  ```typescript
  function unmountOrganizationSwitcher(node: HTMLDivElement): void
  ```

  ### <code>unmountOrganization<wbr />Switcher()</code> params

  <Properties>
    - `node`
    - [`HTMLDivElement`](https://developer.mozilla.org/en-US/docs/Web/API/HTMLDivElement)

    The container `<div>` element with a rendered `<OrganizationSwitcher />` component instance
  </Properties>

  ### <code>unmountOrganization<wbr />Switcher()</code> usage

  ```js {{ filename: 'main.js', mark: [19] }}
  import { Clerk } from '@clerk/clerk-js'

  // Initialize Clerk with your Clerk Publishable Key
  const clerkPubKey = import.meta.env.VITE_CLERK_PUBLISHABLE_KEY

  const clerk = new Clerk(clerkPubKey)
  await clerk.load()

  document.getElementById('app').innerHTML = `
    <div id="organization-switcher"></div>
  `

  const orgSwitcherDiv = document.getElementById('organization-switcher')

  clerk.mountOrganizationSwitcher(orgSwitcherDiv)

  // ...

  clerk.unmountOrganizationSwitcher(orgSwitcherDiv)
  ```
</If>

## Properties

The `<OrganizationSwitcher />` component accepts the following properties, all of which are **optional**:

<Properties>
  - `afterCreateOrganizationUrl`
  - `string`

  The full URL or path to navigate to after creating a new Organization.

  ---

  - `afterLeaveOrganizationUrl`
  - `string`

  The full URL or path to navigate to after the user leaves the currently [Active Organization](!active-organization).

  ---

  - `afterSelectOrganizationUrl`
  - `string`

  The full URL or path to navigate to after a successful Organization switch.

  ---

  - `appearance`
  - <code>[Appearance](/docs/guides/customizing-clerk/appearance-prop/overview) | undefined</code>

  Optional object to style your components. Will only affect [Clerk components](/docs/reference/components/overview) and not [Account Portal](/docs/guides/account-portal/overview) pages.

  ---

  - `createOrganizationMode`
  - `'modal' | 'navigation'`

  A boolean that controls whether clicking the "Create organization" button will cause the [`<CreateOrganization />`][createorg-ref] component to open as a modal, or if the browser will navigate to the `createOrganizationUrl` where `<CreateOrganization />` is mounted as a page. Defaults to: `'modal'`.

  ---

  - `createOrganizationUrl`
  - `string`

  The full URL or path where the `<CreateOrganization />`][createorg-ref] component is mounted.

  ---

  - `defaultOpen`
  - `boolean`

  A boolean that controls the default state of the `<OrganizationSwitcher />` component.

  ---

  - `fallback?`
  - `ReactNode`

  An optional element to be rendered while the component is mounting.

  ---

  - `hidePersonal`
  - `boolean`

  A boolean that controls whether `<OrganizationSwitcher />` will include the user's [Personal Account](/docs/guides/organizations/configure#allow-personal-accounts) in the Organization list. Setting this to `true` will hide the Personal Account option, and users will only be able to switch between Organizations. Defaults to `false`.

  ---

  - `hideSlug`
  - `boolean`

  A boolean that controls whether the optional slug field in the Organization creation screen is hidden.

  ---

  - `organizationProfileMode`
  - `'modal' | 'navigation'`

  A boolean that controls whether clicking the **Manage organization** button will cause the [`<OrganizationProfile />`][orgprofile-ref] component to open as a modal, or if the browser will navigate to the `organizationProfileUrl` where `<OrganizationProfile />` is mounted as a page. Defaults to: `'modal'`.

  ---

  - `organizationProfileProps`
  - `object`

  Specify options for the underlying [`<OrganizationProfile />`][orgprofile-ref] component. For example: `{appearance: {...}}`

  ---

  - `organizationProfileUrl`
  - `string`

  The full URL or path where the [`<OrganizationProfile />`][orgprofile-ref] component is mounted.
</Properties>

## Customization

To learn about how to customize Clerk components, see the [customization documentation](/docs/guides/customizing-clerk/appearance-prop/overview).

[createorg-ref]: /docs/reference/components/organization/create-organization

[orgprofile-ref]: /docs/reference/components/organization/organization-profile<|MERGE_RESOLUTION|>--- conflicted
+++ resolved
@@ -6,13 +6,7 @@
   src: '/organization-switcher'
 ---
 
-<<<<<<< HEAD
-The `<OrganizationSwitcher />` component allows a user to switch between their joined organizations. If [personal accounts are enabled](/docs/guides/organizations/overview#allow-personal-accounts), users can also switch to their personal account. This component is useful for applications that have a multi-tenant architecture, where users can be part of multiple organizations. It handles all organization-related flows, including full organization management for admins. Learn more about [organizations](/docs/guides/organizations/overview).
-=======
-![The \<OrganizationSwitcher /> component allows a user to switch between their account types - their Personal Account and their joined Organizations.](/docs/images/ui-components/organization-switcher.png){{ style: { maxWidth: '436px' } }}
-
 The `<OrganizationSwitcher />` component allows a user to switch between their joined Organizations. If [Personal Accounts are enabled](/docs/guides/organizations/configure#allow-personal-accounts), users can also switch to their Personal Account. This component is useful for applications that have a multi-tenant architecture, where users can be part of multiple Organizations. It handles all Organization-related flows, including full Organization management for admins. Learn more about [Organizations](/docs/guides/organizations/overview).
->>>>>>> c5fb53e8
 
 <If
   sdk={["astro", "chrome-extension", "expo", "nextjs", "nuxt", "react", "react-router", "remix", "tanstack-react-start", "vue"]}
