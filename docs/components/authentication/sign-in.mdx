--- conflicted
+++ resolved
@@ -99,7 +99,6 @@
 
 | Name | Type | Description |
 | --- | --- | --- |
-<<<<<<< HEAD
 | `appearance` | <code>[Appearance](/docs/components/customization/overview) \| undefined</code> | Optional object to style your components. Will only affect [Clerk Components][components-ref] and not [Account Portal][ap-ref] pages. |
 | `routing` | `'hash' \| 'path' \| 'virtual'` | The routing strategy for your pages. <br />Supported values are: <ul><li>`hash` (default): Hash-based routing.</li> <li>`path`: Path-based routing.</li> <li>`virtual`: Virtual-based routing.</li></ul> |
 | `path` | `string` | The path where the component is mounted on when path-based routing is used e.g. /sign-in. |
@@ -107,16 +106,7 @@
 | `afterSignInUrl` | `string` | The full URL or path to navigate after a successful sign in. |
 | `signUpUrl` | `string` | Full URL or path to the sign up page. Use this property to provide the target of the 'Sign Up' link that's rendered. |
 | `afterSignUpUrl` | `string` | The full URL or path to navigate after a successful sign up. |
+| `initialValues` | [`SignInInitialValues`](/docs/references/javascript/types/sign-in-initial-values) | The values used to prefill the sign-in fields with. |
 
 [components-ref]: /docs/components/overview
 [ap-ref]: /docs/account-portal/overview
-=======
-| `appearance` | `object` | Controls the overall look and feel of the component. See [Appearance](/docs/components/customization/overview) for more information. |
-| `routing` | `string` | The routing strategy for your pages.<br />Supported values are: <ul><li>hash (default): Hash-based routing.</li><li>path: Path-based routing.</li><li>virtual: Virtual-based routing.</li></ul> |
-| `path` | `string` | The path where the component is mounted on when path-based routing is used e.g. /sign-up. Note: If you are using Environment Variables for Next.js or Remix to specify your routes, this will be set to `path`.|
-| `redirectUrl` | `string` | Full URL or path to navigate to after successful sign-in or sign-up.<br />The same as setting `afterSignInUrl` and `afterSignUpUrl` to the same value. |
-| `afterSignInUrl` | `string` | Full URL or path to navigate to after a successful sign-in. |
-| `signInUrl` | `string` | Full URL or path to the sign-in page. Use this property to provide the target of the 'Sign In' link that's rendered. |
-| `afterSignUpUrl` | `string` | Full URL or path to navigate to after a successful sign-up. |
-| `initialValues` | [`SignInInitialValues`](/docs/references/javascript/types/sign-in-initial-values) | The values used to prefill the sign-in fields with. |
->>>>>>> 1f712d33
