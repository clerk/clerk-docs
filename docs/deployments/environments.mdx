---
title: Instances / Environments
description: An overview of the differences between development and production instances.
---

When creating a new application within Clerk, you are provided with two instances: `Development` and `Production`.  These instances vary slightly and should only be used appropriately.

## Development instance

A `Development` instance is Clerk's default instance type and has characteristics that allow it to be more useful for local development. To facilitate development and local authentication, `Development` instances have a more relaxed security posture and are not suitable for production workloads.

Some notable examples of `Development`-only characteristics in a Clerk application are:

- A `Development` banner is shown prominently in the Clerk Dashboard to make clear you're managing or configuring non-production data
- Email and SMS templates are prefixed with the environment type to prevent against using `Development` instances for production purposes
- Some social connections use shared credentials by default
<<<<<<< HEAD
- [The Account Portal](/docs/customization/account-portal/overview) will use a Clerk development domain that ends with `accounts.dev` instead of your app's production domain
=======
- Certain functionality, like bot protection, is only available in `Production` mode
- [The Account Portal](/docs/account-portal/overview) will use a Clerk development domain that ends with `accounts.dev` instead of your app's production domain
>>>>>>> ab88e6c1
- OAuth consent screens will show the development domain that ends with `accounts.dev` instead of your production domain
- Search engines will not be able to crawl and index your application
- Development instances have a 100 users cap and user data can not be transferred between instances

> [!NOTE]
> All paid functionality is available in a `Development` instance. However, when you deploy your application to `Production`, you will be asked to upgrade to a `Pro` account. See [our pricing page](/pricing) for full details.

## Production instance

A `Production` instance is the more robust option of Clerk's instance types. `Production` instances are meant to support high volumes of traffic and by default, have a more strict security posture.

Some notable differences between `Production` and `Development` instances in a Clerk application are:

- You must associate a production domain within the Clerk Dashboard
- You are required to provision your own SSO credentials

When deploying to production, you must first activate your `Production` environment. See the [Deploying to Production](/docs/deployments/overview#deploying-to-production) guide to learn about the process and avoid common pitfalls.

## Staging environments

Clerk does not currently support staging instances in Clerk applications. However, you can set up a "staging environment" by creating a separate Clerk application with a separate domain. For more information, see the [staging guide](/docs/deployments/set-up-staging).

## Preview environments

See [the preview environment guide](/docs/deployments/set-up-preview-environment) to learn how to use Clerk with your preview deployments.<|MERGE_RESOLUTION|>--- conflicted
+++ resolved
@@ -14,12 +14,7 @@
 - A `Development` banner is shown prominently in the Clerk Dashboard to make clear you're managing or configuring non-production data
 - Email and SMS templates are prefixed with the environment type to prevent against using `Development` instances for production purposes
 - Some social connections use shared credentials by default
-<<<<<<< HEAD
-- [The Account Portal](/docs/customization/account-portal/overview) will use a Clerk development domain that ends with `accounts.dev` instead of your app's production domain
-=======
-- Certain functionality, like bot protection, is only available in `Production` mode
 - [The Account Portal](/docs/account-portal/overview) will use a Clerk development domain that ends with `accounts.dev` instead of your app's production domain
->>>>>>> ab88e6c1
 - OAuth consent screens will show the development domain that ends with `accounts.dev` instead of your production domain
 - Search engines will not be able to crawl and index your application
 - Development instances have a 100 users cap and user data can not be transferred between instances
