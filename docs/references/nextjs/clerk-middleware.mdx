--- conflicted
+++ resolved
@@ -83,11 +83,7 @@
   const isProtectedRoute = createRouteMatcher(['/dashboard(.*)', '/forum(.*)'])
 
   export default clerkMiddleware(async (auth, req) => {
-<<<<<<< HEAD
-    const { userId } = await auth()
-=======
     const { userId, redirectToSignIn } = await auth()
->>>>>>> 57a0b5ac
 
     if (!userId && isProtectedRoute(req)) {
       // Add custom logic to run before redirecting
