---
title: Expo Quickstart
description: Add authentication and user management to your Expo app with Clerk.
sdk: expo
---

<TutorialHero
  exampleRepo={[
    {
      title: "Expo quickstart repo",
      link: "https://github.com/clerk/clerk-expo-quickstart",
    },
  ]}
  beforeYouStart={[
    {
      title: "Set up a Clerk application",
      link: "/docs/getting-started/quickstart/setup-clerk",
      icon: "clerk",
    }
  ]}
/>

<Steps>
  ## Enable Native API

  <Include src="_partials/native-api-callout" />

  ## Create an Expo app

  Run the following commands to create a new Expo app.

  ```npm
  npx create-expo-app@latest clerk-expo --template react-ts
  cd clerk-expo
  npm install
  npm run dev
  ```

  ## Install `@clerk/clerk-expo`

  The [Clerk Expo SDK](/docs/reference/expo/overview) gives you access to prebuilt components, hooks, and helpers to make user authentication easier.

  Run the following command to install the SDK:

  ```npm
  npm install @clerk/clerk-expo
  ```

  ## Set your Clerk API keys

  <SignedIn>
    Add your Clerk Publishable Key to your `.env` file. It can always be retrieved from the [**API keys**](https://dashboard.clerk.com/~/api-keys) page in the Clerk Dashboard.
  </SignedIn>

  <SignedOut>
    1. In the Clerk Dashboard, navigate to the [**API keys**](https://dashboard.clerk.com/~/api-keys) page.
    1. In the **Quick Copy** section, copy your Clerk Publishable Key.
    1. Paste your key into your `.env` file.

    The final result should resemble the following:
  </SignedOut>

  ```env {{ filename: '.env' }}
  EXPO_PUBLIC_CLERK_PUBLISHABLE_KEY={{pub_key}}
  ```

  ## Add `<ClerkProvider>` to your root layout

  <Include src="_partials/clerk-provider/explanation" />

  Add the component to your root layout as shown in the following example:

  ```tsx {{ filename: 'app/_layout.tsx', mark: [1, 6, 8] }}
  import { ClerkProvider } from '@clerk/clerk-expo'
  import { Slot } from 'expo-router'

  export default function RootLayout() {
    return (
      <ClerkProvider>
        <Slot />
      </ClerkProvider>
    )
  }
  ```

  ## Configure the token cache

  Clerk stores the active user's session token in memory by default. In Expo apps, the recommended way to store sensitive data, such as tokens, is by using `expo-secure-store` which encrypts the data before storing it.

  To use `expo-secure-store` as your token cache:

  1. Run the following command to install the library:

     ```npm
     npm install expo-secure-store
     ```

  1. Update your root layout to use the secure token cache:
     ```tsx {{ filename: 'app/_layout.tsx', mark: [2, 7] }}
     import { ClerkProvider } from '@clerk/clerk-expo'
     import { tokenCache } from '@clerk/clerk-expo/token-cache'
     import { Slot } from 'expo-router'

     export default function RootLayout() {
       return (
         <ClerkProvider tokenCache={tokenCache}>
           <Slot />
         </ClerkProvider>
       )
     }
     ```

  > [!TIP]
  > When you sign a user out with [`signOut()`](/docs/reference/hooks/use-auth#returns), Clerk will remove the user's session JWT from the token cache.

  ## Add sign-up and sign-in pages

  Clerk currently only supports [control components](/docs/reference/components/overview#control-components) for Expo native. UI components are only available for Expo web. Instead, you must build [custom flows](!custom-flow) using Clerk's API. The following sections demonstrate how to build [custom email/password sign-up and sign-in flows](/docs/guides/development/custom-flows/authentication/email-password). If you want to use different authentication methods, such as passwordless or OAuth, see the dedicated custom flow guides.

  ### Layout page

  First, protect your sign-up and sign-in pages.

  1. Create an `(auth)` [route group](https://docs.expo.dev/router/advanced/shared-routes/). This will group your sign-up and sign-in pages.
  1. In the `(auth)` group, create a `_layout.tsx` file with the following code. The [`useAuth()`](/docs/reference/hooks/use-auth) hook is used to access the user's authentication state. If the user is already signed in, they will be redirected to the home page.

  ```tsx {{ filename: 'app/(auth)/_layout.tsx' }}
  import { Redirect, Stack } from 'expo-router'
  import { useAuth } from '@clerk/clerk-expo'

  export default function AuthRoutesLayout() {
    const { isSignedIn } = useAuth()

    if (isSignedIn) {
      return <Redirect href={'/'} />
    }

    return <Stack />
  }
  ```

  ### Sign-up page

  In the `(auth)` group, create a `sign-up.tsx` file with the following code. The [`useSignUp()`](/docs/reference/hooks/use-sign-up) hook is used to create a sign-up flow. The user can sign up using their email and password and will receive an email verification code to confirm their email.

<<<<<<< HEAD
  <Include src="_partials/custom-flows/email-password/sign-up-expo" />
=======
  ```tsx {{ filename: 'app/(auth)/sign-up.tsx', collapsible: true }}
  import * as React from 'react'
  import { Text, TextInput, TouchableOpacity, View } from 'react-native'
  import { useSignUp } from '@clerk/clerk-expo'
  import { Link, useRouter } from 'expo-router'

  export default function SignUpScreen() {
    const { isLoaded, signUp, setActive } = useSignUp()
    const router = useRouter()

    const [emailAddress, setEmailAddress] = React.useState('')
    const [password, setPassword] = React.useState('')
    const [pendingVerification, setPendingVerification] = React.useState(false)
    const [code, setCode] = React.useState('')

    // Handle submission of sign-up form
    const onSignUpPress = async () => {
      if (!isLoaded) return

      console.log(emailAddress, password)

      // Start sign-up process using email and password provided
      try {
        await signUp.create({
          emailAddress,
          password,
        })

        // Send user an email with verification code
        await signUp.prepareEmailAddressVerification({ strategy: 'email_code' })

        // Set 'pendingVerification' to true to display second form
        // and capture code
        setPendingVerification(true)
      } catch (err) {
        // See https://clerk.com/docs/guides/development/custom-flows/error-handling
        // for more info on error handling
        console.error(JSON.stringify(err, null, 2))
      }
    }

    // Handle submission of verification form
    const onVerifyPress = async () => {
      if (!isLoaded) return

      try {
        // Use the code the user provided to attempt verification
        const signUpAttempt = await signUp.attemptEmailAddressVerification({
          code,
        })

        // If verification was completed, set the session to active
        // and redirect the user
        if (signUpAttempt.status === 'complete') {
          await setActive({ session: signUpAttempt.createdSessionId })
          router.replace('/')
        } else {
          // If the status is not complete, check why. User may need to
          // complete further steps.
          console.error(JSON.stringify(signUpAttempt, null, 2))
        }
      } catch (err) {
        // See https://clerk.com/docs/guides/development/custom-flows/error-handling
        // for more info on error handling
        console.error(JSON.stringify(err, null, 2))
      }
    }

    if (pendingVerification) {
      return (
        <>
          <Text>Verify your email</Text>
          <TextInput
            value={code}
            placeholder="Enter your verification code"
            onChangeText={(code) => setCode(code)}
          />
          <TouchableOpacity onPress={onVerifyPress}>
            <Text>Verify</Text>
          </TouchableOpacity>
        </>
      )
    }

    return (
      <View>
        <>
          <Text>Sign up</Text>
          <TextInput
            autoCapitalize="none"
            value={emailAddress}
            placeholder="Enter email"
            onChangeText={(email) => setEmailAddress(email)}
          />
          <TextInput
            value={password}
            placeholder="Enter password"
            secureTextEntry={true}
            onChangeText={(password) => setPassword(password)}
          />
          <TouchableOpacity onPress={onSignUpPress}>
            <Text>Continue</Text>
          </TouchableOpacity>
          <View style={{ display: 'flex', flexDirection: 'row', gap: 3 }}>
            <Text>Already have an account?</Text>
            <Link href="/sign-in">
              <Text>Sign in</Text>
            </Link>
          </View>
        </>
      </View>
    )
  }
  ```
>>>>>>> 6ddecbc5

  ### Sign-in page

  In the `(auth)` group, create a `sign-in.tsx` file with the following code. The [`useSignIn()`](/docs/reference/hooks/use-sign-in) hook is used to create a sign-in flow. The user can sign in using email address and password, or navigate to the sign-up page.

  <Include src="_partials/custom-flows/email-password/sign-in-expo" />

  For more information about building these [custom flows](!custom-flow), including guided comments in the code examples, see the [Build a custom email/password authentication flow](/docs/guides/development/custom-flows/authentication/email-password) guide.

  ## Add a sign-out button

  At this point, your users can sign up or in, but they need a way to sign out.

  In the `components/` folder, create a `SignOutButton.tsx` file with the following code. The [`useClerk()`](/docs/reference/hooks/use-clerk) hook is used to access the `signOut()` function, which is called when the user clicks the "Sign out" button.

  <Include src="_partials/expo/sign-out-custom-flow" />

  ## Conditionally render content

  You can control which content signed-in and signed-out users can see with Clerk's [prebuilt control components](/docs/reference/components/overview#control-components). For this quickstart, you'll use:

  - [`<SignedIn>`](/docs/reference/components/control/signed-in): Children of this component can only be seen while **signed in**.
  - [`<SignedOut>`](/docs/reference/components/control/signed-out): Children of this component can only be seen while **signed out**.

  To get started:

  1. Create a `(home)` route group.
  1. In the `(home)` group, create a `_layout.tsx` file with the following code.

  ```tsx {{ filename: 'app/(home)/_layout.tsx' }}
  import { Stack } from 'expo-router/stack'

  export default function Layout() {
    return <Stack />
  }
  ```

  Then, in the same folder, create an `index.tsx` file with the following code. If the user is signed in, it displays their email and a sign-out button. If they're not signed in, it displays sign-in and sign-up links.

  ```tsx {{ filename: 'app/(home)/index.tsx' }}
  import { SignedIn, SignedOut, useUser } from '@clerk/clerk-expo'
  import { Link } from 'expo-router'
  import { Text, View } from 'react-native'
  import { SignOutButton } from '@/app/components/SignOutButton'

  export default function Page() {
    const { user } = useUser()

    return (
      <View>
        <SignedIn>
          <Text>Hello {user?.emailAddresses[0].emailAddress}</Text>
          <SignOutButton />
        </SignedIn>
        <SignedOut>
          <Link href="/(auth)/sign-in">
            <Text>Sign in</Text>
          </Link>
          <Link href="/(auth)/sign-up">
            <Text>Sign up</Text>
          </Link>
        </SignedOut>
      </View>
    )
  }
  ```

  ## Create your first user

  Run your project with the following command:

  <CodeBlockTabs options={["npm", "yarn", "pnpm", "bun" ]}>
    ```bash {{ filename: 'terminal' }}
    npm start
    ```

    ```bash {{ filename: 'terminal' }}
    yarn start
    ```

    ```bash {{ filename: 'terminal' }}
    pnpm start
    ```

    ```bash {{ filename: 'terminal' }}
    bun start
    ```
  </CodeBlockTabs>

  Now visit your app's homepage at [`http://localhost:8081`](http://localhost:8081). Sign up to create your first user.
</Steps>

## Enable OTA updates

Though not required, it is recommended to implement over-the-air (OTA) updates in your Expo app. This enables you to easily roll out Clerk's feature updates and security patches as they're released without having to resubmit your app to mobile marketplaces.

See the [`expo-updates`](https://docs.expo.dev/versions/latest/sdk/updates) library to learn how to get started.

## Next steps

<Cards>
  - [SSO with Expo](/docs/guides/development/custom-flows/authentication/oauth-connections)
  - Learn more how to build a custom OAuth flow with Expo.

  ---

  - [MFA with Expo](/docs/guides/development/custom-flows/authentication/email-password-mfa)
  - Learn more how to build a custom multi-factor authentication flow with Expo.

  ---

  - [Protect content and read user data](/docs/expo/guides/users/reading)
  - Learn how to use Clerk's hooks and helpers to protect content and read user data in your Expo app.

  ---

  - [Sign-up and sign-in flow](/docs/guides/development/custom-flows/authentication/email-password)
  - Learn how to build a custom sign-up and sign-in authentication flow.
</Cards><|MERGE_RESOLUTION|>--- conflicted
+++ resolved
@@ -143,124 +143,7 @@
 
   In the `(auth)` group, create a `sign-up.tsx` file with the following code. The [`useSignUp()`](/docs/reference/hooks/use-sign-up) hook is used to create a sign-up flow. The user can sign up using their email and password and will receive an email verification code to confirm their email.
 
-<<<<<<< HEAD
   <Include src="_partials/custom-flows/email-password/sign-up-expo" />
-=======
-  ```tsx {{ filename: 'app/(auth)/sign-up.tsx', collapsible: true }}
-  import * as React from 'react'
-  import { Text, TextInput, TouchableOpacity, View } from 'react-native'
-  import { useSignUp } from '@clerk/clerk-expo'
-  import { Link, useRouter } from 'expo-router'
-
-  export default function SignUpScreen() {
-    const { isLoaded, signUp, setActive } = useSignUp()
-    const router = useRouter()
-
-    const [emailAddress, setEmailAddress] = React.useState('')
-    const [password, setPassword] = React.useState('')
-    const [pendingVerification, setPendingVerification] = React.useState(false)
-    const [code, setCode] = React.useState('')
-
-    // Handle submission of sign-up form
-    const onSignUpPress = async () => {
-      if (!isLoaded) return
-
-      console.log(emailAddress, password)
-
-      // Start sign-up process using email and password provided
-      try {
-        await signUp.create({
-          emailAddress,
-          password,
-        })
-
-        // Send user an email with verification code
-        await signUp.prepareEmailAddressVerification({ strategy: 'email_code' })
-
-        // Set 'pendingVerification' to true to display second form
-        // and capture code
-        setPendingVerification(true)
-      } catch (err) {
-        // See https://clerk.com/docs/guides/development/custom-flows/error-handling
-        // for more info on error handling
-        console.error(JSON.stringify(err, null, 2))
-      }
-    }
-
-    // Handle submission of verification form
-    const onVerifyPress = async () => {
-      if (!isLoaded) return
-
-      try {
-        // Use the code the user provided to attempt verification
-        const signUpAttempt = await signUp.attemptEmailAddressVerification({
-          code,
-        })
-
-        // If verification was completed, set the session to active
-        // and redirect the user
-        if (signUpAttempt.status === 'complete') {
-          await setActive({ session: signUpAttempt.createdSessionId })
-          router.replace('/')
-        } else {
-          // If the status is not complete, check why. User may need to
-          // complete further steps.
-          console.error(JSON.stringify(signUpAttempt, null, 2))
-        }
-      } catch (err) {
-        // See https://clerk.com/docs/guides/development/custom-flows/error-handling
-        // for more info on error handling
-        console.error(JSON.stringify(err, null, 2))
-      }
-    }
-
-    if (pendingVerification) {
-      return (
-        <>
-          <Text>Verify your email</Text>
-          <TextInput
-            value={code}
-            placeholder="Enter your verification code"
-            onChangeText={(code) => setCode(code)}
-          />
-          <TouchableOpacity onPress={onVerifyPress}>
-            <Text>Verify</Text>
-          </TouchableOpacity>
-        </>
-      )
-    }
-
-    return (
-      <View>
-        <>
-          <Text>Sign up</Text>
-          <TextInput
-            autoCapitalize="none"
-            value={emailAddress}
-            placeholder="Enter email"
-            onChangeText={(email) => setEmailAddress(email)}
-          />
-          <TextInput
-            value={password}
-            placeholder="Enter password"
-            secureTextEntry={true}
-            onChangeText={(password) => setPassword(password)}
-          />
-          <TouchableOpacity onPress={onSignUpPress}>
-            <Text>Continue</Text>
-          </TouchableOpacity>
-          <View style={{ display: 'flex', flexDirection: 'row', gap: 3 }}>
-            <Text>Already have an account?</Text>
-            <Link href="/sign-in">
-              <Text>Sign in</Text>
-            </Link>
-          </View>
-        </>
-      </View>
-    )
-  }
-  ```
->>>>>>> 6ddecbc5
 
   ### Sign-in page
 
